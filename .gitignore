# Editor Leftovers
.DS_Store
.vscode
.idea

# Default node data
gnoland-data
genesis.json

# Build leftovers
build
dist

# Legacy .gitignore
data/*
testdir

# Log + generation leftovers
*.tx
*.log.*
*.log
*.gno.gen.go
*.gno.gen_test.go
*.pb.go
pbbindings.go
*~
.#*
*#

# Test coverage leftovers
cover.out
coverage.out

*.swp
*.swo
*.swn
*.swm
*.bak

.tmp/
wal/
<<<<<<< HEAD
!/tm2/pkg/bft/wal/
=======

# Gnoweb frontend
node_modules/
>>>>>>> 8452891d
<|MERGE_RESOLUTION|>--- conflicted
+++ resolved
@@ -39,10 +39,7 @@
 
 .tmp/
 wal/
-<<<<<<< HEAD
 !/tm2/pkg/bft/wal/
-=======
 
 # Gnoweb frontend
-node_modules/
->>>>>>> 8452891d
+node_modules/