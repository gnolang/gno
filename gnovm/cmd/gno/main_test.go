--- conflicted
+++ resolved
@@ -6,7 +6,6 @@
 	"fmt"
 	"os"
 	"path/filepath"
-	"strconv"
 	"strings"
 	"testing"
 
@@ -142,52 +141,4 @@
 			checkOutputs(t)
 		})
 	}
-<<<<<<< HEAD
-}
-
-func setupTestScript(t *testing.T, txtarDir string) testscript.Params {
-	t.Helper()
-	// Get root location of github.com/gnolang/gno
-	goModPath, err := exec.Command("go", "env", "GOMOD").CombinedOutput()
-	require.NoError(t, err)
-	rootDir := filepath.Dir(string(goModPath))
-	// Build a fresh gno binary in a temp directory
-	gnoBin := filepath.Join(t.TempDir(), "gno")
-
-	err = exec.Command("go", "build", "-o", gnoBin, filepath.Join(rootDir, "gnovm", "cmd", "gno")).Run()
-	require.NoError(t, err)
-	// Define script params
-	updateSripts, _ := strconv.ParseBool(os.Getenv("UPDATE_SCRIPTS"))
-	return testscript.Params{
-		UpdateScripts: updateSripts,
-		Setup: func(env *testscript.Env) error {
-			env.Vars = append(env.Vars,
-				"GNOROOT="+rootDir, // thx PR 1014 :)
-				// by default, $HOME=/no-home, but we need an existing $HOME directory
-				// because some commands needs to access $HOME/.cache/go-build
-				"HOME="+t.TempDir(),
-			)
-			return nil
-		},
-		Cmds: map[string]func(ts *testscript.TestScript, neg bool, args []string){
-			// add a custom "gno" command so txtar files can easily execute "gno"
-			// without knowing where is the binary or how it is executed.
-			"gno": func(ts *testscript.TestScript, neg bool, args []string) {
-				err := ts.Exec(gnoBin, args...)
-				if err != nil {
-					ts.Logf("[%v]\n", err)
-					if !neg {
-						ts.Fatalf("unexpected gno command failure")
-					}
-				} else {
-					if neg {
-						ts.Fatalf("unexpected gno command success")
-					}
-				}
-			},
-		},
-		Dir: txtarDir,
-	}
-=======
->>>>>>> 726349d0
 }