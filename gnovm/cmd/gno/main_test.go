package main

import (
	"bytes"
	"context"
	"encoding/json"
	"fmt"
	"os"
	"path/filepath"
	"strings"
	"testing"

	"github.com/gnolang/gno/gnovm/pkg/gnoenv"
	"github.com/gnolang/gno/gnovm/pkg/gnomodfetch"
	"github.com/gnolang/gno/tm2/pkg/amino"
	"github.com/gnolang/gno/tm2/pkg/bft/rpc/client"
	ctypes "github.com/gnolang/gno/tm2/pkg/bft/rpc/core/types"
	types "github.com/gnolang/gno/tm2/pkg/bft/rpc/lib/types"
	"github.com/gnolang/gno/tm2/pkg/commands"
	"github.com/gnolang/gno/tm2/pkg/sdk"
	"github.com/stretchr/testify/require"
)

func TestMain_Gno(t *testing.T) {
	tc := []testMainCase{
		{args: []string{""}, errShouldBe: "flag: help requested"},
	}

	testMainCaseRun(t, tc)
}

type testMainCase struct {
	args                 []string
	testDir              string
	simulateExternalRepo bool
<<<<<<< HEAD
	tmpGnoHome           bool
=======
	noTmpGnohome         bool
>>>>>>> 4f27a572

	// for the following FooContain+FooBe expected couples, if both are empty,
	// then the test suite will require that the "got" is not empty.
	errShouldContain     string
	errShouldBe          string
	stderrShouldContain  string
	stdoutShouldBe       string
	stdoutShouldContain  string
	stderrShouldBe       string
	recoverShouldContain string
	recoverShouldBe      string
}

func testMainCaseRun(t *testing.T, tc []testMainCase) {
	t.Helper()

	{
		gnomodfetch.Client = client.NewRPCClient(&mockClient{
			sendRequestFn: func(ctx context.Context, r types.RPCRequest) (*types.RPCResponse, error) {
				params := struct {
					Path string `json:"path"`
					Data []byte `json:"data"`
				}{}
				if err := json.Unmarshal(r.Params, &params); err != nil {
					return nil, fmt.Errorf("failed to unmarshal params: %w", err)
				}
				path := params.Path
				if path != "vm/qfile" {
					return nil, fmt.Errorf("unexpected call to %q", path)
				}
				data := string(params.Data)

				examplesDir := filepath.Join(gnoenv.RootDir(), "examples")
				target := filepath.Join(examplesDir, data)

				res := ctypes.ResultABCIQuery{}

				finfo, err := os.Stat(target)
				if os.IsNotExist(err) {
					res.Response = sdk.ABCIResponseQueryFromError(fmt.Errorf("package %q is not available", data))
					return &types.RPCResponse{
						Result: amino.MustMarshalJSON(res),
					}, nil
				} else if err != nil {
					return nil, fmt.Errorf("failed to stat %q: %w", data, err)
				}

				if finfo.IsDir() {
					entries, err := os.ReadDir(target)
					if err != nil {
						return nil, fmt.Errorf("failed to get package %q: %w", data, err)
					}
					files := []string{}
					for _, entry := range entries {
						if !entry.IsDir() {
							files = append(files, entry.Name())
						}
					}
					res.Response.Data = []byte(strings.Join(files, "\n"))
				} else {
					content, err := os.ReadFile(target)
					if err != nil {
						return nil, fmt.Errorf("failed to get file %q: %w", data, err)
					}
					res.Response.Data = content
				}

				return &types.RPCResponse{
					Result: amino.MustMarshalJSON(res),
				}, nil

			},
		})
		t.Cleanup(func() {
			gnomodfetch.Client = nil
		})
	}

	workingDir, err := os.Getwd()
	require.Nil(t, err)

	for _, test := range tc {
		errShouldBeEmpty := test.errShouldContain == "" && test.errShouldBe == ""
		stdoutShouldBeEmpty := test.stdoutShouldContain == "" && test.stdoutShouldBe == ""
		stderrShouldBeEmpty := test.stderrShouldContain == "" && test.stderrShouldBe == ""
		recoverShouldBeEmpty := test.recoverShouldContain == "" && test.recoverShouldBe == ""

		testName := strings.Join(test.args, " ")
		testName = strings.ReplaceAll(testName+test.testDir, "/", "~")

		t.Run(testName, func(t *testing.T) {
			mockOut := bytes.NewBufferString("")
			mockErr := bytes.NewBufferString("")

<<<<<<< HEAD
			if test.tmpGnoHome {
				gnohome, err := os.MkdirTemp(os.TempDir(), "gnotesthome")
				require.NoError(t, err)
				t.Cleanup(func() { os.RemoveAll(gnohome) })
				t.Setenv("GNOHOME", gnohome)
=======
			if !test.noTmpGnohome {
				tmpGnoHome, err := os.MkdirTemp(os.TempDir(), "gnotesthome_")
				require.NoError(t, err)
				t.Cleanup(func() { os.RemoveAll(tmpGnoHome) })
				t.Setenv("GNOHOME", tmpGnoHome)
>>>>>>> 4f27a572
			}

			checkOutputs := func(t *testing.T) {
				t.Helper()

				if stdoutShouldBeEmpty {
					require.Empty(t, mockOut.String(), "stdout should be empty")
				} else {
					t.Log("stdout", mockOut.String())
					if test.stdoutShouldContain != "" {
						require.Contains(t, mockOut.String(), test.stdoutShouldContain, "stdout should contain")
					}
					if test.stdoutShouldBe != "" {
						require.Equal(t, test.stdoutShouldBe, mockOut.String(), "stdout should be")
					}
				}

				if stderrShouldBeEmpty {
					require.Empty(t, mockErr.String(), "stderr should be empty")
				} else {
					t.Log("stderr", mockErr.String())
					if test.stderrShouldContain != "" {
						require.Contains(t, mockErr.String(), test.stderrShouldContain, "stderr should contain")
					}
					if test.stderrShouldBe != "" {
						require.Equal(t, test.stderrShouldBe, mockErr.String(), "stderr should be")
					}
				}
			}

			defer func() {
				if r := recover(); r != nil {
					output := fmt.Sprintf("%v", r)
					t.Log("recover", output)
					require.False(t, recoverShouldBeEmpty, "should not panic")
					require.True(t, errShouldBeEmpty, "should not return an error")
					if test.recoverShouldContain != "" {
						require.Regexpf(t, test.recoverShouldContain, output, "recover should contain")
					}
					if test.recoverShouldBe != "" {
						require.Equal(t, test.recoverShouldBe, output, "recover should be")
					}
					checkOutputs(t)
				} else {
					require.True(t, recoverShouldBeEmpty, "should panic")
				}
			}()

			if test.simulateExternalRepo {
				// create external dir
				tmpDir, cleanUpFn := createTmpDir(t)
				defer cleanUpFn()

				// copy to external dir
				absTestDir, err := filepath.Abs(test.testDir)
				require.Nil(t, err)
				require.Nil(t, copyDir(absTestDir, tmpDir))

				// cd to tmp directory
				os.Chdir(tmpDir)
				defer os.Chdir(workingDir)
			}

			io := commands.NewTestIO()
			io.SetOut(commands.WriteNopCloser(mockOut))
			io.SetErr(commands.WriteNopCloser(mockErr))

			err := newGnocliCmd(io).ParseAndRun(context.Background(), test.args)

			if errShouldBeEmpty {
				require.Nil(t, err, "err should be nil")
			} else {
				t.Log("err", fmt.Sprintf("%v", err))
				require.NotNil(t, err, "err shouldn't be nil")
				if test.errShouldContain != "" {
					require.Contains(t, err.Error(), test.errShouldContain, "err should contain")
				}
				if test.errShouldBe != "" {
					require.Equal(t, test.errShouldBe, err.Error(), "err should be")
				}
			}

			checkOutputs(t)
		})
	}
}

type (
	sendRequestDelegate func(context.Context, types.RPCRequest) (*types.RPCResponse, error)
	sendBatchDelegate   func(context.Context, types.RPCRequests) (types.RPCResponses, error)
	closeDelegate       func() error
)

type mockClient struct {
	sendRequestFn sendRequestDelegate
	sendBatchFn   sendBatchDelegate
	closeFn       closeDelegate
}

func (m *mockClient) SendRequest(ctx context.Context, request types.RPCRequest) (*types.RPCResponse, error) {
	if m.sendRequestFn != nil {
		return m.sendRequestFn(ctx, request)
	}

	return nil, nil
}

func (m *mockClient) SendBatch(ctx context.Context, requests types.RPCRequests) (types.RPCResponses, error) {
	if m.sendBatchFn != nil {
		return m.sendBatchFn(ctx, requests)
	}

	return nil, nil
}

func (m *mockClient) Close() error {
	if m.closeFn != nil {
		return m.closeFn()
	}

	return nil
}<|MERGE_RESOLUTION|>--- conflicted
+++ resolved
@@ -33,11 +33,7 @@
 	args                 []string
 	testDir              string
 	simulateExternalRepo bool
-<<<<<<< HEAD
-	tmpGnoHome           bool
-=======
 	noTmpGnohome         bool
->>>>>>> 4f27a572
 
 	// for the following FooContain+FooBe expected couples, if both are empty,
 	// then the test suite will require that the "got" is not empty.
@@ -132,19 +128,11 @@
 			mockOut := bytes.NewBufferString("")
 			mockErr := bytes.NewBufferString("")
 
-<<<<<<< HEAD
-			if test.tmpGnoHome {
-				gnohome, err := os.MkdirTemp(os.TempDir(), "gnotesthome")
-				require.NoError(t, err)
-				t.Cleanup(func() { os.RemoveAll(gnohome) })
-				t.Setenv("GNOHOME", gnohome)
-=======
 			if !test.noTmpGnohome {
 				tmpGnoHome, err := os.MkdirTemp(os.TempDir(), "gnotesthome_")
 				require.NoError(t, err)
 				t.Cleanup(func() { os.RemoveAll(tmpGnoHome) })
 				t.Setenv("GNOHOME", tmpGnoHome)
->>>>>>> 4f27a572
 			}
 
 			checkOutputs := func(t *testing.T) {
