--- conflicted
+++ resolved
@@ -7,28 +7,16 @@
 	goio "io"
 	"log"
 	"path/filepath"
-<<<<<<< HEAD
-	"runtime/debug"
-=======
->>>>>>> 13a5e726
 	"strings"
 	"time"
 
 	"github.com/gnolang/gno/gnovm/pkg/gnoenv"
-	"github.com/gnolang/gno/gnovm/pkg/gnofiles"
 	gno "github.com/gnolang/gno/gnovm/pkg/gnolang"
-<<<<<<< HEAD
+	"github.com/gnolang/gno/gnovm/pkg/gnomod"
 	"github.com/gnolang/gno/gnovm/pkg/packages"
-	"github.com/gnolang/gno/gnovm/tests"
-	teststd "github.com/gnolang/gno/gnovm/tests/stdlibs/std"
-	"github.com/gnolang/gno/tm2/pkg/commands"
-	"github.com/gnolang/gno/tm2/pkg/testutils"
-=======
-	"github.com/gnolang/gno/gnovm/pkg/gnomod"
 	"github.com/gnolang/gno/gnovm/pkg/test"
 	"github.com/gnolang/gno/tm2/pkg/commands"
 	"github.com/gnolang/gno/tm2/pkg/random"
->>>>>>> 13a5e726
 )
 
 type testCfg struct {
@@ -185,13 +173,6 @@
 		}()
 	}
 
-<<<<<<< HEAD
-=======
-	subPkgs, err := gnomod.SubPkgsFromPaths(paths)
-	if err != nil {
-		return fmt.Errorf("list sub packages: %w", err)
-	}
-
 	// Set up options to run tests.
 	stdout := goio.Discard
 	if cfg.verbose {
@@ -204,7 +185,6 @@
 	opts.Metrics = cfg.printRuntimeMetrics
 	opts.Events = cfg.printEvents
 
->>>>>>> 13a5e726
 	buildErrCount := 0
 	testErrCount := 0
 	for _, pkg := range pkgs {
@@ -212,82 +192,9 @@
 		if len(pkg.Match) == 0 {
 			continue
 		}
-<<<<<<< HEAD
-
-		if len(pkg.TestGnoFiles) == 0 && len(pkg.FiletestGnoFiles) == 0 {
-			io.ErrPrintfln("?       %s \t[no test files]", pkg.ImportPath)
-			continue
-		}
-
-		startedAt := time.Now()
-		err = gnoTestPkg(pkg, pkgs, cfg, io)
-		duration := time.Since(startedAt)
-		dstr := fmtDuration(duration)
-
-		err := multierr.Combine(append(pkg.Errors, err)...)
-		if err != nil {
-			io.ErrPrintfln("%s: test pkg: %w", pkg.ImportPath, err)
-			io.ErrPrintfln("FAIL")
-			io.ErrPrintfln("FAIL    %s \t%s", pkg.ImportPath, dstr)
-			io.ErrPrintfln("FAIL")
-			testErrCount++
-		} else {
-			io.ErrPrintfln("ok      %s \t%s", pkg.ImportPath, dstr)
-		}
-	}
-	if testErrCount > 0 || buildErrCount > 0 {
-		io.ErrPrintfln("FAIL")
-		return fmt.Errorf("FAIL: %d build errors, %d test errors", buildErrCount, testErrCount)
-	}
-
-	return nil
-}
-
-func gnoTestPkg(
-	pkg *packages.Package,
-	loadedPkgs []*packages.Package,
-	cfg *testCfg,
-	io commands.IO,
-) error {
-	var (
-		verbose             = cfg.verbose
-		rootDir             = cfg.rootDir
-		runFlag             = cfg.run
-		printRuntimeMetrics = cfg.printRuntimeMetrics
-		printEvents         = cfg.printEvents
-
-		stdin  = io.In()
-		stdout = io.Out()
-		stderr = io.Err()
-		errs   error
-	)
-
-	mode := tests.ImportModeStdlibsOnly
-	if cfg.withNativeFallback {
-		// XXX: display a warn?
-		mode = tests.ImportModeStdlibsPreferred
-	}
-	if !verbose {
-		// TODO: speedup by ignoring if filter is file/*?
-		mockOut := bytes.NewBufferString("")
-		stdout = commands.WriteNopCloser(mockOut)
-	}
-
-	pkgsMap := map[string]*packages.Package{}
-	for _, pkg := range loadedPkgs {
-		pkgsMap[pkg.ImportPath] = pkg
-	}
-
-	// testing with *_test.gno
-	if len(pkg.TestGnoFiles) > 0 {
-		// Determine gnoPkgPath by reading gno.mod
-		memPkg, err := pkg.MemPkg()
-		if err != nil {
-			errs = multierr.Append(errs, fmt.Errorf("failed to convert pkg %q to mem pkg: %w", pkg.Dir, err))
-=======
 		// Determine gnoPkgPath by reading gno.mod
 		var gnoPkgPath string
-		modfile, err := gnomod.ParseAt(pkg.Dir)
+		modfile, err := gnomod.ParseGnoMod(pkg.Module.GnoMod)
 		if err == nil {
 			gnoPkgPath = modfile.Module.Mod.Path
 		} else {
@@ -297,91 +204,15 @@
 				io.ErrPrintfln("--- WARNING: unable to read package path from gno.mod or gno root directory; try creating a gno.mod file")
 				gnoPkgPath = "gno.land/r/" + strings.ToLower(random.RandStr(8)) // XXX: gno.land hardcoded for convenience.
 			}
->>>>>>> 13a5e726
+		}
+
+		if len(pkg.TestGnoFiles) == 0 && len(pkg.FiletestGnoFiles) == 0 {
+			io.ErrPrintfln("?       %s \t[no test files]", pkg.ImportPath)
+			continue
 		}
 
 		memPkg := gno.MustReadMemPackage(pkg.Dir, gnoPkgPath)
 
-<<<<<<< HEAD
-		hasError := catchRuntimeError(pkg.ImportPath, stderr, func() {
-			tfiles, ifiles = parseMemPackageTests(memPkg)
-		})
-
-		if hasError {
-			return commands.ExitCodeError(1)
-		}
-		testPkgName := getPkgNameFromFileset(ifiles)
-
-		// run test files in pkg
-		if len(tfiles.Files) > 0 {
-			testStore := tests.TestStore(
-				rootDir, "", pkgsMap,
-				stdin, stdout, stderr,
-				mode,
-			)
-			for _, pkg := range loadedPkgs {
-				memPkg, err := pkg.MemPkg()
-				if err != nil {
-					errs = multierr.Append(errs, fmt.Errorf("failed to convert pkg %q to mem pkg: %w", pkg.Dir, err))
-					continue
-				}
-				testStore.AddMemPackage(memPkg)
-			}
-			if verbose {
-				testStore.SetLogStoreOps(true)
-			}
-
-			m := tests.TestMachine(testStore, stdout, pkg.ImportPath)
-			if printRuntimeMetrics {
-				// from tm2/pkg/sdk/vm/keeper.go
-				// XXX: make maxAllocTx configurable.
-				maxAllocTx := int64(math.MaxInt64)
-
-				m.Alloc = gno.NewAllocator(maxAllocTx)
-			}
-			m.RunMemPackage(memPkg, true)
-			err := runTestFiles(m, tfiles, memPkg.Name, verbose, printRuntimeMetrics, printEvents, runFlag, io)
-			if err != nil {
-				errs = multierr.Append(errs, err)
-			}
-		}
-
-		// test xxx_test pkg
-		if len(ifiles.Files) > 0 {
-			testStore := tests.TestStore(
-				rootDir, "", pkgsMap,
-				stdin, stdout, stderr,
-				mode,
-			)
-			for _, pkg := range loadedPkgs {
-				memPkg, err := pkg.MemPkg()
-				if err != nil {
-					errs = multierr.Append(errs, fmt.Errorf("failed to convert pkg %q to mem pkg: %w", pkg.Dir, err))
-					continue
-				}
-				testStore.AddMemPackage(memPkg)
-			}
-			if verbose {
-				testStore.SetLogStoreOps(true)
-			}
-
-			m := tests.TestMachine(testStore, stdout, testPkgName)
-
-			memFiles := make([]*gnovm.MemFile, 0, len(ifiles.FileNames())+1)
-			for _, f := range memPkg.Files {
-				for _, ifileName := range ifiles.FileNames() {
-					if f.Name == "gno.mod" || f.Name == ifileName {
-						memFiles = append(memFiles, f)
-						break
-					}
-				}
-			}
-
-			memPkg.Files = memFiles
-			memPkg.Name = testPkgName
-			memPkg.Path = memPkg.Path + "_test"
-			m.RunMemPackage(memPkg, true)
-=======
 		startedAt := time.Now()
 		hasError := catchRuntimeError(gnoPkgPath, io.Err(), func() {
 			err = test.Test(memPkg, pkg.Dir, opts)
@@ -389,297 +220,27 @@
 
 		duration := time.Since(startedAt)
 		dstr := fmtDuration(duration)
->>>>>>> 13a5e726
 
 		if hasError || err != nil {
 			if err != nil {
 				io.ErrPrintfln("%s: test pkg: %v", pkg.Dir, err)
 			}
 			io.ErrPrintfln("FAIL")
-			io.ErrPrintfln("FAIL    %s \t%s", pkg.Dir, dstr)
+			io.ErrPrintfln("FAIL    %s \t%s", pkg.ImportPath, dstr)
 			io.ErrPrintfln("FAIL")
 			testErrCount++
 		} else {
-			io.ErrPrintfln("ok      %s \t%s", pkg.Dir, dstr)
-		}
-	}
-<<<<<<< HEAD
-
-	// testing with *_filetest.gno
-	{
-		filter := splitRegexp(runFlag)
-		for _, testFile := range pkg.FiletestGnoFiles {
-			testFileName := filepath.Base(testFile)
-			testName := "file/" + testFileName
-			if !shouldRun(filter, testName) {
-				continue
-			}
-
-			startedAt := time.Now()
-			if verbose {
-				io.ErrPrintfln("=== RUN   %s", testName)
-			}
-
-			var closer func() (string, error)
-			if !verbose {
-				closer = testutils.CaptureStdoutAndStderr()
-			}
-
-			testFilePath := filepath.Join(pkg.Dir, testFileName)
-			err := tests.RunFileTest(rootDir, testFilePath, tests.WithSyncWanted(cfg.updateGoldenTests))
-			duration := time.Since(startedAt)
-			dstr := fmtDuration(duration)
-
-			if err != nil {
-				errs = multierr.Append(errs, err)
-				io.ErrPrintfln("--- FAIL: %s (%s)", testName, dstr)
-				if verbose {
-					stdouterr, err := closer()
-					if err != nil {
-						panic(err)
-					}
-					fmt.Fprintln(os.Stderr, stdouterr)
-				}
-				continue
-			}
-
-			if verbose {
-				io.ErrPrintfln("--- PASS: %s (%s)", testName, dstr)
-			}
-			// XXX: add per-test metrics
-		}
-=======
+			io.ErrPrintfln("ok      %s \t%s", pkg.ImportPath, dstr)
+		}
+	}
 	if testErrCount > 0 || buildErrCount > 0 {
 		io.ErrPrintfln("FAIL")
 		return fmt.Errorf("FAIL: %d build errors, %d test errors", buildErrCount, testErrCount)
->>>>>>> 13a5e726
 	}
 
 	return nil
 }
 
-<<<<<<< HEAD
-func runTestFiles(
-	m *gno.Machine,
-	files *gno.FileSet,
-	pkgName string,
-	verbose bool,
-	printRuntimeMetrics bool,
-	printEvents bool,
-	runFlag string,
-	io commands.IO,
-) (errs error) {
-	defer func() {
-		if r := recover(); r != nil {
-			errs = multierr.Append(fmt.Errorf("panic: %v\nstack:\n%v\ngno machine: %v", r, string(debug.Stack()), m.String()), errs)
-		}
-	}()
-
-	testFuncs := &testFuncs{
-		PackageName: pkgName,
-		Verbose:     verbose,
-		RunFlag:     runFlag,
-	}
-	loadTestFuncs(pkgName, testFuncs, files)
-
-	// before/after statistics
-	numPackagesBefore := m.Store.NumMemPackages()
-
-	testmain, err := formatTestmain(testFuncs)
-	if err != nil {
-		log.Fatal(err)
-	}
-
-	m.RunFiles(files.Files...)
-	n := gno.MustParseFile("main_test.gno", testmain)
-	m.RunFiles(n)
-
-	for _, test := range testFuncs.Tests {
-		// cleanup machine between tests
-		tests.CleanupMachine(m)
-
-		testFuncStr := fmt.Sprintf("%q", test.Name)
-
-		eval := m.Eval(gno.Call("runtest", testFuncStr))
-
-		if printEvents {
-			events := m.Context.(*teststd.TestExecContext).EventLogger.Events()
-			if events != nil {
-				res, err := json.Marshal(events)
-				if err != nil {
-					panic(err)
-				}
-				io.ErrPrintfln("EVENTS: %s", string(res))
-			}
-		}
-
-		ret := eval[0].GetString()
-		if ret == "" {
-			err := fmt.Errorf("failed to execute unit test: %q", test.Name)
-			errs = multierr.Append(errs, err)
-			io.ErrPrintfln("--- FAIL: %s [internal gno testing error]", test.Name)
-			continue
-		}
-
-		// TODO: replace with amino or send native type?
-		var rep report
-		err = json.Unmarshal([]byte(ret), &rep)
-		if err != nil {
-			errs = multierr.Append(errs, err)
-			io.ErrPrintfln("--- FAIL: %s [internal gno testing error]", test.Name)
-			continue
-		}
-
-		if rep.Failed {
-			err := fmt.Errorf("failed: %q", test.Name)
-			errs = multierr.Append(errs, err)
-		}
-
-		if printRuntimeMetrics {
-			imports := m.Store.NumMemPackages() - numPackagesBefore - 1
-			// XXX: store changes
-			// XXX: max mem consumption
-			allocsVal := "n/a"
-			if m.Alloc != nil {
-				maxAllocs, allocs := m.Alloc.Status()
-				allocsVal = fmt.Sprintf("%s(%.2f%%)",
-					prettySize(allocs),
-					float64(allocs)/float64(maxAllocs)*100,
-				)
-			}
-			io.ErrPrintfln("---       runtime: cycle=%s imports=%d allocs=%s",
-				prettySize(m.Cycles),
-				imports,
-				allocsVal,
-			)
-		}
-	}
-
-	return errs
-}
-
-// mirror of stdlibs/testing.Report
-type report struct {
-	Failed  bool
-	Skipped bool
-}
-
-var testmainTmpl = template.Must(template.New("testmain").Parse(`
-package {{ .PackageName }}
-
-import (
-	"testing"
-)
-
-var tests = []testing.InternalTest{
-{{range .Tests}}
-    {"{{.Name}}", {{.Name}}},
-{{end}}
-}
-
-func runtest(name string) (report string) {
-	for _, test := range tests {
-		if test.Name == name {
-			return testing.RunTest({{printf "%q" .RunFlag}}, {{.Verbose}}, test)
-		}
-	}
-	panic("no such test: " + name)
-	return ""
-}
-`))
-
-type testFuncs struct {
-	Tests       []testFunc
-	PackageName string
-	Verbose     bool
-	RunFlag     string
-}
-
-type testFunc struct {
-	Package string
-	Name    string
-}
-
-func getPkgNameFromFileset(files *gno.FileSet) string {
-	if len(files.Files) <= 0 {
-		return ""
-	}
-	return string(files.Files[0].PkgName)
-}
-
-func formatTestmain(t *testFuncs) (string, error) {
-	var buf bytes.Buffer
-	if err := testmainTmpl.Execute(&buf, t); err != nil {
-		return "", err
-	}
-	return buf.String(), nil
-}
-
-func loadTestFuncs(pkgName string, t *testFuncs, tfiles *gno.FileSet) *testFuncs {
-	for _, tf := range tfiles.Files {
-		for _, d := range tf.Decls {
-			if fd, ok := d.(*gno.FuncDecl); ok {
-				fname := string(fd.Name)
-				if strings.HasPrefix(fname, "Test") {
-					tf := testFunc{
-						Package: pkgName,
-						Name:    fname,
-					}
-					t.Tests = append(t.Tests, tf)
-				}
-			}
-		}
-	}
-	return t
-}
-
-// parseMemPackageTests is copied from gno.ParseMemPackageTests
-// for except to _filetest.gno
-func parseMemPackageTests(memPkg *gnovm.MemPackage) (tset, itset *gno.FileSet) {
-	tset = &gno.FileSet{}
-	itset = &gno.FileSet{}
-	var errs error
-	for _, mfile := range memPkg.Files {
-		if !gnofiles.IsGnoFile(mfile.Name, "!*_filetest.gno") {
-			continue
-		}
-		n, err := gno.ParseFile(mfile.Name, mfile.Body)
-		if err != nil {
-			errs = multierr.Append(errs, err)
-			continue
-		}
-		if n == nil {
-			panic("should not happen")
-		}
-		if strings.HasSuffix(mfile.Name, "_test.gno") {
-			// add test file.
-			if memPkg.Name+"_test" == string(n.PkgName) {
-				itset.AddFiles(n)
-			} else {
-				tset.AddFiles(n)
-			}
-		} else if memPkg.Name == string(n.PkgName) {
-			// skip package file.
-		} else {
-			panic(fmt.Sprintf(
-				"expected package name [%s] or [%s_test] but got [%s] file [%s]",
-				memPkg.Name, memPkg.Name, n.PkgName, mfile))
-		}
-	}
-	if errs != nil {
-		panic(errs)
-	}
-	return tset, itset
-}
-
-func shouldRun(filter filterMatch, path string) bool {
-	if filter == nil {
-		return true
-	}
-	elem := strings.Split(path, "/")
-	ok, _ := filter.matches(elem, matchString)
-	return ok
-=======
 // attempts to determine the full gno pkg path by analyzing the directory.
 func pkgPathFromRootDir(pkgPath, rootDir string) string {
 	abPkgPath, err := filepath.Abs(pkgPath)
@@ -707,5 +268,4 @@
 		}
 	}
 	return ""
->>>>>>> 13a5e726
 }