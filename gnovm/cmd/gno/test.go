package main

import (
	"context"
	"flag"
	"fmt"
	goio "io"
	"time"

	"github.com/gnolang/gno/gnovm/pkg/gnoenv"
	gno "github.com/gnolang/gno/gnovm/pkg/gnolang"
	"github.com/gnolang/gno/gnovm/pkg/packages"
	"github.com/gnolang/gno/gnovm/pkg/test"
	"github.com/gnolang/gno/tm2/pkg/commands"
)

type testCfg struct {
	verbose             bool
	rootDir             string
	run                 string
	timeout             time.Duration
	updateGoldenTests   bool
	printRuntimeMetrics bool
	printEvents         bool
}

func newTestCmd(io commands.IO) *commands.Command {
	cfg := &testCfg{}

	return commands.NewCommand(
		commands.Metadata{
			Name:       "test",
			ShortUsage: "test [flags] <package> [<package>...]",
			ShortHelp:  "test packages",
			LongHelp: `Runs the tests for the specified packages.

'gno test' recompiles each package along with any files with names matching the
file pattern "*_test.gno" or "*_filetest.gno".

The <package> can be directory or file path (relative or absolute).

- "*_test.gno" files work like "*_test.go" files, but they contain only test
functions. Benchmark and fuzz functions aren't supported yet. Similarly, only
tests that belong to the same package are supported for now (no "xxx_test").

The package path used to execute the "*_test.gno" file is fetched from the
module name found in 'gno.mod', or else it is randomly generated like
"gno.land/r/XXXXXXXX".

- "*_filetest.gno" files on the other hand are kind of unique. They exist to
provide a way to interact and assert a gno contract, thanks to a set of
specific directives that can be added using code comments.

"*_filetest.gno" must be declared in the 'main' package and so must have a
'main' function, that will be executed to test the target contract.

These single-line directives can set "input parameters" for the machine used
to perform the test:
	- "PKGPATH:" is a single line directive that can be used to define the
	package used to interact with the tested package. If not specified, "main" is
	used.
	- "MAXALLOC:" is a single line directive that can be used to define a limit
	to the VM allocator. If this limit is exceeded, the VM will panic. Default to
	0, no limit.
	- "SEND:" is a single line directive that can be used to send an amount of
	token along with the transaction. The format is for example "1000000ugnot".
	Default is empty.

These directives, instead, match the comment that follows with the result
of the GnoVM, acting as a "golden test":
	- "Output:" tests the following comment with the standard output of the
	filetest.
	- "Error:" tests the following comment with any panic, or other kind of
	error that the filetest generates (like a parsing or preprocessing error).
	- "Realm:" tests the following comment against the store log, which can show
	what realm information is stored.
	- "Stacktrace:" can be used to verify the following lines against the
	stacktrace of the error.
	- "Events:" can be used to verify the emitted events against a JSON.

To speed up execution, imports of pure packages are processed separately from
the execution of the tests. This makes testing faster, but means that the
initialization of imported pure packages cannot be checked in filetests.
`,
		},
		cfg,
		func(_ context.Context, args []string) error {
			return execTest(cfg, args, io)
		},
	)
}

func (c *testCfg) RegisterFlags(fs *flag.FlagSet) {
	fs.BoolVar(
		&c.verbose,
		"v",
		false,
		"verbose output when running",
	)

	fs.BoolVar(
		&c.updateGoldenTests,
		"update-golden-tests",
		false,
		`writes actual as wanted for "golden" directives in filetests`,
	)

	fs.StringVar(
		&c.rootDir,
		"root-dir",
		"",
		"clone location of github.com/gnolang/gno (gno tries to guess it)",
	)

	fs.StringVar(
		&c.run,
		"run",
		"",
		"test name filtering pattern",
	)

	fs.DurationVar(
		&c.timeout,
		"timeout",
		0,
		"max execution time",
	)

	fs.BoolVar(
		&c.printRuntimeMetrics,
		"print-runtime-metrics",
		false,
		"print runtime metrics (gas, memory, cpu cycles)",
	)

	fs.BoolVar(
		&c.printEvents,
		"print-events",
		false,
		"print emitted events",
	)
}

func execTest(cfg *testCfg, args []string, io commands.IO) error {
	// Default to current directory if no args provided
	if len(args) == 0 {
		args = []string{"."}
	}

	// guess opts.RootDir
	if cfg.rootDir == "" {
		cfg.rootDir = gnoenv.RootDir()
	}

	// Find targets for test.
	conf := &packages.LoadConfig{
		IO:           io,
		Fetcher:      testPackageFetcher,
		DepsPatterns: []string{"./..."},
	}
<<<<<<< HEAD
	pkgs, err := packages.Load(conf, args...)
	if err != nil {
		return err
=======

	if len(paths) == 0 {
		io.ErrPrintln("no packages to test")
		return nil
>>>>>>> c24f69fd
	}

	pkgsMap := map[string]*packages.Package{}
	packages.Inject(pkgsMap, pkgs)

	if cfg.timeout > 0 {
		go func() {
			time.Sleep(cfg.timeout)
			panic("test timed out after " + cfg.timeout.String())
		}()
	}

	// Set up options to run tests.
	stdout := goio.Discard
	if cfg.verbose {
		stdout = io.Out()
	}
	opts := test.NewTestOptions(cfg.rootDir, pkgsMap, io.In(), stdout, io.Err())
	opts.RunFlag = cfg.run
	opts.Sync = cfg.updateGoldenTests
	opts.Verbose = cfg.verbose
	opts.Metrics = cfg.printRuntimeMetrics
	opts.Events = cfg.printEvents

	buildErrCount := 0
	testErrCount := 0
	for _, pkg := range pkgs {
		// ignore deps
		if len(pkg.Match) == 0 {
			continue
		}

		if !pkg.Draft && pkg.Files.Size() == 0 {
			return fmt.Errorf("no Gno files in %s", pkg.Dir)
		}

		label := pkg.ImportPath
		if label == "" {
			label = tryRelativize(pkg.Dir)
		}

		if len(pkg.Files[packages.FileKindTest]) == 0 && len(pkg.Files[packages.FileKindXTest]) == 0 && len(pkg.Files[packages.FileKindFiletest]) == 0 {
			io.ErrPrintfln("?       %s \t[no test files]", label)
			continue
		}

		depsConf := *conf
		depsConf.Deps = true
		depsConf.Cache = pkgsMap
		deps, loadDepsErr := packages.Load(&depsConf, pkg.Dir)
		if loadDepsErr != nil {
			io.ErrPrintfln("%s: load deps: %v", label, err)
			buildErrCount++
			continue
		}
		packages.Inject(pkgsMap, deps)

		memPkg, err := gno.ReadMemPackage(pkg.Dir, label, conf.Fset)
		if err != nil {
			io.ErrPrintln(err)
			buildErrCount++
			continue
		}

		startedAt := time.Now()
		hasError := catchRuntimeError(pkg.Dir, io.Err(), func() {
			err = test.Test(memPkg, pkg.Dir, opts)
		})

		duration := time.Since(startedAt)
		dstr := fmtDuration(duration)

		if hasError || err != nil {
			if err != nil {
				io.ErrPrintfln("%s: test pkg: %v", label, err)
			}
			io.ErrPrintfln("FAIL")
			io.ErrPrintfln("FAIL    %s \t%s", label, dstr)
			io.ErrPrintfln("FAIL")
			testErrCount++
		} else {
			io.ErrPrintfln("ok      %s \t%s", label, dstr)
		}
	}
	if testErrCount > 0 || buildErrCount > 0 {
		io.ErrPrintfln("FAIL")
		return fmt.Errorf("FAIL: %d build errors, %d test errors", buildErrCount, testErrCount)
	}

	return nil
}<|MERGE_RESOLUTION|>--- conflicted
+++ resolved
@@ -158,16 +158,14 @@
 		Fetcher:      testPackageFetcher,
 		DepsPatterns: []string{"./..."},
 	}
-<<<<<<< HEAD
 	pkgs, err := packages.Load(conf, args...)
 	if err != nil {
-		return err
-=======
-
-	if len(paths) == 0 {
+		return fmt.Errorf("list targets from patterns: %w", err)
+	}
+
+	if len(pkgs) == 0 {
 		io.ErrPrintln("no packages to test")
 		return nil
->>>>>>> c24f69fd
 	}
 
 	pkgsMap := map[string]*packages.Package{}
