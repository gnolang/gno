package main

import (
	"context"
	"errors"
	"flag"
	"fmt"
	goio "io"
	"io/fs"
	"log"
	"path/filepath"
	"strings"
	"time"

	"github.com/gnolang/gno/gnovm/pkg/gnoenv"
	gno "github.com/gnolang/gno/gnovm/pkg/gnolang"
	"github.com/gnolang/gno/gnovm/pkg/gnomod"
	"github.com/gnolang/gno/gnovm/pkg/test"
	"github.com/gnolang/gno/tm2/pkg/commands"
)

type testCmd struct {
	verbose             bool
	failfast            bool
	rootDir             string
	autoGnomod          bool
	run                 string
	timeout             time.Duration
	updateGoldenTests   bool
	printRuntimeMetrics bool
	printEvents         bool
	debug               bool
	debugAddr           string
}

func newTestCmd(io commands.IO) *commands.Command {
	cmd := &testCmd{}

	return commands.NewCommand(
		commands.Metadata{
			Name:       "test",
			ShortUsage: "test [flags] <package> [<package>...]",
			ShortHelp:  "test packages",
			LongHelp: `Runs the tests for the specified packages.

'gno test' recompiles each package along with any files with names matching the
file pattern "*_test.gno" or "*_filetest.gno".

The <package> can be directory or file path (relative or absolute).

- "*_test.gno" files work like "*_test.go" files, but they contain only test
functions. Benchmark and fuzz functions aren't supported yet. Similarly, only
tests that belong to the same package are supported for now (no "xxx_test").

The package path used to execute the "*_test.gno" file is fetched from the
module name found in 'gno.mod', or else it is set to
"gno.land/r/txtar".

- "*_filetest.gno" files on the other hand are kind of unique. They exist to
provide a way to interact and assert a gno contract, thanks to a set of
specific directives that can be added using code comments.

"*_filetest.gno" must be declared in the 'main' package and so must have a
'main' function, that will be executed to test the target contract.

These single-line directives can set "input parameters" for the machine used
to perform the test:
	- "PKGPATH:" is a single line directive that can be used to define the
	package used to interact with the tested package. If not specified, "main" is
	used.
	- "MAXALLOC:" is a single line directive that can be used to define a limit
	to the VM allocator. If this limit is exceeded, the VM will panic. Default to
	0, no limit.
	- "SEND:" is a single line directive that can be used to send an amount of
	token along with the transaction. The format is for example "1000000ugnot".
	Default is empty.

These directives, instead, match the comment that follows with the result
of the GnoVM, acting as a "golden test":
	- "Output:" tests the following comment with the standard output of the
	filetest.
	- "Error:" tests the following comment with any panic, or other kind of
	error that the filetest generates (like a parsing or preprocessing error).
	- "Realm:" tests the following comment against the store log, which can show
	what realm information is stored.
	- "Stacktrace:" can be used to verify the following lines against the
	stacktrace of the error.
	- "Events:" can be used to verify the emitted events against a JSON.

To speed up execution, imports of pure packages are processed separately from
the execution of the tests. This makes testing faster, but means that the
initialization of imported pure packages cannot be checked in filetests.
`,
		},
		cmd,
		func(_ context.Context, args []string) error {
			return execTest(cmd, args, io)
		},
	)
}

func (c *testCmd) RegisterFlags(fs *flag.FlagSet) {
	fs.BoolVar(
		&c.verbose,
		"v",
		false,
		"verbose output when running",
	)

	fs.BoolVar(
		&c.failfast,
		"failfast",
		false,
		"do not start new tests after the first test failure",
	)

	fs.BoolVar(
		&c.updateGoldenTests,
		"update-golden-tests",
		false,
		`writes actual as wanted for "golden" directives in filetests`,
	)

	fs.StringVar(
		&c.rootDir,
		"root-dir",
		"",
		"clone location of github.com/gnolang/gno (gno tries to guess it)",
	)

	fs.BoolVar(
		&c.autoGnomod,
		"auto-gnomod",
		true,
		"auto-generate gno.mod file if not already present.",
	)

	fs.StringVar(
		&c.run,
		"run",
		"",
		"test name filtering pattern",
	)

	fs.DurationVar(
		&c.timeout,
		"timeout",
		0,
		"max execution time",
	)

	fs.BoolVar(
		&c.printRuntimeMetrics,
		"print-runtime-metrics",
		false,
		"print runtime metrics (gas, memory, cpu cycles)",
	)

	fs.BoolVar(
		&c.printEvents,
		"print-events",
		false,
		"print emitted events",
	)

	fs.BoolVar(
		&c.debug,
		"debug",
		false,
		"enable interactive debugger using stdin and stdout",
	)

	fs.StringVar(
		&c.debugAddr,
		"debug-addr",
		"",
		"enable interactive debugger using tcp address in the form [host]:port",
	)
}

func execTest(cmd *testCmd, args []string, io commands.IO) error {
	// Default to current directory if no args provided
	if len(args) == 0 {
		args = []string{"."}
	}

	// Guess opts.RootDir.
	if cmd.rootDir == "" {
		cmd.rootDir = gnoenv.RootDir()
	}

	paths, err := targetsFromPatterns(args)
	if err != nil {
		return fmt.Errorf("list targets from patterns: %w", err)
	}

	if len(paths) == 0 {
		io.ErrPrintln("no packages to test")
		return nil
	}

	if cmd.timeout > 0 {
		go func() {
			time.Sleep(cmd.timeout)
			panic("test timed out after " + cmd.timeout.String())
		}()
	}

	subPkgs, err := gnomod.SubPkgsFromPaths(paths)
	if err != nil {
		return fmt.Errorf("list sub packages: %w", err)
	}

	// Set up options to run tests.
	stdout := goio.Discard
	if cmd.verbose {
		stdout = io.Out()
	}
	opts := test.NewTestOptions(cmd.rootDir, stdout, io.Err())
	opts.RunFlag = cmd.run
	opts.Sync = cmd.updateGoldenTests
	opts.Verbose = cmd.verbose
	opts.Metrics = cmd.printRuntimeMetrics
	opts.Events = cmd.printEvents
	opts.Debug = cmd.debug
	opts.FailfastFlag = cmd.failfast

	// test.ProdStore() is suitable for type-checking prod (non-test) files.
	// _, pgs := test.ProdStore(cmd.rootDir, opts.WriterForStore())

	buildErrCount := 0
	testErrCount := 0
	fail := func() error {
		io.ErrPrintfln("FAIL")
		return fmt.Errorf("FAIL: %d build errors, %d test errors", buildErrCount, testErrCount)
	}

	for _, pkg := range subPkgs {
		if len(pkg.TestGnoFiles) == 0 && len(pkg.FiletestGnoFiles) == 0 {
			io.ErrPrintfln("?       %s \t[no test files]", pkg.Dir)
			continue
		}

		// Read and parse gnomod.toml directly.
		fpath := filepath.Join(pkg.Dir, "gnomod.toml")
		mod, err := gnomod.ParseFilepath(fpath)
		if errors.Is(err, fs.ErrNotExist) {
			if cmd.autoGnomod {
				modulePath, _ := determinePkgPath(nil, pkg.Dir, cmd.rootDir)
				modstr := gno.GenGnoModLatest(modulePath)
				mod, err = gnomod.ParseBytes("gnomod.toml", []byte(modstr))

				if err != nil {
					panic(fmt.Errorf("unexpected panic parsing default gnomod.toml bytes: %w", err))
				}
				io.ErrPrintfln("auto-generated %q", fpath)
				err = mod.WriteFile(fpath)
				if err != nil {
					panic(fmt.Errorf("unexpected panic writing to %q: %w", fpath, err))
				}
				// err == nil.
			}
		}

		// Determine pkgPath from gno.mod.
		pkgPath, ok := determinePkgPath(mod, pkg.Dir, cmd.rootDir)
		if !ok {
			io.ErrPrintfln("WARNING: unable to read package path from gno.mod or gno root directory; try creating a gno.mod file")
		}

		// Read MemPackage with all files.
		mpkg := gno.MustReadMemPackage(pkg.Dir, pkgPath, gno.MPAnyAll)

		var didPanic, didError bool
		startedAt := time.Now()
		didPanic = catchPanic(pkg.Dir, pkgPath, io.Err(), func() {
<<<<<<< HEAD
			if mod == nil || !mod.Draft {
				// Lint/typecheck/format.
				// (gno.mod will be read again).
				errs := lintTypeCheck(io, pkg.Dir, mpkg, opts.TestStore, opts.TestStore, gno.TCLatestRelaxed)
=======
			if mod == nil || !mod.Ignore {
				errs := lintTypeCheck(io, pkg.Dir, mpkg, opts.TestStore, gno.TypeCheckOptions{
					ParseMode: gno.ParseModeAll,
					Mode:      gno.TCLatestRelaxed,
					Cache:     tccache,
				})
>>>>>>> 3082f550
				if errs != nil {
					didError = true
					// already printed in lintTypeCheck.
					// io.ErrPrintln(errs)
					return
				}
			} else if cmd.verbose {
				io.ErrPrintfln("%s: module is ignore, skipping type check", pkgPath)
			}
			///////////////////////////////////
			// Run the tests found in the mpkg.
			errs := test.Test(mpkg, pkg.Dir, opts)
			if errs != nil {
				didError = true
				io.ErrPrintln(errs)
				return
			}
		})

		// Print status with duration.
		duration := time.Since(startedAt)
		dstr := fmtDuration(duration)
		if didPanic || didError {
			io.ErrPrintfln("FAIL    %s \t%s", pkg.Dir, dstr)
			testErrCount++
			if cmd.failfast {
				return fail()
			}
		} else {
			io.ErrPrintfln("ok      %s \t%s", pkg.Dir, dstr)
		}
	}
	if testErrCount > 0 || buildErrCount > 0 {
		return fail()
	}

	return nil
}

func determinePkgPath(mod *gnomod.File, dir, rootDir string) (string, bool) {
	if mod != nil {
		return mod.Module, true
	}
	if pkgPath := pkgPathFromRootDir(dir, rootDir); pkgPath != "" {
		return pkgPath, true
	}
	// unable to read pkgPath from gno.mod, use a deterministic path.
	return "gno.land/r/test", false // XXX: gno.land hardcoded for convenience.
}

// attempts to determine the full gno pkg path by analyzing the directory.
func pkgPathFromRootDir(pkgPath, rootDir string) string {
	abPkgPath, err := filepath.Abs(pkgPath)
	if err != nil {
		log.Printf("could not determine abs path: %v", err)
		return ""
	}
	abRootDir, err := filepath.Abs(rootDir)
	if err != nil {
		log.Printf("could not determine abs path: %v", err)
		return ""
	}
	abRootDir += string(filepath.Separator)
	if !strings.HasPrefix(abPkgPath, abRootDir) {
		return ""
	}
	impPath := strings.ReplaceAll(abPkgPath[len(abRootDir):], string(filepath.Separator), "/")
	for _, prefix := range [...]string{
		"examples/",
		"gnovm/stdlibs/",
		"gnovm/tests/stdlibs/",
	} {
		if strings.HasPrefix(impPath, prefix) {
			return impPath[len(prefix):]
		}
	}
	return ""
}<|MERGE_RESOLUTION|>--- conflicted
+++ resolved
@@ -274,19 +274,12 @@
 		var didPanic, didError bool
 		startedAt := time.Now()
 		didPanic = catchPanic(pkg.Dir, pkgPath, io.Err(), func() {
-<<<<<<< HEAD
-			if mod == nil || !mod.Draft {
-				// Lint/typecheck/format.
-				// (gno.mod will be read again).
-				errs := lintTypeCheck(io, pkg.Dir, mpkg, opts.TestStore, opts.TestStore, gno.TCLatestRelaxed)
-=======
 			if mod == nil || !mod.Ignore {
 				errs := lintTypeCheck(io, pkg.Dir, mpkg, opts.TestStore, gno.TypeCheckOptions{
 					ParseMode: gno.ParseModeAll,
 					Mode:      gno.TCLatestRelaxed,
 					Cache:     tccache,
 				})
->>>>>>> 3082f550
 				if errs != nil {
 					didError = true
 					// already printed in lintTypeCheck.
