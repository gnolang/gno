package main

import (
	"bytes"
	"context"
	"encoding/json"
	"flag"
	"fmt"
	"log"
	"os"
	"path/filepath"
	"runtime/debug"
	"sort"
	"strings"
	"text/template"
	"time"

	"go.uber.org/multierr"

	"github.com/gnolang/gno/gnovm/pkg/gnoenv"
	gno "github.com/gnolang/gno/gnovm/pkg/gnolang"
	"github.com/gnolang/gno/gnovm/pkg/gnomod"
	"github.com/gnolang/gno/gnovm/pkg/transpiler"
	"github.com/gnolang/gno/gnovm/tests"
	"github.com/gnolang/gno/tm2/pkg/commands"
	"github.com/gnolang/gno/tm2/pkg/errors"
	"github.com/gnolang/gno/tm2/pkg/random"
	"github.com/gnolang/gno/tm2/pkg/std"
	"github.com/gnolang/gno/tm2/pkg/testutils"
)

type testCfg struct {
	verbose             bool
	rootDir             string
	run                 string
	timeout             time.Duration
	updateGoldenTests   bool
	printRuntimeMetrics bool
	withNativeFallback  bool
}

func newTestCmd(io commands.IO) *commands.Command {
	cfg := &testCfg{}

	return commands.NewCommand(
		commands.Metadata{
			Name:       "test",
			ShortUsage: "test [flags] <package> [<package>...]",
			ShortHelp:  "runs the tests for the specified packages",
			LongHelp: `Runs the tests for the specified packages.

'gno test' recompiles each package along with any files with names matching the
file pattern "*_test.gno" or "*_filetest.gno".

The <package> can be directory or file path (relative or absolute).

- "*_test.gno" files work like "*_test.go" files, but they contain only test
functions. Benchmark and fuzz functions aren't supported yet. Similarly, only
tests that belong to the same package are supported for now (no "xxx_test").

The package path used to execute the "*_test.gno" file is fetched from the
module name found in 'gno.mod', or else it is randomly generated like
"gno.land/r/XXXXXXXX".

- "*_filetest.gno" files on the other hand are kind of unique. They exist to
provide a way to interact and assert a gno contract, thanks to a set of
specific instructions that can be added using code comments.

"*_filetest.gno" must be declared in the 'main' package and so must have a
'main' function, that will be executed to test the target contract.

List of available instructions that can be used in "*_filetest.gno" files:
	- "PKGPATH:" is a single line instruction that can be used to define the
	package used to interact with the tested package. If not specified, "main" is
	used.
	- "MAXALLOC:" is a signle line instruction that can be used to define a limit
	to the VM allocator. If this limit is exceeded, the VM will panic. Default to
	0, no limit.
	- "SEND:" is a single line instruction that can be used to send an amount of
	token along with the transaction. The format is for example "1000000ugnot".
	Default is empty.
	- "Output:\n" (*) is a multiple lines instruction that can be used to assert
	the output of the "*_filetest.gno" file. Any prints executed inside the
	'main' function must match the lines that follows the "Output:\n"
	instruction, or else the test fails.
	- "Error:\n" works similarly to "Output:\n", except that it asserts the
	stderr of the program, which in that case, comes from the VM because of a
	panic, rather than the 'main' function.
	- "Realm:\n" (*) is a multiple lines instruction that can be used to assert
	what has been recorded in the store following the execution of the 'main'
	function.

(*) The 'update-golden-tests' flag can be set to fill out the content of the
instruction with the actual content of the test instead of failing.
`,
		},
		cfg,
		func(_ context.Context, args []string) error {
			return execTest(cfg, args, io)
		},
	)
}

func (c *testCfg) RegisterFlags(fs *flag.FlagSet) {
	fs.BoolVar(
		&c.verbose,
		"v",
		false,
		"verbose output when running",
	)

	fs.BoolVar(
		&c.updateGoldenTests,
		"update-golden-tests",
		false,
		`writes actual as wanted for "Output:" and "Realm:" instructions`,
	)

	fs.StringVar(
		&c.rootDir,
		"root-dir",
		"",
		"clone location of github.com/gnolang/gno (gno tries to guess it)",
	)

	fs.StringVar(
		&c.run,
		"run",
		"",
		"test name filtering pattern",
	)

	fs.DurationVar(
		&c.timeout,
		"timeout",
		0,
		"max execution time",
	)

	fs.BoolVar(
		&c.withNativeFallback,
		"with-native-fallback",
		false,
		"use stdlibs/* if present, otherwise use supported native Go packages",
	)

	fs.BoolVar(
		&c.printRuntimeMetrics,
		"print-runtime-metrics",
		false,
		"print runtime metrics (gas, memory, cpu cycles)",
	)
}

func execTest(cfg *testCfg, args []string, io commands.IO) error {
	if len(args) < 1 {
		return flag.ErrHelp
	}

	// guess opts.RootDir
	if cfg.rootDir == "" {
		cfg.rootDir = gnoenv.RootDir()
	}

	paths, err := targetsFromPatterns(args)
	if err != nil {
		return fmt.Errorf("list targets from patterns: %w", err)
	}
	if len(paths) == 0 {
		io.ErrPrintln("no packages to test")
		return nil
	}

	if cfg.timeout > 0 {
		go func() {
			time.Sleep(cfg.timeout)
			panic("test timed out after " + cfg.timeout.String())
		}()
	}

	subPkgs, err := gnomod.SubPkgsFromPaths(paths)
	if err != nil {
		return fmt.Errorf("list sub packages: %w", err)
	}

	buildErrCount := 0
	testErrCount := 0
	for _, pkg := range subPkgs {
<<<<<<< HEAD
		if cfg.transpile {
			if verbose {
				io.ErrPrintfln("=== PREC  %s", pkg.Dir)
			}
			transpileOpts := newTranspileOptions(&transpileCfg{
				output: tempdirRoot,
			})
			err := transpilePkg(pkg.Dir, transpileOpts)
			if err != nil {
				io.ErrPrintln(err)
				io.ErrPrintln("FAIL")
				io.ErrPrintfln("FAIL    %s", pkg.Dir)
				io.ErrPrintln("FAIL")

				buildErrCount++
				continue
			}

			if verbose {
				io.ErrPrintfln("=== BUILD %s", pkg.Dir)
			}
			tempDir, err := ResolvePath(tempdirRoot, pkg.Dir)
			if err != nil {
				return errors.New("cannot resolve build dir")
			}
			err = goBuildFileOrPkg(tempDir, defaultTranspileCfg)
			if err != nil {
				io.ErrPrintln(err)
				io.ErrPrintln("FAIL")
				io.ErrPrintfln("FAIL    %s", pkg.Dir)
				io.ErrPrintln("FAIL")

				buildErrCount++
				continue
			}
		}

=======
>>>>>>> edb321f8
		if len(pkg.TestGnoFiles) == 0 && len(pkg.FiletestGnoFiles) == 0 {
			io.ErrPrintfln("?       %s \t[no test files]", pkg.Dir)
			continue
		}

		sort.Strings(pkg.TestGnoFiles)
		sort.Strings(pkg.FiletestGnoFiles)

		startedAt := time.Now()
		err = gnoTestPkg(pkg.Dir, pkg.TestGnoFiles, pkg.FiletestGnoFiles, cfg, io)
		duration := time.Since(startedAt)
		dstr := fmtDuration(duration)

		if err != nil {
			io.ErrPrintfln("%s: test pkg: %v", pkg.Dir, err)
			io.ErrPrintfln("FAIL")
			io.ErrPrintfln("FAIL    %s \t%s", pkg.Dir, dstr)
			io.ErrPrintfln("FAIL")
			testErrCount++
		} else {
			io.ErrPrintfln("ok      %s \t%s", pkg.Dir, dstr)
		}
	}
	if testErrCount > 0 || buildErrCount > 0 {
		io.ErrPrintfln("FAIL")
		return fmt.Errorf("FAIL: %d build errors, %d test errors", buildErrCount, testErrCount)
	}

	return nil
}

func gnoTestPkg(
	pkgPath string,
	unittestFiles,
	filetestFiles []string,
	cfg *testCfg,
	io commands.IO,
) error {
	var (
		verbose             = cfg.verbose
		rootDir             = cfg.rootDir
		runFlag             = cfg.run
		printRuntimeMetrics = cfg.printRuntimeMetrics

		stdin  = io.In()
		stdout = io.Out()
		stderr = io.Err()
		errs   error
	)

	mode := tests.ImportModeStdlibsOnly
	if cfg.withNativeFallback {
		// XXX: display a warn?
		mode = tests.ImportModeStdlibsPreferred
	}
	if !verbose {
		// TODO: speedup by ignoring if filter is file/*?
		mockOut := bytes.NewBufferString("")
		stdout = commands.WriteNopCloser(mockOut)
	}

	// testing with *_test.gno
	if len(unittestFiles) > 0 {
		// Determine gnoPkgPath by reading gno.mod
		var gnoPkgPath string
		modfile, err := gnomod.ParseAt(pkgPath)
		if err == nil {
			gnoPkgPath = modfile.Module.Mod.Path
		} else {
			gnoPkgPath = pkgPathFromRootDir(pkgPath, rootDir)
			if gnoPkgPath == "" {
				// unable to read pkgPath from gno.mod, generate a random realm path
				io.ErrPrintfln("--- WARNING: unable to read package path from gno.mod or gno root directory; try creating a gno.mod file")
				gnoPkgPath = gno.RealmPathPrefix + random.RandStr(8)
			}
		}
		memPkg := gno.ReadMemPackage(pkgPath, gnoPkgPath)

		// tfiles, ifiles := gno.ParseMemPackageTests(memPkg)
		var tfiles, ifiles *gno.FileSet

		hasError := catchRuntimeError(gnoPkgPath, stderr, func() {
			tfiles, ifiles = parseMemPackageTests(memPkg)
		})

		if hasError {
			return commands.ExitCodeError(1)
		}
		testPkgName := getPkgNameFromFileset(ifiles)

		// run test files in pkg
		if len(tfiles.Files) > 0 {
			testStore := tests.TestStore(
				rootDir, "",
				stdin, stdout, stderr,
				mode,
			)
			if verbose {
				testStore.SetLogStoreOps(true)
			}

			m := tests.TestMachine(testStore, stdout, gnoPkgPath)
			if printRuntimeMetrics {
				// from tm2/pkg/sdk/vm/keeper.go
				// XXX: make maxAllocTx configurable.
				maxAllocTx := int64(500 * 1000 * 1000)

				m.Alloc = gno.NewAllocator(maxAllocTx)
			}
			m.RunMemPackage(memPkg, true)
			err := runTestFiles(m, tfiles, memPkg.Name, verbose, printRuntimeMetrics, runFlag, io)
			if err != nil {
				errs = multierr.Append(errs, err)
			}
		}

		// test xxx_test pkg
		if len(ifiles.Files) > 0 {
			testStore := tests.TestStore(
				rootDir, "",
				stdin, stdout, stderr,
				mode,
			)
			if verbose {
				testStore.SetLogStoreOps(true)
			}

			m := tests.TestMachine(testStore, stdout, testPkgName)

			memFiles := make([]*std.MemFile, 0, len(ifiles.FileNames())+1)
			for _, f := range memPkg.Files {
				for _, ifileName := range ifiles.FileNames() {
					if f.Name == "gno.mod" || f.Name == ifileName {
						memFiles = append(memFiles, f)
						break
					}
				}
			}

			memPkg.Files = memFiles
			memPkg.Name = testPkgName
			memPkg.Path = memPkg.Path + "_test"
			m.RunMemPackage(memPkg, true)

			err := runTestFiles(m, ifiles, testPkgName, verbose, printRuntimeMetrics, runFlag, io)
			if err != nil {
				errs = multierr.Append(errs, err)
			}
		}
	}

	// testing with *_filetest.gno
	{
		filter := splitRegexp(runFlag)
		for _, testFile := range filetestFiles {
			testFileName := filepath.Base(testFile)
			testName := "file/" + testFileName
			if !shouldRun(filter, testName) {
				continue
			}

			startedAt := time.Now()
			if verbose {
				io.ErrPrintfln("=== RUN   %s", testName)
			}

			var closer func() (string, error)
			if !verbose {
				closer = testutils.CaptureStdoutAndStderr()
			}

			testFilePath := filepath.Join(pkgPath, testFileName)
			err := tests.RunFileTest(rootDir, testFilePath, tests.WithSyncWanted(cfg.updateGoldenTests))
			duration := time.Since(startedAt)
			dstr := fmtDuration(duration)

			if err != nil {
				errs = multierr.Append(errs, err)
				io.ErrPrintfln("--- FAIL: %s (%s)", testName, dstr)
				if verbose {
					stdouterr, err := closer()
					if err != nil {
						panic(err)
					}
					fmt.Fprintln(os.Stderr, stdouterr)
				}
				continue
			}

			if verbose {
				io.ErrPrintfln("--- PASS: %s (%s)", testName, dstr)
			}
			// XXX: add per-test metrics
		}
	}

	return errs
}

// attempts to determine the full gno pkg path by analyzing the directory.
func pkgPathFromRootDir(pkgPath, rootDir string) string {
	abPkgPath, err := filepath.Abs(pkgPath)
	if err != nil {
		log.Printf("could not determine abs path: %v", err)
		return ""
	}
	abRootDir, err := filepath.Abs(rootDir)
	if err != nil {
		log.Printf("could not determine abs path: %v", err)
		return ""
	}
	abRootDir += string(filepath.Separator)
	if !strings.HasPrefix(abPkgPath, abRootDir) {
		return ""
	}
	impPath := strings.ReplaceAll(abPkgPath[len(abRootDir):], string(filepath.Separator), "/")
	for _, prefix := range [...]string{
		"examples/",
		"gnovm/stdlibs/",
		"gnovm/tests/stdlibs/",
	} {
		if strings.HasPrefix(impPath, prefix) {
			return impPath[len(prefix):]
		}
	}
	return ""
}

func runTestFiles(
	m *gno.Machine,
	files *gno.FileSet,
	pkgName string,
	verbose bool,
	printRuntimeMetrics bool,
	runFlag string,
	io commands.IO,
) (errs error) {
	defer func() {
		if r := recover(); r != nil {
			errs = multierr.Append(fmt.Errorf("panic: %v\nstack:\n%v\ngno machine: %v", r, string(debug.Stack()), m.String()), errs)
		}
	}()

	testFuncs := &testFuncs{
		PackageName: pkgName,
		Verbose:     verbose,
		RunFlag:     runFlag,
	}
	loadTestFuncs(pkgName, testFuncs, files)

	// before/after statistics
	numPackagesBefore := m.Store.NumMemPackages()

	testmain, err := formatTestmain(testFuncs)
	if err != nil {
		log.Fatal(err)
	}

	m.RunFiles(files.Files...)
	n := gno.MustParseFile("main_test.gno", testmain)
	m.RunFiles(n)

	for _, test := range testFuncs.Tests {
		testFuncStr := fmt.Sprintf("%q", test.Name)

		eval := m.Eval(gno.Call("runtest", testFuncStr))

		ret := eval[0].GetString()
		if ret == "" {
			err := errors.New("failed to execute unit test: %q", test.Name)
			errs = multierr.Append(errs, err)
			io.ErrPrintfln("--- FAIL: %s [internal gno testing error]", test.Name)
			continue
		}

		// TODO: replace with amino or send native type?
		var rep report
		err = json.Unmarshal([]byte(ret), &rep)
		if err != nil {
			errs = multierr.Append(errs, err)
			io.ErrPrintfln("--- FAIL: %s [internal gno testing error]", test.Name)
			continue
		}

		if rep.Failed {
			err := errors.New("failed: %q", test.Name)
			errs = multierr.Append(errs, err)
		}

		if printRuntimeMetrics {
			imports := m.Store.NumMemPackages() - numPackagesBefore - 1
			// XXX: store changes
			// XXX: max mem consumption
			allocsVal := "n/a"
			if m.Alloc != nil {
				maxAllocs, allocs := m.Alloc.Status()
				allocsVal = fmt.Sprintf("%s(%.2f%%)",
					prettySize(allocs),
					float64(allocs)/float64(maxAllocs)*100,
				)
			}
			io.ErrPrintfln("---       runtime: cycle=%s imports=%d allocs=%s",
				prettySize(m.Cycles),
				imports,
				allocsVal,
			)
		}
	}

	return errs
}

// mirror of stdlibs/testing.Report
type report struct {
	Failed  bool
	Skipped bool
}

var testmainTmpl = template.Must(template.New("testmain").Parse(`
package {{ .PackageName }}

import (
	"testing"
)

var tests = []testing.InternalTest{
{{range .Tests}}
    {"{{.Name}}", {{.Name}}},
{{end}}
}

func runtest(name string) (report string) {
	for _, test := range tests {
		if test.Name == name {
			return testing.RunTest({{printf "%q" .RunFlag}}, {{.Verbose}}, test)
		}
	}
	panic("no such test: " + name)
	return ""
}
`))

type testFuncs struct {
	Tests       []testFunc
	PackageName string
	Verbose     bool
	RunFlag     string
}

type testFunc struct {
	Package string
	Name    string
}

func getPkgNameFromFileset(files *gno.FileSet) string {
	if len(files.Files) <= 0 {
		return ""
	}
	return string(files.Files[0].PkgName)
}

func formatTestmain(t *testFuncs) (string, error) {
	var buf bytes.Buffer
	if err := testmainTmpl.Execute(&buf, t); err != nil {
		return "", err
	}
	return buf.String(), nil
}

func loadTestFuncs(pkgName string, t *testFuncs, tfiles *gno.FileSet) *testFuncs {
	for _, tf := range tfiles.Files {
		for _, d := range tf.Decls {
			if fd, ok := d.(*gno.FuncDecl); ok {
				fname := string(fd.Name)
				if strings.HasPrefix(fname, "Test") {
					tf := testFunc{
						Package: pkgName,
						Name:    fname,
					}
					t.Tests = append(t.Tests, tf)
				}
			}
		}
	}
	return t
}

// parseMemPackageTests is copied from gno.ParseMemPackageTests
// for except to _filetest.gno
func parseMemPackageTests(memPkg *std.MemPackage) (tset, itset *gno.FileSet) {
	tset = &gno.FileSet{}
	itset = &gno.FileSet{}
	for _, mfile := range memPkg.Files {
		if !strings.HasSuffix(mfile.Name, ".gno") {
			continue // skip this file.
		}
		if strings.HasSuffix(mfile.Name, "_filetest.gno") {
			continue
		}
		n, err := gno.ParseFile(mfile.Name, mfile.Body)
		if err != nil {
			panic(err)
		}
		if n == nil {
			panic("should not happen")
		}
		if strings.HasSuffix(mfile.Name, "_test.gno") {
			// add test file.
			if memPkg.Name+"_test" == string(n.PkgName) {
				itset.AddFiles(n)
			} else {
				tset.AddFiles(n)
			}
		} else if memPkg.Name == string(n.PkgName) {
			// skip package file.
		} else {
			panic(fmt.Sprintf(
				"expected package name [%s] or [%s_test] but got [%s] file [%s]",
				memPkg.Name, memPkg.Name, n.PkgName, mfile))
		}
	}
	return tset, itset
}

func shouldRun(filter filterMatch, path string) bool {
	if filter == nil {
		return true
	}
	elem := strings.Split(path, "/")
	ok, _ := filter.matches(elem, matchString)
	return ok
}<|MERGE_RESOLUTION|>--- conflicted
+++ resolved
@@ -20,7 +20,6 @@
 	"github.com/gnolang/gno/gnovm/pkg/gnoenv"
 	gno "github.com/gnolang/gno/gnovm/pkg/gnolang"
 	"github.com/gnolang/gno/gnovm/pkg/gnomod"
-	"github.com/gnolang/gno/gnovm/pkg/transpiler"
 	"github.com/gnolang/gno/gnovm/tests"
 	"github.com/gnolang/gno/tm2/pkg/commands"
 	"github.com/gnolang/gno/tm2/pkg/errors"
@@ -186,46 +185,6 @@
 	buildErrCount := 0
 	testErrCount := 0
 	for _, pkg := range subPkgs {
-<<<<<<< HEAD
-		if cfg.transpile {
-			if verbose {
-				io.ErrPrintfln("=== PREC  %s", pkg.Dir)
-			}
-			transpileOpts := newTranspileOptions(&transpileCfg{
-				output: tempdirRoot,
-			})
-			err := transpilePkg(pkg.Dir, transpileOpts)
-			if err != nil {
-				io.ErrPrintln(err)
-				io.ErrPrintln("FAIL")
-				io.ErrPrintfln("FAIL    %s", pkg.Dir)
-				io.ErrPrintln("FAIL")
-
-				buildErrCount++
-				continue
-			}
-
-			if verbose {
-				io.ErrPrintfln("=== BUILD %s", pkg.Dir)
-			}
-			tempDir, err := ResolvePath(tempdirRoot, pkg.Dir)
-			if err != nil {
-				return errors.New("cannot resolve build dir")
-			}
-			err = goBuildFileOrPkg(tempDir, defaultTranspileCfg)
-			if err != nil {
-				io.ErrPrintln(err)
-				io.ErrPrintln("FAIL")
-				io.ErrPrintfln("FAIL    %s", pkg.Dir)
-				io.ErrPrintln("FAIL")
-
-				buildErrCount++
-				continue
-			}
-		}
-
-=======
->>>>>>> edb321f8
 		if len(pkg.TestGnoFiles) == 0 && len(pkg.FiletestGnoFiles) == 0 {
 			io.ErrPrintfln("?       %s \t[no test files]", pkg.Dir)
 			continue
