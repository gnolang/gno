--- conflicted
+++ resolved
@@ -26,13 +26,11 @@
 	updateGoldenTests   bool
 	printRuntimeMetrics bool
 	printEvents         bool
-<<<<<<< HEAD
+
 	fuzzName            string
 	fuzzIters           int
-=======
 	debug               bool
 	debugAddr           string
->>>>>>> 85b3c0b7
 }
 
 func newTestCmd(io commands.IO) *commands.Command {
@@ -150,7 +148,7 @@
 		false,
 		"print emitted events",
 	)
-<<<<<<< HEAD
+
 	fs.StringVar(
 		&c.fuzzName,
 		"fuzz",
@@ -162,7 +160,7 @@
 		"i",
 		50000,
 		"number of fuzz iterations to run",
-=======
+
 
 	fs.BoolVar(
 		&c.debug,
@@ -176,7 +174,6 @@
 		"debug-addr",
 		"",
 		"enable interactive debugger using tcp address in the form [host]:port",
->>>>>>> 85b3c0b7
 	)
 }
 
@@ -227,13 +224,13 @@
 	opts.Verbose = cfg.verbose
 	opts.Metrics = cfg.printRuntimeMetrics
 	opts.Events = cfg.printEvents
-<<<<<<< HEAD
+
 	opts.FuzzName = cfg.fuzzName
 	opts.FuzzIters = cfg.fuzzIters
-=======
+
 	opts.Debug = cfg.debug
 
->>>>>>> 85b3c0b7
+
 	buildErrCount := 0
 	testErrCount := 0
 	for _, pkg := range subPkgs {
