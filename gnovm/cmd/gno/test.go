package main

import (
	"bytes"
	"context"
	"encoding/json"
	"flag"
	"fmt"
	"log"
	"os"
	"path/filepath"
	"sort"
	"strings"
	"text/template"
	"time"

	gno "github.com/gnolang/gno/gnovm/pkg/gnolang"
	"github.com/gnolang/gno/gnovm/tests"
	"github.com/gnolang/gno/tm2/pkg/commands"
	"github.com/gnolang/gno/tm2/pkg/errors"
	"github.com/gnolang/gno/tm2/pkg/std"
	"github.com/gnolang/gno/tm2/pkg/testutils"
	"go.uber.org/multierr"
)

type testCfg struct {
<<<<<<< HEAD
	verbose            bool
	rootDir            string
	run                string
	timeout            time.Duration
	precompile         bool // TODO: precompile should be the default, but it needs to automatically precompile dependencies in memory.
	updateGoldenTests  bool
	withNativeFallback bool
=======
	verbose             bool
	rootDir             string
	run                 string
	timeout             time.Duration
	precompile          bool // TODO: precompile should be the default, but it needs to automatically precompile dependencies in memory.
	updateGoldenTests   bool
	printRuntimeMetrics bool
>>>>>>> b1dbad56
}

func newTestCmd(io *commands.IO) *commands.Command {
	cfg := &testCfg{}

	return commands.NewCommand(
		commands.Metadata{
			Name:       "test",
			ShortUsage: "test [flags] <package> [<package>...]",
			ShortHelp:  "Runs the tests for the specified packages",
		},
		cfg,
		func(_ context.Context, args []string) error {
			return execTest(cfg, args, io)
		},
	)
}

func (c *testCfg) RegisterFlags(fs *flag.FlagSet) {
	fs.BoolVar(
		&c.verbose,
		"verbose",
		false,
		"verbose output when running",
	)

	fs.BoolVar(
		&c.precompile,
		"precompile",
		false,
		"precompile gno to go before testing",
	)

	fs.BoolVar(
		&c.updateGoldenTests,
		"update-golden-tests",
		false,
		"writes actual as wanted in test comments",
	)

	fs.StringVar(
		&c.rootDir,
		"root-dir",
		"",
		"clone location of github.com/gnolang/gno (gnodev tries to guess it)",
	)

	fs.StringVar(
		&c.run,
		"run",
		"",
		"test name filtering pattern",
	)

	fs.DurationVar(
		&c.timeout,
		"timeout",
		0,
		"max execution time",
	)

	fs.BoolVar(
<<<<<<< HEAD
		&c.withNativeFallback,
		"with-native-fallback",
		false,
		"use stdlibs/* if present, otherwise use supported native Go packages",
=======
		&c.printRuntimeMetrics,
		"print-runtime-metrics",
		false,
		"print runtime metrics (gas, memory, cpu cycles)",
>>>>>>> b1dbad56
	)
}

func execTest(cfg *testCfg, args []string, io *commands.IO) error {
	if len(args) < 1 {
		return flag.ErrHelp
	}

	verbose := cfg.verbose

	tempdirRoot, err := os.MkdirTemp("", "gno-precompile")
	if err != nil {
		log.Fatal(err)
	}
	defer os.RemoveAll(tempdirRoot)

	// go.mod
	modPath := filepath.Join(tempdirRoot, "go.mod")
	err = makeTestGoMod(modPath, gno.ImportPrefix, "1.19")
	if err != nil {
		return fmt.Errorf("write .mod file: %w", err)
	}

	// guess opts.RootDir
	if cfg.rootDir == "" {
		cfg.rootDir = guessRootDir()
	}

	pkgPaths, err := gnoPackagesFromArgs(args)
	if err != nil {
		return fmt.Errorf("list packages from args: %w", err)
	}

	if cfg.timeout > 0 {
		go func() {
			time.Sleep(cfg.timeout)
			panic("test timed out after " + cfg.timeout.String())
		}()
	}

	buildErrCount := 0
	testErrCount := 0
	for _, pkgPath := range pkgPaths {
		if cfg.precompile {
			if verbose {
				io.ErrPrintfln("=== PREC  %s", pkgPath)
			}
			precompileOpts := newPrecompileOptions(&precompileCfg{
				output: tempdirRoot,
			})
			err := precompilePkg(importPath(pkgPath), precompileOpts)
			if err != nil {
				io.ErrPrintln(err)
				io.ErrPrintln("FAIL")
				io.ErrPrintfln("FAIL    %s", pkgPath)
				io.ErrPrintln("FAIL")

				buildErrCount++
				continue
			}

			if verbose {
				io.ErrPrintfln("=== BUILD %s", pkgPath)
			}
			tempDir, err := ResolvePath(tempdirRoot, importPath(pkgPath))
			if err != nil {
				return errors.New("cannot resolve build dir")
			}
			err = goBuildFileOrPkg(tempDir, defaultBuildOptions)
			if err != nil {
				io.ErrPrintln(err)
				io.ErrPrintln("FAIL")
				io.ErrPrintfln("FAIL    %s", pkgPath)
				io.ErrPrintln("FAIL")

				buildErrCount++
				continue
			}
		}

		unittestFiles, err := filepath.Glob(filepath.Join(pkgPath, "*_test.gno"))
		if err != nil {
			log.Fatal(err)
		}
		filetestFiles, err := filepath.Glob(filepath.Join(pkgPath, "*_filetest.gno"))
		if err != nil {
			log.Fatal(err)
		}
		if len(unittestFiles) == 0 && len(filetestFiles) == 0 {
			io.ErrPrintfln("?       %s \t[no test files]", pkgPath)
			continue
		}

		sort.Strings(unittestFiles)
		sort.Strings(filetestFiles)

		startedAt := time.Now()
		err = gnoTestPkg(pkgPath, unittestFiles, filetestFiles, cfg, io)
		duration := time.Since(startedAt)
		dstr := fmtDuration(duration)

		if err != nil {
			io.ErrPrintfln("%s: test pkg: %v", pkgPath, err)
			io.ErrPrintfln("FAIL")
			io.ErrPrintfln("FAIL    %s \t%s", pkgPath, dstr)
			io.ErrPrintfln("FAIL")
			testErrCount++
		} else {
			io.ErrPrintfln("ok      %s \t%s", pkgPath, dstr)
		}
	}
	if testErrCount > 0 || buildErrCount > 0 {
		io.ErrPrintfln("FAIL")
		return fmt.Errorf("FAIL: %d build errors, %d test errors", buildErrCount, testErrCount)
	}

	return nil
}

func gnoTestPkg(
	pkgPath string,
	unittestFiles,
	filetestFiles []string,
	cfg *testCfg,
	io *commands.IO,
) error {
	var (
		verbose             = cfg.verbose
		rootDir             = cfg.rootDir
		runFlag             = cfg.run
		printRuntimeMetrics = cfg.printRuntimeMetrics

		stdin  = io.In
		stdout = io.Out
		stderr = io.Err
	)

	filter := splitRegexp(runFlag)
	var errs error

	mode := tests.ImportModeStdlibsOnly
	if cfg.withNativeFallback {
		// XXX: display a warn?
		mode = tests.ImportModeStdlibsPreferred
	}
	testStore := tests.TestStore(
		rootDir, "",
		stdin, stdout, stderr,
		mode,
	)
	if verbose {
		testStore.SetLogStoreOps(true)
	}

	if !verbose {
		// TODO: speedup by ignoring if filter is file/*?
		mockOut := bytes.NewBufferString("")
		stdout = commands.WriteNopCloser(mockOut)
	}

	// testing with *_test.gno
	if len(unittestFiles) > 0 {
		memPkg := gno.ReadMemPackage(pkgPath, pkgPath)

		// tfiles, ifiles := gno.ParseMemPackageTests(memPkg)
		tfiles, ifiles := parseMemPackageTests(memPkg)

		// run test files in pkg
		{
			m := tests.TestMachine(testStore, stdout, "main")
			if printRuntimeMetrics {
				// from tm2/pkg/sdk/vm/keeper.go
				// XXX: make maxAllocTx configurable.
				maxAllocTx := int64(500 * 1000 * 1000)

				m.Alloc = gno.NewAllocator(maxAllocTx)
			}
			m.RunMemPackage(memPkg, true)
			err := runTestFiles(m, tfiles, memPkg.Name, verbose, printRuntimeMetrics, runFlag, io)
			if err != nil {
				errs = multierr.Append(errs, err)
			}
		}

		// run test files in xxx_test pkg
		{
			testPkgName := getPkgNameFromFileset(ifiles)
			if testPkgName != "" {
				m := tests.TestMachine(testStore, stdout, testPkgName)
				m.RunMemPackage(memPkg, true)
				err := runTestFiles(m, ifiles, testPkgName, verbose, printRuntimeMetrics, runFlag, io)
				if err != nil {
					errs = multierr.Append(errs, err)
				}
			}
		}
	}

	// testing with *_filetest.gno
	{
		for _, testFile := range filetestFiles {
			testFileName := filepath.Base(testFile)
			testName := "file/" + testFileName
			if !shouldRun(filter, testName) {
				continue
			}

			startedAt := time.Now()
			if verbose {
				io.ErrPrintfln("=== RUN   %s", testName)
			}

			var closer func() (string, error)
			if !verbose {
				closer = testutils.CaptureStdoutAndStderr()
			}

			testFilePath := filepath.Join(pkgPath, testFileName)
			err := tests.RunFileTest(rootDir, testFilePath, tests.WithSyncWanted(cfg.updateGoldenTests))
			duration := time.Since(startedAt)
			dstr := fmtDuration(duration)

			if err != nil {
				errs = multierr.Append(errs, err)
				io.ErrPrintfln("--- FAIL: %s (%s)", testName, dstr)
				if verbose {
					stdouterr, err := closer()
					if err != nil {
						panic(err)
					}
					fmt.Fprintln(os.Stderr, stdouterr)
				}
				continue
			}

			if verbose {
				io.ErrPrintfln("--- PASS: %s (%s)", testName, dstr)
			}
			// XXX: add per-test metrics
		}
	}

	return errs
}

func runTestFiles(
	m *gno.Machine,
	files *gno.FileSet,
	pkgName string,
	verbose bool,
	printRuntimeMetrics bool,
	runFlag string,
	io *commands.IO,
) error {
	var errs error

	testFuncs := &testFuncs{
		PackageName: pkgName,
		Verbose:     verbose,
		RunFlag:     runFlag,
	}
	loadTestFuncs(pkgName, testFuncs, files)

	// before/after statistics
	numPackagesBefore := m.Store.NumMemPackages()

	testmain, err := formatTestmain(testFuncs)
	if err != nil {
		log.Fatal(err)
	}

	m.RunFiles(files.Files...)
	n := gno.MustParseFile("testmain.go", testmain)
	m.RunFiles(n)

	for _, test := range testFuncs.Tests {
		if verbose {
			io.ErrPrintfln("=== RUN   %s", test.Name)
		}

		testFuncStr := fmt.Sprintf("%q", test.Name)

		startedAt := time.Now()
		eval := m.Eval(gno.Call("runtest", testFuncStr))
		duration := time.Since(startedAt)
		dstr := fmtDuration(duration)

		ret := eval[0].GetString()
		if ret == "" {
			err := errors.New("failed to execute unit test: %q", test.Name)
			errs = multierr.Append(errs, err)
			io.ErrPrintfln("--- FAIL: %s (%v)", test.Name, duration)
			continue
		}

		// TODO: replace with amino or send native type?
		var rep report
		err = json.Unmarshal([]byte(ret), &rep)
		if err != nil {
			errs = multierr.Append(errs, err)
			io.ErrPrintfln("--- FAIL: %s (%s)", test.Name, dstr)
			continue
		}

		switch {
		case rep.Filtered:
			io.ErrPrintfln("--- FILT: %s", test.Name)
			// noop
		case rep.Skipped:
			if verbose {
				io.ErrPrintfln("--- SKIP: %s", test.Name)
			}
		case rep.Failed:
			err := errors.New("failed: %q", test.Name)
			errs = multierr.Append(errs, err)
			io.ErrPrintfln("--- FAIL: %s (%s)", test.Name, dstr)
		default:
			if verbose {
				io.ErrPrintfln("--- PASS: %s (%s)", test.Name, dstr)
			}
		}

		if rep.Output != "" && (verbose || rep.Failed) {
			io.ErrPrintfln("output: %s", rep.Output)
		}

		if printRuntimeMetrics {
			imports := m.Store.NumMemPackages() - numPackagesBefore - 1
			// XXX: store changes
			// XXX: max mem consumption
			allocsVal := "n/a"
			if m.Alloc != nil {
				maxAllocs, allocs := m.Alloc.Status()
				allocsVal = fmt.Sprintf("%s(%.2f%%)",
					prettySize(allocs),
					float64(allocs)/float64(maxAllocs)*100,
				)
			}
			io.ErrPrintfln("---       runtime: cycle=%s imports=%d allocs=%s",
				prettySize(m.Cycles),
				imports,
				allocsVal,
			)
		}
	}

	return errs
}

// mirror of stdlibs/testing.Report
type report struct {
	Name     string
	Verbose  bool
	Failed   bool
	Skipped  bool
	Filtered bool
	Output   string
}

var testmainTmpl = template.Must(template.New("testmain").Parse(`
package {{ .PackageName }}

import (
	"testing"
)

var tests = []testing.InternalTest{
{{range .Tests}}
    {"{{.Name}}", {{.Name}}},
{{end}}
}

func runtest(name string) (report string) {
	for _, test := range tests {
		if test.Name == name {
			return testing.RunTest({{printf "%q" .RunFlag}}, {{.Verbose}}, test)
		}
	}
	panic("no such test: " + name)
	return ""
}
`))

type testFuncs struct {
	Tests       []testFunc
	PackageName string
	Verbose     bool
	RunFlag     string
}

type testFunc struct {
	Package string
	Name    string
}

func getPkgNameFromFileset(files *gno.FileSet) string {
	if len(files.Files) <= 0 {
		return ""
	}
	return string(files.Files[0].PkgName)
}

func formatTestmain(t *testFuncs) (string, error) {
	var buf bytes.Buffer
	if err := testmainTmpl.Execute(&buf, t); err != nil {
		return "", err
	}
	return buf.String(), nil
}

func loadTestFuncs(pkgName string, t *testFuncs, tfiles *gno.FileSet) *testFuncs {
	for _, tf := range tfiles.Files {
		for _, d := range tf.Decls {
			if fd, ok := d.(*gno.FuncDecl); ok {
				fname := string(fd.Name)
				if strings.HasPrefix(fname, "Test") {
					tf := testFunc{
						Package: pkgName,
						Name:    fname,
					}
					t.Tests = append(t.Tests, tf)
				}
			}
		}
	}
	return t
}

// parseMemPackageTests is copied from gno.ParseMemPackageTests
// for except to _filetest.gno
func parseMemPackageTests(memPkg *std.MemPackage) (tset, itset *gno.FileSet) {
	tset = &gno.FileSet{}
	itset = &gno.FileSet{}
	for _, mfile := range memPkg.Files {
		if !strings.HasSuffix(mfile.Name, ".gno") {
			continue // skip this file.
		}
		if strings.HasSuffix(mfile.Name, "_filetest.gno") {
			continue
		}
		n, err := gno.ParseFile(mfile.Name, mfile.Body)
		if err != nil {
			panic(errors.Wrap(err, "parsing file "+mfile.Name))
		}
		if n == nil {
			panic("should not happen")
		}
		if strings.HasSuffix(mfile.Name, "_test.gno") {
			// add test file.
			if memPkg.Name+"_test" == string(n.PkgName) {
				itset.AddFiles(n)
			} else {
				tset.AddFiles(n)
			}
		} else if memPkg.Name == string(n.PkgName) {
			// skip package file.
		} else {
			panic(fmt.Sprintf(
				"expected package name [%s] or [%s_test] but got [%s] file [%s]",
				memPkg.Name, memPkg.Name, n.PkgName, mfile))
		}
	}
	return tset, itset
}

func shouldRun(filter filterMatch, path string) bool {
	if filter == nil {
		return true
	}
	elem := strings.Split(path, "/")
	ok, _ := filter.matches(elem, matchString)
	return ok
}<|MERGE_RESOLUTION|>--- conflicted
+++ resolved
@@ -24,15 +24,6 @@
 )
 
 type testCfg struct {
-<<<<<<< HEAD
-	verbose            bool
-	rootDir            string
-	run                string
-	timeout            time.Duration
-	precompile         bool // TODO: precompile should be the default, but it needs to automatically precompile dependencies in memory.
-	updateGoldenTests  bool
-	withNativeFallback bool
-=======
 	verbose             bool
 	rootDir             string
 	run                 string
@@ -40,7 +31,7 @@
 	precompile          bool // TODO: precompile should be the default, but it needs to automatically precompile dependencies in memory.
 	updateGoldenTests   bool
 	printRuntimeMetrics bool
->>>>>>> b1dbad56
+	withNativeFallback bool
 }
 
 func newTestCmd(io *commands.IO) *commands.Command {
@@ -103,17 +94,17 @@
 	)
 
 	fs.BoolVar(
-<<<<<<< HEAD
 		&c.withNativeFallback,
 		"with-native-fallback",
 		false,
 		"use stdlibs/* if present, otherwise use supported native Go packages",
-=======
+  )
+
+  fs.BoolVar(
 		&c.printRuntimeMetrics,
 		"print-runtime-metrics",
 		false,
 		"print runtime metrics (gas, memory, cpu cycles)",
->>>>>>> b1dbad56
 	)
 }
 
