--- conflicted
+++ resolved
@@ -8,7 +8,6 @@
 	"fmt"
 	"log"
 	"os"
-	"path"
 	"path/filepath"
 	"runtime/debug"
 	"strings"
@@ -20,11 +19,7 @@
 	"github.com/gnolang/gno/gnovm/pkg/gnoenv"
 	gno "github.com/gnolang/gno/gnovm/pkg/gnolang"
 	"github.com/gnolang/gno/gnovm/pkg/gnomod"
-<<<<<<< HEAD
 	"github.com/gnolang/gno/gnovm/pkg/importer"
-	"github.com/gnolang/gno/gnovm/pkg/transpiler"
-=======
->>>>>>> 912a5dbf
 	"github.com/gnolang/gno/gnovm/tests"
 	"github.com/gnolang/gno/tm2/pkg/commands"
 	"github.com/gnolang/gno/tm2/pkg/errors"
@@ -161,36 +156,17 @@
 		return flag.ErrHelp
 	}
 
-<<<<<<< HEAD
-	verbose := cfg.verbose
-
-	tempdirRoot, err := os.MkdirTemp("", "gno-transpile")
-	if err != nil {
-		log.Fatal(err)
-	}
-	defer os.RemoveAll(tempdirRoot)
-
-	// Create go.mod to build the precompiled files.
-	modPath := filepath.Join(tempdirRoot, "go.mod")
-	err = makeTestGoMod(modPath, transpiler.ImportPrefix, "1.21")
-	if err != nil {
-		return fmt.Errorf("write .mod file: %w", err)
-	}
-
-	// Determine root directory.
-=======
 	// guess opts.RootDir
->>>>>>> 912a5dbf
 	if cfg.rootDir == "" {
 		cfg.rootDir = gnoenv.RootDir()
 	}
 
 	// Find targets for test.
-	targets, err := importer.Match(args)
+	pkgs, err := importer.Load(args...)
 	if err != nil {
 		return fmt.Errorf("list targets from patterns: %w", err)
 	}
-	if len(targets) == 0 {
+	if len(pkgs) == 0 {
 		io.ErrPrintln("no packages to test")
 		return nil
 	}
@@ -204,80 +180,25 @@
 
 	buildErrCount := 0
 	testErrCount := 0
-<<<<<<< HEAD
-	for _, target := range targets {
-		pkgFiles, err := importer.Match([]string{target}, importer.MatchFiles())
-		if err != nil {
-			return err
-		}
-		pkgDir := target
-		if len(pkgFiles) == 1 && pkgFiles[0] == target {
-			// single-file
-			pkgDir = path.Dir(target)
-		}
-		if cfg.transpile {
-			if verbose {
-				io.ErrPrintfln("=== PREC  %s", pkgDir)
-			}
-			transpileOpts := newTranspileOptions(&transpileCfg{
-				output: tempdirRoot,
-			})
-			err := transpilePkg(importPath(pkgDir), transpileOpts)
-			if err != nil {
-				io.ErrPrintln(err)
-				io.ErrPrintln("FAIL")
-				io.ErrPrintfln("FAIL    %s", pkgDir)
-				io.ErrPrintln("FAIL")
-
-				buildErrCount++
-				continue
-			}
-
-			if verbose {
-				io.ErrPrintfln("=== BUILD %s", pkgDir)
-			}
-			tempDir, err := ResolvePath(tempdirRoot, importPath(pkgDir))
-			if err != nil {
-				return errors.New("cannot resolve build dir")
-			}
-			err = goBuildFileOrPkg(tempDir, defaultTranspileCfg)
-			if err != nil {
-				io.ErrPrintln(err)
-				io.ErrPrintln("FAIL")
-				io.ErrPrintfln("FAIL    %s", pkgDir)
-				io.ErrPrintln("FAIL")
-
-				buildErrCount++
-				continue
-			}
-		}
-
-		testFiles := importer.Filter(pkgFiles, "*_test.gno")
-		ftestFiles := importer.Filter(pkgFiles, "*_filetest.gno")
-
-		if len(testFiles) == 0 && len(ftestFiles) == 0 {
-			io.ErrPrintfln("?       %s \t[no test files]", pkgDir)
-=======
-	for _, pkg := range subPkgs {
+	for _, pkg := range pkgs {
 		if len(pkg.TestGnoFiles) == 0 && len(pkg.FiletestGnoFiles) == 0 {
 			io.ErrPrintfln("?       %s \t[no test files]", pkg.Dir)
->>>>>>> 912a5dbf
 			continue
 		}
 
 		startedAt := time.Now()
-		err = gnoTestPkg(pkgDir, testFiles, ftestFiles, cfg, io)
+		err = gnoTestPkg(pkg.Dir, pkg.TestGnoFiles, pkg.FiletestGnoFiles, cfg, io)
 		duration := time.Since(startedAt)
 		dstr := fmtDuration(duration)
 
 		if err != nil {
-			io.ErrPrintfln("%s: test pkg: %v", pkgDir, err)
+			io.ErrPrintfln("%s: test pkg: %v", pkg.Dir, err)
 			io.ErrPrintfln("FAIL")
-			io.ErrPrintfln("FAIL    %s \t%s", pkgDir, dstr)
+			io.ErrPrintfln("FAIL    %s \t%s", pkg.Dir, dstr)
 			io.ErrPrintfln("FAIL")
 			testErrCount++
 		} else {
-			io.ErrPrintfln("ok      %s \t%s", pkgDir, dstr)
+			io.ErrPrintfln("ok      %s \t%s", pkg.Dir, dstr)
 		}
 	}
 	if testErrCount > 0 || buildErrCount > 0 {
@@ -685,4 +606,22 @@
 	elem := strings.Split(path, "/")
 	ok, _ := filter.matches(elem, matchString)
 	return ok
+}
+
+// Adapted from https://yourbasic.org/golang/formatting-byte-size-to-human-readable-format/
+func prettySize(nb int64) string {
+	const unit = 1000
+	if nb < unit {
+		return fmt.Sprintf("%d", nb)
+	}
+	div, exp := int64(unit), 0
+	for n := nb / unit; n >= unit; n /= unit {
+		div *= unit
+		exp++
+	}
+	return fmt.Sprintf("%.1f%c", float64(nb)/float64(div), "kMGTPE"[exp])
+}
+
+func fmtDuration(d time.Duration) string {
+	return fmt.Sprintf("%.2fs", d.Seconds())
 }