--- conflicted
+++ resolved
@@ -272,18 +272,13 @@
 		var didPanic, didError bool
 		startedAt := time.Now()
 		didPanic = catchPanic(pkg.Dir, pkgPath, io.Err(), func() {
-<<<<<<< HEAD
-			if modfile == nil || !modfile.Module.Draft {
-				if _, _, errs := lintTypeCheck(io, pkg.Dir, mpkg, opts.TestStore); errs != nil {
-=======
-			if mod == nil || !mod.Draft {
+			if mod == nil || !mod.Module.Draft {
 				errs := lintTypeCheck(io, pkg.Dir, mpkg, opts.TestStore, gno.TypeCheckOptions{
 					ParseMode: gno.ParseModeAll,
 					Mode:      gno.TCLatestRelaxed,
 					Cache:     tccache,
 				})
 				if errs != nil {
->>>>>>> 62a16f03
 					didError = true
 					// already printed in lintTypeCheck.
 					// io.ErrPrintln(errs)
@@ -320,15 +315,9 @@
 	return nil
 }
 
-<<<<<<< HEAD
-func determinePkgPath(modfile *gnomod.File, dir, rootDir string) (string, bool) {
-	if modfile != nil {
-		return modfile.Module.Path, true
-=======
 func determinePkgPath(mod *gnomod.File, dir, rootDir string) (string, bool) {
 	if mod != nil {
-		return mod.Module.Mod.Path, true
->>>>>>> 62a16f03
+		return mod.Module.Path, true
 	}
 	if pkgPath := pkgPathFromRootDir(dir, rootDir); pkgPath != "" {
 		return pkgPath, true
