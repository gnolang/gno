--- conflicted
+++ resolved
@@ -159,7 +159,6 @@
 		"print runtime metrics (gas, memory, cpu cycles)",
 	)
 
-<<<<<<< HEAD
 	// test coverage flags
 
 	fs.BoolVar(
@@ -195,13 +194,13 @@
 		"html",
 		"",
 		"output coverage report in HTML format",
-=======
+  )
+
 	fs.BoolVar(
 		&c.printEvents,
 		"print-events",
 		false,
 		"print emitted events",
->>>>>>> 287c22ec
 	)
 }
 
@@ -364,11 +363,7 @@
 				m.Alloc = gno.NewAllocator(maxAllocTx)
 			}
 			m.RunMemPackage(memPkg, true)
-<<<<<<< HEAD
-			err := runTestFiles(m, tfiles, memPkg.Name, verbose, printRuntimeMetrics, runFlag, io, coverageData)
-=======
-			err := runTestFiles(m, tfiles, memPkg.Name, verbose, printRuntimeMetrics, printEvents, runFlag, io)
->>>>>>> 287c22ec
+			err := runTestFiles(m, tfiles, memPkg.Name, verbose, printRuntimeMetrics, printEvents, runFlag, io, coverageData)
 			if err != nil {
 				errs = multierr.Append(errs, err)
 			}
@@ -402,11 +397,7 @@
 			memPkg.Path = memPkg.Path + "_test"
 			m.RunMemPackage(memPkg, true)
 
-<<<<<<< HEAD
-			err := runTestFiles(m, ifiles, testPkgName, verbose, printRuntimeMetrics, runFlag, io, coverageData)
-=======
-			err := runTestFiles(m, ifiles, testPkgName, verbose, printRuntimeMetrics, printEvents, runFlag, io)
->>>>>>> 287c22ec
+			err := runTestFiles(m, ifiles, testPkgName, verbose, printRuntimeMetrics, printEvents, runFlag, io, coverageData)
 			if err != nil {
 				errs = multierr.Append(errs, err)
 			}
