package main

import (
	"context"
	"flag"
	"fmt"
	goio "io"
	"os"
	"path/filepath"
	"time"

	"github.com/gnolang/gno/gnovm/pkg/gnoenv"
	gno "github.com/gnolang/gno/gnovm/pkg/gnolang"
	"github.com/gnolang/gno/gnovm/pkg/gnomod"
	"github.com/gnolang/gno/gnovm/pkg/packages"
	"github.com/gnolang/gno/gnovm/pkg/test"
	"github.com/gnolang/gno/tm2/pkg/commands"
)

type testCfg struct {
	verbose             bool
	failfast            bool
	rootDir             string
	run                 string
	timeout             time.Duration
	updateGoldenTests   bool
	printRuntimeMetrics bool
	printEvents         bool
	debug               bool
	debugAddr           string
}

func newTestCmd(io commands.IO) *commands.Command {
	cfg := &testCfg{}

	return commands.NewCommand(
		commands.Metadata{
			Name:       "test",
			ShortUsage: "test [flags] <package> [<package>...]",
			ShortHelp:  "test packages",
			LongHelp: `Runs the tests for the specified packages.

'gno test' recompiles each package along with any files with names matching the
file pattern "*_test.gno" or "*_filetest.gno".

The <package> can be directory or file path (relative or absolute).

- "*_test.gno" files work like "*_test.go" files, but they contain only test
functions. Benchmark and fuzz functions aren't supported yet. Similarly, only
tests that belong to the same package are supported for now (no "xxx_test").

The package path used to execute the "*_test.gno" file is fetched from the
module name found in 'gno.mod', or else it is randomly generated like
"gno.land/r/XXXXXXXX".

- "*_filetest.gno" files on the other hand are kind of unique. They exist to
provide a way to interact and assert a gno contract, thanks to a set of
specific directives that can be added using code comments.

"*_filetest.gno" must be declared in the 'main' package and so must have a
'main' function, that will be executed to test the target contract.

These single-line directives can set "input parameters" for the machine used
to perform the test:
	- "PKGPATH:" is a single line directive that can be used to define the
	package used to interact with the tested package. If not specified, "main" is
	used.
	- "MAXALLOC:" is a single line directive that can be used to define a limit
	to the VM allocator. If this limit is exceeded, the VM will panic. Default to
	0, no limit.
	- "SEND:" is a single line directive that can be used to send an amount of
	token along with the transaction. The format is for example "1000000ugnot".
	Default is empty.

These directives, instead, match the comment that follows with the result
of the GnoVM, acting as a "golden test":
	- "Output:" tests the following comment with the standard output of the
	filetest.
	- "Error:" tests the following comment with any panic, or other kind of
	error that the filetest generates (like a parsing or preprocessing error).
	- "Realm:" tests the following comment against the store log, which can show
	what realm information is stored.
	- "Stacktrace:" can be used to verify the following lines against the
	stacktrace of the error.
	- "Events:" can be used to verify the emitted events against a JSON.

To speed up execution, imports of pure packages are processed separately from
the execution of the tests. This makes testing faster, but means that the
initialization of imported pure packages cannot be checked in filetests.
`,
		},
		cfg,
		func(_ context.Context, args []string) error {
			return execTest(cfg, args, io)
		},
	)
}

func (c *testCfg) RegisterFlags(fs *flag.FlagSet) {
	fs.BoolVar(
		&c.verbose,
		"v",
		false,
		"verbose output when running",
	)

	fs.BoolVar(
		&c.failfast,
		"failfast",
		false,
		"do not start new tests after the first test failure",
	)

	fs.BoolVar(
		&c.updateGoldenTests,
		"update-golden-tests",
		false,
		`writes actual as wanted for "golden" directives in filetests`,
	)

	fs.StringVar(
		&c.rootDir,
		"root-dir",
		"",
		"clone location of github.com/gnolang/gno (gno tries to guess it)",
	)

	fs.StringVar(
		&c.run,
		"run",
		"",
		"test name filtering pattern",
	)

	fs.DurationVar(
		&c.timeout,
		"timeout",
		0,
		"max execution time",
	)

	fs.BoolVar(
		&c.printRuntimeMetrics,
		"print-runtime-metrics",
		false,
		"print runtime metrics (gas, memory, cpu cycles)",
	)

	fs.BoolVar(
		&c.printEvents,
		"print-events",
		false,
		"print emitted events",
	)

	fs.BoolVar(
		&c.debug,
		"debug",
		false,
		"enable interactive debugger using stdin and stdout",
	)

	fs.StringVar(
		&c.debugAddr,
		"debug-addr",
		"",
		"enable interactive debugger using tcp address in the form [host]:port",
	)
}

func execTest(cfg *testCfg, args []string, io commands.IO) error {
	// Default to current directory if no args provided
	if len(args) == 0 {
		args = []string{"."}
	}

	// guess opts.RootDir
	if cfg.rootDir == "" {
		cfg.rootDir = gnoenv.RootDir()
	}

	depsPatterns := []string{}

	// include local modules
	workspaceDir := "."
	cwd, err := os.Getwd()
	if err == nil {
		workspaceDir, err = gnomod.FindRootDir(cwd)
		if err != nil {
			workspaceDir = "."
		}
	}
	depsPatterns = append(depsPatterns, filepath.Join(workspaceDir, "..."))

	// Find targets for test.
	conf := &packages.LoadConfig{
		Out:          io.Err(),
		Fetcher:      testPackageFetcher,
		DepsPatterns: depsPatterns,
		Deps:         true,
	}
	pkgs, err := packages.Load(conf, args...)
	if err != nil {
		return err
	}

	if cfg.timeout > 0 {
		go func() {
			time.Sleep(cfg.timeout)
			panic("test timed out after " + cfg.timeout.String())
		}()
	}

	// Set up options to run tests.
	stdout := goio.Discard
	if cfg.verbose {
		stdout = io.Out()
	}
<<<<<<< HEAD
	opts := test.NewTestOptions(cfg.rootDir, pkgs, io.In(), stdout, io.Err())
=======
	opts := test.NewTestOptions(cfg.rootDir, stdout, io.Err())
>>>>>>> 481f3b2c
	opts.RunFlag = cfg.run
	opts.Sync = cfg.updateGoldenTests
	opts.Verbose = cfg.verbose
	opts.Metrics = cfg.printRuntimeMetrics
	opts.Events = cfg.printEvents
	opts.Debug = cfg.debug
	opts.FailfastFlag = cfg.failfast

	buildErrCount := 0
	testErrCount := 0
<<<<<<< HEAD
	for _, pkg := range pkgs {
		// ignore deps
		if len(pkg.Match) == 0 {
=======
	fail := func() error {
		io.ErrPrintfln("FAIL")
		return fmt.Errorf("FAIL: %d build errors, %d test errors", buildErrCount, testErrCount)
	}

	for _, pkg := range subPkgs {
		if len(pkg.TestGnoFiles) == 0 && len(pkg.FiletestGnoFiles) == 0 {
			io.ErrPrintfln("?       %s \t[no test files]", pkg.Dir)
>>>>>>> 481f3b2c
			continue
		}

		if len(pkg.Errors) != 0 {
			for _, err := range pkg.Errors {
				io.ErrPrintln(err)
				buildErrCount++
			}
			continue
		}

		if !pkg.Draft && pkg.Files.Size() == 0 {
			return fmt.Errorf("no Gno files in %s", pkg.Dir)
		}

		label := pkg.ImportPath
		if label == "" {
			label = tryRelativize(pkg.Dir)
		}

		if len(pkg.Files[packages.FileKindTest]) == 0 && len(pkg.Files[packages.FileKindXTest]) == 0 && len(pkg.Files[packages.FileKindFiletest]) == 0 {
			io.ErrPrintfln("?       %s \t[no test files]", label)
			continue
		}

		memPkg, err := gno.ReadMemPackage(pkg.Dir, label, conf.Fset)
		if err != nil {
			io.ErrPrintln(err)
			buildErrCount++
			continue
		}

		var hasError bool

		startedAt := time.Now()
<<<<<<< HEAD
		hasError := catchRuntimeError(pkg.Dir, io.Err(), func() {
=======
		runtimeError := catchRuntimeError(gnoPkgPath, io.Err(), func() {
			if modfile == nil || !modfile.Draft {
				foundErr, lintErr := lintTypeCheck(io, memPkg, opts.TestStore)
				if lintErr != nil {
					io.ErrPrintln(lintErr)
					hasError = true
				} else if foundErr {
					hasError = true
				}
			} else if cfg.verbose {
				io.ErrPrintfln("%s: module is draft, skipping type check", gnoPkgPath)
			}
>>>>>>> 481f3b2c
			err = test.Test(memPkg, pkg.Dir, opts)
		})
		hasError = hasError || runtimeError

		duration := time.Since(startedAt)
		dstr := fmtDuration(duration)

		if hasError || err != nil {
			if err != nil {
				io.ErrPrintfln("%s: test pkg: %v", label, err)
			}
<<<<<<< HEAD
			io.ErrPrintfln("FAIL")
			io.ErrPrintfln("FAIL    %s \t%s", label, dstr)
			io.ErrPrintfln("FAIL")
=======
			io.ErrPrintfln("FAIL    %s \t%s", pkg.Dir, dstr)
>>>>>>> 481f3b2c
			testErrCount++
			if cfg.failfast {
				return fail()
			}
		} else {
			io.ErrPrintfln("ok      %s \t%s", label, dstr)
		}
	}
	if testErrCount > 0 || buildErrCount > 0 {
		return fail()
	}

	return nil
}<|MERGE_RESOLUTION|>--- conflicted
+++ resolved
@@ -5,16 +5,17 @@
 	"flag"
 	"fmt"
 	goio "io"
-	"os"
+	"log"
 	"path/filepath"
+	"strings"
 	"time"
 
 	"github.com/gnolang/gno/gnovm/pkg/gnoenv"
 	gno "github.com/gnolang/gno/gnovm/pkg/gnolang"
 	"github.com/gnolang/gno/gnovm/pkg/gnomod"
-	"github.com/gnolang/gno/gnovm/pkg/packages"
 	"github.com/gnolang/gno/gnovm/pkg/test"
 	"github.com/gnolang/gno/tm2/pkg/commands"
+	"github.com/gnolang/gno/tm2/pkg/random"
 )
 
 type testCfg struct {
@@ -179,29 +180,14 @@
 		cfg.rootDir = gnoenv.RootDir()
 	}
 
-	depsPatterns := []string{}
-
-	// include local modules
-	workspaceDir := "."
-	cwd, err := os.Getwd()
-	if err == nil {
-		workspaceDir, err = gnomod.FindRootDir(cwd)
-		if err != nil {
-			workspaceDir = "."
-		}
-	}
-	depsPatterns = append(depsPatterns, filepath.Join(workspaceDir, "..."))
-
-	// Find targets for test.
-	conf := &packages.LoadConfig{
-		Out:          io.Err(),
-		Fetcher:      testPackageFetcher,
-		DepsPatterns: depsPatterns,
-		Deps:         true,
-	}
-	pkgs, err := packages.Load(conf, args...)
+	paths, err := targetsFromPatterns(args)
 	if err != nil {
-		return err
+		return fmt.Errorf("list targets from patterns: %w", err)
+	}
+
+	if len(paths) == 0 {
+		io.ErrPrintln("no packages to test")
+		return nil
 	}
 
 	if cfg.timeout > 0 {
@@ -211,16 +197,17 @@
 		}()
 	}
 
+	subPkgs, err := gnomod.SubPkgsFromPaths(paths)
+	if err != nil {
+		return fmt.Errorf("list sub packages: %w", err)
+	}
+
 	// Set up options to run tests.
 	stdout := goio.Discard
 	if cfg.verbose {
 		stdout = io.Out()
 	}
-<<<<<<< HEAD
-	opts := test.NewTestOptions(cfg.rootDir, pkgs, io.In(), stdout, io.Err())
-=======
 	opts := test.NewTestOptions(cfg.rootDir, stdout, io.Err())
->>>>>>> 481f3b2c
 	opts.RunFlag = cfg.run
 	opts.Sync = cfg.updateGoldenTests
 	opts.Verbose = cfg.verbose
@@ -231,11 +218,6 @@
 
 	buildErrCount := 0
 	testErrCount := 0
-<<<<<<< HEAD
-	for _, pkg := range pkgs {
-		// ignore deps
-		if len(pkg.Match) == 0 {
-=======
 	fail := func() error {
 		io.ErrPrintfln("FAIL")
 		return fmt.Errorf("FAIL: %d build errors, %d test errors", buildErrCount, testErrCount)
@@ -244,45 +226,27 @@
 	for _, pkg := range subPkgs {
 		if len(pkg.TestGnoFiles) == 0 && len(pkg.FiletestGnoFiles) == 0 {
 			io.ErrPrintfln("?       %s \t[no test files]", pkg.Dir)
->>>>>>> 481f3b2c
 			continue
 		}
-
-		if len(pkg.Errors) != 0 {
-			for _, err := range pkg.Errors {
-				io.ErrPrintln(err)
-				buildErrCount++
+		// Determine gnoPkgPath by reading gno.mod
+		var gnoPkgPath string
+		modfile, err := gnomod.ParseAt(pkg.Dir)
+		if err == nil {
+			gnoPkgPath = modfile.Module.Mod.Path
+		} else {
+			gnoPkgPath = pkgPathFromRootDir(pkg.Dir, cfg.rootDir)
+			if gnoPkgPath == "" {
+				// unable to read pkgPath from gno.mod, generate a random realm path
+				io.ErrPrintfln("--- WARNING: unable to read package path from gno.mod or gno root directory; try creating a gno.mod file")
+				gnoPkgPath = "gno.land/r/" + strings.ToLower(random.RandStr(8)) // XXX: gno.land hardcoded for convenience.
 			}
-			continue
 		}
 
-		if !pkg.Draft && pkg.Files.Size() == 0 {
-			return fmt.Errorf("no Gno files in %s", pkg.Dir)
-		}
-
-		label := pkg.ImportPath
-		if label == "" {
-			label = tryRelativize(pkg.Dir)
-		}
-
-		if len(pkg.Files[packages.FileKindTest]) == 0 && len(pkg.Files[packages.FileKindXTest]) == 0 && len(pkg.Files[packages.FileKindFiletest]) == 0 {
-			io.ErrPrintfln("?       %s \t[no test files]", label)
-			continue
-		}
-
-		memPkg, err := gno.ReadMemPackage(pkg.Dir, label, conf.Fset)
-		if err != nil {
-			io.ErrPrintln(err)
-			buildErrCount++
-			continue
-		}
+		memPkg := gno.MustReadMemPackage(pkg.Dir, gnoPkgPath)
 
 		var hasError bool
 
 		startedAt := time.Now()
-<<<<<<< HEAD
-		hasError := catchRuntimeError(pkg.Dir, io.Err(), func() {
-=======
 		runtimeError := catchRuntimeError(gnoPkgPath, io.Err(), func() {
 			if modfile == nil || !modfile.Draft {
 				foundErr, lintErr := lintTypeCheck(io, memPkg, opts.TestStore)
@@ -295,7 +259,6 @@
 			} else if cfg.verbose {
 				io.ErrPrintfln("%s: module is draft, skipping type check", gnoPkgPath)
 			}
->>>>>>> 481f3b2c
 			err = test.Test(memPkg, pkg.Dir, opts)
 		})
 		hasError = hasError || runtimeError
@@ -305,21 +268,15 @@
 
 		if hasError || err != nil {
 			if err != nil {
-				io.ErrPrintfln("%s: test pkg: %v", label, err)
+				io.ErrPrintfln("%s: test pkg: %v", pkg.Dir, err)
 			}
-<<<<<<< HEAD
-			io.ErrPrintfln("FAIL")
-			io.ErrPrintfln("FAIL    %s \t%s", label, dstr)
-			io.ErrPrintfln("FAIL")
-=======
 			io.ErrPrintfln("FAIL    %s \t%s", pkg.Dir, dstr)
->>>>>>> 481f3b2c
 			testErrCount++
 			if cfg.failfast {
 				return fail()
 			}
 		} else {
-			io.ErrPrintfln("ok      %s \t%s", label, dstr)
+			io.ErrPrintfln("ok      %s \t%s", pkg.Dir, dstr)
 		}
 	}
 	if testErrCount > 0 || buildErrCount > 0 {
@@ -327,4 +284,33 @@
 	}
 
 	return nil
+}
+
+// attempts to determine the full gno pkg path by analyzing the directory.
+func pkgPathFromRootDir(pkgPath, rootDir string) string {
+	abPkgPath, err := filepath.Abs(pkgPath)
+	if err != nil {
+		log.Printf("could not determine abs path: %v", err)
+		return ""
+	}
+	abRootDir, err := filepath.Abs(rootDir)
+	if err != nil {
+		log.Printf("could not determine abs path: %v", err)
+		return ""
+	}
+	abRootDir += string(filepath.Separator)
+	if !strings.HasPrefix(abPkgPath, abRootDir) {
+		return ""
+	}
+	impPath := strings.ReplaceAll(abPkgPath[len(abRootDir):], string(filepath.Separator), "/")
+	for _, prefix := range [...]string{
+		"examples/",
+		"gnovm/stdlibs/",
+		"gnovm/tests/stdlibs/",
+	} {
+		if strings.HasPrefix(impPath, prefix) {
+			return impPath[len(prefix):]
+		}
+	}
+	return ""
 }