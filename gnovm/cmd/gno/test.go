--- conflicted
+++ resolved
@@ -274,16 +274,9 @@
 		startedAt := time.Now()
 		didPanic = catchPanic(pkg.Dir, pkgPath, io.Err(), func() {
 			if mod == nil || !mod.Draft {
-<<<<<<< HEAD
 				// Lint/typecheck/format.
 				// (gno.mod will be read again).
 				errs := lintTypeCheck(io, pkg.Dir, mpkg, opts.TestStore, opts.TestStore, gno.TCLatestRelaxed)
-=======
-				errs := lintTypeCheck(io, pkg.Dir, mpkg, opts.TestStore, gno.TypeCheckOptions{
-					Mode:  gno.TCLatestRelaxed,
-					Cache: tccache,
-				})
->>>>>>> a6a13bf2
 				if errs != nil {
 					didError = true
 					// already printed in lintTypeCheck.
