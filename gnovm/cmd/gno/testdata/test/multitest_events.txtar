--- conflicted
+++ resolved
@@ -21,17 +21,11 @@
 }
 
 func TestB(t *testing.T) {
-<<<<<<< HEAD
 	chain.Emit("EventB", "keyA", "valA")
 	chain.Emit("EventC", "keyD", "valD")
-}
-=======
-	std.Emit("EventB", "keyA", "valA")
-	std.Emit("EventC", "keyD", "valD")
 }
 
 
 -- gnomod.toml --
 module = "gno.test/r/integ/multitest_events"
-gno = "0.9"
->>>>>>> a56a225e
+gno = "0.9"