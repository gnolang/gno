# Test Realm instruction updated

gno test -v . -update-golden-tests

! stdout .+ # stdout should be empty
stderr '=== RUN   file/x_filetest.gno'
stderr '--- PASS: file/x_filetest.gno \(\d+\.\d\ds\)'
stderr 'ok      \. 	\d+\.\d\ds'

cmp x_filetest.gno x_filetest.gno.golden

-- x_filetest.gno --
// PKGPATH: gno.land/r/xx
package xx

var x int

func main() {
	crossing()

	x = 1
}

// Realm:
// xxx
-- x_filetest.gno.golden --
// PKGPATH: gno.land/r/xx
package xx

var x int

func main() {
	crossing()

	x = 1
}

// Realm:
<<<<<<< HEAD
// switchrealm["gno.land/r/xx"]
// u[aea84df38908f9569d0f552575606e6e6e7e22dd:3](0)=
=======
// finalizerealm["gno.land/r/xx"]
// u[aea84df38908f9569d0f552575606e6e6e7e22dd:3]=
>>>>>>> 1de9aab6
//     @@ -1,11 +1,12 @@
//      {
//          "ObjectInfo": {
//              "ID": "aea84df38908f9569d0f552575606e6e6e7e22dd:3",
//     -        "ModTime": "0",
//     +        "ModTime": "5",
//              "OwnerID": "aea84df38908f9569d0f552575606e6e6e7e22dd:2",
//              "RefCount": "1"
//          },
//          "Value": {
//     +        "N": "AQAAAAAAAAA=",
//              "T": {
//                  "@type": "/gno.PrimitiveType",
//                  "value": "32"<|MERGE_RESOLUTION|>--- conflicted
+++ resolved
@@ -36,13 +36,8 @@
 }
 
 // Realm:
-<<<<<<< HEAD
-// switchrealm["gno.land/r/xx"]
-// u[aea84df38908f9569d0f552575606e6e6e7e22dd:3](0)=
-=======
 // finalizerealm["gno.land/r/xx"]
 // u[aea84df38908f9569d0f552575606e6e6e7e22dd:3]=
->>>>>>> 1de9aab6
 //     @@ -1,11 +1,12 @@
 //      {
 //          "ObjectInfo": {
