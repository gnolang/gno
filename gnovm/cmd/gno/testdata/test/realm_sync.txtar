# Test Realm instruction updated

gno test -v . -update-golden-tests

! stdout .+ # stdout should be empty
stderr '=== RUN   file/x_filetest.gno'
stderr '--- PASS: file/x_filetest.gno \(\d+\.\d\ds\)'
stderr 'ok      \. 	\d+\.\d\ds'

cmp x_filetest.gno x_filetest.gno.golden

-- x_filetest.gno --
// PKGPATH: gno.land/r/xx
package xx

var x int

func main() {
	crossing()

	x = 1
}

// Realm:
// xxx
-- x_filetest.gno.golden --
// PKGPATH: gno.land/r/xx
package xx

var x int

func main() {
	crossing()

	x = 1
}

// Realm:
// switchrealm["gno.land/r/xx"]
<<<<<<< HEAD
// u[aea84df38908f9569d0f552575606e6e6e7e22dd:2](0)=
//     @@ -19,6 +19,7 @@
=======
// u[aea84df38908f9569d0f552575606e6e6e7e22dd:3]=
//     @@ -1,11 +1,12 @@
//      {
//          "ObjectInfo": {
//              "ID": "aea84df38908f9569d0f552575606e6e6e7e22dd:3",
//     -        "ModTime": "0",
//     +        "ModTime": "5",
//              "OwnerID": "aea84df38908f9569d0f552575606e6e6e7e22dd:2",
//              "RefCount": "1"
>>>>>>> 404deea0
//          },
//          "Value": {
//     +        "N": "AQAAAAAAAAA=",
//              "T": {
//                  "@type": "/gno.PrimitiveType",
//                  "value": "32"<|MERGE_RESOLUTION|>--- conflicted
+++ resolved
@@ -37,11 +37,7 @@
 
 // Realm:
 // switchrealm["gno.land/r/xx"]
-<<<<<<< HEAD
-// u[aea84df38908f9569d0f552575606e6e6e7e22dd:2](0)=
-//     @@ -19,6 +19,7 @@
-=======
-// u[aea84df38908f9569d0f552575606e6e6e7e22dd:3]=
+// u[aea84df38908f9569d0f552575606e6e6e7e22dd:3](0)=
 //     @@ -1,11 +1,12 @@
 //      {
 //          "ObjectInfo": {
@@ -50,7 +46,6 @@
 //     +        "ModTime": "5",
 //              "OwnerID": "aea84df38908f9569d0f552575606e6e6e7e22dd:2",
 //              "RefCount": "1"
->>>>>>> 404deea0
 //          },
 //          "Value": {
 //     +        "N": "AQAAAAAAAAA=",
