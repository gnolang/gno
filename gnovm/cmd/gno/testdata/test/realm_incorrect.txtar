--- conflicted
+++ resolved
@@ -6,10 +6,6 @@
 stderr '=== RUN   ./x_filetest.gno'
 stderr 'Realm diff:'
 stderr '--- Expected'
-<<<<<<< HEAD
-stderr '@@ -1,2 \+1,20 @@'
-=======
->>>>>>> 9a21cfea
 stderr '-xxxx'
 stderr '-xxx'
 stderr '\+finalizerealm\["gno.land/r/xx"\]'
