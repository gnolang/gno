<<<<<<< HEAD
gno test -v ./r/demo/realm2
=======
# Set up GNOROOT in the current directory.
mkdir $WORK/gnovm/tests
symlink $WORK/gnovm/stdlibs -> $GNOROOT/gnovm/stdlibs
symlink $WORK/gnovm/tests/stdlibs -> $GNOROOT/gnovm/tests/stdlibs
env GNOROOT=$WORK

gno test -v ./examples/gno.land/r/demo/realm2
>>>>>>> 481f3b2c

stderr '=== RUN   TestDo'
stderr '--- PASS: TestDo.*'

stderr '=== RUN   file/realm2_filetest.gno'
stderr '--- PASS: file/realm2_filetest.*'

-- p/demo/counter/gno.mod --
module gno.land/p/demo/counter

-- p/demo/counter/counter.gno --
package counter

type Counter struct {
	n int
}

func (c *Counter) Inc() {
	c.n++
}

-- r/demo/realm1/gno.mod --
module gno.land/r/demo/realm1

-- r/demo/realm1/realm1.gno --
package realm1

import "gno.land/p/demo/counter"

var c = counter.Counter{}

func GetCounter() *counter.Counter {
	return &c
}

-- r/demo/realm2/gno.mod --
module gno.land/r/demo/realm2

-- r/demo/realm2/realm2.gno --
package realm2

import (
	"gno.land/r/demo/realm1"
)

func Do() {
	realm1.GetCounter().Inc()
}

-- r/demo/realm2/realm2_filetest.gno --
// PKGPATH: gno.land/r/tests
package tests

import "gno.land/r/demo/realm2"

func main() {
	realm2.Do()
	println("OK")
}

// Output:
// OK

-- r/demo/realm2/realm2_test.gno --
package realm2

import "testing"

func TestDo(t *testing.T) {
	Do()
}<|MERGE_RESOLUTION|>--- conflicted
+++ resolved
@@ -1,6 +1,3 @@
-<<<<<<< HEAD
-gno test -v ./r/demo/realm2
-=======
 # Set up GNOROOT in the current directory.
 mkdir $WORK/gnovm/tests
 symlink $WORK/gnovm/stdlibs -> $GNOROOT/gnovm/stdlibs
@@ -8,7 +5,6 @@
 env GNOROOT=$WORK
 
 gno test -v ./examples/gno.land/r/demo/realm2
->>>>>>> 481f3b2c
 
 stderr '=== RUN   TestDo'
 stderr '--- PASS: TestDo.*'
@@ -16,10 +12,10 @@
 stderr '=== RUN   file/realm2_filetest.gno'
 stderr '--- PASS: file/realm2_filetest.*'
 
--- p/demo/counter/gno.mod --
+-- examples/gno.land/p/demo/counter/gno.mod --
 module gno.land/p/demo/counter
 
--- p/demo/counter/counter.gno --
+-- examples/gno.land/p/demo/counter/counter.gno --
 package counter
 
 type Counter struct {
@@ -30,10 +26,7 @@
 	c.n++
 }
 
--- r/demo/realm1/gno.mod --
-module gno.land/r/demo/realm1
-
--- r/demo/realm1/realm1.gno --
+-- examples/gno.land/r/demo/realm1/realm1.gno --
 package realm1
 
 import "gno.land/p/demo/counter"
@@ -44,10 +37,7 @@
 	return &c
 }
 
--- r/demo/realm2/gno.mod --
-module gno.land/r/demo/realm2
-
--- r/demo/realm2/realm2.gno --
+-- examples/gno.land/r/demo/realm2/realm2.gno --
 package realm2
 
 import (
@@ -58,7 +48,7 @@
 	realm1.GetCounter().Inc()
 }
 
--- r/demo/realm2/realm2_filetest.gno --
+-- examples/gno.land/r/demo/realm2/realm2_filetest.gno --
 // PKGPATH: gno.land/r/tests
 package tests
 
@@ -72,7 +62,7 @@
 // Output:
 // OK
 
--- r/demo/realm2/realm2_test.gno --
+-- examples/gno.land/r/demo/realm2/realm2_test.gno --
 package realm2
 
 import "testing"
