package main

import "testing"

func TestLintApp(t *testing.T) {
	tc := []testMainCase{
		{
			args:        []string{"lint"},
			errShouldBe: "flag: help requested",
		}, {
<<<<<<< HEAD
			args:                []string{"lint", "--set-exit-status=0", "../../tests/integ/run-main/"},
			stderrShouldContain: "./../../tests/integ/run-main: gno.mod file not found in current or any parent directory (code=1).",
=======
			args:                []string{"lint", "--set-exit-status=0", "../../tests/integ/run_main/"},
			stderrShouldContain: "./../../tests/integ/run_main: missing 'gno.mod' file (code=1).",
>>>>>>> 815c573e
		}, {
			args:                []string{"lint", "--set-exit-status=0", "../../tests/integ/undefined_variable_test/undefined_variables_test.gno"},
			stderrShouldContain: "undefined_variables_test.gno:6: name toto not declared (code=2)",
		}, {
			args:                []string{"lint", "--set-exit-status=0", "../../tests/integ/package_not_declared/main.gno"},
			stderrShouldContain: "main.gno:4: name fmt not declared (code=2).",
		}, {
<<<<<<< HEAD
			args:                []string{"lint", "--set-exit-status=0", "../../tests/integ/run-main/"},
			stderrShouldContain: "./../../tests/integ/run-main: gno.mod file not found in current or any parent directory (code=1).",
=======
			args:                []string{"lint", "--set-exit-status=0", "../../tests/integ/run_main/"},
			stderrShouldContain: "./../../tests/integ/run_main: missing 'gno.mod' file (code=1).",
>>>>>>> 815c573e
		}, {
			args: []string{"lint", "--set-exit-status=0", "../../tests/integ/minimalist_gnomod/"},
			// TODO: raise an error because there is a gno.mod, but no .gno files
		}, {
			args: []string{"lint", "--set-exit-status=0", "../../tests/integ/invalid_module_name/"},
			// TODO: raise an error because gno.mod is invalid
		}, {
			args:                []string{"lint", "--set-exit-status=0", "../../tests/integ/invalid-gno-file/"},
			stderrShouldContain: "../../tests/integ/invalid-gno-file/invalid.gno:1: expected 'package', found packag (code=2).",
		}, {
			args:                []string{"lint", "--set-exit-status=0", "../../tests/integ/typecheck-missing-return/"},
			stderrShouldContain: "../../tests/integ/typecheck-missing-return/main.gno:5:1: missing return (code=4).",
		},

		// TODO: 'gno mod' is valid?
		// TODO: are dependencies valid?
		// TODO: is gno source using unsafe/discouraged features?
		// TODO: check for imports of native libs from non _test.gno files
	}
	testMainCaseRun(t, tc)
}<|MERGE_RESOLUTION|>--- conflicted
+++ resolved
@@ -8,13 +8,8 @@
 			args:        []string{"lint"},
 			errShouldBe: "flag: help requested",
 		}, {
-<<<<<<< HEAD
-			args:                []string{"lint", "--set-exit-status=0", "../../tests/integ/run-main/"},
-			stderrShouldContain: "./../../tests/integ/run-main: gno.mod file not found in current or any parent directory (code=1).",
-=======
 			args:                []string{"lint", "--set-exit-status=0", "../../tests/integ/run_main/"},
-			stderrShouldContain: "./../../tests/integ/run_main: missing 'gno.mod' file (code=1).",
->>>>>>> 815c573e
+			stderrShouldContain: "./../../tests/integ/run_main: gno.mod file not found in current or any parent directory (code=1).",
 		}, {
 			args:                []string{"lint", "--set-exit-status=0", "../../tests/integ/undefined_variable_test/undefined_variables_test.gno"},
 			stderrShouldContain: "undefined_variables_test.gno:6: name toto not declared (code=2)",
@@ -22,25 +17,17 @@
 			args:                []string{"lint", "--set-exit-status=0", "../../tests/integ/package_not_declared/main.gno"},
 			stderrShouldContain: "main.gno:4: name fmt not declared (code=2).",
 		}, {
-<<<<<<< HEAD
-			args:                []string{"lint", "--set-exit-status=0", "../../tests/integ/run-main/"},
-			stderrShouldContain: "./../../tests/integ/run-main: gno.mod file not found in current or any parent directory (code=1).",
-=======
-			args:                []string{"lint", "--set-exit-status=0", "../../tests/integ/run_main/"},
-			stderrShouldContain: "./../../tests/integ/run_main: missing 'gno.mod' file (code=1).",
->>>>>>> 815c573e
-		}, {
 			args: []string{"lint", "--set-exit-status=0", "../../tests/integ/minimalist_gnomod/"},
 			// TODO: raise an error because there is a gno.mod, but no .gno files
 		}, {
 			args: []string{"lint", "--set-exit-status=0", "../../tests/integ/invalid_module_name/"},
 			// TODO: raise an error because gno.mod is invalid
 		}, {
-			args:                []string{"lint", "--set-exit-status=0", "../../tests/integ/invalid-gno-file/"},
-			stderrShouldContain: "../../tests/integ/invalid-gno-file/invalid.gno:1: expected 'package', found packag (code=2).",
+			args:                []string{"lint", "--set-exit-status=0", "../../tests/integ/invalid_gno_file/"},
+			stderrShouldContain: "../../tests/integ/invalid_gno_file/invalid.gno:1: expected 'package', found packag (code=2).",
 		}, {
-			args:                []string{"lint", "--set-exit-status=0", "../../tests/integ/typecheck-missing-return/"},
-			stderrShouldContain: "../../tests/integ/typecheck-missing-return/main.gno:5:1: missing return (code=4).",
+			args:                []string{"lint", "--set-exit-status=0", "../../tests/integ/typecheck_missing_return/"},
+			stderrShouldContain: "../../tests/integ/typecheck_missing_return/main.gno:5:1: missing return (code=4).",
 		},
 
 		// TODO: 'gno mod' is valid?
