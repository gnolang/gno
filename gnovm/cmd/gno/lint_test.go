package main

import "testing"

func TestLintApp(t *testing.T) {
	tc := []testMainCase{
		{
			args:        []string{"lint"},
			errShouldBe: "flag: help requested",
		}, {
			args:                []string{"lint", "--set-exit-status=0", "../../tests/integ/run_main/"},
			stderrShouldContain: "./../../tests/integ/run_main: gno.mod file not found in current or any parent directory (code=1).",
		}, {
			args:                []string{"lint", "--set-exit-status=0", "../../tests/integ/undefined_variable_test/undefined_variables_test.gno"},
			stderrShouldContain: "undefined_variables_test.gno:6: name toto not declared (code=2)",
		}, {
			args:                []string{"lint", "--set-exit-status=0", "../../tests/integ/package_not_declared/main.gno"},
			stderrShouldContain: "main.gno:4: name fmt not declared (code=2).",
		}, {
<<<<<<< HEAD
=======
			args:                []string{"lint", "--set-exit-status=0", "../../tests/integ/several-lint-errors/main.gno"},
			stderrShouldContain: "../../tests/integ/several-lint-errors/main.gno:5: expected ';', found example (code=2).\n../../tests/integ/several-lint-errors/main.gno:6",
		}, {
			args:                []string{"lint", "--set-exit-status=0", "../../tests/integ/run_main/"},
			stderrShouldContain: "./../../tests/integ/run_main: missing 'gno.mod' file (code=1).",
		}, {
>>>>>>> e8b26ec7
			args: []string{"lint", "--set-exit-status=0", "../../tests/integ/minimalist_gnomod/"},
			// TODO: raise an error because there is a gno.mod, but no .gno files
		}, {
			args: []string{"lint", "--set-exit-status=0", "../../tests/integ/invalid_module_name/"},
			// TODO: raise an error because gno.mod is invalid
		}, {
			args:                []string{"lint", "--set-exit-status=0", "../../tests/integ/invalid_gno_file/"},
			stderrShouldContain: "../../tests/integ/invalid_gno_file/invalid.gno:1: expected 'package', found packag (code=2).",
		}, {
			args:                []string{"lint", "--set-exit-status=0", "../../tests/integ/typecheck_missing_return/"},
			stderrShouldContain: "../../tests/integ/typecheck_missing_return/main.gno:5:1: missing return (code=4).",
		},

		// TODO: 'gno mod' is valid?
		// TODO: are dependencies valid?
		// TODO: is gno source using unsafe/discouraged features?
		// TODO: check for imports of native libs from non _test.gno files
	}
	testMainCaseRun(t, tc)
}<|MERGE_RESOLUTION|>--- conflicted
+++ resolved
@@ -17,15 +17,9 @@
 			args:                []string{"lint", "--set-exit-status=0", "../../tests/integ/package_not_declared/main.gno"},
 			stderrShouldContain: "main.gno:4: name fmt not declared (code=2).",
 		}, {
-<<<<<<< HEAD
-=======
 			args:                []string{"lint", "--set-exit-status=0", "../../tests/integ/several-lint-errors/main.gno"},
 			stderrShouldContain: "../../tests/integ/several-lint-errors/main.gno:5: expected ';', found example (code=2).\n../../tests/integ/several-lint-errors/main.gno:6",
 		}, {
-			args:                []string{"lint", "--set-exit-status=0", "../../tests/integ/run_main/"},
-			stderrShouldContain: "./../../tests/integ/run_main: missing 'gno.mod' file (code=1).",
-		}, {
->>>>>>> e8b26ec7
 			args: []string{"lint", "--set-exit-status=0", "../../tests/integ/minimalist_gnomod/"},
 			// TODO: raise an error because there is a gno.mod, but no .gno files
 		}, {
