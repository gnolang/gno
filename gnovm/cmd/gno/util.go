package main

import (
	"fmt"
	"io"
	"os"
	"path/filepath"
	"strings"
	"time"
)

func isFileExist(path string) bool {
	_, err := os.Stat(path)
	return err == nil
}

<<<<<<< HEAD
=======
func gnoFilesFromArgsRecursively(args []string) ([]string, error) {
	var paths []string

	for _, argPath := range args {
		info, err := os.Stat(argPath)
		if err != nil {
			return nil, fmt.Errorf("invalid file or package path: %w", err)
		}

		if !info.IsDir() {
			if isGnoFile(fs.FileInfoToDirEntry(info)) {
				paths = append(paths, ensurePathPrefix(argPath))
			}

			continue
		}

		// Gather package paths from the directory
		err = walkDirForGnoFiles(argPath, func(path string) {
			paths = append(paths, ensurePathPrefix(path))
		})
		if err != nil {
			return nil, fmt.Errorf("unable to walk dir: %w", err)
		}
	}

	return paths, nil
}

func gnoFilesFromArgs(args []string) ([]string, error) {
	var paths []string

	for _, argPath := range args {
		info, err := os.Stat(argPath)
		if err != nil {
			return nil, fmt.Errorf("invalid file or package path: %w", err)
		}

		if !info.IsDir() {
			if isGnoFile(fs.FileInfoToDirEntry(info)) {
				paths = append(paths, ensurePathPrefix(argPath))
			}
			continue
		}

		files, err := os.ReadDir(argPath)
		if err != nil {
			return nil, err
		}
		for _, f := range files {
			if isGnoFile(f) {
				path := filepath.Join(argPath, f.Name())
				paths = append(paths, ensurePathPrefix(path))
			}
		}
	}

	return paths, nil
}

func ensurePathPrefix(path string) string {
	if filepath.IsAbs(path) {
		return path
	}

	// cannot use path.Join or filepath.Join, because we need
	// to ensure that ./ is the prefix to pass to go build.
	// if not absolute.
	return "." + string(filepath.Separator) + path
}

func walkDirForGnoFiles(root string, addPath func(path string)) error {
	visited := make(map[string]struct{})

	walkFn := func(currPath string, f fs.DirEntry, err error) error {
		if err != nil {
			return fmt.Errorf("%s: walk dir: %w", root, err)
		}

		if f.IsDir() || !isGnoFile(f) {
			return nil
		}

		parentDir := filepath.Dir(currPath)
		if _, found := visited[parentDir]; found {
			return nil
		}

		visited[parentDir] = struct{}{}

		addPath(parentDir)

		return nil
	}

	return filepath.WalkDir(root, walkFn)
}

func gnoPackagesFromArgsRecursively(args []string) ([]string, error) {
	var paths []string

	for _, argPath := range args {
		info, err := os.Stat(argPath)
		if err != nil {
			return nil, fmt.Errorf("invalid file or package path: %w", err)
		}

		if !info.IsDir() {
			paths = append(paths, ensurePathPrefix(argPath))

			continue
		}

		// Gather package paths from the directory
		err = walkDirForGnoFiles(argPath, func(path string) {
			paths = append(paths, ensurePathPrefix(path))
		})
		if err != nil {
			return nil, fmt.Errorf("unable to walk dir: %w", err)
		}
	}

	return paths, nil
}

// targetsFromPatterns returns a list of target paths that match the patterns.
// Each pattern can represent a file or a directory, and if the pattern
// includes "/...", the "..." is treated as a wildcard, matching any string.
// Intended to be used by gno commands such as `gno test`.
func targetsFromPatterns(patterns []string) ([]string, error) {
	paths := []string{}
	for _, p := range patterns {
		var match func(string) bool
		patternLookup := false
		dirToSearch := p

		// Check if the pattern includes `/...`
		if strings.Contains(p, "/...") {
			index := strings.Index(p, "/...")
			if index != -1 {
				dirToSearch = p[:index] // Extract the directory path to search
			}
			match = matchPattern(strings.TrimPrefix(p, "./"))
			patternLookup = true
		}

		info, err := os.Stat(dirToSearch)
		if err != nil {
			return nil, fmt.Errorf("invalid file or package path: %w", err)
		}

		// If the pattern is a file or a directory
		// without `/...`, add it to the list.
		if !info.IsDir() || !patternLookup {
			paths = append(paths, p)
			continue
		}

		// the pattern is a dir containing `/...`, walk the dir recursively and
		// look for directories containing at least one .gno file and match pattern.
		visited := map[string]bool{} // used to run the builder only once per folder.
		err = filepath.WalkDir(dirToSearch, func(curpath string, f fs.DirEntry, err error) error {
			if err != nil {
				return fmt.Errorf("%s: walk dir: %w", dirToSearch, err)
			}
			// Skip directories and non ".gno" files.
			if f.IsDir() || !isGnoFile(f) {
				return nil
			}

			parentDir := filepath.Dir(curpath)
			if _, found := visited[parentDir]; found {
				return nil
			}

			visited[parentDir] = true
			if match(parentDir) {
				paths = append(paths, parentDir)
			}

			return nil
		})
		if err != nil {
			return nil, err
		}
	}
	return paths, nil
}

// matchPattern(pattern)(name) reports whether
// name matches pattern.  Pattern is a limited glob
// pattern in which '...' means 'any string' and there
// is no other special syntax.
// Simplified version of go source's matchPatternInternal
// (see $GOROOT/src/cmd/internal/pkgpattern)
func matchPattern(pattern string) func(name string) bool {
	re := regexp.QuoteMeta(pattern)
	re = strings.Replace(re, `\.\.\.`, `.*`, -1)
	// Special case: foo/... matches foo too.
	if strings.HasSuffix(re, `/.*`) {
		re = re[:len(re)-len(`/.*`)] + `(/.*)?`
	}
	reg := regexp.MustCompile(`^` + re + `$`)
	return func(name string) bool {
		return reg.MatchString(name)
	}
}

>>>>>>> 912a5dbf
func fmtDuration(d time.Duration) string {
	return fmt.Sprintf("%.2fs", d.Seconds())
}

// ResolvePath determines the path where to place output files.
// output is the output directory provided by the user.
// dstPath is the desired output path by the gno program.
//
// If dstPath is relative non-local path (ie. contains ../), the dstPath will
// be made absolute and joined with output.
//
// Otherwise, the result is simply filepath.Join(output, dstPath).
//
// See related test for examples.
func ResolvePath(output, dstPath string) (string, error) {
	if filepath.IsAbs(dstPath) ||
		filepath.IsLocal(dstPath) {
		return filepath.Join(output, dstPath), nil
	}
	// Make dstPath absolute and join it with output.
	absDst, err := filepath.Abs(dstPath)
	if err != nil {
		return "", err
	}
	return filepath.Join(output, absDst), nil
}

// WriteDirFile write file to the path and also create
// directory if needed. with:
// Dir perm -> 0755; File perm -> 0o644
func WriteDirFile(pathWithName string, data []byte) error {
	path := filepath.Dir(pathWithName)

	// Create Dir if not exists
	if _, err := os.Stat(path); os.IsNotExist(err) {
		os.MkdirAll(path, 0o755)
	}

	return os.WriteFile(pathWithName, data, 0o644)
}

// copyDir copies the dir from src to dst, the paths have to be
// absolute to ensure consistent behavior.
func copyDir(src, dst string) error {
	if !filepath.IsAbs(src) || !filepath.IsAbs(dst) {
		return fmt.Errorf("src or dst path not absolute, src: %s dst: %s", src, dst)
	}

	entries, err := os.ReadDir(src)
	if err != nil {
		return fmt.Errorf("cannot read dir: %s", src)
	}

	if err := os.MkdirAll(dst, 0o755); err != nil {
		return fmt.Errorf("failed to create directory: '%s', error: '%w'", dst, err)
	}

	for _, entry := range entries {
		srcPath := filepath.Join(src, entry.Name())
		dstPath := filepath.Join(dst, entry.Name())

		if entry.Type().IsDir() {
			copyDir(srcPath, dstPath)
		} else if entry.Type().IsRegular() {
			copyFile(srcPath, dstPath)
		}
	}

	return nil
}

// copyFile copies the file from src to dst, the paths have
// to be absolute to ensure consistent behavior.
func copyFile(src, dst string) error {
	if !filepath.IsAbs(src) || !filepath.IsAbs(dst) {
		return fmt.Errorf("src or dst path not absolute, src: %s dst: %s", src, dst)
	}

	// verify if it's regular flile
	srcStat, err := os.Stat(src)
	if err != nil {
		return fmt.Errorf("cannot copy file: %w", err)
	}
	if !srcStat.Mode().IsRegular() {
		return fmt.Errorf("%s not a regular file", src)
	}

	// create dst file
	dstFile, err := os.Create(dst)
	if err != nil {
		return err
	}
	defer dstFile.Close()

	// open src file
	srcFile, err := os.Open(src)
	if err != nil {
		return err
	}
	defer srcFile.Close()

	// copy srcFile -> dstFile
	_, err = io.Copy(dstFile, srcFile)
	if err != nil {
		return err
	}

	return nil
}

// Adapted from https://yourbasic.org/golang/formatting-byte-size-to-human-readable-format/
func prettySize(nb int64) string {
	const unit = 1000
	if nb < unit {
		return fmt.Sprintf("%d", nb)
	}
	div, exp := int64(unit), 0
	for n := nb / unit; n >= unit; n /= unit {
		div *= unit
		exp++
	}
	return fmt.Sprintf("%.1f%c", float64(nb)/float64(div), "kMGTPE"[exp])
}<|MERGE_RESOLUTION|>--- conflicted
+++ resolved
@@ -3,10 +3,13 @@
 import (
 	"fmt"
 	"io"
+	"io/fs"
 	"os"
 	"path/filepath"
+	"regexp"
 	"strings"
-	"time"
+
+	"github.com/gnolang/gno/gnovm/pkg/importer"
 )
 
 func isFileExist(path string) bool {
@@ -14,8 +17,6 @@
 	return err == nil
 }
 
-<<<<<<< HEAD
-=======
 func gnoFilesFromArgsRecursively(args []string) ([]string, error) {
 	var paths []string
 
@@ -26,7 +27,8 @@
 		}
 
 		if !info.IsDir() {
-			if isGnoFile(fs.FileInfoToDirEntry(info)) {
+			path := filepath.Join(argPath, fs.FileInfoToDirEntry(info).Name())
+			if importer.IsGnoFile(path) {
 				paths = append(paths, ensurePathPrefix(argPath))
 			}
 
@@ -55,7 +57,8 @@
 		}
 
 		if !info.IsDir() {
-			if isGnoFile(fs.FileInfoToDirEntry(info)) {
+			path := filepath.Join(argPath, fs.FileInfoToDirEntry(info).Name())
+			if importer.IsGnoFile(path) {
 				paths = append(paths, ensurePathPrefix(argPath))
 			}
 			continue
@@ -66,8 +69,8 @@
 			return nil, err
 		}
 		for _, f := range files {
-			if isGnoFile(f) {
-				path := filepath.Join(argPath, f.Name())
+			path := filepath.Join(argPath, f.Name())
+			if importer.IsGnoFile(path) {
 				paths = append(paths, ensurePathPrefix(path))
 			}
 		}
@@ -95,7 +98,8 @@
 			return fmt.Errorf("%s: walk dir: %w", root, err)
 		}
 
-		if f.IsDir() || !isGnoFile(f) {
+		path := filepath.Join(currPath, f.Name())
+		if f.IsDir() || !importer.IsGnoFile(path) {
 			return nil
 		}
 
@@ -182,7 +186,8 @@
 				return fmt.Errorf("%s: walk dir: %w", dirToSearch, err)
 			}
 			// Skip directories and non ".gno" files.
-			if f.IsDir() || !isGnoFile(f) {
+			path := filepath.Join(dirToSearch, curpath)
+			if f.IsDir() || !importer.IsGnoFile(path) {
 				return nil
 			}
 
@@ -222,11 +227,6 @@
 	return func(name string) bool {
 		return reg.MatchString(name)
 	}
-}
-
->>>>>>> 912a5dbf
-func fmtDuration(d time.Duration) string {
-	return fmt.Sprintf("%.2fs", d.Seconds())
 }
 
 // ResolvePath determines the path where to place output files.
@@ -333,18 +333,4 @@
 	}
 
 	return nil
-}
-
-// Adapted from https://yourbasic.org/golang/formatting-byte-size-to-human-readable-format/
-func prettySize(nb int64) string {
-	const unit = 1000
-	if nb < unit {
-		return fmt.Sprintf("%d", nb)
-	}
-	div, exp := int64(unit), 0
-	for n := nb / unit; n >= unit; n /= unit {
-		div *= unit
-		exp++
-	}
-	return fmt.Sprintf("%.1f%c", float64(nb)/float64(div), "kMGTPE"[exp])
 }