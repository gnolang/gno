package main

import (
	"fmt"
	"io"
	"io/fs"
	"os"
	"path/filepath"
	"regexp"
	"strings"
	"time"
)

func isGnoFile(f fs.DirEntry) bool {
	name := f.Name()
	return !strings.HasPrefix(name, ".") && strings.HasSuffix(name, ".gno") && !f.IsDir()
}

func isFileExist(path string) bool {
	_, err := os.Stat(path)
	return err == nil
}

func gnoPackagesFromArgs(args []string) ([]string, error) {
	paths := []string{}
	for _, arg := range args {
		info, err := os.Stat(arg)
		if err != nil {
			return nil, fmt.Errorf("invalid file or package path: %w", err)
		}
		if !info.IsDir() {
			if filepath.IsAbs(arg) {
				paths = append(paths, arg)
			} else {
				paths = append(paths, "."+string(filepath.Separator)+arg)
			}
		} else {
			// if the passed arg is a dir, then we'll recursively walk the dir
			// and look for directories containing at least one .gno file.

			visited := map[string]bool{} // used to run the builder only once per folder.
			err = filepath.WalkDir(arg, func(curpath string, f fs.DirEntry, err error) error {
				if err != nil {
					return fmt.Errorf("%s: walk dir: %w", arg, err)
				}
				if f.IsDir() {
					return nil // skip
				}
				if !isGnoFile(f) {
					return nil // skip
				}

				parentDir := filepath.Dir(curpath)
				if _, found := visited[parentDir]; found {
					return nil
				}
				visited[parentDir] = true

				pkg := parentDir
				if !filepath.IsAbs(parentDir) {
					// cannot use path.Join or filepath.Join, because we need
					// to ensure that ./ is the prefix to pass to go build.
					// if not absolute.
					pkg = "." + string(filepath.Separator) + parentDir
				}

				paths = append(paths, pkg)
				return nil
			})
			if err != nil {
				return nil, err
			}
		}
	}
	return paths, nil
}

// targetsFromPatterns returns a list of target paths that match the patterns.
// Each pattern can represent a file or a directory, and if the pattern
// includes "/...", the "..." is treated as a wildcard, matching any string.
// Intended to be used by gno commands such as `gno test`.
func targetsFromPatterns(patterns []string) ([]string, error) {
	paths := []string{}
	for _, p := range patterns {
		var match func(string) bool
		patternLookup := false
		dirToSearch := p

		// Check if the pattern includes `/...`
		if strings.Contains(p, "/...") {
			index := strings.Index(p, "/...")
			if index != -1 {
				dirToSearch = p[:index] // Extract the directory path to search
			}
			match = matchPattern(strings.TrimPrefix(p, "./"))
			patternLookup = true
		}

		info, err := os.Stat(dirToSearch)
		if err != nil {
			return nil, fmt.Errorf("invalid file or package path: %w", err)
		}

		// If the pattern is a file or a directory
		// without `/...`, add it to the list.
		if !info.IsDir() || !patternLookup {
			paths = append(paths, p)
			continue
		}

		// the pattern is a dir containing `/...`, walk the dir recursively and
		// look for directories containing at least one .gno file and match pattern.
		visited := map[string]bool{} // used to run the builder only once per folder.
		err = filepath.WalkDir(dirToSearch, func(curpath string, f fs.DirEntry, err error) error {
			if err != nil {
				return fmt.Errorf("%s: walk dir: %w", dirToSearch, err)
			}
			// Skip directories and non ".gno" files.
			if f.IsDir() || !isGnoFile(f) {
				return nil
			}

			parentDir := filepath.Dir(curpath)
			if _, found := visited[parentDir]; found {
				return nil
			}

			visited[parentDir] = true
			if match(parentDir) {
				paths = append(paths, parentDir)
			}

			return nil
		})
		if err != nil {
			return nil, err
		}
	}
	return paths, nil
}

// matchPattern(pattern)(name) reports whether
// name matches pattern.  Pattern is a limited glob
// pattern in which '...' means 'any string' and there
// is no other special syntax.
// Simplified version of go source's matchPatternInternal
// (see $GOROOT/src/cmd/internal/pkgpattern)
func matchPattern(pattern string) func(name string) bool {
	re := regexp.QuoteMeta(pattern)
	re = strings.Replace(re, `\.\.\.`, `.*`, -1)
	// Special case: foo/... matches foo too.
	if strings.HasSuffix(re, `/.*`) {
		re = re[:len(re)-len(`/.*`)] + `(/.*)?`
	}
	reg := regexp.MustCompile(`^` + re + `$`)
	return func(name string) bool {
		return reg.MatchString(name)
	}
}

func fmtDuration(d time.Duration) string {
	return fmt.Sprintf("%.2fs", d.Seconds())
}

<<<<<<< HEAD
// makeTestGoMod creates the temporary go.mod for test
func makeTestGoMod(path string, packageName string, goversion string) error {
	content := fmt.Sprintf("module %s\n\ngo %s\n", packageName, goversion)
	return os.WriteFile(path, []byte(content), 0o644)
}

// ResolvePath determines the path where to place output files.
// output is the output directory provided by the user.
// dstPath is the desired output path by the gno program.
//
// If dstPath is relative non-local path (ie. contains ../), the dstPath will
// be made absolute and joined with output.
//
// Otherwise, the result is simply filepath.Join(output, dstPath).
//
// See related test for examples.
func ResolvePath(output, dstPath string) (string, error) {
	if filepath.IsAbs(dstPath) ||
		filepath.IsLocal(dstPath) {
		return filepath.Join(output, dstPath), nil
=======
// getPathsFromImportSpec derive and returns ImportPaths
// without ImportPrefix from *ast.ImportSpec
func getPathsFromImportSpec(importSpec []*ast.ImportSpec) (importPaths []importPath) {
	for _, i := range importSpec {
		path := i.Path.Value[1 : len(i.Path.Value)-1] // trim leading and trailing `"`
		if strings.HasPrefix(path, transpiler.ImportPrefix) {
			res := strings.TrimPrefix(path, transpiler.ImportPrefix)
			importPaths = append(importPaths, importPath("."+res))
		}
	}
	return
}

// ResolvePath joins the output dir with relative pkg path
// e.g
// Output Dir: Temp/gno-transpile
// Pkg Path: ../example/gno.land/p/pkg
// Returns -> Temp/gno-transpile/example/gno.land/p/pkg
func ResolvePath(output string, path importPath) (string, error) {
	absOutput, err := filepath.Abs(output)
	if err != nil {
		return "", err
>>>>>>> edb321f8
	}
	// Make dstPath absolute and join it with output.
	absDst, err := filepath.Abs(dstPath)
	if err != nil {
		return "", err
	}
	return filepath.Join(output, absDst), nil
}

// WriteDirFile write file to the path and also create
// directory if needed. with:
// Dir perm -> 0755; File perm -> 0o644
func WriteDirFile(pathWithName string, data []byte) error {
	path := filepath.Dir(pathWithName)

	// Create Dir if not exists
	if _, err := os.Stat(path); os.IsNotExist(err) {
		os.MkdirAll(path, 0o755)
	}

	return os.WriteFile(pathWithName, data, 0o644)
}

// copyDir copies the dir from src to dst, the paths have to be
// absolute to ensure consistent behavior.
func copyDir(src, dst string) error {
	if !filepath.IsAbs(src) || !filepath.IsAbs(dst) {
		return fmt.Errorf("src or dst path not absolute, src: %s dst: %s", src, dst)
	}

	entries, err := os.ReadDir(src)
	if err != nil {
		return fmt.Errorf("cannot read dir: %s", src)
	}

	if err := os.MkdirAll(dst, 0o755); err != nil {
		return fmt.Errorf("failed to create directory: '%s', error: '%w'", dst, err)
	}

	for _, entry := range entries {
		srcPath := filepath.Join(src, entry.Name())
		dstPath := filepath.Join(dst, entry.Name())

		if entry.Type().IsDir() {
			copyDir(srcPath, dstPath)
		} else if entry.Type().IsRegular() {
			copyFile(srcPath, dstPath)
		}
	}

	return nil
}

// copyFile copies the file from src to dst, the paths have
// to be absolute to ensure consistent behavior.
func copyFile(src, dst string) error {
	if !filepath.IsAbs(src) || !filepath.IsAbs(dst) {
		return fmt.Errorf("src or dst path not absolute, src: %s dst: %s", src, dst)
	}

	// verify if it's regular flile
	srcStat, err := os.Stat(src)
	if err != nil {
		return fmt.Errorf("cannot copy file: %w", err)
	}
	if !srcStat.Mode().IsRegular() {
		return fmt.Errorf("%s not a regular file", src)
	}

	// create dst file
	dstFile, err := os.Create(dst)
	if err != nil {
		return err
	}
	defer dstFile.Close()

	// open src file
	srcFile, err := os.Open(src)
	if err != nil {
		return err
	}
	defer srcFile.Close()

	// copy srcFile -> dstFile
	_, err = io.Copy(dstFile, srcFile)
	if err != nil {
		return err
	}

	return nil
}

// Adapted from https://yourbasic.org/golang/formatting-byte-size-to-human-readable-format/
func prettySize(nb int64) string {
	const unit = 1000
	if nb < unit {
		return fmt.Sprintf("%d", nb)
	}
	div, exp := int64(unit), 0
	for n := nb / unit; n >= unit; n /= unit {
		div *= unit
		exp++
	}
	return fmt.Sprintf("%.1f%c", float64(nb)/float64(div), "kMGTPE"[exp])
}<|MERGE_RESOLUTION|>--- conflicted
+++ resolved
@@ -160,13 +160,6 @@
 
 func fmtDuration(d time.Duration) string {
 	return fmt.Sprintf("%.2fs", d.Seconds())
-}
-
-<<<<<<< HEAD
-// makeTestGoMod creates the temporary go.mod for test
-func makeTestGoMod(path string, packageName string, goversion string) error {
-	content := fmt.Sprintf("module %s\n\ngo %s\n", packageName, goversion)
-	return os.WriteFile(path, []byte(content), 0o644)
 }
 
 // ResolvePath determines the path where to place output files.
@@ -183,30 +176,6 @@
 	if filepath.IsAbs(dstPath) ||
 		filepath.IsLocal(dstPath) {
 		return filepath.Join(output, dstPath), nil
-=======
-// getPathsFromImportSpec derive and returns ImportPaths
-// without ImportPrefix from *ast.ImportSpec
-func getPathsFromImportSpec(importSpec []*ast.ImportSpec) (importPaths []importPath) {
-	for _, i := range importSpec {
-		path := i.Path.Value[1 : len(i.Path.Value)-1] // trim leading and trailing `"`
-		if strings.HasPrefix(path, transpiler.ImportPrefix) {
-			res := strings.TrimPrefix(path, transpiler.ImportPrefix)
-			importPaths = append(importPaths, importPath("."+res))
-		}
-	}
-	return
-}
-
-// ResolvePath joins the output dir with relative pkg path
-// e.g
-// Output Dir: Temp/gno-transpile
-// Pkg Path: ../example/gno.land/p/pkg
-// Returns -> Temp/gno-transpile/example/gno.land/p/pkg
-func ResolvePath(output string, path importPath) (string, error) {
-	absOutput, err := filepath.Abs(output)
-	if err != nil {
-		return "", err
->>>>>>> edb321f8
 	}
 	// Make dstPath absolute and join it with output.
 	absDst, err := filepath.Abs(dstPath)
