package main

import "testing"

func TestTest(t *testing.T) {
	tc := []testMainCase{
		{
			args:        []string{"test"},
			errShouldBe: "flag: help requested",
		},
		{
			args:                []string{"test", "../../../examples/gno.land/p/demo/rand"},
			stderrShouldContain: "ok      ./../../../examples/gno.land/p/demo/rand \t",
		},
		{
			args:             []string{"test", "../../tests/integ/no-such-dir"},
			errShouldContain: "no such file or directory",
		},
		{
			args: []string{"test", "../../tests/integ/empty-dir"},
		},
		{
			// FIXME: should have an output
			args:           []string{"test", "../../tests/integ/minimalist-gno1"},
			stderrShouldBe: "?       ./../../tests/integ/minimalist-gno1 \t[no test files]\n",
		},
		{
			args:                []string{"test", "../../tests/integ/minimalist-gno2"},
			stderrShouldContain: "ok ",
		},
		{
			args:                []string{"test", "../../tests/integ/minimalist-gno3"},
			stderrShouldContain: "ok ",
		},
		{
			args:                []string{"test", "--verbose", "../../tests/integ/valid1"},
			stderrShouldContain: "ok ",
		},
		{
			args:                []string{"test", "../../tests/integ/valid2"},
			stderrShouldContain: "ok ",
		},
		{
			args:                []string{"test", "--verbose", "../../tests/integ/valid2"},
			stderrShouldContain: "ok ",
		},
		{
			args:           []string{"test", "../../tests/integ/empty-gno1"},
			stderrShouldBe: "?       ./../../tests/integ/empty-gno1 \t[no test files]\n",
		},
		{
			args:                []string{"test", "--precompile", "../../tests/integ/empty-gno1"},
			errShouldBe:         "FAIL: 1 build errors, 0 test errors",
			stderrShouldContain: "../../tests/integ/empty-gno1/empty.gno: parse: tmp.gno:1:1: expected 'package', found 'EOF'",
		},
		{
			args:            []string{"test", "../../tests/integ/empty-gno2"},
			recoverShouldBe: "empty.gno:1:1: expected 'package', found 'EOF'",
		},
		{
			// FIXME: better error handling + rename dontcare.gno with actual test file
			args:                []string{"test", "--precompile", "../../tests/integ/empty-gno2"},
			errShouldContain:    "FAIL: 1 build errors, 0 test errors",
			stderrShouldContain: "../../tests/integ/empty-gno2/empty.gno: parse: tmp.gno:1:1: expected 'package', found 'EOF'",
		},
		{
			args:            []string{"test", "../../tests/integ/empty-gno3"},
			recoverShouldBe: "../../tests/integ/empty-gno3/empty_filetest.gno:1:1: expected 'package', found 'EOF'",
		},
		{
			// FIXME: better error handling
			args:                []string{"test", "--precompile", "../../tests/integ/empty-gno3"},
			errShouldContain:    "FAIL: 1 build errors, 0 test errors",
			stderrShouldContain: "../../tests/integ/empty-gno3/empty.gno: parse: tmp.gno:1:1: expected 'package', found 'EOF'",
		},
		{
			args:                []string{"test", "--verbose", "../../tests/integ/failing1"},
			errShouldBe:         "FAIL: 0 build errors, 1 test errors",
			stderrShouldContain: "FAIL: TestAlwaysFailing",
		},
		{
			args:                []string{"test", "--verbose", "--precompile", "../../tests/integ/failing1"},
			errShouldBe:         "FAIL: 0 build errors, 1 test errors",
			stderrShouldContain: "FAIL: TestAlwaysFailing",
		},
		{
			args:                []string{"test", "--verbose", "../../tests/integ/failing2"},
			recoverShouldBe:     "fail on ../../tests/integ/failing2/failing_filetest.gno: got unexpected error: beep boop",
			stderrShouldContain: "== RUN   file/failing_filetest.gno",
		},
		{
			args:            []string{"test", "--verbose", "--precompile", "../../tests/integ/failing2"},
			stderrShouldBe:  "=== PREC  ./../../tests/integ/failing2\n=== BUILD ./../../tests/integ/failing2\n=== RUN   file/failing_filetest.gno\n",
			recoverShouldBe: "fail on ../../tests/integ/failing2/failing_filetest.gno: got unexpected error: beep boop",
		},
		{
			args:                []string{"test", "../../../examples/gno.land/p/demo/ufmt"},
			stdoutShouldContain: "RUN   TestSprintf",
			stderrShouldContain: "ok      ./../../../examples/gno.land/p/demo/ufmt",
		},
		{
			args:                []string{"test", "--verbose", "../../../examples/gno.land/p/demo/ufmt"},
			stdoutShouldContain: "RUN   TestSprintf",
			stderrShouldContain: "ok      ./../../../examples/gno.land/p/demo/ufmt",
		},
		{
			args:                []string{"test", "--verbose", "--run", ".*", "../../../examples/gno.land/p/demo/ufmt"},
			stdoutShouldContain: "RUN   TestSprintf",
			stderrShouldContain: "ok      ./../../../examples/gno.land/p/demo/ufmt",
		},
		{
			args:                []string{"test", "--verbose", "--run", "NoExists", "../../../examples/gno.land/p/demo/ufmt"},
			stderrShouldContain: "ok      ./../../../examples/gno.land/p/demo/ufmt",
		},
		{
			args:                []string{"test", "--verbose", "--run", ".*/hello", "../../../examples/gno.land/p/demo/ufmt"},
			stdoutShouldContain: "RUN   TestSprintf",
			stderrShouldContain: "ok      ./../../../examples/gno.land/p/demo/ufmt",
		},
		{
			args:                []string{"test", "--verbose", "--run", ".*/hi", "../../../examples/gno.land/p/demo/ufmt"},
			stdoutShouldContain: "RUN   TestSprintf",
			stderrShouldContain: "ok      ./../../../examples/gno.land/p/demo/ufmt",
		},
		{
			args:                []string{"test", "--verbose", "--run", ".*/NoExists", "../../../examples/gno.land/p/demo/ufmt"},
			stderrShouldContain: "ok      ./../../../examples/gno.land/p/demo/ufmt",
		},
		{
			args:                []string{"test", "--verbose", "--run", ".*/hello/NoExists", "../../../examples/gno.land/p/demo/ufmt"},
			stdoutShouldContain: "RUN   TestSprintf",
			stderrShouldContain: "ok      ./../../../examples/gno.land/p/demo/ufmt",
		},
		{
			args:                []string{"test", "--verbose", "--run", "Sprintf/", "../../../examples/gno.land/p/demo/ufmt"},
			stdoutShouldContain: "RUN   TestSprintf",
			stderrShouldContain: "ok      ./../../../examples/gno.land/p/demo/ufmt",
		},
		{
			args:                []string{"test", "--verbose", "--run", "Sprintf/.*", "../../../examples/gno.land/p/demo/ufmt"},
			stdoutShouldContain: "RUN   TestSprintf",
			stderrShouldContain: "ok      ./../../../examples/gno.land/p/demo/ufmt",
		},
		{
			args:                []string{"test", "--verbose", "--run", "Sprintf/hello", "../../../examples/gno.land/p/demo/ufmt"},
			stdoutShouldContain: "RUN   TestSprintf",
			stderrShouldContain: "ok      ./../../../examples/gno.land/p/demo/ufmt",
		},
		{
			args:                []string{"test", "--verbose", "--timeout", "1000000s", "../../../examples/gno.land/p/demo/ufmt"},
			stdoutShouldContain: "RUN   TestSprintf",
			stderrShouldContain: "ok      ./../../../examples/gno.land/p/demo/ufmt",
		},
		{
<<<<<<< HEAD
			args:                 []string{"test", "--verbose", "../../tests/integ/native-lib"},
			recoverShouldContain: "./../../tests/integ/native-lib/contract.gno:1: unknown import path net",
		},
		{
			args:                []string{"test", "--verbose", "--with-native-fallback", "../../tests/integ/native-lib"},
			stderrShouldContain: "ok      ./../../tests/integ/native-lib",
		},
		{
			args:                 []string{"test", "--verbose", "../../tests/integ/unknown-lib"},
			recoverShouldContain: "./../../tests/integ/unknown-lib/contract.gno:1: unknown import path foobarbaz",
		},
		{
			args:                 []string{"test", "--verbose", "--with-native-fallback", "../../tests/integ/unknown-lib"},
			recoverShouldContain: "./../../tests/integ/unknown-lib/contract.gno:1: unknown import path foobarbaz",
=======
			args:                []string{"test", "--verbose", "--print-runtime-metrics", "../../../examples/gno.land/p/demo/ufmt"},
			stdoutShouldContain: "RUN   TestSprintf",
			stderrShouldContain: "cycle=",
>>>>>>> b1dbad56
		},

		// TODO: when 'gnodev test' will by default imply running precompile, we should use the following tests.
		// {args: []string{"test", "../../tests/integ/empty-gno1", "--no-precompile"}, stderrShouldBe: "?       ./../../tests/integ/empty-gno1 \t[no test files]\n"},
		// {args: []string{"test", "../../tests/integ/empty-gno1"}, errShouldBe: "FAIL: 1 build errors, 0 test errors", stderrShouldContain: "../../tests/integ/empty-gno1/empty.gno: parse: tmp.gno:1:1: expected 'package', found 'EOF'"},
		// {args: []string{"test", "../../tests/integ/empty-gno2", "--no-precompile"}, recoverShouldBe: "empty.gno:1:1: expected 'package', found 'EOF'"}, // FIXME: better error handling + rename dontcare.gno with actual test file
		// {args: []string{"test", "../../tests/integ/empty-gno2"}, errShouldContain: "FAIL: 1 build errors, 0 test errors", stderrShouldContain: "../../tests/integ/empty-gno2/empty.gno: parse: tmp.gno:1:1: expected 'package', found 'EOF'"},
		// {args: []string{"test", "../../tests/integ/empty-gno3", "--no-precompile"}, recoverShouldBe: "../../tests/integ/empty-gno3/empty_filetest.gno:1:1: expected 'package', found 'EOF'"}, // FIXME: better error handling
		// {args: []string{"test", "../../tests/integ/empty-gno3"}, errShouldContain: "FAIL: 1 build errors, 0 test errors", stderrShouldContain: "../../tests/integ/empty-gno3/empty.gno: parse: tmp.gno:1:1: expected 'package', found 'EOF'"},
		// {args: []string{"test", "../../tests/integ/failing1", "--verbose", "--no-precompile"}, errShouldBe: "FAIL: 0 build errors, 1 test errors", stderrShouldContain: "FAIL: TestAlwaysFailing"},
		// {args: []string{"test", "../../tests/integ/failing1", "--verbose"}, errShouldBe: "FAIL: 0 build errors, 1 test errors", stderrShouldContain: "FAIL: TestAlwaysFailing"},
		// {args: []string{"test", "../../tests/integ/failing2", "--verbose", "--no-precompile"}, recoverShouldBe: "fail on ../../tests/integ/failing2/failing_filetest.gno: got unexpected error: beep boop", stderrShouldContain: "== RUN   file/failing_filetest.gno"},
		// {args: []string{"test", "../../tests/integ/failing2", "--verbose"}, stderrShouldBe: "=== PREC  ./../../tests/integ/failing2\n=== BUILD ./../../tests/integ/failing2\n=== RUN   file/failing_filetest.gno\n", recoverShouldBe: "fail on ../../tests/integ/failing2/failing_filetest.gno: got unexpected error: beep boop"},
		// {args: []string{"test", "../../../examples/gno.land/p/demo/ufmt", "--verbose", "--timeout", "10000" /* 10µs */}, recoverShouldContain: "test timed out after"}, // FIXME: should be testable
	}
	testMainCaseRun(t, tc)
}<|MERGE_RESOLUTION|>--- conflicted
+++ resolved
@@ -152,7 +152,6 @@
 			stderrShouldContain: "ok      ./../../../examples/gno.land/p/demo/ufmt",
 		},
 		{
-<<<<<<< HEAD
 			args:                 []string{"test", "--verbose", "../../tests/integ/native-lib"},
 			recoverShouldContain: "./../../tests/integ/native-lib/contract.gno:1: unknown import path net",
 		},
@@ -167,11 +166,11 @@
 		{
 			args:                 []string{"test", "--verbose", "--with-native-fallback", "../../tests/integ/unknown-lib"},
 			recoverShouldContain: "./../../tests/integ/unknown-lib/contract.gno:1: unknown import path foobarbaz",
-=======
+    },
+    {
 			args:                []string{"test", "--verbose", "--print-runtime-metrics", "../../../examples/gno.land/p/demo/ufmt"},
 			stdoutShouldContain: "RUN   TestSprintf",
 			stderrShouldContain: "cycle=",
->>>>>>> b1dbad56
 		},
 
 		// TODO: when 'gnodev test' will by default imply running precompile, we should use the following tests.
