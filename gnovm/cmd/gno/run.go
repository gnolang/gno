--- conflicted
+++ resolved
@@ -102,13 +102,7 @@
 
 	// init store and machine
 	output := test.OutputWithError(stdout, stderr)
-<<<<<<< HEAD
-	baseStore, testStore := test.Store(cfg.rootDir, output)
-	cw := baseStore.CacheWrap()
-=======
-	_, testStore := test.ProdStore(
-		cfg.rootDir, output, nil)
->>>>>>> 9859e84e
+	_, testStore := test.ProdStore(cfg.rootDir, output, nil)
 
 	if len(args) == 0 {
 		args = []string{"."}
