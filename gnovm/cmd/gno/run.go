package main

import (
	"context"
	"errors"
	"flag"
	"fmt"
	"io"
	"os"
	"path/filepath"
	"strings"

	"github.com/gnolang/gno/gnovm/pkg/gnoenv"
	gno "github.com/gnolang/gno/gnovm/pkg/gnolang"
	"github.com/gnolang/gno/gnovm/pkg/test"
	"github.com/gnolang/gno/tm2/pkg/commands"
	"github.com/gnolang/gno/tm2/pkg/std"
)

type runCfg struct {
	verbose   bool
	rootDir   string
	expr      string
	debug     bool
	debugAddr string
}

func newRunCmd(io commands.IO) *commands.Command {
	cfg := &runCfg{}

	return commands.NewCommand(
		commands.Metadata{
			Name:       "run",
			ShortUsage: "run [flags] <file> [<file>...]",
			ShortHelp:  "run gno packages",
		},
		cfg,
		func(_ context.Context, args []string) error {
			return execRun(cfg, args, io)
		},
	)
}

func (c *runCfg) RegisterFlags(fs *flag.FlagSet) {
	fs.BoolVar(
		&c.verbose,
		"v",
		false,
		"verbose output when running",
	)

	fs.StringVar(
		&c.rootDir,
		"root-dir",
		"",
		"clone location of github.com/gnolang/gno (gno binary tries to guess it)",
	)

	fs.StringVar(
		&c.expr,
		"expr",
		"main()",
		"value of expression to evaluate. Defaults to executing function main() with no args",
	)

	fs.BoolVar(
		&c.debug,
		"debug",
		false,
		"enable interactive debugger using stdin and stdout",
	)

	fs.StringVar(
		&c.debugAddr,
		"debug-addr",
		"",
		"enable interactive debugger using tcp address in the form [host]:port",
	)
}

func execRun(cfg *runCfg, args []string, io commands.IO) error {
	if len(args) == 0 {
		return flag.ErrHelp
	}

	if cfg.rootDir == "" {
		cfg.rootDir = gnoenv.RootDir()
	}

	stdin := io.In()
	stdout := io.Out()
	stderr := io.Err()

	// init store and machine
	output := test.OutputWithError(stdout, stderr)
	_, testStore := test.Store(
		cfg.rootDir, output)

	if len(args) == 0 {
		args = []string{"."}
	}

	// read files
	files, err := parseFiles(args, stderr)
	if err != nil {
		return err
	}

	if len(files) == 0 {
		return errors.New("no files to run")
	}

	var send std.Coins
	pkgPath := string(files[0].PkgName)
	ctx := test.Context(pkgPath, send)
	m := gno.NewMachineWithOptions(gno.MachineOptions{
		PkgPath:       pkgPath,
		Output:        output,
		Input:         stdin,
		Store:         testStore,
		MaxAllocBytes: maxAllocRun,
		Context:       ctx,
		Debug:         cfg.debug || cfg.debugAddr != "",
	})

	defer m.Release()

	// If the debug address is set, the debugger waits for a remote client to connect to it.
	if cfg.debugAddr != "" {
		if err := m.Debugger.Serve(cfg.debugAddr); err != nil {
			return err
		}
	}

	// run files
	m.RunFiles(files...)
	return runExpr(m, cfg.expr)
}

func parseFiles(fnames []string, stderr io.WriteCloser) ([]*gno.FileNode, error) {
	files := make([]*gno.FileNode, 0, len(fnames))
	var hasError bool
	for _, fname := range fnames {
		if s, err := os.Stat(fname); err == nil && s.IsDir() {
			subFns, err := listNonTestFiles(fname)
			if err != nil {
				return nil, err
			}
			subFiles, err := parseFiles(subFns, stderr)
			if err != nil {
				return nil, err
			}
			files = append(files, subFiles...)
			continue
		} else if err != nil {
			// either not found or some other kind of error --
			// in either case not a file we can parse.
			return nil, err
		}

		hasError = catchRuntimeError(fname, stderr, func() {
			files = append(files, gno.MustReadFile(fname))
		})
	}

	if hasError {
		return nil, commands.ExitCodeError(1)
	}
	return files, nil
}

func listNonTestFiles(dir string) ([]string, error) {
	fs, err := os.ReadDir(dir)
	if err != nil {
		return nil, err
	}
	fn := make([]string, 0, len(fs))
	for _, f := range fs {
		n := f.Name()
		if isGnoFile(f) &&
			!strings.HasSuffix(n, "_test.gno") &&
			!strings.HasSuffix(n, "_filetest.gno") {
			fn = append(fn, filepath.Join(dir, n))
		}
	}
	return fn, nil
}

func runExpr(m *gno.Machine, expr string) (err error) {
	ex, err := gno.ParseExpr(expr)
	if err != nil {
		return fmt.Errorf("could not parse expression: %w", err)
	}
	defer func() {
		if r := recover(); r != nil {
			switch r := r.(type) {
			case gno.UnhandledPanicError:
				err = fmt.Errorf("panic running expression %s: %v\nStacktrace:\n%s",
					expr, r.Error(), m.ExceptionsStacktrace())
			default:
				err = fmt.Errorf("panic running expression %s: %v\nMachine State:%s\nStacktrace:\n%s",
					expr, r, m.String(), m.Stacktrace().String())
			}
		}
	}()
	m.Eval(ex)
<<<<<<< HEAD
}

const maxAllocRun = 100_000_000
=======
	return nil
}
>>>>>>> 19dbecd7
<|MERGE_RESOLUTION|>--- conflicted
+++ resolved
@@ -204,11 +204,7 @@
 		}
 	}()
 	m.Eval(ex)
-<<<<<<< HEAD
-}
-
-const maxAllocRun = 100_000_000
-=======
 	return nil
 }
->>>>>>> 19dbecd7
+
+const maxAllocRun = 100_000_000