package fix

import (
	"fmt"
	"go/ast"
	"go/token"
	"slices"
	"strings"

	"golang.org/x/tools/go/ast/astutil"
)

type splitFunc struct {
	importPath string
	ident      string
	fname      string
}

func newSplitFunc(joined string) splitFunc {
	path, name, ok := strings.Cut(joined, ".")
	if !ok {
		panic(fmt.Errorf("invalid joined string: %q", joined))
	}
	il := strings.LastIndexByte(path, '/')
	return splitFunc{
		importPath: path,
		ident:      path[il+1:],
		fname:      name,
	}
}

var splitFuncs map[string]splitFunc

func makeSplitFuncs() {
	splitFuncs = map[string]splitFunc{
		// chain.Address & std.Address are converted separately to `address`
		// std.{Encode,Decode}Bech32 are removed and should be manually converted
		// RawAddress / RawAddressSize handled separately
		"std.Emit":          newSplitFunc("chain.Emit"),
		"std.DerivePkgAddr": newSplitFunc("chain.PackageAddress"),
		"std.Coin":          newSplitFunc("chain.Coin"),
		"std.Coins":         newSplitFunc("chain.Coins"),
		"std.NewCoin":       newSplitFunc("chain.NewCoin"),
		"std.NewCoins":      newSplitFunc("chain.NewCoins"),
		"std.CoinDenom":     newSplitFunc("chain.CoinDenom"),

		"std.AssertOriginCall": newSplitFunc("chain/runtime.AssertOriginCall"),
		"std.PreviousRealm":    newSplitFunc("chain/runtime.PreviousRealm"),
		"std.CurrentRealm":     newSplitFunc("chain/runtime.CurrentRealm"),
		"std.NewUserRealm":     newSplitFunc("testing.NewUserRealm"),
		"std.NewCodeRealm":     newSplitFunc("testing.NewCodeRealm"),
		"std.OriginCaller":     newSplitFunc("chain/runtime.OriginCaller"),
		"std.ChainDomain":      newSplitFunc("chain/runtime.ChainDomain"),
		"std.ChainHeight":      newSplitFunc("chain/runtime.ChainHeight"),
		"std.ChainID":          newSplitFunc("chain/runtime.ChainID"),
		"std.CallerAt":         newSplitFunc("chain/runtime.CallerAt"),
		"std.Realm":            newSplitFunc("chain/runtime.Realm"),

		"std.Banker":               newSplitFunc("chain/banker.Banker"),
		"std.NewBanker":            newSplitFunc("chain/banker.NewBanker"),
		"std.BankerType":           newSplitFunc("chain/banker.BankerType"),
		"std.OriginSend":           newSplitFunc("chain/banker.OriginSend"),
		"std.BankerTypeReadonly":   newSplitFunc("chain/banker.BankerTypeReadonly"),
		"std.BankerTypeOriginSend": newSplitFunc("chain/banker.BankerTypeOriginSend"),
		"std.BankerTypeRealmSend":  newSplitFunc("chain/banker.BankerTypeRealmSend"),
		"std.BankerTypeRealmIssue": newSplitFunc("chain/banker.BankerTypeRealmIssue"),

<<<<<<< HEAD
		"std.SetParamBool":    newSplitFunc("chain/params.SetBool"),
		"std.SetParamBytes":   newSplitFunc("chain/params.SetBytes"),
		"std.SetParamInt64":   newSplitFunc("chain/params.SetInt64"),
		"std.SetParamString":  newSplitFunc("chain/params.SetString"),
		"std.SetParamStrings": newSplitFunc("chain/params.SetStrings"),
		"std.SetParamUint64":  newSplitFunc("chain/params.SetUint64"),

		// Previous stdsplit iterations.
		"chain.DerivePkgAddr":        newSplitFunc("chain.PackageAddress"),
		"chain.DerivePkgAddress":     newSplitFunc("chain.PackageAddress"),
		"chain/runtime.NewUserRealm": newSplitFunc("testing.NewUserRealm"),
		"chain/runtime.NewCodeRealm": newSplitFunc("testing.NewCodeRealm"),
		"chain/runtime.CoinDenom":    newSplitFunc("chain.CoinDenom"),
		"chain/banker.Coin":          newSplitFunc("chain.Coin"),
		"chain/banker.Coins":         newSplitFunc("chain.Coins"),
		"chain/banker.NewCoin":       newSplitFunc("chain.NewCoin"),
		"chain/banker.NewCoins":      newSplitFunc("chain.NewCoins"),
=======
		"std.SetParamBool":       newSplitFunc("chain/params.SetBool"),
		"std.SetParamBytes":      newSplitFunc("chain/params.SetBytes"),
		"std.SetParamInt64":      newSplitFunc("chain/params.SetInt64"),
		"std.SetParamString":     newSplitFunc("chain/params.SetString"),
		"std.SetParamStrings":    newSplitFunc("chain/params.SetStrings"),
		"std.UpdateParamStrings": newSplitFunc("chain/params.UpdateStrings"),
		"std.SetParamUint64":     newSplitFunc("chain/params.SetUint64"),
>>>>>>> 4c4a5ffc
	}

	// From a previous batch of std changes: https://github.com/gnolang/gno/pull/3374
	splitFuncs["std.GetOrigSend"] = splitFuncs["std.OriginSend"]
	splitFuncs["std.GetOrigCaller"] = splitFuncs["std.OriginCaller"]
	splitFuncs["std.PrevRealm"] = splitFuncs["std.PreviousRealm"]
	splitFuncs["std.GetCallerAt"] = splitFuncs["std.CallerAt"]
	splitFuncs["std.GetChainID"] = splitFuncs["std.ChainID"]
	splitFuncs["std.GetBanker"] = splitFuncs["std.NewBanker"]
	splitFuncs["std.GetChainDomain"] = splitFuncs["std.ChainDomain"]
	splitFuncs["std.GetHeight"] = splitFuncs["std.ChainHeight"]
}

func stdsplit(f *ast.File) (fixed bool) {
	if splitFuncs == nil {
		makeSplitFuncs()
	}

	knownImportIdentifiers := map[string]string{
		"std":           "std",
		"chain":         "chain",
		"chain/runtime": "runtime",
		"chain/params":  "params",
		"chain/banker":  "banker",
		"testing":       "testing",
	}

	var toRename []string

	apply(
		f,
		func(c *astutil.Cursor, sc scopes) bool {
			n := c.Node()

			// This type-switch contains the business logic for the std split.
			switch n := n.(type) {
			case *ast.ImportSpec:
				unq := importPath(n)

				if n.Name != nil {
					sc.declare(n.Name, n)
				} else if id := knownImportIdentifiers[unq]; id != "" {
					sc.declare(ast.NewIdent(id), n)
				} else {
					// Don't assume other identifiers without importing them.
					return false
				}
			case *ast.SelectorExpr:
				id, ok := n.X.(*ast.Ident)
				if !ok {
					break
				}
				def, ok := sc.lookup(id.Name).(*ast.ImportSpec)
				if !ok {
					break
				}
				ip := importPath(def)
				joined := ip + "." + n.Sel.Name
				switch joined {
				case "chain.Address", "std.Address":
					// Replace both with simple `address`.
					c.Replace(&ast.Ident{
						NamePos: n.Pos(),
						Name:    "address",
					})
					fixed = true
					return false
				case "std.RawAddressSize":
					// Special case: this no longer exists, but provide a simple
					// replacement as a direct literal.
					c.Replace(&ast.BasicLit{
						ValuePos: n.Pos(),
						Kind:     token.INT,
						Value:    "20",
					})
					fixed = true
					return false
				case "std.RawAddress":
					// Special case: this no longer exists, substitute with a [20]byte.
					c.Replace(&ast.ArrayType{
						Lbrack: n.Pos(),
						Len: &ast.BasicLit{
							ValuePos: n.Pos() + 1,
							Kind:     token.INT,
							Value:    "20",
						},
						Elt: &ast.Ident{
							NamePos: n.Pos() + 2,
							Name:    "byte",
						},
					})
					fixed = true
					return false
				}
				target, ok := splitFuncs[joined]
				if !ok {
					// There's nothing to convert.
					// NOTE: this is also the case for some outright removed
					// functions, but these will error in lint and the user can
					// fix them.
					break
				}
				ident := target.ident
				pos := slices.IndexFunc(f.Imports, func(decl *ast.ImportSpec) bool {
					return importPath(decl) == target.importPath
				})
				var decl *ast.ImportSpec
				if pos >= 0 {
					if name := f.Imports[pos].Name; name != nil {
						ident = name.Name
					} else {
						ident = knownImportIdentifiers[target.importPath]
					}
					decl = f.Imports[pos]
				} else {
					importName := ""
					for sc[0][ident] != nil {
						ident += "_"
						importName = ident
					}
					if !addImport(f, target.importPath, importName) {
						panic("import should not exist")
					}

					decl = f.Imports[len(f.Imports)-1]
					sc[:1].declare(ast.NewIdent(ident), decl)
				}
				if sc.lookup(ident) != decl {
					// Will be tackled in post
					toRename = append(toRename, target.ident)
				}
				newPkgIdent := &ast.Ident{NamePos: id.Pos(), Name: ident}
				c.Replace(&ast.SelectorExpr{
					X:   newPkgIdent,
					Sel: &ast.Ident{NamePos: n.Sel.Pos(), Name: target.fname},
				})
				fixed = true
				return false
			}

			return true
		},
		func(c *astutil.Cursor, sc scopes) bool {
			if isBlockNode(c.Node()) {
				// We're popping a block; if our current scope contains one
				// of the identifiers in toRename, and none of the parent scopes
				// (except the root, for the import) does, then apply() on the
				// node again to rename the definition(s) and all usages.
				// Usages that actually refer to the import are not inspected
				// using astutil, and so are not considered by our scope analyzer.
				lastScope := sc[len(sc)-1]
				newToRename := toRename[:0]
				for _, tr := range toRename {
					if du := lastScope[tr]; du != nil {
						newName := tr + "_"
						for lastScope[newName] != nil {
							newName += "_"
						}
						du.rename(newName)
					}
					if sc[1:].lookup(tr) != nil {
						newToRename = append(newToRename, tr)
					}
				}
				toRename = newToRename
			}
			return true
		},
	)
	if deleteImport(f, "std") {
		fixed = true
	}

	return
}<|MERGE_RESOLUTION|>--- conflicted
+++ resolved
@@ -65,13 +65,13 @@
 		"std.BankerTypeRealmSend":  newSplitFunc("chain/banker.BankerTypeRealmSend"),
 		"std.BankerTypeRealmIssue": newSplitFunc("chain/banker.BankerTypeRealmIssue"),
 
-<<<<<<< HEAD
-		"std.SetParamBool":    newSplitFunc("chain/params.SetBool"),
-		"std.SetParamBytes":   newSplitFunc("chain/params.SetBytes"),
-		"std.SetParamInt64":   newSplitFunc("chain/params.SetInt64"),
-		"std.SetParamString":  newSplitFunc("chain/params.SetString"),
-		"std.SetParamStrings": newSplitFunc("chain/params.SetStrings"),
-		"std.SetParamUint64":  newSplitFunc("chain/params.SetUint64"),
+		"std.SetParamBool":       newSplitFunc("chain/params.SetBool"),
+		"std.SetParamBytes":      newSplitFunc("chain/params.SetBytes"),
+		"std.SetParamInt64":      newSplitFunc("chain/params.SetInt64"),
+		"std.SetParamString":     newSplitFunc("chain/params.SetString"),
+		"std.SetParamStrings":    newSplitFunc("chain/params.SetStrings"),
+		"std.UpdateParamStrings": newSplitFunc("chain/params.UpdateStrings"),
+		"std.SetParamUint64":     newSplitFunc("chain/params.SetUint64"),
 
 		// Previous stdsplit iterations.
 		"chain.DerivePkgAddr":        newSplitFunc("chain.PackageAddress"),
@@ -83,15 +83,6 @@
 		"chain/banker.Coins":         newSplitFunc("chain.Coins"),
 		"chain/banker.NewCoin":       newSplitFunc("chain.NewCoin"),
 		"chain/banker.NewCoins":      newSplitFunc("chain.NewCoins"),
-=======
-		"std.SetParamBool":       newSplitFunc("chain/params.SetBool"),
-		"std.SetParamBytes":      newSplitFunc("chain/params.SetBytes"),
-		"std.SetParamInt64":      newSplitFunc("chain/params.SetInt64"),
-		"std.SetParamString":     newSplitFunc("chain/params.SetString"),
-		"std.SetParamStrings":    newSplitFunc("chain/params.SetStrings"),
-		"std.UpdateParamStrings": newSplitFunc("chain/params.UpdateStrings"),
-		"std.SetParamUint64":     newSplitFunc("chain/params.SetUint64"),
->>>>>>> 4c4a5ffc
 	}
 
 	// From a previous batch of std changes: https://github.com/gnolang/gno/pull/3374
