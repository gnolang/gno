--- conflicted
+++ resolved
@@ -478,11 +478,7 @@
 
 		// Sanity check.
 		mod, err := gno.ParseCheckGnoMod(ppkg.mpkg)
-<<<<<<< HEAD
-		if mod.GetGnoVersion() != gno.GnoVerMissing {
-=======
-		if mod != nil && mod.GetGno() != gno.GnoVerMissing {
->>>>>>> 62a16f03
+		if mod != nil && mod.GetGnoVersion() != gno.GnoVerMissing {
 			panic("should not happen")
 		}
 
@@ -524,37 +520,21 @@
 			continue
 		}
 
-<<<<<<< HEAD
 		// Write version to gnomod.toml.
 		mod, err := gno.ParseCheckGnoMod(ppkg.mpkg)
 		if err != nil {
-			// should have been auto-generated.
-			panic("missing gnomod.toml")
+			panic(fmt.Sprintf("unhandled error: %v", err))
+		}
+		if mod == nil {
+			panic("XXX: generate default gnomod.toml")
 		}
 		mod.SetGnoVersion(gno.GnoVerLatest)
 		ppkg.mpkg.SetFile("gnomod.toml", mod.WriteString())
 		// Cleanup gno.mod if it exists.
 		ppkg.mpkg.DeleteFile("gno.mod")
-=======
-		// Write version to gno.mod.
-		if !cmd.filetestsOnly {
-			mod, err := gno.ParseCheckGnoMod(ppkg.mpkg)
-			if err != nil {
-				panic(fmt.Sprintf("unhandled error: %v", err))
-			}
-			if mod == nil {
-				modStr := gno.GenGnoModLatest(ppkg.mpkg.Path)
-				mod = gnomod.MustParseBytes(
-					"gno.mod (generated)", []byte(modStr))
-			} else {
-				mod.SetGno(gno.GnoVerLatest)
-			}
-			ppkg.mpkg.SetFile("gno.mod", mod.WriteString())
-		}
->>>>>>> 62a16f03
 
 		// FIX STEP 10: mpkg.WriteTo():
-		err := ppkg.mpkg.WriteTo(dir)
+		err = ppkg.mpkg.WriteTo(dir)
 		if err != nil {
 			return err
 		}
