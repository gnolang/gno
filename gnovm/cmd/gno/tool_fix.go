package main

import (
	"bytes"
	"context"
	"errors"
	"flag"
	"fmt"
	"io"
<<<<<<< HEAD
	goio "io"
=======
>>>>>>> be9d9ecb
	"io/fs"
	"os"
	"path"
	"path/filepath"
	"strings"

	"github.com/gnolang/gno/gnovm/pkg/gnoenv"
	gno "github.com/gnolang/gno/gnovm/pkg/gnolang"
	"github.com/gnolang/gno/gnovm/pkg/gnomod"
	"github.com/gnolang/gno/gnovm/pkg/test"
	"github.com/gnolang/gno/tm2/pkg/commands"
	"github.com/gnolang/gno/tm2/pkg/std"
	stypes "github.com/gnolang/gno/tm2/pkg/store/types"
	"go.uber.org/multierr"
)

/*
Translate Interrealm Spec 2 to Interrealm Spec 3 (Gno 0.9)

 - Interrealm Spec 1: Original; every realm function is (automatically)
 a crossing function. This was working for our examples and was
 conceptually simple, but several problems were identified late in
 development;

   1. p package code copied over to r realms would behave differently
   with respect to std.CurrentRealm() and std.PreviousRealm(). It will
   become typical after launch that p code gets copied to r code for
   cutstom patchces; and potential p code will first to be tested in
   more mutable r realms.

   2. a reentrancy issue exists where r realm's calls to some variable
   function/method `var A func(...)...` are usually of functions
   declared in external realms (such as callback functions expected to
   be provided by the external realm) but instead ends up being a
   function declared in the the same r realm, an expected realm
   boundary isn't there, and may lead to exploits.

 - Interrealm Spec 2: With explicit cross(fn)(...) and crossing()
 declarations. The previous problems were solved by explicit crossing()
 declarations in realm functions (solves 1), and explicit
 cross(fn)(...) calls (solves 2 for the most part). But more problems
 were identified after most of the migration was done for examples from
 spec 1 to spec 2:

   3. a reentrancy issue where if calls to r realm's function/method
   A() are usually expected to be done by external realms (creating a
   realm boundary), but the external caller does things to get the r
   realm to call its own A(), the expected realm boundary isn't created
   and may lead to exploits.

   3.A. As a more concrete example of problem 3, when a realm takes as
   parameter a callback function `cb func(...)...` that isn't expected
   to be a crossing function and thus not explicitly crossed into. An
   external user or realm can then craft a function literal expression
   that calls the aforementioned realm's crossing functions without an
   explicit cross(fn)(...) call, thereby again dissolving a realm
   function boundary where one should be.

   4. Users didn't like the cross(fn)(...) syntax.

 - Interrealm Spec 3: With @cross decorator and `cur realm` first
 argument type. Instead of declaring a crossing-function with
 `crossing()` as the first statement the @cross decorator is used for
 package/file level function/methods declarations. Function literals
 can likewise be declared crossing by being wrapped like
 cross(func(...)...{}). When calling from within the same realm
 (without creating a realm boundary), the `cur` value is passed through
 to the called function's via its first argument; but when a realm
 boundary is intended, `nil` is passed in instead. This resolves
 problem 3.A because a non-crossing function literal would not be
 declared with the `cur realm` first argument, and thus a non-crossing
 call of the same realm's crossing function would not be syntactically
 possible.

----------------------------------------

Also refer to the [Lint and Transpile ADR](./adr/pr4264_lint_transpile.md).
*/

type fixCmd struct {
	verbose        bool
	rootDir        string
	filetestsOnly  bool
	filetestsMatch string
	// min_confidence: minimum confidence of a problem to print it
	// (default 0.8) auto-fix: apply suggested fixes automatically.
}

func newFixCmd(cio commands.IO) *commands.Command {
	cmd := &fixCmd{}

	return commands.NewCommand(
		commands.Metadata{
			Name:       "fix",
			ShortUsage: "fix [flags] <package> [<package>...]",
			ShortHelp:  "runs the fixer for the specified packages",
		},
		cmd,
		func(_ context.Context, args []string) error {
			return execFix(cmd, args, cio)
		},
	)
}

func (c *fixCmd) RegisterFlags(fs *flag.FlagSet) {
	rootdir := gnoenv.RootDir()

	fs.BoolVar(&c.verbose, "v", false, "verbose output when fixing")
	fs.StringVar(&c.rootDir, "root-dir", rootdir, "clone location of github.com/gnolang/gno (gno tries to guess it)")
	fs.BoolVar(&c.filetestsOnly, "filetests-only", false, "dir only contains filetests. not recursive.")
	fs.StringVar(&c.filetestsMatch, "filetests-match", "", "if --filetests-only=true, filters by substring match.")
}

func execFix(cmd *fixCmd, args []string, cio commands.IO) error {
	// Show a help message by default.
	if len(args) == 0 {
		return flag.ErrHelp
	}

	// Guess cmd.RootDir.
	if cmd.rootDir == "" {
		cmd.rootDir = gnoenv.RootDir()
	}

	var dirs []string = nil
	var err error

	if cmd.filetestsOnly {
		dirs = append([]string(nil), args...)
	} else {
		dirs, err = gnoPackagesFromArgsRecursively(args)
		if err != nil {
			return fmt.Errorf("list packages from args: %w", err)
		}
	}

<<<<<<< HEAD
	testbs, testgs := test.StoreWithOptions(
		cmd.rootDir, goio.Discard,
		test.StoreOptions{PreprocessOnly: true, WithExtern: true, WithExamples: true, Testing: true, FixFrom: gno.GnoVerMissing},
=======
	bs, ts := test.StoreWithOptions(
		cmd.rootDir, io.Discard,
		test.StoreOptions{
			PreprocessOnly: true,
			FixFrom:        gno.GnoVerMissing,
			WithExtern:     true,
		},
>>>>>>> be9d9ecb
	)

	if cmd.verbose {
		cio.ErrPrintfln("fixing directories: %v", dirs)
	}

	if !cmd.filetestsOnly {
<<<<<<< HEAD
		return fixDir(cmd, cio, dirs, testbs, testgs, "")
=======
		return fixDir(cmd, cio, dirs, bs, ts, "")
>>>>>>> be9d9ecb
	} else {
		if len(dirs) != 1 {
			return fmt.Errorf("must specify one dir")
		}
		files, err := os.ReadDir(dirs[0])
		if err != nil {
			return fmt.Errorf("reading directory: %w", err)
		}
		fnames := make([]string, 0, len(files))
		for _, file := range files {
			// Ignore directories and hidden files, only include
			// allowed files & extensions, then exclude files that
			// are of the bad extensions.
			if file.IsDir() ||
				strings.HasPrefix(file.Name(), ".") ||
				!strings.HasSuffix(file.Name(), ".gno") {
				continue
			}
			fpath := filepath.Join(dirs[0], file.Name())
			if cmd.filetestsMatch != "" {
				if !strings.Contains(fpath, cmd.filetestsMatch) {
					continue
				}
			}
			fnames = append(fnames, filepath.Join(dirs[0], file.Name()))
		}
		for _, fname := range fnames {
			if cmd.verbose {
				fmt.Printf("fixing %q\n", fname)
			}
<<<<<<< HEAD
			err2 := fixDir(cmd, cio, dirs, testbs, testgs, fname)
=======
			err2 := fixDir(cmd, cio, dirs, bs, ts, fname)
>>>>>>> be9d9ecb
			if err2 != nil {
				fmt.Printf("error fixing file %q: %v\n",
					fname, err2)
				err = multierr.Append(err, err2)
			}
		}
	}
	return err
}

// filetest: if cmd.filetestsOnly, a single filetest to run fixDir on.
<<<<<<< HEAD
func fixDir(cmd *fixCmd, cio commands.IO, dirs []string, testbs stypes.CommitStore, testgs gno.Store, filetest string) error {
	ppkgs := map[string]processedPackage{}
=======
func fixDir(cmd *fixCmd, cio commands.IO, dirs []string, bs stypes.CommitStore, ts gno.Store, filetest string) error {
	ppkgs := map[string]processedPackage{}
	tccache := gno.TypeCheckCache{}
>>>>>>> be9d9ecb
	hasError := false
	//----------------------------------------
	// FIX STAGE 1: Type-check and lint.
	for _, dir := range dirs {
		if cmd.verbose && !cmd.filetestsOnly {
			cio.ErrPrintfln("fixing %q", dir)
		}

		// Only supports directories.
		// You should fix all directories at once to avoid dependency issues.
		info, err := os.Stat(dir)
		if err == nil && !info.IsDir() {
			dir = filepath.Dir(dir)
		}

		// Read and parse gno.mod directly.
		fpath := path.Join(dir, "gno.mod")
		mod, err := gnomod.ParseFilepath(fpath)
		if errors.Is(err, fs.ErrNotExist) {
			// Make a temporary gno.mod (but don't write it yet)
			modstr := gno.GenGnoModMissing("gno.land/r/xxx_myrealm_xxx/xxx_fixme_xxx")
			mod, err = gnomod.ParseBytes("gno.mod", []byte(modstr))
			if err != nil {
				panic(fmt.Errorf("unexpected panic parsing default gno.mod bytes: %w", err))
			}
		} else {
			switch mod.GetGno() {
			case gno.GnoVerLatest:
				if cmd.verbose {
					cio.ErrPrintfln("%s: module is up to date, skipping fix", dir)
				}
				continue // nothing to do.
			case gno.GnoVerMissing:
				// good, fix it.
			default:
				cio.ErrPrintfln("%s: unrecognized gno.mod version %q, skipping fix", dir, mod.GetGno())
				continue // skip it.
			}
		}
		if err != nil {
			issue := gnoIssue{
				Code:       gnoGnoModError,
				Confidence: 1, // ??
				Location:   fpath,
				Msg:        err.Error(),
			}
			cio.ErrPrintln(issue)
			hasError = true
			return commands.ExitCodeError(1)
		}
		if mod.Draft {
			cio.ErrPrintfln("%s: module is draft, skipping fix", dir)
			continue
		}

		// See adr/pr4264_fix_transpile.md
		// FIX STEP 1: ReadMemPackage()
		// Read MemPackage with pkgPath.
		var mpkg *std.MemPackage
		pkgPath, _ := determinePkgPath(mod, dir, cmd.rootDir)
		if cmd.filetestsOnly {
			mpkg, err = gno.ReadMemPackageFromList(
<<<<<<< HEAD
				[]string{filetest}, pkgPath, gno.MPFiletests)
		} else {
			mpkg, err = gno.ReadMemPackage(dir, pkgPath, gno.MPAll)
=======
				[]string{filetest}, pkgPath, gno.MemPackageTypeFiletests)
		} else {
			mpkg, err = gno.ReadMemPackage(dir, pkgPath)
>>>>>>> be9d9ecb
		}
		if err != nil {
			printError(cio.Err(), dir, pkgPath, err)
			hasError = true
			continue
		}

		// Filter out filetests that fail type-check.
		if cmd.filetestsOnly && filterInvalidFiletest(cio, mpkg) {
			return nil // done
		}

		// Perform imports using the parent store.
		abortOnError := !cmd.filetestsOnly
<<<<<<< HEAD
		if err := test.LoadImports(testgs, mpkg, abortOnError); err != nil {
=======
		if err := test.LoadImports(ts, mpkg, abortOnError); err != nil {
>>>>>>> be9d9ecb
			printError(cio.Err(), dir, pkgPath, err)
			hasError = true
			continue
		}

		// Wrap in cache wrap so execution of the linter
		// doesn't impact other packages.
		newTestGnoStore := func() gno.Store {
			tcw := testbs.CacheWrap()
			tgs := testgs.BeginTransaction(tcw, tcw, nil)
			return tgs
		}

		// Handle runtime errors
		didPanic := catchPanic(dir, pkgPath, cio.Err(), func() {

			// Memo process results here.
			ppkg := processedPackage{mpkg: mpkg, dir: dir}

			// Run type checking
			// FIX STEP 2: ParseGnoMod()
			// FIX STEP 3: GoParse*()
			//
			// lintTypeCheck(mpkg) -->
			//   TypeCheckMemPackage(mpkg) -->
			//     imp.typeCheckMemPackage(mpkg)
			//       ParseGnoMod(mpkg);
			//       GoParseMemPackage(mpkg);
			//       g.cmd.Check();
<<<<<<< HEAD
			errs := lintTypeCheck(cio, dir, mpkg, newTestGnoStore(), newTestGnoStore(), gno.TCGno0p0)
=======
			errs := lintTypeCheck(cio, dir, mpkg, gs, gno.TypeCheckOptions{
				ParseMode: gno.ParseModeAll,
				Mode:      gno.TCGno0p0,
				Cache:     tccache,
			})
>>>>>>> be9d9ecb
			if errs != nil {
				// cio.ErrPrintln(errs) already printed.
				hasError = true
				return
			}

			// FIX STEP 4.a: Prepare*()
<<<<<<< HEAD
			tm := test.Machine(newTestGnoStore(), io.Discard, pkgPath, false)
			defer tm.Release()
			// FIX STEP 4.b: Re-parse the mem package to Go AST.
			gofset, allgofs, _, _, _, errs := gno.GoParseMemPackage(mpkg)
=======
			tm := test.Machine(gs, io.Discard, pkgPath, false)
			defer tm.Release()
			// FIX STEP 4.b: Re-parse the mem package to Go AST.
			pmode := gno.ParseModeAll
			gofset, allgofs, _, _, _, errs := gno.GoParseMemPackage(mpkg, pmode)
>>>>>>> be9d9ecb
			if errs != nil {
				cio.ErrPrintln(errs)
				hasError = true
				return // Go parse must succeed.
			}
			// FIX STEP 4.c: PrepareGno0p9() for Gno preprocessing.
			errs = gno.PrepareGno0p9(gofset, allgofs, mpkg)
			if errs != nil {
				cio.ErrPrintln(errs)
				hasError = true
				return // Prepare must succeed.
			}

			// FIX STEP 5: re-parse
			// Gno parse source fileset and test filesets.
<<<<<<< HEAD
			// The second result `fset` is ignored because we're
			// not interested in type-check veracity (but lint is).
			_, _, tfset, _tests, ftests := sourceAndTestFileset(mpkg, cmd.filetestsOnly)
=======
			_, fset, _tests, ftests := sourceAndTestFileset(mpkg, cmd.filetestsOnly)
>>>>>>> be9d9ecb

			{
				// FIX STEP 6: PreprocessFiles()
				// Preprocess tfset files (w/ some *_test.gno).
				tm.Store = newTestGnoStore()
				pn, _ := tm.PreprocessFiles(
					mpkg.Name, mpkg.Path, tfset, false, false, gno.GnoVerMissing)
				ppkg.AddTest(pn, tfset)

				// FIX STEP 7: FindXforms():
				// FindXforms for all files if outdated.
				// Use the preprocessor to collect the
				// transformations needed to be done.
				// They are collected in
				// pn.GetAttribute("XREALMFORM")
<<<<<<< HEAD
				for _, fn := range tfset.Files {
					gno.FindXformsGno0p9(tm.Store, pn, fn)
					gno.FindMoreXformsGno0p9(tm.Store, pn, pn, fn)
				}
				for { // continue to find more until exhausted.
					xnewSum := 0
					for _, fn := range tfset.Files {
						xnew := gno.FindMoreXformsGno0p9(tm.Store, pn, pn, fn)
=======
				for _, fn := range fset.Files {
					gno.FindXformsGno0p9(gs, pn, fn)
					gno.FindMoreXformsGno0p9(gs, pn, pn, fn)
				}
				for { // continue to find more until exhausted.
					xnewSum := 0
					for _, fn := range fset.Files {
						xnew := gno.FindMoreXformsGno0p9(gs, pn, pn, fn)
>>>>>>> be9d9ecb
						xnewSum += xnew
					}
					if xnewSum == 0 {
						break // done
					}
				}
			}
			{
				// FIX STEP 6: PreprocessFiles()
				// Preprocess xxx_test files (all xxx_test *_test.gno).
				tm.Store = newTestGnoStore()
				pn, _ := tm.PreprocessFiles(
					mpkg.Name+"_test", mpkg.Path+"_test", _tests, false, false, gno.GnoVerMissing)
				ppkg.AddUnderscoreTests(pn, _tests)

				// FIX STEP 7: FindXforms():
				// FindXforms for all files if outdated.
				// Use the preprocessor to collect the
				// transformations needed to be done.
				// They are collected in
				// pn.GetAttribute("XREALMFORM")
				for _, fn := range _tests.Files {
<<<<<<< HEAD
					gno.FindXformsGno0p9(tm.Store, pn, fn)
					gno.FindMoreXformsGno0p9(tm.Store, pn, pn, fn)
=======
					gno.FindXformsGno0p9(gs, pn, fn)
					gno.FindMoreXformsGno0p9(gs, pn, pn, fn)
>>>>>>> be9d9ecb
				}
				for { // continue to find more until exhausted.
					xnewSum := 0
					for _, fn := range _tests.Files {
<<<<<<< HEAD
						xnew := gno.FindMoreXformsGno0p9(tm.Store, pn, pn, fn)
=======
						xnew := gno.FindMoreXformsGno0p9(gs, pn, pn, fn)
>>>>>>> be9d9ecb
						xnewSum += xnew
					}
					if xnewSum == 0 {
						break // done
					}
				}
			}
			{
				// FIX STEP 6: PreprocessFiles()
				// Preprocess _filetest.gno files.
				for i, fset := range ftests {
<<<<<<< HEAD
					tm.Store = newTestGnoStore()
=======
					cw := bs.CacheWrap()
					gs := ts.BeginTransaction(cw, cw, nil)
					tm.Store = gs
>>>>>>> be9d9ecb
					fname := fset.Files[0].FileName
					mfile := mpkg.GetFile(fname)
					pkgPath := fmt.Sprintf("%s_filetest%d", mpkg.Path, i)
					pkgPath, err = parsePkgPathDirective(mfile.Body, pkgPath)
					if err != nil {
						cio.ErrPrintln(err)
						hasError = true
						continue
					}
					pkgName := string(fset.Files[0].PkgName)
					pn, _ := tm.PreprocessFiles(
						pkgName, pkgPath, fset,
						false, false, gno.GnoVerMissing)
					ppkg.AddFileTest(pn, fset)

					// FIX STEP 7: FindXforms():
					// FindXforms for all files if outdated.
					// Use the preprocessor to collect the
					// transformations needed to be done.
					// They are collected in
					// pn.GetAttribute("XREALMFORM")
					for _, fn := range fset.Files {
<<<<<<< HEAD
						gno.FindXformsGno0p9(tm.Store, pn, fn)
						gno.FindMoreXformsGno0p9(tm.Store, pn, pn, fn)
=======
						gno.FindXformsGno0p9(gs, pn, fn)
						gno.FindMoreXformsGno0p9(gs, pn, pn, fn)
>>>>>>> be9d9ecb
					}
					for { // continue to find more until exhausted.
						xnewSum := 0
						for _, fn := range fset.Files {
<<<<<<< HEAD
							xnew := gno.FindMoreXformsGno0p9(tm.Store, pn, pn, fn)
=======
							xnew := gno.FindMoreXformsGno0p9(gs, pn, pn, fn)
>>>>>>> be9d9ecb
							xnewSum += xnew
						}
						if xnewSum == 0 {
							break // done
						}
					}
				}
			}

			// Record results.
			ppkgs[dir] = ppkg
		})
		if didPanic {
			hasError = true
		}
	}
	if hasError {
		return commands.ExitCodeError(1)
	}

	//----------------------------------------
	// FIX STAGE 2: Transpile to Gno 0.9
	// Must be a separate stage because dirs depend on each other.
	for _, dir := range dirs {
		ppkg, ok := ppkgs[dir]
		if !ok {
			// Happens when fixing a file, (XXX fix this case)
			// but also happens when preprocessing isn't needed.
			continue
		}

		// Sanity check.
		mod, err := gno.ParseCheckGnoMod(ppkg.mpkg)
		if mod != nil && mod.GetGno() != gno.GnoVerMissing {
			panic("should not happen")
		}

		// FIX STEP 8 & 9: gno.TranspileGno0p9() Part 1 & 2
		mpkg := ppkg.mpkg
		transpileProcessedFileSet := func(pfs processedFileSet) error {
			pn, fset := pfs.pn, pfs.fset
			xforms1, _ := pn.GetAttribute(gno.ATTR_PN_XFORMS).(map[string]struct{})
			err = gno.TranspileGno0p9(mpkg, dir, pn, fset.GetFileNames(), xforms1)
			return err
		}
		err = transpileProcessedFileSet(ppkg.test)
		if err != nil {
			return err
		}
		err = transpileProcessedFileSet(ppkg._tests)
		if err != nil {
			return err
		}
		for _, ftest := range ppkg.ftests {
			err = transpileProcessedFileSet(ftest)
			if err != nil {
				return err
			}
		}
	}
	if hasError {
		return commands.ExitCodeError(1)
	}

	//----------------------------------------
	// FIX STAGE 3: Write.
	// Must be a separate stage to prevent partial writes.
	for _, dir := range dirs {
		ppkg, ok := ppkgs[dir]
		if !ok {
			// Happens when fixing a file, (XXX fix this case)
			// but also happens when preprocessing isn't needed.
			continue
		}

		// Write version to gno.mod.
		if !cmd.filetestsOnly {
			mod, err := gno.ParseCheckGnoMod(ppkg.mpkg)
			if err != nil {
				panic(fmt.Sprintf("unhandled error: %v", err))
			}
			if mod == nil {
				modStr := gno.GenGnoModLatest(ppkg.mpkg.Path)
				mod = gnomod.MustParseBytes(
					"gno.mod (generated)", []byte(modStr))
			} else {
				mod.SetGno(gno.GnoVerLatest)
			}
			ppkg.mpkg.SetFile("gno.mod", mod.WriteString())
		}

		// FIX STEP 10: mpkg.WriteTo():
		err := ppkg.mpkg.WriteTo(dir)
		if err != nil {
			return err
		}
	}

	return nil
}

// Returns true if mpkg has a filetest that has a TypeCheckError directive,
// or has a type-check-like Error directive. Panics if it has anything
// but one testfile.
func filterInvalidFiletest(cio commands.IO, mpkg *std.MemPackage) bool {
	if len(mpkg.Files) != 1 {
		panic("expected 1 filetest but got something else")
	}
	mfile := mpkg.Files[0]
	dirs, err := test.ParseDirectives(bytes.NewReader([]byte(mfile.Body)))
	if err != nil {
		panic(fmt.Errorf("error parsing directives: %w", err))
	}
	// Filter filetests with Go type-check error.
	tcErr := dirs.FirstDefault(test.DirectiveTypeCheckError, "")
	if tcErr != "" {
		cio.Printfln("skipping filetest with type-check error %q", mfile.Name)
		return true
	}
	// Filter filetests with type-check-ish Error directives.
	// (most Error directives are fine).
	// Not sure why Go type-check doesn't catch this.
	dErr := dirs.FirstDefault(test.DirectiveError, "")
	if dErr != "" && strings.Contains(dErr, "import cycle detected") ||
		strings.Contains(dErr, "exceeded maximum VPBlock depth") ||
		strings.Contains(dErr, "cannot import realm path") ||
		strings.Contains(dErr, "cannot import stdlib internal") ||
		strings.Contains(dErr, "internal/ packages can only be") ||
		strings.Contains(dErr, "cannot find branch label") ||
		strings.Contains(dErr, "but is not natively defined") ||
		strings.Contains(dErr, "goroutines are not permitted") {
		cio.Printfln("skipping filetest with type-check-ish error %q", mfile.Name)
		return true
	}
	return false
}<|MERGE_RESOLUTION|>--- conflicted
+++ resolved
@@ -6,11 +6,7 @@
 	"errors"
 	"flag"
 	"fmt"
-	"io"
-<<<<<<< HEAD
 	goio "io"
-=======
->>>>>>> be9d9ecb
 	"io/fs"
 	"os"
 	"path"
@@ -147,19 +143,9 @@
 		}
 	}
 
-<<<<<<< HEAD
 	testbs, testgs := test.StoreWithOptions(
 		cmd.rootDir, goio.Discard,
 		test.StoreOptions{PreprocessOnly: true, WithExtern: true, WithExamples: true, Testing: true, FixFrom: gno.GnoVerMissing},
-=======
-	bs, ts := test.StoreWithOptions(
-		cmd.rootDir, io.Discard,
-		test.StoreOptions{
-			PreprocessOnly: true,
-			FixFrom:        gno.GnoVerMissing,
-			WithExtern:     true,
-		},
->>>>>>> be9d9ecb
 	)
 
 	if cmd.verbose {
@@ -167,11 +153,7 @@
 	}
 
 	if !cmd.filetestsOnly {
-<<<<<<< HEAD
 		return fixDir(cmd, cio, dirs, testbs, testgs, "")
-=======
-		return fixDir(cmd, cio, dirs, bs, ts, "")
->>>>>>> be9d9ecb
 	} else {
 		if len(dirs) != 1 {
 			return fmt.Errorf("must specify one dir")
@@ -202,11 +184,7 @@
 			if cmd.verbose {
 				fmt.Printf("fixing %q\n", fname)
 			}
-<<<<<<< HEAD
 			err2 := fixDir(cmd, cio, dirs, testbs, testgs, fname)
-=======
-			err2 := fixDir(cmd, cio, dirs, bs, ts, fname)
->>>>>>> be9d9ecb
 			if err2 != nil {
 				fmt.Printf("error fixing file %q: %v\n",
 					fname, err2)
@@ -218,14 +196,8 @@
 }
 
 // filetest: if cmd.filetestsOnly, a single filetest to run fixDir on.
-<<<<<<< HEAD
 func fixDir(cmd *fixCmd, cio commands.IO, dirs []string, testbs stypes.CommitStore, testgs gno.Store, filetest string) error {
 	ppkgs := map[string]processedPackage{}
-=======
-func fixDir(cmd *fixCmd, cio commands.IO, dirs []string, bs stypes.CommitStore, ts gno.Store, filetest string) error {
-	ppkgs := map[string]processedPackage{}
-	tccache := gno.TypeCheckCache{}
->>>>>>> be9d9ecb
 	hasError := false
 	//----------------------------------------
 	// FIX STAGE 1: Type-check and lint.
@@ -288,15 +260,9 @@
 		pkgPath, _ := determinePkgPath(mod, dir, cmd.rootDir)
 		if cmd.filetestsOnly {
 			mpkg, err = gno.ReadMemPackageFromList(
-<<<<<<< HEAD
 				[]string{filetest}, pkgPath, gno.MPFiletests)
 		} else {
 			mpkg, err = gno.ReadMemPackage(dir, pkgPath, gno.MPAll)
-=======
-				[]string{filetest}, pkgPath, gno.MemPackageTypeFiletests)
-		} else {
-			mpkg, err = gno.ReadMemPackage(dir, pkgPath)
->>>>>>> be9d9ecb
 		}
 		if err != nil {
 			printError(cio.Err(), dir, pkgPath, err)
@@ -311,11 +277,7 @@
 
 		// Perform imports using the parent store.
 		abortOnError := !cmd.filetestsOnly
-<<<<<<< HEAD
 		if err := test.LoadImports(testgs, mpkg, abortOnError); err != nil {
-=======
-		if err := test.LoadImports(ts, mpkg, abortOnError); err != nil {
->>>>>>> be9d9ecb
 			printError(cio.Err(), dir, pkgPath, err)
 			hasError = true
 			continue
@@ -345,15 +307,7 @@
 			//       ParseGnoMod(mpkg);
 			//       GoParseMemPackage(mpkg);
 			//       g.cmd.Check();
-<<<<<<< HEAD
 			errs := lintTypeCheck(cio, dir, mpkg, newTestGnoStore(), newTestGnoStore(), gno.TCGno0p0)
-=======
-			errs := lintTypeCheck(cio, dir, mpkg, gs, gno.TypeCheckOptions{
-				ParseMode: gno.ParseModeAll,
-				Mode:      gno.TCGno0p0,
-				Cache:     tccache,
-			})
->>>>>>> be9d9ecb
 			if errs != nil {
 				// cio.ErrPrintln(errs) already printed.
 				hasError = true
@@ -361,18 +315,10 @@
 			}
 
 			// FIX STEP 4.a: Prepare*()
-<<<<<<< HEAD
-			tm := test.Machine(newTestGnoStore(), io.Discard, pkgPath, false)
+			tm := test.Machine(newTestGnoStore(), goio.Discard, pkgPath, false)
 			defer tm.Release()
 			// FIX STEP 4.b: Re-parse the mem package to Go AST.
 			gofset, allgofs, _, _, _, errs := gno.GoParseMemPackage(mpkg)
-=======
-			tm := test.Machine(gs, io.Discard, pkgPath, false)
-			defer tm.Release()
-			// FIX STEP 4.b: Re-parse the mem package to Go AST.
-			pmode := gno.ParseModeAll
-			gofset, allgofs, _, _, _, errs := gno.GoParseMemPackage(mpkg, pmode)
->>>>>>> be9d9ecb
 			if errs != nil {
 				cio.ErrPrintln(errs)
 				hasError = true
@@ -388,13 +334,9 @@
 
 			// FIX STEP 5: re-parse
 			// Gno parse source fileset and test filesets.
-<<<<<<< HEAD
 			// The second result `fset` is ignored because we're
 			// not interested in type-check veracity (but lint is).
 			_, _, tfset, _tests, ftests := sourceAndTestFileset(mpkg, cmd.filetestsOnly)
-=======
-			_, fset, _tests, ftests := sourceAndTestFileset(mpkg, cmd.filetestsOnly)
->>>>>>> be9d9ecb
 
 			{
 				// FIX STEP 6: PreprocessFiles()
@@ -410,7 +352,6 @@
 				// transformations needed to be done.
 				// They are collected in
 				// pn.GetAttribute("XREALMFORM")
-<<<<<<< HEAD
 				for _, fn := range tfset.Files {
 					gno.FindXformsGno0p9(tm.Store, pn, fn)
 					gno.FindMoreXformsGno0p9(tm.Store, pn, pn, fn)
@@ -419,16 +360,6 @@
 					xnewSum := 0
 					for _, fn := range tfset.Files {
 						xnew := gno.FindMoreXformsGno0p9(tm.Store, pn, pn, fn)
-=======
-				for _, fn := range fset.Files {
-					gno.FindXformsGno0p9(gs, pn, fn)
-					gno.FindMoreXformsGno0p9(gs, pn, pn, fn)
-				}
-				for { // continue to find more until exhausted.
-					xnewSum := 0
-					for _, fn := range fset.Files {
-						xnew := gno.FindMoreXformsGno0p9(gs, pn, pn, fn)
->>>>>>> be9d9ecb
 						xnewSum += xnew
 					}
 					if xnewSum == 0 {
@@ -451,22 +382,13 @@
 				// They are collected in
 				// pn.GetAttribute("XREALMFORM")
 				for _, fn := range _tests.Files {
-<<<<<<< HEAD
 					gno.FindXformsGno0p9(tm.Store, pn, fn)
 					gno.FindMoreXformsGno0p9(tm.Store, pn, pn, fn)
-=======
-					gno.FindXformsGno0p9(gs, pn, fn)
-					gno.FindMoreXformsGno0p9(gs, pn, pn, fn)
->>>>>>> be9d9ecb
 				}
 				for { // continue to find more until exhausted.
 					xnewSum := 0
 					for _, fn := range _tests.Files {
-<<<<<<< HEAD
 						xnew := gno.FindMoreXformsGno0p9(tm.Store, pn, pn, fn)
-=======
-						xnew := gno.FindMoreXformsGno0p9(gs, pn, pn, fn)
->>>>>>> be9d9ecb
 						xnewSum += xnew
 					}
 					if xnewSum == 0 {
@@ -478,13 +400,7 @@
 				// FIX STEP 6: PreprocessFiles()
 				// Preprocess _filetest.gno files.
 				for i, fset := range ftests {
-<<<<<<< HEAD
 					tm.Store = newTestGnoStore()
-=======
-					cw := bs.CacheWrap()
-					gs := ts.BeginTransaction(cw, cw, nil)
-					tm.Store = gs
->>>>>>> be9d9ecb
 					fname := fset.Files[0].FileName
 					mfile := mpkg.GetFile(fname)
 					pkgPath := fmt.Sprintf("%s_filetest%d", mpkg.Path, i)
@@ -507,22 +423,13 @@
 					// They are collected in
 					// pn.GetAttribute("XREALMFORM")
 					for _, fn := range fset.Files {
-<<<<<<< HEAD
 						gno.FindXformsGno0p9(tm.Store, pn, fn)
 						gno.FindMoreXformsGno0p9(tm.Store, pn, pn, fn)
-=======
-						gno.FindXformsGno0p9(gs, pn, fn)
-						gno.FindMoreXformsGno0p9(gs, pn, pn, fn)
->>>>>>> be9d9ecb
 					}
 					for { // continue to find more until exhausted.
 						xnewSum := 0
 						for _, fn := range fset.Files {
-<<<<<<< HEAD
 							xnew := gno.FindMoreXformsGno0p9(tm.Store, pn, pn, fn)
-=======
-							xnew := gno.FindMoreXformsGno0p9(gs, pn, pn, fn)
->>>>>>> be9d9ecb
 							xnewSum += xnew
 						}
 						if xnewSum == 0 {
