--- conflicted
+++ resolved
@@ -13,18 +13,12 @@
 	"regexp"
 	"strings"
 
+	"github.com/gnolang/gno/gnovm"
 	"github.com/gnolang/gno/gnovm/pkg/gnoenv"
 	gno "github.com/gnolang/gno/gnovm/pkg/gnolang"
-<<<<<<< HEAD
 	"github.com/gnolang/gno/gnovm/pkg/gnomod"
-	"github.com/gnolang/gno/gnovm/tests"
-	"github.com/gnolang/gno/tm2/pkg/commands"
-	"github.com/gnolang/gno/tm2/pkg/std"
-=======
 	"github.com/gnolang/gno/gnovm/pkg/test"
 	"github.com/gnolang/gno/tm2/pkg/commands"
-	osm "github.com/gnolang/gno/tm2/pkg/os"
->>>>>>> 61a5c020
 	"go.uber.org/multierr"
 )
 
@@ -129,18 +123,12 @@
 		// Handle runtime errors
 		hasError = catchRuntimeError(pkgPath, io.Err(), func() {
 			stdout, stdin, stderr := io.Out(), io.In(), io.Err()
-<<<<<<< HEAD
-
-			testStore := tests.TestStore(
-				rootDir, "",
-=======
 			_, testStore := test.Store(
 				rootDir, false,
->>>>>>> 61a5c020
 				stdin, stdout, stderr,
 			)
 
-			memPkg := gno.ReadMemPackage(pkgPath, pkgPath)
+			memPkg := gno.MustReadMemPackage(pkgPath, pkgPath)
 
 			// Run type checking
 			if gmFile == nil || !gmFile.Draft {
@@ -155,13 +143,8 @@
 				io.ErrPrintfln("%s: module is draft, skipping type check\n", pkgPath)
 			}
 
-<<<<<<< HEAD
-			tm := tests.TestMachine(testStore, stdout, memPkg.Name)
-=======
-			memPkg := gno.MustReadMemPackage(targetPath, targetPath)
 			tm := test.Machine(testStore, stdout, memPkg.Path)
 			defer tm.Release()
->>>>>>> 61a5c020
 
 			// Check package
 			tm.RunMemPackage(memPkg, true)
@@ -180,7 +163,7 @@
 	return nil
 }
 
-func lintTypeCheck(io commands.IO, memPkg *std.MemPackage, testStore gno.Store) (errorsFound bool, err error) {
+func lintTypeCheck(io commands.IO, memPkg *gnovm.MemPackage, testStore gno.Store) (errorsFound bool, err error) {
 	tcErr := gno.TypeCheckMemPackageTest(memPkg, testStore)
 	if tcErr == nil {
 		return false, nil
@@ -220,7 +203,7 @@
 	return true, nil
 }
 
-func lintTestFiles(memPkg *std.MemPackage) *gno.FileSet {
+func lintTestFiles(memPkg *gnovm.MemPackage) *gno.FileSet {
 	testfiles := &gno.FileSet{}
 	for _, mfile := range memPkg.Files {
 		if !strings.HasSuffix(mfile.Name, ".gno") {
