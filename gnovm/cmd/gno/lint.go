--- conflicted
+++ resolved
@@ -6,11 +6,8 @@
 	"flag"
 	"fmt"
 	"go/scanner"
-<<<<<<< HEAD
 	"go/types"
-=======
 	"io"
->>>>>>> e8b26ec7
 	"os"
 	"path/filepath"
 	"regexp"
@@ -101,13 +98,6 @@
 	}
 
 	hasError := false
-<<<<<<< HEAD
-	addIssue := func(issue lintIssue) {
-		hasError = true
-		io.ErrPrintln(issue.String())
-	}
-=======
->>>>>>> e8b26ec7
 
 	for _, pkgPath := range pkgPaths {
 		if verbose {
@@ -120,27 +110,16 @@
 		}
 
 		// Check if 'gno.mod' exists
-<<<<<<< HEAD
 		gmFile, err := gnomod.ParseAt(pkgPath)
 		if err != nil {
-			addIssue(lintIssue{
+			issue := lintIssue{
 				Code:       lintGnoMod,
 				Confidence: 1,
 				Location:   pkgPath,
 				Msg:        err.Error(),
-			})
-=======
-		gnoModPath := filepath.Join(pkgPath, "gno.mod")
-		if !osm.FileExists(gnoModPath) {
+			}
+			io.ErrPrintln(issue)
 			hasError = true
-			issue := lintIssue{
-				Code:       lintNoGnoMod,
-				Confidence: 1,
-				Location:   pkgPath,
-				Msg:        "missing 'gno.mod' file",
-			}
-			fmt.Fprint(io.Err(), issue.String()+"\n")
->>>>>>> e8b26ec7
 		}
 
 		// Handle runtime errors
@@ -157,9 +136,12 @@
 
 			// Run type checking
 			if gmFile == nil || !gmFile.Draft {
-				err := lintTypeCheck(addIssue, memPkg, testStore)
+				foundErr, err := lintTypeCheck(io, memPkg, testStore)
 				if err != nil {
 					io.ErrPrintln(err)
+					hasError = true
+				} else {
+					hasError = foundErr || hasError
 				}
 			} else if verbose {
 				io.ErrPrintfln("%s: module is draft, skipping type check\n", pkgPath)
@@ -173,27 +155,8 @@
 			// Check test files
 			testFiles := lintTestFiles(memPkg)
 
-<<<<<<< HEAD
 			tm.RunFiles(testFiles.Files...)
-		})
-=======
-				n, _ := gno.ParseFile(mfile.Name, mfile.Body)
-				if n == nil {
-					continue // Skip empty files
-				}
-
-				// XXX: package ending with `_test` is not supported yet
-				if strings.HasSuffix(mfile.Name, "_test.gno") && !strings.HasSuffix(string(n.PkgName), "_test") {
-					// Keep only test files
-					testfiles.AddFiles(n)
-				}
-			}
-
-			tm.RunFiles(testfiles.Files...)
 		}) || hasError
-
-		// TODO: Add more checkers
->>>>>>> e8b26ec7
 	}
 
 	if hasError && cfg.setExitStatus != 0 {
@@ -203,17 +166,17 @@
 	return nil
 }
 
-func lintTypeCheck(addIssue func(lintIssue), memPkg *std.MemPackage, testStore gno.Store) error {
+func lintTypeCheck(io commands.IO, memPkg *std.MemPackage, testStore gno.Store) (errorsFound bool, err error) {
 	tcErr := gno.TypeCheckMemPackageTest(memPkg, testStore)
 	if tcErr == nil {
-		return nil
+		return false, nil
 	}
 
 	errs := multierr.Errors(tcErr)
 	for _, err := range errs {
 		switch err := err.(type) {
 		case types.Error:
-			addIssue(lintIssue{
+			io.ErrPrintln(lintIssue{
 				Code:       lintTypeCheckError,
 				Msg:        err.Msg,
 				Confidence: 1,
@@ -221,7 +184,7 @@
 			})
 		case scanner.ErrorList:
 			for _, scErr := range err {
-				addIssue(lintIssue{
+				io.ErrPrintln(lintIssue{
 					Code:       lintParserError,
 					Msg:        scErr.Msg,
 					Confidence: 1,
@@ -229,7 +192,7 @@
 				})
 			}
 		case scanner.Error:
-			addIssue(lintIssue{
+			io.ErrPrintln(lintIssue{
 				Code:       lintParserError,
 				Msg:        err.Msg,
 				Confidence: 1,
@@ -237,10 +200,10 @@
 			})
 		default:
 			//nolint
-			return fmt.Errorf("unexpected error type: %T", err)
-		}
-	}
-	return nil
+			return false, fmt.Errorf("unexpected error type: %T", err)
+		}
+	}
+	return true, nil
 }
 
 func lintTestFiles(memPkg *std.MemPackage) *gno.FileSet {
@@ -312,32 +275,7 @@
 	}()
 
 	action()
-<<<<<<< HEAD
-=======
 	return
-}
-
-type lintCode int
-
-const (
-	lintUnknown  lintCode = 0
-	lintNoGnoMod lintCode = iota
-	lintGnoError
-
-	// TODO: add new linter codes here.
-)
-
-type lintIssue struct {
-	Code       lintCode
-	Msg        string
-	Confidence float64 // 1 is 100%
-	Location   string  // file:line, or equivalent
-	// TODO: consider writing fix suggestions
-}
-
-func (i lintIssue) String() string {
-	// TODO: consider crafting a doc URL based on Code.
-	return fmt.Sprintf("%s: %s (code=%d).", i.Location, i.Msg, i.Code)
 }
 
 func issueFromError(pkgPath string, err error) lintIssue {
@@ -358,5 +296,4 @@
 		issue.Msg = err.Error()
 	}
 	return issue
->>>>>>> e8b26ec7
 }