package main

import (
	"context"
	"errors"
	"flag"
	"fmt"
	"go/scanner"
	"go/types"
	goio "io"
	"os"
	"path/filepath"
	"regexp"
	"strings"

	"github.com/gnolang/gno/gnovm"
	"github.com/gnolang/gno/gnovm/pkg/gnoenv"
	gno "github.com/gnolang/gno/gnovm/pkg/gnolang"
	"github.com/gnolang/gno/gnovm/pkg/gnomod"
	"github.com/gnolang/gno/gnovm/pkg/test"
	"github.com/gnolang/gno/tm2/pkg/commands"
	"go.uber.org/multierr"
)

type lintCfg struct {
	verbose bool
	rootDir string
	// min_confidence: minimum confidence of a problem to print it (default 0.8)
	// auto-fix: apply suggested fixes automatically.
}

func newLintCmd(io commands.IO) *commands.Command {
	cfg := &lintCfg{}

	return commands.NewCommand(
		commands.Metadata{
			Name:       "lint",
			ShortUsage: "lint [flags] <package> [<package>...]",
			ShortHelp:  "runs the linter for the specified packages",
		},
		cfg,
		func(_ context.Context, args []string) error {
			return execLint(cfg, args, io)
		},
	)
}

func (c *lintCfg) RegisterFlags(fs *flag.FlagSet) {
	rootdir := gnoenv.RootDir()

	fs.BoolVar(&c.verbose, "v", false, "verbose output when lintning")
	fs.StringVar(&c.rootDir, "root-dir", rootdir, "clone location of github.com/gnolang/gno (gno tries to guess it)")
}

type lintCode int

const (
	lintUnknown lintCode = iota
	lintGnoMod
	lintGnoError
	lintParserError
	lintTypeCheckError

	// TODO: add new linter codes here.
)

type lintIssue struct {
	Code       lintCode
	Msg        string
	Confidence float64 // 1 is 100%
	Location   string  // file:line, or equivalent
	// TODO: consider writing fix suggestions
}

func (i lintIssue) String() string {
	// TODO: consider crafting a doc URL based on Code.
	return fmt.Sprintf("%s: %s (code=%d)", i.Location, i.Msg, i.Code)
}

func execLint(cfg *lintCfg, args []string, io commands.IO) error {
	if len(args) < 1 {
		return flag.ErrHelp
	}

	var (
		verbose = cfg.verbose
		rootDir = cfg.rootDir
	)
	if rootDir == "" {
		rootDir = gnoenv.RootDir()
	}

	pkgPaths, err := gnoPackagesFromArgsRecursively(args)
	if err != nil {
		return fmt.Errorf("list packages from args: %w", err)
	}

	hasError := false

	bs, ts := test.Store(
		rootDir, false,
		nopReader{}, goio.Discard, goio.Discard,
	)

	for _, pkgPath := range pkgPaths {
		if verbose {
			io.ErrPrintln(pkgPath)
		}

		info, err := os.Stat(pkgPath)
		if err == nil && !info.IsDir() {
			pkgPath = filepath.Dir(pkgPath)
		}

		// Check if 'gno.mod' exists
		gmFile, err := gnomod.ParseAt(pkgPath)
		if err != nil {
			issue := lintIssue{
				Code:       lintGnoMod,
				Confidence: 1,
				Location:   pkgPath,
				Msg:        err.Error(),
			}
			io.ErrPrintln(issue)
			hasError = true
		}

		memPkg, err := gno.ReadMemPackage(pkgPath, pkgPath)
		if err != nil {
			io.ErrPrintln(issueFromError(pkgPath, err).String())
			hasError = true
			continue
		}

		// Perform imports using the parent store.
		if err := test.LoadImports(ts, memPkg); err != nil {
			io.ErrPrintln(issueFromError(pkgPath, err).String())
			hasError = true
			continue
		}

		// Handle runtime errors
		hasRuntimeErr := catchRuntimeError(pkgPath, io.Err(), func() {
<<<<<<< HEAD
			tm := test.Machine(testStore, stdout, memPkg.Path, false)
=======
			// Wrap in cache wrap so execution of the linter doesn't impact
			// other packages.
			cw := bs.CacheWrap()
			gs := ts.BeginTransaction(cw, cw, nil)

			// Run type checking
			if gmFile == nil || !gmFile.Draft {
				foundErr, err := lintTypeCheck(io, memPkg, gs)
				if err != nil {
					io.ErrPrintln(err)
					hasError = true
				} else if foundErr {
					hasError = true
				}
			} else if verbose {
				io.ErrPrintfln("%s: module is draft, skipping type check", pkgPath)
			}

			tm := test.Machine(gs, goio.Discard, memPkg.Path)
>>>>>>> 870cbedf
			defer tm.Release()

			// Check package
			tm.RunMemPackage(memPkg, true)

			// Check test files
			testFiles := lintTestFiles(memPkg)

			tm.RunFiles(testFiles.Files...)
		})
		if hasRuntimeErr {
			hasError = true
		}
	}

	if hasError {
		return commands.ExitCodeError(1)
	}

	return nil
}

func lintTypeCheck(io commands.IO, memPkg *gnovm.MemPackage, testStore gno.Store) (errorsFound bool, err error) {
	tcErr := gno.TypeCheckMemPackageTest(memPkg, testStore)
	if tcErr == nil {
		return false, nil
	}

	errs := multierr.Errors(tcErr)
	for _, err := range errs {
		switch err := err.(type) {
		case types.Error:
			io.ErrPrintln(lintIssue{
				Code:       lintTypeCheckError,
				Msg:        err.Msg,
				Confidence: 1,
				Location:   err.Fset.Position(err.Pos).String(),
			})
		case scanner.ErrorList:
			for _, scErr := range err {
				io.ErrPrintln(lintIssue{
					Code:       lintParserError,
					Msg:        scErr.Msg,
					Confidence: 1,
					Location:   scErr.Pos.String(),
				})
			}
		case scanner.Error:
			io.ErrPrintln(lintIssue{
				Code:       lintParserError,
				Msg:        err.Msg,
				Confidence: 1,
				Location:   err.Pos.String(),
			})
		default:
			return false, fmt.Errorf("unexpected error type: %T", err)
		}
	}
	return true, nil
}

func lintTestFiles(memPkg *gnovm.MemPackage) *gno.FileSet {
	testfiles := &gno.FileSet{}
	for _, mfile := range memPkg.Files {
		if !strings.HasSuffix(mfile.Name, ".gno") {
			continue // Skip non-GNO files
		}

		n, _ := gno.ParseFile(mfile.Name, mfile.Body)
		if n == nil {
			continue // Skip empty files
		}

		// XXX: package ending with `_test` is not supported yet
		if strings.HasSuffix(mfile.Name, "_test.gno") && !strings.HasSuffix(string(n.PkgName), "_test") {
			// Keep only test files
			testfiles.AddFiles(n)
		}
	}
	return testfiles
}

func guessSourcePath(pkg, source string) string {
	if info, err := os.Stat(pkg); !os.IsNotExist(err) && !info.IsDir() {
		pkg = filepath.Dir(pkg)
	}

	sourceJoin := filepath.Join(pkg, source)
	if _, err := os.Stat(sourceJoin); !os.IsNotExist(err) {
		return filepath.Clean(sourceJoin)
	}

	if _, err := os.Stat(source); !os.IsNotExist(err) {
		return filepath.Clean(source)
	}

	return filepath.Clean(pkg)
}

// reParseRecover is a regex designed to parse error details from a string.
// It extracts the file location, line number, and error message from a formatted error string.
// XXX: Ideally, error handling should encapsulate location details within a dedicated error type.
var reParseRecover = regexp.MustCompile(`^([^:]+)((?::(?:\d+)){1,2}):? *(.*)$`)

func catchRuntimeError(pkgPath string, stderr goio.WriteCloser, action func()) (hasError bool) {
	defer func() {
		// Errors catched here mostly come from: gnovm/pkg/gnolang/preprocess.go
		r := recover()
		if r == nil {
			return
		}
		hasError = true
		switch verr := r.(type) {
		case *gno.PreprocessError:
			err := verr.Unwrap()
			fmt.Fprintln(stderr, issueFromError(pkgPath, err).String())
		case error:
			errors := multierr.Errors(verr)
			for _, err := range errors {
				errList, ok := err.(scanner.ErrorList)
				if ok {
					for _, errorInList := range errList {
						fmt.Fprintln(stderr, issueFromError(pkgPath, errorInList).String())
					}
				} else {
					fmt.Fprintln(stderr, issueFromError(pkgPath, err).String())
				}
			}
		case string:
			fmt.Fprintln(stderr, issueFromError(pkgPath, errors.New(verr)).String())
		default:
			panic(r)
		}
	}()

	action()
	return
}

func issueFromError(pkgPath string, err error) lintIssue {
	var issue lintIssue
	issue.Confidence = 1
	issue.Code = lintGnoError

	parsedError := strings.TrimSpace(err.Error())
	parsedError = strings.TrimPrefix(parsedError, pkgPath+"/")

	matches := reParseRecover.FindStringSubmatch(parsedError)
	if len(matches) > 0 {
		sourcepath := guessSourcePath(pkgPath, matches[1])
		issue.Location = sourcepath + matches[2]
		issue.Msg = strings.TrimSpace(matches[3])
	} else {
		issue.Location = fmt.Sprintf("%s:0", filepath.Clean(pkgPath))
		issue.Msg = err.Error()
	}
	return issue
}

type nopReader struct{}

func (nopReader) Read(p []byte) (int, error) { return 0, goio.EOF }<|MERGE_RESOLUTION|>--- conflicted
+++ resolved
@@ -141,9 +141,6 @@
 
 		// Handle runtime errors
 		hasRuntimeErr := catchRuntimeError(pkgPath, io.Err(), func() {
-<<<<<<< HEAD
-			tm := test.Machine(testStore, stdout, memPkg.Path, false)
-=======
 			// Wrap in cache wrap so execution of the linter doesn't impact
 			// other packages.
 			cw := bs.CacheWrap()
@@ -162,8 +159,8 @@
 				io.ErrPrintfln("%s: module is draft, skipping type check", pkgPath)
 			}
 
-			tm := test.Machine(gs, goio.Discard, memPkg.Path)
->>>>>>> 870cbedf
+			tm := test.Machine(gs, goio.Discard, memPkg.Path, false)
+
 			defer tm.Release()
 
 			// Check package
