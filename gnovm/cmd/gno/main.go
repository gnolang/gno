--- conflicted
+++ resolved
@@ -34,12 +34,8 @@
 		newDocCmd(io),
 		newEnvCmd(io),
 		newBugCmd(io),
-<<<<<<< HEAD
 		newDoctestCmd(io),
-		// fmt -- gofmt
-=======
 		newFmtCmd(io),
->>>>>>> ebf4d8fb
 		// graph
 		// vendor -- download deps from the chain in vendor/
 		// list -- list packages
