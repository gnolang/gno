--- conflicted
+++ resolved
@@ -33,12 +33,8 @@
 		// generate
 		// get
 		// install
-<<<<<<< HEAD
 		newListCmd(io),
-=======
-		// list -- list packages
 		newLintCmd(io),
->>>>>>> 31a4d7ce
 		newModCmd(io),
 		// work
 		newRunCmd(io),
