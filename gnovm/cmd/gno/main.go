package main

import (
	"context"
	"os"

	"github.com/gnolang/gno/tm2/pkg/commands"
)

func main() {
	cmd := newGnocliCmd(commands.NewDefaultIO())

	cmd.Execute(context.Background(), os.Args[1:])
}

func newGnocliCmd(io commands.IO) *commands.Command {
	cmd := commands.NewCommand(
		commands.Metadata{
			ShortUsage: "gno <command> [arguments]",
		},
		commands.NewEmptyConfig(),
		commands.HelpExec,
	)

	cmd.AddSubCommands(
		newBugCmd(io),
		// build
		newCleanCmd(io),
		newDocCmd(io),
		newEnvCmd(io),
<<<<<<< HEAD
		newBugCmd(io),
		newDoctestCmd(io),
=======
		// fix
>>>>>>> 9a21cfea
		newFmtCmd(io),
		// generate
		// get
		// install
		// list -- list packages
		newLintCmd(io),
		newModCmd(io),
		// work
		newRunCmd(io),
		// telemetry
		newTestCmd(io),
		newToolCmd(io),
		// version -- show cmd/gno, golang versions
		newGnoVersionCmd(io),
		// vet
	)

	return cmd
}<|MERGE_RESOLUTION|>--- conflicted
+++ resolved
@@ -28,12 +28,8 @@
 		newCleanCmd(io),
 		newDocCmd(io),
 		newEnvCmd(io),
-<<<<<<< HEAD
-		newBugCmd(io),
+		// fix
 		newDoctestCmd(io),
-=======
-		// fix
->>>>>>> 9a21cfea
 		newFmtCmd(io),
 		// generate
 		// get
