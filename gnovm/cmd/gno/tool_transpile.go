--- conflicted
+++ resolved
@@ -211,11 +211,7 @@
 	}
 	if err == nil && gmod.Ignore {
 		if opts.cfg.verbose {
-<<<<<<< HEAD
-			opts.io.ErrPrintfln("%s (skipped, gnomod.toml marks module as ignore)", filepath.Clean(dirPath))
-=======
 			opts.io.ErrPrintfln("%s (skipped, gnomod.toml marks module as ignored)", filepath.Clean(dirPath))
->>>>>>> 588c5af5
 		}
 		opts.skipped = append(opts.skipped, dirPath)
 		return nil
