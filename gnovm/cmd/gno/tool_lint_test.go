--- conflicted
+++ resolved
@@ -25,23 +25,12 @@
 			args:                []string{"tool", "lint", "../../tests/integ/package_not_declared/main.gno"},
 			stderrShouldContain: "../../tests/integ/package_not_declared/main.gno:4:2: undefined: fmt (code=4)\n",
 			errShouldBe:         "exit code: 1",
-<<<<<<< HEAD
 		}, {
 			args:           []string{"tool", "lint", "../../tests/integ/several-lint-errors/main.gno"},
 			stderrShouldBe: "../../tests/integ/several-lint-errors/main.gno:5:5: expected ';', found example (code=3)\n../../tests/integ/several-lint-errors/main.gno:6:2: expected '}', found 'EOF' (code=3)\n",
 			errShouldBe:    "exit code: 1",
 		}, {
 			args: []string{"tool", "lint", "../../tests/integ/several-files-multiple-errors"},
-=======
-		},
-		{
-			args:                []string{"tool", "lint", "../../tests/integ/several-lint-errors/main.gno"},
-			stderrShouldContain: "../../tests/integ/several-lint-errors/main.gno:5:5: expected ';', found example (code=3)\n../../tests/integ/several-lint-errors/main.gno:6",
-			errShouldBe:         "exit code: 1",
-		},
-		{
-			args: []string{"tool", "lint", "../../tests/integ/several-files-multiple-errors/main.gno"},
->>>>>>> be61d7d4
 			stderrShouldContain: func() string {
 				lines := []string{
 					"../../tests/integ/several-files-multiple-errors/file2.gno:3:5: expected 'IDENT', found '{' (code=3)",
@@ -56,7 +45,6 @@
 		{
 			args: []string{"tool", "lint", "../../tests/integ/minimalist_gnomod/"},
 			// TODO: raise an error because there is a gno.mod, but no .gno files
-<<<<<<< HEAD
 		}, {
 			args:           []string{"tool", "lint", "../../tests/integ/invalid_module_name/"},
 			stderrShouldBe: "../../tests/integ/invalid_module_name/gno.mod:1: usage: module module/path (code=5)\n",
@@ -69,22 +57,6 @@
 			args:           []string{"tool", "lint", "../../tests/integ/typecheck_missing_return/"},
 			stderrShouldBe: "../../tests/integ/typecheck_missing_return/main.gno:5:1: missing return (code=4)\n",
 			errShouldBe:    "exit code: 1",
-=======
-		},
-		{
-			args: []string{"tool", "lint", "../../tests/integ/invalid_module_name/"},
-			// TODO: raise an error because gno.mod is invalid
-		},
-		{
-			args:                []string{"tool", "lint", "../../tests/integ/invalid_gno_file/"},
-			stderrShouldContain: "../../tests/integ/invalid_gno_file/invalid.gno:1:1: expected 'package', found packag (code=2)",
-			errShouldBe:         "exit code: 1",
-		},
-		{
-			args:                []string{"tool", "lint", "../../tests/integ/typecheck_missing_return/"},
-			stderrShouldContain: "../../tests/integ/typecheck_missing_return/main.gno:5:1: missing return (code=4)",
-			errShouldBe:         "exit code: 1",
->>>>>>> be61d7d4
 		},
 		{
 			args: []string{"tool", "lint", "../../tests/integ/init/"},
