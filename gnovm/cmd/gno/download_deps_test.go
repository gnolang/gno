--- conflicted
+++ resolved
@@ -133,12 +133,8 @@
 				mockErr.Reset()
 
 				// Try fetching again. Should be cached
-<<<<<<< HEAD
-				err = downloadDeps(io, dirPath, &tc.modFile, fetcher, make(map[string]struct{}))
+				err = downloadDeps(io, dirPath, tc.modFile, fetcher, make(map[string]struct{}))
 				assert.NoError(t, err)
-=======
-				err = downloadDeps(io, dirPath, tc.modFile, fetcher, make(map[string]struct{}))
->>>>>>> 8452891d
 				for _, c := range tc.ioErrContains {
 					assert.NotContains(t, mockErr.String(), c)
 				}
