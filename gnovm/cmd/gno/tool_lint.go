--- conflicted
+++ resolved
@@ -174,11 +174,8 @@
 			//       ParseGnoMod(mpkg);
 			//       GoParseMemPackage(mpkg);
 			//       g.cmd.Check();
-<<<<<<< HEAD
+
 			if !mod.Module.Draft {
-				_, _, errs = lintTypeCheck(io, dir, mpkg, gs)
-=======
-			if !mod.Draft {
 				tcmode := gno.TCLatestStrict
 				if cmd.autoGnomod {
 					tcmode = gno.TCLatestRelaxed
@@ -188,7 +185,6 @@
 					Mode:      tcmode,
 					Cache:     tccache,
 				})
->>>>>>> 62a16f03
 				if errs != nil {
 					// io.ErrPrintln(errs) printed above.
 					hasError = true
