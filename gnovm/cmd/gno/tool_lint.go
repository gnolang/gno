--- conflicted
+++ resolved
@@ -91,15 +91,11 @@
 		rootDir = gnoenv.RootDir()
 	}
 
-<<<<<<< HEAD
 	pkgs, err := packages.Load(&packages.LoadConfig{
 		Out:  io.Err(),
 		Deps: true,
 		Test: true,
 	}, args...)
-=======
-	dirPaths, err := gnoPackagesFromArgsRecursively(args)
->>>>>>> 31a4d7ce
 	if err != nil {
 		return fmt.Errorf("load packages: %w", err)
 	}
@@ -121,11 +117,8 @@
 		}
 
 		pkgPath := pkg.ImportPath
-
-<<<<<<< HEAD
-=======
-	for _, dirPath := range dirPaths {
->>>>>>> 31a4d7ce
+		dirPath := pkg.Dir
+
 		if verbose {
 			io.ErrPrintln(dirPath)
 		}
@@ -148,12 +141,7 @@
 			hasError = true
 		}
 
-<<<<<<< HEAD
 		memPkg, err := pkg.MemPkg()
-=======
-		pkgPath, _ := determinePkgPath(gmFile, dirPath, cfg.rootDir)
-		memPkg, err := gno.ReadMemPackage(dirPath, pkgPath)
->>>>>>> 31a4d7ce
 		if err != nil {
 			io.ErrPrintln(issueFromError(dirPath, pkgPath, err).String())
 			hasError = true
