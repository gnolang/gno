--- conflicted
+++ resolved
@@ -5,14 +5,9 @@
 	"errors"
 	"flag"
 	"fmt"
-<<<<<<< HEAD
-=======
-	"go/types"
->>>>>>> f6b72554
 	goio "io"
 	"io/fs"
 	"os"
-	"path"
 	"path/filepath"
 
 	"github.com/gnolang/gno/gnovm/pkg/gnoenv"
@@ -86,11 +81,7 @@
 	ppkgs := map[string]processedPackage{}
 
 	if cmd.verbose {
-<<<<<<< HEAD
 		io.ErrPrintfln("linting directories: %v", dirs)
-=======
-		io.ErrPrintfln("flinting directories: %v", dirs)
->>>>>>> f6b72554
 	}
 	//----------------------------------------
 	// LINT STAGE 1: Typecheck and lint.
@@ -112,11 +103,7 @@
 		}
 
 		// Read and parse gno.mod directly.
-<<<<<<< HEAD
-		fpath := path.Join(dir, "gno.mod")
-=======
 		fpath := filepath.Join(dir, "gno.mod")
->>>>>>> f6b72554
 		mod, err := gnomod.ParseFilepath(fpath)
 		if errors.Is(err, fs.ErrNotExist) {
 			if cmd.autoGnomod {
@@ -157,12 +144,8 @@
 		}
 
 		// Perform imports using the parent store.
-<<<<<<< HEAD
 		abortOnError := true
 		if err := test.LoadImports(ts, mpkg, abortOnError); err != nil {
-=======
-		if err := test.LoadImports(ts, mpkg); err != nil {
->>>>>>> f6b72554
 			printError(io.Err(), dir, pkgPath, err)
 			hasError = true
 			continue
@@ -175,14 +158,8 @@
 			cw := bs.CacheWrap()
 			gs := ts.BeginTransaction(cw, cw, nil)
 
-<<<<<<< HEAD
 			// Memo process results here.
 			ppkg := processedPackage{mpkg: mpkg, dir: dir}
-=======
-			// These are Go types.
-			ppkg := processedPackage{mpkg: mpkg, dir: dir}
-			var errs error
->>>>>>> f6b72554
 
 			// Run type checking
 			// LINT STEP 2: ParseGnoMod()
@@ -195,11 +172,7 @@
 			//       GoParseMemPackage(mpkg);
 			//       g.cmd.Check();
 			if !mod.Draft {
-<<<<<<< HEAD
 				errs := lintTypeCheck(io, dir, mpkg, gs, true)
-=======
-				_, _, errs = lintTypeCheck(io, dir, mpkg, gs)
->>>>>>> f6b72554
 				if errs != nil {
 					// io.ErrPrintln(errs) printed above.
 					hasError = true
@@ -215,7 +188,6 @@
 
 			// LINT STEP 4: re-parse
 			// Gno parse source fileset and test filesets.
-<<<<<<< HEAD
 			_, fset, _tests, ftests := sourceAndTestFileset(mpkg, false)
 
 			{
@@ -257,49 +229,6 @@
 				}
 			}
 
-=======
-			_, fset, _tests, ftests := sourceAndTestFileset(mpkg)
-
-			{
-				// LINT STEP 5: PreprocessFiles()
-				// Preprocess fset files (w/ some _test.gno).
-				pn, _ := tm.PreprocessFiles(
-					mpkg.Name, mpkg.Path, fset, false, false, "")
-				ppkg.AddNormal(pn, fset)
-			}
-			{
-				// LINT STEP 5: PreprocessFiles()
-				// Preprocess _test files (all _test.gno).
-				cw := bs.CacheWrap()
-				gs := ts.BeginTransaction(cw, cw, nil)
-				tm.Store = gs
-				pn, _ := tm.PreprocessFiles(
-					mpkg.Name+"_test", mpkg.Path+"_test", _tests, false, false, "")
-				ppkg.AddUnderscoreTests(pn, _tests)
-			}
-			{
-				// LINT STEP 5: PreprocessFiles()
-				// Preprocess _filetest.gno files.
-				for i, fset := range ftests {
-					cw := bs.CacheWrap()
-					gs := ts.BeginTransaction(cw, cw, nil)
-					tm.Store = gs
-					fname := string(fset.Files[0].Name)
-					mfile := mpkg.GetFile(fname)
-					pkgPath := fmt.Sprintf("%s_filetest%d", mpkg.Path, i)
-					pkgPath, err = parsePkgPathDirective(mfile.Body, pkgPath)
-					if err != nil {
-						io.ErrPrintln(err)
-						hasError = true
-						continue
-					}
-					pkgName := string(fset.Files[0].PkgName)
-					pn, _ := tm.PreprocessFiles(pkgName, pkgPath, fset, false, false, "")
-					ppkg.AddFileTest(pn, fset)
-				}
-			}
-
->>>>>>> f6b72554
 			// Record results.
 			ppkgs[dir] = ppkg
 		})
@@ -337,7 +266,6 @@
 	io commands.IO,
 	dir string,
 	mpkg *std.MemPackage,
-<<<<<<< HEAD
 	testStore gno.Store,
 	strict bool) (
 	// Results:
@@ -345,19 +273,6 @@
 ) {
 	// gno.TypeCheckMemPackage(mpkg, testStore).
 	_, tcErrs := gno.TypeCheckMemPackage(mpkg, testStore, strict)
-=======
-	testStore gno.Store) (
-	// Results:
-	gopkg *types.Package,
-	tfiles *gno.TypeCheckFilesResult,
-	lerr error,
-) {
-	//----------------------------------------
-
-	// gno.TypeCheckMemPackage(mpkg, testStore)
-	var tcErrs error
-	gopkg, tfiles, tcErrs = gno.TypeCheckMemPackage(mpkg, testStore, gno.ParseModeAll)
->>>>>>> f6b72554
 
 	// Print errors, and return the first unexpected error.
 	errors := multierr.Errors(tcErrs)
