--- conflicted
+++ resolved
@@ -125,17 +125,13 @@
 # TODO: move _dev.stringer to go:generate instructions, simplify generate
 #       to just go generate.
 .PHONY: generate
-<<<<<<< HEAD
-generate: _dev.stringer _dev.generate fmt imports
-=======
-generate: _dev.stringer _dev.generate _dev.docs
+generate: _dev.stringer _dev.generate _dev.docs fmt imports
 
 .PHONY: _dev.docs
 _dev.docs:
 	mkdir -p .tmp
 	(go run ./cmd/gno -h 2>&1 || true) | grep -v "exit status 1" > .tmp/gno-help.txt
 	$(rundep) github.com/campoy/embedmd -w `find . -name "*.md"`
->>>>>>> f67f1869
 
 stringer_cmd=$(rundep) golang.org/x/tools/cmd/stringer
 .PHONY: _dev.stringer
