--- conflicted
+++ resolved
@@ -52,20 +52,10 @@
 	$(rundep) github.com/golangci/golangci-lint/cmd/golangci-lint run --config ../.github/golangci.yml ./...
 
 .PHONY: fmt
-<<<<<<< HEAD
-fmt: # Format all Go and Gno files in this directory and subtrees using gofumpt and gno fmt
-	$(rundep) mvdan.cc/gofumpt $(GOFMT_FLAGS) .
-	go run ./cmd/gno fmt $(GNOFMT_FLAGS) ./stdlibs/... ./tests/stdlibs/...
-
-.PHONY: imports
-imports: # Organize Go imports recursively using goimports
-	$(rundep) golang.org/x/tools/cmd/goimports $(GOIMPORTS_FLAGS) .
-=======
-fmt:
+fmt: # Format all Go and Gno files in this directory and subtrees using gofumpt, gno fmt and goimports
 	go fmt ./...
 	go run ./cmd/gno fmt -w ./stdlibs/... ./tests/stdlibs/...
 	$(rundep) golang.org/x/tools/cmd/goimports -w .
->>>>>>> f6b72554
 
 # Benchmarking the VM's opcode and storage access
 .PHONY: opcode storage build_opcode build_storage
@@ -131,11 +121,7 @@
 ########################################
 # Code gen
 .PHONY: generate
-<<<<<<< HEAD
-generate: _dev.generate _dev.docs fmt imports # Run Go code generation and embed help text into markdown files, then format and fix imports
-=======
-generate: _dev.generate _dev.docs fmt
->>>>>>> f6b72554
+generate: _dev.generate _dev.docs fmt # Run Go code generation and embed help text into markdown files, then format and fix imports
 
 .PHONY: _dev.docs
 _dev.docs:
