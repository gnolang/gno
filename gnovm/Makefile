--- conflicted
+++ resolved
@@ -123,10 +123,7 @@
 ########################################
 # Code gen
 .PHONY: generate
-<<<<<<< HEAD
-generate:
-=======
-generate: _dev.stringer _dev.generate _dev.docs
+generate: _dev.generate _dev.docs
 
 .PHONY: _dev.docs
 _dev.docs:
@@ -134,19 +131,8 @@
 	(go run ./cmd/gno -h 2>&1 || true) | grep -v "exit status 1" > .tmp/gno-help.txt
 	$(rundep) github.com/campoy/embedmd -w `find . -name "*.md"`
 
-stringer_cmd=$(rundep) golang.org/x/tools/cmd/stringer
-.PHONY: _dev.stringer
-_dev.stringer:
-	$(stringer_cmd) -type=Kind       ./pkg/gnolang
-	$(stringer_cmd) -type=Op         ./pkg/gnolang
-	$(stringer_cmd) -type=TransCtrl  ./pkg/gnolang
-	$(stringer_cmd) -type=TransField ./pkg/gnolang
-	$(stringer_cmd) -type=VPType     ./pkg/gnolang
-	$(stringer_cmd) -type=Word       ./pkg/gnolang
-
 .PHONY: _dev.generate
 _dev.generate:
->>>>>>> ad93c332
 	go generate -x ./...
 
 # genproto:
