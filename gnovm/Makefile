--- conflicted
+++ resolved
@@ -95,15 +95,9 @@
 _test.gnolang: _test.gnolang.native _test.gnolang.stdlibs _test.gnolang.realm _test.gnolang.pkg0 _test.gnolang.pkg1 _test.gnolang.pkg2 _test.gnolang.other
 _test.gnolang.other:;        go test tests/*.go -run "(TestFileStr|TestSelectors)" $(GOTEST_FLAGS)
 _test.gnolang.realm:;        go test tests/*.go -run "TestFiles/^zrealm" $(GOTEST_FLAGS)
-<<<<<<< HEAD
-_test.gnolang.pkg0:;         go test tests/*.go -run "TestPackages/(bufio|crypto|encoding|errors|internal|io|math|sort|std|strconv|strings|testing|unicode)" $(GOTEST_FLAGS)
-_test.gnolang.pkg1:;         go test tests/*.go -run "TestPackages/regexp" $(GOTEST_FLAGS)
-_test.gnolang.pkg2:;         go test tests/*.go -run "TestPackages/bytes" $(GOTEST_FLAGS)
-=======
-_test.gnolang.pkg0:;         go test tests/*.go -run "TestStdlibs/(bufio|crypto|encoding|errors|internal|io|math|sort|std|stdshim|strconv|strings|testing|unicode)" $(GOTEST_FLAGS)
+_test.gnolang.pkg0:;         go test tests/*.go -run "TestStdlibs/(bufio|crypto|encoding|errors|internal|io|math|sort|std|strconv|strings|testing|unicode)" $(GOTEST_FLAGS)
 _test.gnolang.pkg1:;         go test tests/*.go -run "TestStdlibs/regexp" $(GOTEST_FLAGS)
 _test.gnolang.pkg2:;         go test tests/*.go -run "TestStdlibs/bytes" $(GOTEST_FLAGS)
->>>>>>> aa9c64a1
 _test.gnolang.native:;       go test tests/*.go -test.short -run "TestFilesNative/" $(GOTEST_FLAGS)
 _test.gnolang.stdlibs:;      go test tests/*.go -test.short -run 'TestFiles$$/' $(GOTEST_FLAGS)
 _test.gnolang.native.sync:;  go test tests/*.go -test.short -run "TestFilesNative/" --update-golden-tests $(GOTEST_FLAGS)
