.PHONY: help
help:
	@echo "Available make commands:"
	@cat Makefile | grep '^[a-z][^:]*:' | cut -d: -f1 | sort | sed 's/^/  /'

# command to run dependency utilities, like goimports.
rundep=go run -modfile ../misc/devdeps/go.mod

########################################
# Environment variables
# You can overwrite any of the following by passing a different value on the
# command line, ie. `CGO_ENABLED=1 make test`.

# disable cgo by default. cgo requires some additional dependencies in some
# cases, and is not strictly required by any tm2 code.
CGO_ENABLED ?= 0
export CGO_ENABLED
# flags for `make fmt`. -w will write the result to the destination files.
GOFMT_FLAGS ?= -w
GNOFMT_FLAGS ?= -w
# flags for `make imports`.
GOIMPORTS_FLAGS ?= $(GOFMT_FLAGS)
# test suite flags.
GOTEST_FLAGS ?= -v -p 1 -timeout=30m
# used to set the default GNOROOT. This helps on local development, as it sets
# up GNOROOT to the supposed path of the Gno repository clone.
GNOROOT_DIR ?= $(abspath $(lastword $(MAKEFILE_LIST))/../../)
# We can't use '-trimpath' yet as amino use absolute path from call stack
# to find some directory: see #1236
GOBUILD_FLAGS ?= -ldflags "-X github.com/gnolang/gno/gnovm/pkg/version.Version=$(VERSION) -X github.com/gnolang/gno/gnovm/pkg/gnoenv._GNOROOT=$(GNOROOT_DIR)"
# file where to place cover profile; used for coverage commands which are
# more complex than adding -coverprofile, like test.cmd.coverage.
GOTEST_COVER_PROFILE ?= cmd-profile.out

# user for gno version [branch].[N]+[hash]
VERSION ?= $(shell git describe --tags --exact-match 2>/dev/null || echo "$(shell git rev-parse --abbrev-ref HEAD).$(shell git rev-list --count HEAD)+$(shell git rev-parse --short HEAD)")

########################################
# Dev tools
.PHONY: build
build:
	go build $(GOBUILD_FLAGS) -o build/gno ./cmd/gno

.PHONY: install
install:
	go install $(GOBUILD_FLAGS) ./cmd/gno

.PHONY: clean
clean:
	rm -rf build

########################################
# Dev tools
.PHONY: lint
lint:
	$(rundep) github.com/golangci/golangci-lint/cmd/golangci-lint run --config ../.github/golangci.yml ./...

.PHONY: fmt
fmt:
	$(rundep) mvdan.cc/gofumpt $(GOFMT_FLAGS) .
	go run ./cmd/gno fmt $(GNOFMT_FLAGS) ./stdlibs/... ./tests/stdlibs/...

.PHONY: imports
imports:
	$(rundep) golang.org/x/tools/cmd/goimports $(GOIMPORTS_FLAGS) .

# Benchmarking the VM's opcode and storage access
.PHONY: opcode storage build_opcode build_storage
build.bench.opcode:
	go build -tags "benchmarkingops" -o build/gnobench ./cmd/benchops

build.bench.storage:
	go build -tags "benchmarkingstorage" -o build/gnobench ./cmd/benchops

# Extract the latest commit hash
COMMIT_HASH := $(shell git rev-parse --short=7 HEAD)

# Run target
run.bench.opcode: build.bench.opcode
	./build/gnobench -out opcode_results_$(COMMIT_HASH).csv

# Run target
run.bench.storage: build.bench.storage
	./build/gnobench -out store_results_$(COMMIT_HASH).csv


########################################
# Test suite
.PHONY: test
test: _test.filetest _test.cmd _test.pkg _test.stdlibs

.PHONY: _test.cmd
_test.cmd:
	go test ./cmd/... $(GOTEST_FLAGS)

# Run tests on ./cmd/, saving the result of the coverage in
# GOTEST_COVER_PROFILE.
.PHONY: test.cmd.coverage
test.cmd.coverage:
	$(eval export TXTARCOVERDIR := $(shell mktemp -d --tmpdir gnovm-make.XXXXXXX))
	go test ./cmd/... -covermode atomic -test.gocoverdir='$(TXTARCOVERDIR)' $(GOTEST_FLAGS)
	@echo "coverage results:"
	go tool covdata percent -i="$(TXTARCOVERDIR)"
	go tool covdata textfmt -v 1 -i="$(TXTARCOVERDIR)" -o '$(GOTEST_COVER_PROFILE)'
	rm -rf "$(TXTARCOVERDIR)"

# Run test.cmd.coverage, then view the result in the HTML browser render
# and delete the original file.
.PHONY: test.cmd.coverage_view
test.cmd.coverage_view: test.cmd.coverage
	go tool cover -html='$(GOTEST_COVER_PROFILE)'
	rm '$(GOTEST_COVER_PROFILE)'

.PHONY: _test.pkg
_test.pkg:
	go test ./pkg/... $(GOTEST_FLAGS)

.PHONY: _test.stdlibs
_test.stdlibs:
	go run ./cmd/gno test -v ./stdlibs/...

.PHONY: _test.filetest
_test.filetest:;
	go test pkg/gnolang/files_test.go -test.short -run 'TestFiles$$/' $(GOTEST_FLAGS)

########################################
# Code gen
.PHONY: generate
<<<<<<< HEAD
generate: _dev.generate _dev.docs
=======
generate: _dev.stringer _dev.generate _dev.docs fmt imports
>>>>>>> 262e8ff6

.PHONY: _dev.docs
_dev.docs:
	mkdir -p .tmp
	(go run ./cmd/gno -h 2>&1 || true) | grep -v "exit status 1" > .tmp/gno-help.txt
	$(rundep) github.com/campoy/embedmd -w `find . -name "*.md"`

.PHONY: _dev.generate
_dev.generate:
	go generate -x ./...

# genproto:
# see top-level Makefile.<|MERGE_RESOLUTION|>--- conflicted
+++ resolved
@@ -126,11 +126,7 @@
 ########################################
 # Code gen
 .PHONY: generate
-<<<<<<< HEAD
-generate: _dev.generate _dev.docs
-=======
-generate: _dev.stringer _dev.generate _dev.docs fmt imports
->>>>>>> 262e8ff6
+generate: _dev.generate _dev.docs fmt imports
 
 .PHONY: _dev.docs
 _dev.docs:
