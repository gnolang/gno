package tests

import (
	"bytes"
	"fmt"
	"go/ast"
	"go/parser"
	"go/token"
	"io"
	"os"
	"regexp"
	rtdb "runtime/debug"
	"strconv"
	"strings"

	gno "github.com/gnolang/gno/gnovm/pkg/gnolang"
	"github.com/gnolang/gno/gnovm/stdlibs"
	teststd "github.com/gnolang/gno/gnovm/tests/stdlibs/std"
	"github.com/gnolang/gno/tm2/pkg/crypto"
	osm "github.com/gnolang/gno/tm2/pkg/os"
	"github.com/gnolang/gno/tm2/pkg/sdk"
	"github.com/gnolang/gno/tm2/pkg/std"
	"github.com/pmezard/go-difflib/difflib"
)

type loggerFunc func(args ...interface{})

func TestMachine(store gno.Store, stdout io.Writer, pkgPath string) *gno.Machine {
	// default values
	var (
		send     std.Coins
		maxAlloc int64
	)

	return testMachineCustom(store, pkgPath, stdout, maxAlloc, send)
}

func testMachineCustom(store gno.Store, pkgPath string, stdout io.Writer, maxAlloc int64, send std.Coins) *gno.Machine {
	ctx := TestContext(pkgPath, send)
	m := gno.NewMachineWithOptions(gno.MachineOptions{
		PkgPath:       "", // set later.
		Output:        stdout,
		Store:         store,
		Context:       ctx,
		MaxAllocBytes: maxAlloc,
	})
	return m
}

// TestContext returns a TestExecContext. Usable for test purpose only.
func TestContext(pkgPath string, send std.Coins) *teststd.TestExecContext {
	// FIXME: create a better package to manage this, with custom constructors
	pkgAddr := gno.DerivePkgAddr(pkgPath) // the addr of the pkgPath called.
	caller := gno.DerivePkgAddr("user1.gno")

	pkgCoins := std.MustParseCoins("200000000ugnot").Add(send) // >= send.
	banker := newTestBanker(pkgAddr.Bech32(), pkgCoins)
	ctx := stdlibs.ExecContext{
		ChainID:       "dev",
		Height:        123,
		Timestamp:     1234567890,
		Msg:           nil,
		OrigCaller:    caller.Bech32(),
		OrigPkgAddr:   pkgAddr.Bech32(),
		OrigSend:      send,
		OrigSendSpent: new(std.Coins),
		Banker:        banker,
		EventLogger:   sdk.NewEventLogger(),
	}
	return &teststd.TestExecContext{
		ExecContext: ctx,
		RealmFrames: make(map[*gno.Frame]teststd.RealmOverride),
	}
}

type runFileTestOptions struct {
	nativeLibs bool
	logger     loggerFunc
	syncWanted bool
}

// RunFileTestOptions specify changing options in [RunFileTest], deviating
// from the zero value.
type RunFileTestOption func(*runFileTestOptions)

// WithNativeLibs enables using go native libraries (ie, [ImportModeNativePreferred])
// instead of using stdlibs/*.
func WithNativeLibs() RunFileTestOption {
	return func(r *runFileTestOptions) { r.nativeLibs = true }
}

// WithLoggerFunc sets a logging function for [RunFileTest].
func WithLoggerFunc(f func(args ...interface{})) RunFileTestOption {
	return func(r *runFileTestOptions) { r.logger = f }
}

// WithSyncWanted sets the syncWanted flag to true.
// It rewrites tests files so that the values of Output: and of Realm:
// comments match the actual output or realm state after the test.
func WithSyncWanted(v bool) RunFileTestOption {
	return func(r *runFileTestOptions) { r.syncWanted = v }
}

// RunFileTest executes the filetest at the given path, using rootDir as
// the directory where to find the "stdlibs" directory.
func RunFileTest(rootDir string, path string, opts ...RunFileTestOption) error {
	var f runFileTestOptions
	for _, opt := range opts {
		opt(&f)
	}

	directives, pkgPath, resWanted, errWanted, rops, maxAlloc, send := wantedFromComment(path)
	if pkgPath == "" {
		pkgPath = "main"
	}
	pkgName := DefaultPkgName(pkgPath)
	stdin := new(bytes.Buffer)
	stdout := new(bytes.Buffer)
	stderr := new(bytes.Buffer)
	mode := ImportModeStdlibsPreferred
	if f.nativeLibs {
		mode = ImportModeNativePreferred
	}
	store := TestStore(rootDir, "./files", stdin, stdout, stderr, mode)
	store.SetLogStoreOps(true)
	m := testMachineCustom(store, pkgPath, stdout, maxAlloc, send)

	// TODO support stdlib groups, but make testing safe;
	// e.g. not be able to make network connections.
	// interp.New(interp.Options{GoPath: goPath, Stdout: &stdout, Stderr: &stderr})
	// m.Use(interp.Symbols)
	// m.Use(stdlib.Symbols)
	// m.Use(unsafe.Symbols)
	bz, err := os.ReadFile(path)
	if err != nil {
		return err
	}
	{ // Validate result, errors, etc.
		var pnc interface{}
		func() {
			defer func() {
				if r := recover(); r != nil {
					// print output.
					fmt.Printf("OUTPUT:\n%s\n", stdout.String())
					pnc = r
					err := strings.TrimSpace(fmt.Sprintf("%v", pnc))
					// print stack if unexpected error.
					if errWanted == "" ||
						!strings.Contains(err, errWanted) {
						fmt.Printf("ERROR:\n%s\n", err)
						// error didn't match: print stack
						// NOTE: will fail testcase later.
						rtdb.PrintStack()
					}
				}
			}()
			if f.logger != nil {
				f.logger("========================================")
				f.logger("RUN FILES & INIT")
				f.logger("========================================")
			}
			if !gno.IsRealmPath(pkgPath) {
				// simple case.
				pn := gno.NewPackageNode(pkgName, pkgPath, &gno.FileSet{})
				pv := pn.NewPackage()
				store.SetBlockNode(pn)
				store.SetCachePackage(pv)
				m.SetActivePackage(pv)
				n := gno.MustParseFile(path, string(bz)) // "main.gno", string(bz))
				m.RunFiles(n)
				if f.logger != nil {
					f.logger("========================================")
					f.logger("RUN MAIN")
					f.logger("========================================")
				}
				m.RunMain()
				if f.logger != nil {
					f.logger("========================================")
					f.logger("RUN MAIN END")
					f.logger("========================================")
				}
			} else {
				// realm case.
				store.SetStrictGo2GnoMapping(true) // in gno.land, natives must be registered.
				gno.DisableDebug()                 // until main call.
				// save package using realm crawl procedure.
				memPkg := &std.MemPackage{
					Name: string(pkgName),
					Path: pkgPath,
					Files: []*std.MemFile{
						{
							Name: "main.gno", // dontcare
							Body: string(bz),
						},
					},
				}
				// run decls and init functions.
				m.RunMemPackage(memPkg, true)
				// reconstruct machine and clear store cache.
				// whether package is realm or not, since non-realm
				// may call realm packages too.
				if f.logger != nil {
					f.logger("========================================")
					f.logger("CLEAR STORE CACHE")
					f.logger("========================================")
				}
				store.ClearCache()
				/*
					m = gno.NewMachineWithOptions(gno.MachineOptions{
						PkgPath:       "",
						Output:        stdout,
						Store:         store,
						Context:       ctx,
						MaxAllocBytes: maxAlloc,
					})
				*/
				if f.logger != nil {
					store.Print()
					f.logger("========================================")
					f.logger("PREPROCESS ALL FILES")
					f.logger("========================================")
				}
				m.PreprocessAllFilesAndSaveBlockNodes()
				if f.logger != nil {
					f.logger("========================================")
					f.logger("RUN MAIN")
					f.logger("========================================")
					store.Print()
				}
				pv2 := store.GetPackage(pkgPath, false)
				m.SetActivePackage(pv2)
				gno.EnableDebug()
				if rops != "" {
					// clear store.opslog from init function(s),
					// and PreprocessAllFilesAndSaveBlockNodes().
					store.SetLogStoreOps(true) // resets.
				}
				m.RunMain()
				if f.logger != nil {
					f.logger("========================================")
					f.logger("RUN MAIN END")
					f.logger("========================================")
				}
			}
		}()

		for _, directive := range directives {
			switch directive {
			case "Error":
				// errWanted given
				if errWanted != "" {
					if pnc == nil {
						panic(fmt.Sprintf("fail on %s: got nil error, want: %q", path, errWanted))
					}

					errstr := ""
					switch v := pnc.(type) {
					case *gno.TypedValue:
						errstr = v.Sprint(m)
					case *gno.PreprocessError:
						errstr = v.Unwrap().Error()
					default:
						errstr = strings.TrimSpace(fmt.Sprintf("%v", pnc))
					}

<<<<<<< HEAD
					parts := strings.SplitN(errstr, ":\n--- preprocess stack ---", 2)
					if len(parts) == 2 {
						fmt.Println(parts[0])
						errstr = parts[0]
					}
=======
>>>>>>> edb321f8
					if errstr != errWanted {
						panic(fmt.Sprintf("fail on %s: got %q, want: %q", path, errstr, errWanted))
					}

					// NOTE: ignores any gno.GetDebugErrors().
					gno.ClearDebugErrors()
					return nil // nothing more to do.
				} else {
					// record errors when errWanted is empty and pnc not nil
					if pnc != nil {
						errstr := ""
						if tv, ok := pnc.(*gno.TypedValue); ok {
							errstr = tv.Sprint(m)
						} else {
							errstr = strings.TrimSpace(fmt.Sprintf("%v", pnc))
						}
						parts := strings.SplitN(errstr, ":\n--- preprocess stack ---", 2)
						if len(parts) == 2 {
							fmt.Println(parts[0])
							errstr = parts[0]
						}
						// check tip line, write to file
						ctl := errstr +
							"\n*** CHECK THE ERR MESSAGES ABOVE, MAKE SURE IT'S WHAT YOU EXPECTED, " +
							"DELETE THIS LINE AND RUN TEST AGAIN ***"
						replaceWantedInPlace(path, "Error", ctl)
						panic(fmt.Sprintf("fail on %s: err recorded, check the message and run test again", path))
					}
					// check gno debug errors when errWanted is empty, pnc is nil
					if gno.HasDebugErrors() {
						panic(fmt.Sprintf("fail on %s: got unexpected debug error(s): %v", path, gno.GetDebugErrors()))
					}
					// pnc is nil, errWanted empty, no gno debug errors
					return nil
				}
			case "Output":
				// panic if got unexpected error
				if pnc != nil {
					if tv, ok := pnc.(*gno.TypedValue); ok {
						panic(fmt.Sprintf("fail on %s: got unexpected error: %s", path, tv.Sprint(m)))
					} else { // happens on 'unknown import path ...'
						panic(fmt.Sprintf("fail on %s: got unexpected error: %v", path, pnc))
					}
				}
				// check result
				res := strings.TrimSpace(stdout.String())
				res = trimTrailingSpaces(res)
				if res != resWanted {
					if f.syncWanted {
						// write output to file.
						replaceWantedInPlace(path, "Output", res)
					} else {
						// panic so tests immediately fail (for now).
						if resWanted == "" {
							panic(fmt.Sprintf("fail on %s: got unexpected output: %s", path, res))
						} else {
							diff, _ := difflib.GetUnifiedDiffString(difflib.UnifiedDiff{
								A:        difflib.SplitLines(resWanted),
								B:        difflib.SplitLines(res),
								FromFile: "Expected",
								FromDate: "",
								ToFile:   "Actual",
								ToDate:   "",
								Context:  1,
							})
							panic(fmt.Sprintf("fail on %s: diff:\n%s\n", path, diff))
						}
					}
				}
			case "Realm":
				// panic if got unexpected error
				if pnc != nil {
					if tv, ok := pnc.(*gno.TypedValue); ok {
						panic(fmt.Sprintf("fail on %s: got unexpected error: %s", path, tv.Sprint(m)))
					} else { // TODO: does this happen?
						panic(fmt.Sprintf("fail on %s: got unexpected error: %v", path, pnc))
					}
				}
				// check realm ops
				if rops != "" {
					rops2 := strings.TrimSpace(store.SprintStoreOps())
					if rops != rops2 {
						if f.syncWanted {
							// write output to file.
							replaceWantedInPlace(path, "Realm", rops2)
						} else {
							diff, _ := difflib.GetUnifiedDiffString(difflib.UnifiedDiff{
								A:        difflib.SplitLines(rops),
								B:        difflib.SplitLines(rops2),
								FromFile: "Expected",
								FromDate: "",
								ToFile:   "Actual",
								ToDate:   "",
								Context:  1,
							})
							panic(fmt.Sprintf("fail on %s: diff:\n%s\n", path, diff))
						}
					}
				}
			default:
				return nil
			}
		}
	}

	// Check that machine is empty.
	err = m.CheckEmpty()
	if err != nil {
		if f.logger != nil {
			f.logger("last state: \n", m.String())
		}
		panic(fmt.Sprintf("fail on %s: machine not empty after main: %v", path, err))
	}
	return nil
}

func wantedFromComment(p string) (directives []string, pkgPath, res, err, rops string, maxAlloc int64, send std.Coins) {
	fset := token.NewFileSet()
	f, err2 := parser.ParseFile(fset, p, nil, parser.ParseComments)
	if err2 != nil {
		panic(err2)
	}
	if len(f.Comments) == 0 {
		return
	}
	for _, comments := range f.Comments {
		text := readComments(comments)
		if strings.HasPrefix(text, "PKGPATH:") {
			line := strings.SplitN(text, "\n", 2)[0]
			pkgPath = strings.TrimSpace(strings.TrimPrefix(line, "PKGPATH:"))
		} else if strings.HasPrefix(text, "MAXALLOC:") {
			line := strings.SplitN(text, "\n", 2)[0]
			maxstr := strings.TrimSpace(strings.TrimPrefix(line, "MAXALLOC:"))
			maxint, err := strconv.Atoi(maxstr)
			if err != nil {
				panic(fmt.Sprintf("invalid maxalloc amount: %v", maxstr))
			}
			maxAlloc = int64(maxint)
		} else if strings.HasPrefix(text, "SEND:") {
			line := strings.SplitN(text, "\n", 2)[0]
			sendstr := strings.TrimSpace(strings.TrimPrefix(line, "SEND:"))
			send = std.MustParseCoins(sendstr)
		} else if strings.HasPrefix(text, "Output:\n") {
			res = strings.TrimPrefix(text, "Output:\n")
			res = strings.TrimSpace(res)
			directives = append(directives, "Output")
		} else if strings.HasPrefix(text, "Error:\n") {
			err = strings.TrimPrefix(text, "Error:\n")
			err = strings.TrimSpace(err)
			// XXX temporary until we support line:column.
			// If error starts with line:column, trim it.
			re := regexp.MustCompile(`^[0-9]+:[0-9]+: `)
			err = re.ReplaceAllString(err, "")
			directives = append(directives, "Error")
		} else if strings.HasPrefix(text, "Realm:\n") {
			rops = strings.TrimPrefix(text, "Realm:\n")
			rops = strings.TrimSpace(rops)
			directives = append(directives, "Realm")
		} else {
			// ignore unexpected.
		}
	}
	return
}

// readComments returns //-style comments from cg, but without truncating empty
// lines like cg.Text().
func readComments(cg *ast.CommentGroup) string {
	var b strings.Builder
	for _, c := range cg.List {
		if len(c.Text) < 2 || c.Text[:2] != "//" {
			// ignore no //-style comment
			break
		}
		s := strings.TrimPrefix(c.Text[2:], " ")
		b.WriteString(s + "\n")
	}
	return b.String()
}

// Replace comment in file with given output given directive.
func replaceWantedInPlace(path string, directive string, output string) {
	bz := osm.MustReadFile(path)
	body := string(bz)
	lines := strings.Split(body, "\n")
	isReplacing := false
	wroteDirective := false
	newlines := []string(nil)
	for _, line := range lines {
		if line == "// "+directive+":" {
			if wroteDirective {
				isReplacing = true
				continue
			} else {
				wroteDirective = true
				isReplacing = true
				newlines = append(newlines, "// "+directive+":")
				outlines := strings.Split(output, "\n")
				for _, outline := range outlines {
					newlines = append(newlines,
						strings.TrimRight("// "+outline, " "))
				}
				continue
			}
		} else if isReplacing {
			if strings.HasPrefix(line, "//") {
				continue
			} else {
				isReplacing = false
			}
		}
		newlines = append(newlines, line)
	}
	osm.MustWriteFile(path, []byte(strings.Join(newlines, "\n")), 0o644)
}

func DefaultPkgName(gopkgPath string) gno.Name {
	parts := strings.Split(gopkgPath, "/")
	last := parts[len(parts)-1]
	parts = strings.Split(last, "-")
	name := parts[len(parts)-1]
	name = strings.ToLower(name)
	return gno.Name(name)
}

// go comments strip trailing spaces.
func trimTrailingSpaces(result string) string {
	lines := strings.Split(result, "\n")
	for i, line := range lines {
		lines[i] = strings.TrimRight(line, " \t")
	}
	return strings.Join(lines, "\n")
}

// ----------------------------------------
// testBanker

type testBanker struct {
	coinTable map[crypto.Bech32Address]std.Coins
}

func newTestBanker(args ...interface{}) *testBanker {
	coinTable := make(map[crypto.Bech32Address]std.Coins)
	if len(args)%2 != 0 {
		panic("newTestBanker requires even number of arguments; addr followed by coins")
	}
	for i := 0; i < len(args); i += 2 {
		addr := args[i].(crypto.Bech32Address)
		amount := args[i+1].(std.Coins)
		coinTable[addr] = amount
	}
	return &testBanker{
		coinTable: coinTable,
	}
}

func (tb *testBanker) GetCoins(addr crypto.Bech32Address) (dst std.Coins) {
	return tb.coinTable[addr]
}

func (tb *testBanker) SendCoins(from, to crypto.Bech32Address, amt std.Coins) {
	fcoins, fexists := tb.coinTable[from]
	if !fexists {
		panic(fmt.Sprintf(
			"source address %s does not exist",
			from.String()))
	}
	if !fcoins.IsAllGTE(amt) {
		panic(fmt.Sprintf(
			"source address %s has %s; cannot send %s",
			from.String(), fcoins, amt))
	}
	// First, subtract from 'from'.
	frest := fcoins.Sub(amt)
	tb.coinTable[from] = frest
	// Second, add to 'to'.
	// NOTE: even works when from==to, due to 2-step isolation.
	tcoins, _ := tb.coinTable[to]
	tsum := tcoins.Add(amt)
	tb.coinTable[to] = tsum
}

func (tb *testBanker) TotalCoin(denom string) int64 {
	panic("not yet implemented")
}

func (tb *testBanker) IssueCoin(addr crypto.Bech32Address, denom string, amt int64) {
	coins, _ := tb.coinTable[addr]
	sum := coins.Add(std.Coins{{denom, amt}})
	tb.coinTable[addr] = sum
}

func (tb *testBanker) RemoveCoin(addr crypto.Bech32Address, denom string, amt int64) {
	coins, _ := tb.coinTable[addr]
	rest := coins.Sub(std.Coins{{denom, amt}})
	tb.coinTable[addr] = rest
}<|MERGE_RESOLUTION|>--- conflicted
+++ resolved
@@ -263,14 +263,11 @@
 						errstr = strings.TrimSpace(fmt.Sprintf("%v", pnc))
 					}
 
-<<<<<<< HEAD
 					parts := strings.SplitN(errstr, ":\n--- preprocess stack ---", 2)
 					if len(parts) == 2 {
 						fmt.Println(parts[0])
 						errstr = parts[0]
 					}
-=======
->>>>>>> edb321f8
 					if errstr != errWanted {
 						panic(fmt.Sprintf("fail on %s: got %q, want: %q", path, errstr, errWanted))
 					}
