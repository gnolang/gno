package tests

import (
	"bytes"
	"fmt"
	"go/ast"
	"go/parser"
	"go/token"
	"io"
	"os"
	"regexp"
	rtdb "runtime/debug"
	"strconv"
	"strings"

	gno "github.com/gnolang/gno/gnovm/pkg/gnolang"
	"github.com/gnolang/gno/gnovm/stdlibs"
	teststd "github.com/gnolang/gno/gnovm/tests/stdlibs/std"
	"github.com/gnolang/gno/tm2/pkg/crypto"
	osm "github.com/gnolang/gno/tm2/pkg/os"
	"github.com/gnolang/gno/tm2/pkg/sdk"
	"github.com/gnolang/gno/tm2/pkg/std"
	"github.com/pmezard/go-difflib/difflib"
)

type loggerFunc func(args ...interface{})

func TestMachine(store gno.Store, stdout io.Writer, pkgPath string) *gno.Machine {
	// default values
	var (
		send     std.Coins
		maxAlloc int64
	)

	return testMachineCustom(store, pkgPath, stdout, maxAlloc, send)
}

func testMachineCustom(store gno.Store, pkgPath string, stdout io.Writer, maxAlloc int64, send std.Coins) *gno.Machine {
	ctx := TestContext(pkgPath, send)
	m := gno.NewMachineWithOptions(gno.MachineOptions{
		PkgPath:       "", // set later.
		Output:        stdout,
		Store:         store,
		Context:       ctx,
		MaxAllocBytes: maxAlloc,
	})
	return m
}

// TestContext returns a TestExecContext. Usable for test purpose only.
func TestContext(pkgPath string, send std.Coins) *teststd.TestExecContext {
	// FIXME: create a better package to manage this, with custom constructors
	pkgAddr := gno.DerivePkgAddr(pkgPath) // the addr of the pkgPath called.
	caller := gno.DerivePkgAddr("user1.gno")

	pkgCoins := std.MustParseCoins("200000000ugnot").Add(send) // >= send.
	banker := newTestBanker(pkgAddr.Bech32(), pkgCoins)
	ctx := stdlibs.ExecContext{
		ChainID:       "dev",
		Height:        123,
		Timestamp:     1234567890,
		Msg:           nil,
		OrigCaller:    caller.Bech32(),
		OrigPkgAddr:   pkgAddr.Bech32(),
		OrigSend:      send,
		OrigSendSpent: new(std.Coins),
		Banker:        banker,
		EventLogger:   sdk.NewEventLogger(),
	}
	return &teststd.TestExecContext{
		ExecContext: ctx,
		RealmFrames: make(map[*gno.Frame]teststd.RealmOverride),
	}
}

type runFileTestOptions struct {
	nativeLibs bool
	logger     loggerFunc
	syncWanted bool
}

// RunFileTestOptions specify changing options in [RunFileTest], deviating
// from the zero value.
type RunFileTestOption func(*runFileTestOptions)

// WithNativeLibs enables using go native libraries (ie, [ImportModeNativePreferred])
// instead of using stdlibs/*.
func WithNativeLibs() RunFileTestOption {
	return func(r *runFileTestOptions) { r.nativeLibs = true }
}

// WithLoggerFunc sets a logging function for [RunFileTest].
func WithLoggerFunc(f func(args ...interface{})) RunFileTestOption {
	return func(r *runFileTestOptions) { r.logger = f }
}

// WithSyncWanted sets the syncWanted flag to true.
// It rewrites tests files so that the values of Output: and of Realm:
// comments match the actual output or realm state after the test.
func WithSyncWanted(v bool) RunFileTestOption {
	return func(r *runFileTestOptions) { r.syncWanted = v }
}

// RunFileTest executes the filetest at the given path, using rootDir as
// the directory where to find the "stdlibs" directory.
func RunFileTest(rootDir string, path string, opts ...RunFileTestOption) error {
	var f runFileTestOptions
	for _, opt := range opts {
		opt(&f)
	}

<<<<<<< HEAD
	directives, pkgPath, resWanted, errWanted, rops, maxAlloc, send, preWanted := wantedFromComment(path)
=======
	directives, pkgPath, resWanted, errWanted, rops, stacktraceWanted, maxAlloc, send := wantedFromComment(path)
>>>>>>> 25f1c92c
	if pkgPath == "" {
		pkgPath = "main"
	}
	pkgName := DefaultPkgName(pkgPath)
	stdin := new(bytes.Buffer)
	stdout := new(bytes.Buffer)
	stderr := new(bytes.Buffer)
	mode := ImportModeStdlibsPreferred
	if f.nativeLibs {
		mode = ImportModeNativePreferred
	}
	store := TestStore(rootDir, "./files", stdin, stdout, stderr, mode)
	store.SetLogStoreOps(true)
	m := testMachineCustom(store, pkgPath, stdout, maxAlloc, send)
	checkMachineIsEmpty := true

	// TODO support stdlib groups, but make testing safe;
	// e.g. not be able to make network connections.
	// interp.New(interp.Options{GoPath: goPath, Stdout: &stdout, Stderr: &stderr})
	// m.Use(interp.Symbols)
	// m.Use(stdlib.Symbols)
	// m.Use(unsafe.Symbols)
	bz, err := os.ReadFile(path)
	if err != nil {
		return err
	}
	{ // Validate result, errors, etc.
		var pnc interface{}
		func() {
			defer func() {
				if r := recover(); r != nil {
					// print output.
					fmt.Printf("OUTPUT:\n%s\n", stdout.String())
					pnc = r
					err := strings.TrimSpace(fmt.Sprintf("%v", pnc))
					// print stack if unexpected error.
					if errWanted == "" ||
						!strings.Contains(err, errWanted) {
						fmt.Printf("ERROR:\n%s\n", err)
						// error didn't match: print stack
						// NOTE: will fail testcase later.
						rtdb.PrintStack()
					}
				}
			}()
			if f.logger != nil {
				f.logger("========================================")
				f.logger("RUN FILES & INIT")
				f.logger("========================================")
			}
			if !gno.IsRealmPath(pkgPath) {
				// simple case.
				pn := gno.NewPackageNode(pkgName, pkgPath, &gno.FileSet{})
				pv := pn.NewPackage()
				store.SetBlockNode(pn)
				store.SetCachePackage(pv)
				m.SetActivePackage(pv)
				n := gno.MustParseFile(path, string(bz)) // "main.gno", string(bz))
				m.RunFiles(n)
				if f.logger != nil {
					f.logger("========================================")
					f.logger("RUN MAIN")
					f.logger("========================================")
				}
				m.RunMain()
				if f.logger != nil {
					f.logger("========================================")
					f.logger("RUN MAIN END")
					f.logger("========================================")
				}
			} else {
				// realm case.
				store.SetStrictGo2GnoMapping(true) // in gno.land, natives must be registered.
				gno.DisableDebug()                 // until main call.
				// save package using realm crawl procedure.
				memPkg := &std.MemPackage{
					Name: string(pkgName),
					Path: pkgPath,
					Files: []*std.MemFile{
						{
							Name: "main.gno", // dontcare
							Body: string(bz),
						},
					},
				}
				// run decls and init functions.
				m.RunMemPackage(memPkg, true)
				// reconstruct machine and clear store cache.
				// whether package is realm or not, since non-realm
				// may call realm packages too.
				if f.logger != nil {
					f.logger("========================================")
					f.logger("CLEAR STORE CACHE")
					f.logger("========================================")
				}
				store.ClearCache()
				/*
					m = gno.NewMachineWithOptions(gno.MachineOptions{
						PkgPath:       "",
						Output:        stdout,
						Store:         store,
						Context:       ctx,
						MaxAllocBytes: maxAlloc,
					})
				*/
				if f.logger != nil {
					store.Print()
					f.logger("========================================")
					f.logger("PREPROCESS ALL FILES")
					f.logger("========================================")
				}
				m.PreprocessAllFilesAndSaveBlockNodes()
				if f.logger != nil {
					f.logger("========================================")
					f.logger("RUN MAIN")
					f.logger("========================================")
					store.Print()
				}
				pv2 := store.GetPackage(pkgPath, false)
				m.SetActivePackage(pv2)
				gno.EnableDebug()
				if rops != "" {
					// clear store.opslog from init function(s),
					// and PreprocessAllFilesAndSaveBlockNodes().
					store.SetLogStoreOps(true) // resets.
				}
				m.RunMain()
				if f.logger != nil {
					f.logger("========================================")
					f.logger("RUN MAIN END")
					f.logger("========================================")
				}
			}
		}()

		for _, directive := range directives {
			switch directive {
			case "Error":
				// errWanted given
				if errWanted != "" {
					if pnc == nil {
						panic(fmt.Sprintf("fail on %s: got nil error, want: %q", path, errWanted))
					}

					errstr := ""
					switch v := pnc.(type) {
					case *gno.TypedValue:
						errstr = v.Sprint(m)
					case *gno.PreprocessError:
						errstr = v.Unwrap().Error()
					case gno.UnhandledPanicError:
						errstr = v.Error()
					default:
						errstr = strings.TrimSpace(fmt.Sprintf("%v", pnc))
					}

					parts := strings.SplitN(errstr, ":\n--- preprocess stack ---", 2)
					if len(parts) == 2 {
						fmt.Println(parts[0])
						errstr = parts[0]
					}
					if errstr != errWanted {
						if f.syncWanted {
							// write error to file
							replaceWantedInPlace(path, "Error", errstr)
						} else {
							panic(fmt.Sprintf("fail on %s: got %q, want: %q", path, errstr, errWanted))
						}
					}

					// NOTE: ignores any gno.GetDebugErrors().
					gno.ClearDebugErrors()
					checkMachineIsEmpty = false // nothing more to do.
				} else {
					// record errors when errWanted is empty and pnc not nil
					if pnc != nil {
						errstr := ""
						if tv, ok := pnc.(*gno.TypedValue); ok {
							errstr = tv.Sprint(m)
						} else {
							errstr = strings.TrimSpace(fmt.Sprintf("%v", pnc))
						}
						parts := strings.SplitN(errstr, ":\n--- preprocess stack ---", 2)
						if len(parts) == 2 {
							fmt.Println(parts[0])
							errstr = parts[0]
						}
						// check tip line, write to file
						ctl := errstr +
							"\n*** CHECK THE ERR MESSAGES ABOVE, MAKE SURE IT'S WHAT YOU EXPECTED, " +
							"DELETE THIS LINE AND RUN TEST AGAIN ***"
						// write error to file
						replaceWantedInPlace(path, "Error", ctl)
						panic(fmt.Sprintf("fail on %s: err recorded, check the message and run test again", path))
					}
					// check gno debug errors when errWanted is empty, pnc is nil
					if gno.HasDebugErrors() {
						panic(fmt.Sprintf("fail on %s: got unexpected debug error(s): %v", path, gno.GetDebugErrors()))
					}
					// pnc is nil, errWanted empty, no gno debug errors
					checkMachineIsEmpty = false
				}
			case "Output":
				// panic if got unexpected error
				if pnc != nil {
					if tv, ok := pnc.(*gno.TypedValue); ok {
						panic(fmt.Sprintf("fail on %s: got unexpected error: %s", path, tv.Sprint(m)))
					} else { // happens on 'unknown import path ...'
						panic(fmt.Sprintf("fail on %s: got unexpected error: %v", path, pnc))
					}
				}
				// check result
				res := strings.TrimSpace(stdout.String())
				res = trimTrailingSpaces(res)
				if res != resWanted {
					if f.syncWanted {
						// write output to file.
						replaceWantedInPlace(path, "Output", res)
					} else {
						// panic so tests immediately fail (for now).
						if resWanted == "" {
							panic(fmt.Sprintf("fail on %s: got unexpected output: %s", path, res))
						} else {
							diff, _ := difflib.GetUnifiedDiffString(difflib.UnifiedDiff{
								A:        difflib.SplitLines(resWanted),
								B:        difflib.SplitLines(res),
								FromFile: "Expected",
								FromDate: "",
								ToFile:   "Actual",
								ToDate:   "",
								Context:  1,
							})
							panic(fmt.Sprintf("fail on %s: diff:\n%s\n", path, diff))
						}
					}
				}
			case "Realm":
				// panic if got unexpected error
				if pnc != nil {
					if tv, ok := pnc.(*gno.TypedValue); ok {
						panic(fmt.Sprintf("fail on %s: got unexpected error: %s", path, tv.Sprint(m)))
					} else { // TODO: does this happen?
						panic(fmt.Sprintf("fail on %s: got unexpected error: %v", path, pnc))
					}
				}
				// check realm ops
				if rops != "" {
					rops2 := strings.TrimSpace(store.SprintStoreOps())
					if rops != rops2 {
						if f.syncWanted {
							// write output to file.
							replaceWantedInPlace(path, "Realm", rops2)
						} else {
							diff, _ := difflib.GetUnifiedDiffString(difflib.UnifiedDiff{
								A:        difflib.SplitLines(rops),
								B:        difflib.SplitLines(rops2),
								FromFile: "Expected",
								FromDate: "",
								ToFile:   "Actual",
								ToDate:   "",
								Context:  1,
							})
							panic(fmt.Sprintf("fail on %s: diff:\n%s\n", path, diff))
						}
					}
				}
<<<<<<< HEAD
			case "Preprocessed":
				// check preprocessed AST.
				pn := store.GetBlockNode(gno.PackageNodeLocation(pkgPath))
				pre := pn.(*gno.PackageNode).FileSet.Files[0].String()
				if pre != preWanted {
					if f.syncWanted {
						// write error to file
						replaceWantedInPlace(path, "Preprocessed", pre)
					} else {
						// panic so tests immediately fail (for now).
						diff, _ := difflib.GetUnifiedDiffString(difflib.UnifiedDiff{
							A:        difflib.SplitLines(preWanted),
							B:        difflib.SplitLines(pre),
=======
			case "Stacktrace":
				if stacktraceWanted != "" {
					var stacktrace string

					switch pnc.(type) {
					case gno.UnhandledPanicError:
						stacktrace = m.ExceptionsStacktrace()
					default:
						stacktrace = m.Stacktrace().String()
					}

					if !strings.Contains(stacktrace, stacktraceWanted) {
						diff, _ := difflib.GetUnifiedDiffString(difflib.UnifiedDiff{
							A:        difflib.SplitLines(stacktraceWanted),
							B:        difflib.SplitLines(stacktrace),
>>>>>>> 25f1c92c
							FromFile: "Expected",
							FromDate: "",
							ToFile:   "Actual",
							ToDate:   "",
							Context:  1,
						})
						panic(fmt.Sprintf("fail on %s: diff:\n%s\n", path, diff))
					}
				}
<<<<<<< HEAD
=======
				checkMachineIsEmpty = false
>>>>>>> 25f1c92c
			default:
				checkMachineIsEmpty = false
			}
		}
	}

	if checkMachineIsEmpty {
		// Check that machine is empty.
		err = m.CheckEmpty()
		if err != nil {
			if f.logger != nil {
				f.logger("last state: \n", m.String())
			}
			panic(fmt.Sprintf("fail on %s: machine not empty after main: %v", path, err))
		}
	}
	return nil
}

<<<<<<< HEAD
func wantedFromComment(p string) (directives []string, pkgPath, res, err, rops string, maxAlloc int64, send std.Coins, pre string) {
=======
func wantedFromComment(p string) (directives []string, pkgPath, res, err, rops, stacktrace string, maxAlloc int64, send std.Coins) {
>>>>>>> 25f1c92c
	fset := token.NewFileSet()
	f, err2 := parser.ParseFile(fset, p, nil, parser.ParseComments)
	if err2 != nil {
		panic(err2)
	}
	if len(f.Comments) == 0 {
		return
	}
	for _, comments := range f.Comments {
		text := readComments(comments)
		if strings.HasPrefix(text, "PKGPATH:") {
			line := strings.SplitN(text, "\n", 2)[0]
			pkgPath = strings.TrimSpace(strings.TrimPrefix(line, "PKGPATH:"))
		} else if strings.HasPrefix(text, "MAXALLOC:") {
			line := strings.SplitN(text, "\n", 2)[0]
			maxstr := strings.TrimSpace(strings.TrimPrefix(line, "MAXALLOC:"))
			maxint, err := strconv.Atoi(maxstr)
			if err != nil {
				panic(fmt.Sprintf("invalid maxalloc amount: %v", maxstr))
			}
			maxAlloc = int64(maxint)
		} else if strings.HasPrefix(text, "SEND:") {
			line := strings.SplitN(text, "\n", 2)[0]
			sendstr := strings.TrimSpace(strings.TrimPrefix(line, "SEND:"))
			send = std.MustParseCoins(sendstr)
		} else if strings.HasPrefix(text, "Output:\n") {
			res = strings.TrimPrefix(text, "Output:\n")
			res = strings.TrimSpace(res)
			directives = append(directives, "Output")
		} else if strings.HasPrefix(text, "Error:\n") {
			err = strings.TrimPrefix(text, "Error:\n")
			err = strings.TrimSpace(err)
			// XXX temporary until we support line:column.
			// If error starts with line:column, trim it.
			re := regexp.MustCompile(`^[0-9]+:[0-9]+: `)
			err = re.ReplaceAllString(err, "")
			directives = append(directives, "Error")
		} else if strings.HasPrefix(text, "Realm:\n") {
			rops = strings.TrimPrefix(text, "Realm:\n")
			rops = strings.TrimSpace(rops)
			directives = append(directives, "Realm")
<<<<<<< HEAD
		} else if strings.HasPrefix(text, "Preprocessed:\n") {
			pre = strings.TrimPrefix(text, "Preprocessed:\n")
			pre = strings.TrimSpace(pre)
			directives = append(directives, "Preprocessed")
=======
		} else if strings.HasPrefix(text, "Stacktrace:\n") {
			stacktrace = strings.TrimPrefix(text, "Stacktrace:\n")
			stacktrace = strings.TrimSpace(stacktrace)
			directives = append(directives, "Stacktrace")
>>>>>>> 25f1c92c
		} else {
			// ignore unexpected.
		}
	}
	return
}

// readComments returns //-style comments from cg, but without truncating empty
// lines like cg.Text().
func readComments(cg *ast.CommentGroup) string {
	var b strings.Builder
	for _, c := range cg.List {
		if len(c.Text) < 2 || c.Text[:2] != "//" {
			// ignore no //-style comment
			break
		}
		s := strings.TrimPrefix(c.Text[2:], " ")
		b.WriteString(s + "\n")
	}
	return b.String()
}

// Replace comment in file with given output given directive.
func replaceWantedInPlace(path string, directive string, output string) {
	bz := osm.MustReadFile(path)
	body := string(bz)
	lines := strings.Split(body, "\n")
	isReplacing := false
	wroteDirective := false
	newlines := []string(nil)
	for _, line := range lines {
		if line == "// "+directive+":" {
			if wroteDirective {
				isReplacing = true
				continue
			} else {
				wroteDirective = true
				isReplacing = true
				newlines = append(newlines, "// "+directive+":")
				outlines := strings.Split(output, "\n")
				for _, outline := range outlines {
					newlines = append(newlines,
						strings.TrimRight("// "+outline, " "))
				}
				continue
			}
		} else if isReplacing {
			if strings.HasPrefix(line, "//") {
				continue
			} else {
				isReplacing = false
			}
		}
		newlines = append(newlines, line)
	}
	osm.MustWriteFile(path, []byte(strings.Join(newlines, "\n")), 0o644)
}

func DefaultPkgName(gopkgPath string) gno.Name {
	parts := strings.Split(gopkgPath, "/")
	last := parts[len(parts)-1]
	parts = strings.Split(last, "-")
	name := parts[len(parts)-1]
	name = strings.ToLower(name)
	return gno.Name(name)
}

// go comments strip trailing spaces.
func trimTrailingSpaces(result string) string {
	lines := strings.Split(result, "\n")
	for i, line := range lines {
		lines[i] = strings.TrimRight(line, " \t")
	}
	return strings.Join(lines, "\n")
}

// ----------------------------------------
// testBanker

type testBanker struct {
	coinTable map[crypto.Bech32Address]std.Coins
}

func newTestBanker(args ...interface{}) *testBanker {
	coinTable := make(map[crypto.Bech32Address]std.Coins)
	if len(args)%2 != 0 {
		panic("newTestBanker requires even number of arguments; addr followed by coins")
	}
	for i := 0; i < len(args); i += 2 {
		addr := args[i].(crypto.Bech32Address)
		amount := args[i+1].(std.Coins)
		coinTable[addr] = amount
	}
	return &testBanker{
		coinTable: coinTable,
	}
}

func (tb *testBanker) GetCoins(addr crypto.Bech32Address) (dst std.Coins) {
	return tb.coinTable[addr]
}

func (tb *testBanker) SendCoins(from, to crypto.Bech32Address, amt std.Coins) {
	fcoins, fexists := tb.coinTable[from]
	if !fexists {
		panic(fmt.Sprintf(
			"source address %s does not exist",
			from.String()))
	}
	if !fcoins.IsAllGTE(amt) {
		panic(fmt.Sprintf(
			"source address %s has %s; cannot send %s",
			from.String(), fcoins, amt))
	}
	// First, subtract from 'from'.
	frest := fcoins.Sub(amt)
	tb.coinTable[from] = frest
	// Second, add to 'to'.
	// NOTE: even works when from==to, due to 2-step isolation.
	tcoins, _ := tb.coinTable[to]
	tsum := tcoins.Add(amt)
	tb.coinTable[to] = tsum
}

func (tb *testBanker) TotalCoin(denom string) int64 {
	panic("not yet implemented")
}

func (tb *testBanker) IssueCoin(addr crypto.Bech32Address, denom string, amt int64) {
	coins, _ := tb.coinTable[addr]
	sum := coins.Add(std.Coins{{denom, amt}})
	tb.coinTable[addr] = sum
}

func (tb *testBanker) RemoveCoin(addr crypto.Bech32Address, denom string, amt int64) {
	coins, _ := tb.coinTable[addr]
	rest := coins.Sub(std.Coins{{denom, amt}})
	tb.coinTable[addr] = rest
}<|MERGE_RESOLUTION|>--- conflicted
+++ resolved
@@ -109,11 +109,7 @@
 		opt(&f)
 	}
 
-<<<<<<< HEAD
-	directives, pkgPath, resWanted, errWanted, rops, maxAlloc, send, preWanted := wantedFromComment(path)
-=======
-	directives, pkgPath, resWanted, errWanted, rops, stacktraceWanted, maxAlloc, send := wantedFromComment(path)
->>>>>>> 25f1c92c
+	directives, pkgPath, resWanted, errWanted, rops, stacktraceWanted, maxAlloc, send, preWanted := wantedFromComment(path)
 	if pkgPath == "" {
 		pkgPath = "main"
 	}
@@ -151,7 +147,7 @@
 					err := strings.TrimSpace(fmt.Sprintf("%v", pnc))
 					// print stack if unexpected error.
 					if errWanted == "" ||
-						!strings.Contains(err, errWanted) {
+							!strings.Contains(err, errWanted) {
 						fmt.Printf("ERROR:\n%s\n", err)
 						// error didn't match: print stack
 						// NOTE: will fail testcase later.
@@ -303,8 +299,8 @@
 						}
 						// check tip line, write to file
 						ctl := errstr +
-							"\n*** CHECK THE ERR MESSAGES ABOVE, MAKE SURE IT'S WHAT YOU EXPECTED, " +
-							"DELETE THIS LINE AND RUN TEST AGAIN ***"
+								"\n*** CHECK THE ERR MESSAGES ABOVE, MAKE SURE IT'S WHAT YOU EXPECTED, " +
+								"DELETE THIS LINE AND RUN TEST AGAIN ***"
 						// write error to file
 						replaceWantedInPlace(path, "Error", ctl)
 						panic(fmt.Sprintf("fail on %s: err recorded, check the message and run test again", path))
@@ -380,7 +376,6 @@
 						}
 					}
 				}
-<<<<<<< HEAD
 			case "Preprocessed":
 				// check preprocessed AST.
 				pn := store.GetBlockNode(gno.PackageNodeLocation(pkgPath))
@@ -394,23 +389,6 @@
 						diff, _ := difflib.GetUnifiedDiffString(difflib.UnifiedDiff{
 							A:        difflib.SplitLines(preWanted),
 							B:        difflib.SplitLines(pre),
-=======
-			case "Stacktrace":
-				if stacktraceWanted != "" {
-					var stacktrace string
-
-					switch pnc.(type) {
-					case gno.UnhandledPanicError:
-						stacktrace = m.ExceptionsStacktrace()
-					default:
-						stacktrace = m.Stacktrace().String()
-					}
-
-					if !strings.Contains(stacktrace, stacktraceWanted) {
-						diff, _ := difflib.GetUnifiedDiffString(difflib.UnifiedDiff{
-							A:        difflib.SplitLines(stacktraceWanted),
-							B:        difflib.SplitLines(stacktrace),
->>>>>>> 25f1c92c
 							FromFile: "Expected",
 							FromDate: "",
 							ToFile:   "Actual",
@@ -420,12 +398,38 @@
 						panic(fmt.Sprintf("fail on %s: diff:\n%s\n", path, diff))
 					}
 				}
-<<<<<<< HEAD
-=======
+			case "Stacktrace":
+				if stacktraceWanted != "" {
+					var stacktrace string
+
+					switch pnc.(type) {
+					case gno.UnhandledPanicError:
+						stacktrace = m.ExceptionsStacktrace()
+					default:
+						stacktrace = m.Stacktrace().String()
+					}
+
+					if f.syncWanted {
+						// write stacktrace to file
+						replaceWantedInPlace(path, "Stacktrace", stacktrace)
+					} else {
+						if !strings.Contains(stacktrace, stacktraceWanted) {
+							diff, _ := difflib.GetUnifiedDiffString(difflib.UnifiedDiff{
+								A:        difflib.SplitLines(stacktraceWanted),
+								B:        difflib.SplitLines(stacktrace),
+								FromFile: "Expected",
+								FromDate: "",
+								ToFile:   "Actual",
+								ToDate:   "",
+								Context:  1,
+							})
+							panic(fmt.Sprintf("fail on %s: diff:\n%s\n", path, diff))
+						}
+					}
+				}
 				checkMachineIsEmpty = false
->>>>>>> 25f1c92c
 			default:
-				checkMachineIsEmpty = false
+				return nil
 			}
 		}
 	}
@@ -443,11 +447,7 @@
 	return nil
 }
 
-<<<<<<< HEAD
-func wantedFromComment(p string) (directives []string, pkgPath, res, err, rops string, maxAlloc int64, send std.Coins, pre string) {
-=======
-func wantedFromComment(p string) (directives []string, pkgPath, res, err, rops, stacktrace string, maxAlloc int64, send std.Coins) {
->>>>>>> 25f1c92c
+func wantedFromComment(p string) (directives []string, pkgPath, res, err, rops, stacktrace string, maxAlloc int64, send std.Coins, pre string) {
 	fset := token.NewFileSet()
 	f, err2 := parser.ParseFile(fset, p, nil, parser.ParseComments)
 	if err2 != nil {
@@ -489,17 +489,14 @@
 			rops = strings.TrimPrefix(text, "Realm:\n")
 			rops = strings.TrimSpace(rops)
 			directives = append(directives, "Realm")
-<<<<<<< HEAD
 		} else if strings.HasPrefix(text, "Preprocessed:\n") {
 			pre = strings.TrimPrefix(text, "Preprocessed:\n")
 			pre = strings.TrimSpace(pre)
 			directives = append(directives, "Preprocessed")
-=======
 		} else if strings.HasPrefix(text, "Stacktrace:\n") {
 			stacktrace = strings.TrimPrefix(text, "Stacktrace:\n")
 			stacktrace = strings.TrimSpace(stacktrace)
 			directives = append(directives, "Stacktrace")
->>>>>>> 25f1c92c
 		} else {
 			// ignore unexpected.
 		}
