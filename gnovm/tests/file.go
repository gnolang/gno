--- conflicted
+++ resolved
@@ -311,10 +311,7 @@
 						panic(fmt.Sprintf("fail on %s: got unexpected debug error(s): %v", path, gno.GetDebugErrors()))
 					}
 					// pnc is nil, errWanted empty, no gno debug errors
-<<<<<<< HEAD
-=======
 					checkMachineIsEmpty = false
->>>>>>> 9897b667
 				}
 			case "Output":
 				// panic if got unexpected error
