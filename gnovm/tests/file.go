--- conflicted
+++ resolved
@@ -48,12 +48,8 @@
 	return m
 }
 
-<<<<<<< HEAD
-func testContext(pkgPath string, send std.Coins) *teststd.TestExecContext {
-=======
 // TestContext returns a TestExecContext. Usable for test purpose only.
 func TestContext(pkgPath string, send std.Coins) *teststd.TestExecContext {
->>>>>>> 9897b667
 	// FIXME: create a better package to manage this, with custom constructors
 	pkgAddr := gno.DerivePkgAddr(pkgPath) // the addr of the pkgPath called.
 	caller := gno.DerivePkgAddr("user1.gno")
