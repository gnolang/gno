package tests

import (
	"bytes"
	"fmt"
	"go/ast"
	"go/parser"
	"go/token"
	"io"
	"os"
	"regexp"
	rtdb "runtime/debug"
	"strconv"
	"strings"

	gno "github.com/gnolang/gno/gnovm/pkg/gnolang"
	"github.com/gnolang/gno/gnovm/stdlibs"
	teststd "github.com/gnolang/gno/gnovm/tests/stdlibs/std"
	"github.com/gnolang/gno/tm2/pkg/crypto"
	osm "github.com/gnolang/gno/tm2/pkg/os"
	"github.com/gnolang/gno/tm2/pkg/sdk"
	"github.com/gnolang/gno/tm2/pkg/std"
	"github.com/gnolang/gno/tm2/pkg/store/types"
	"github.com/pmezard/go-difflib/difflib"
)

type loggerFunc func(args ...interface{})

func TestMachine(store gno.Store, stdout io.Writer, pkgPath string) *gno.Machine {
	// default values
	var (
		send     std.Coins
		maxAlloc int64
	)

	return testMachineCustom(store, pkgPath, stdout, maxAlloc, send)
}

func testMachineCustom(store gno.Store, pkgPath string, stdout io.Writer, maxAlloc int64, send std.Coins) *gno.Machine {
	ctx := TestContext(pkgPath, send)
	m := gno.NewMachineWithOptions(gno.MachineOptions{
		PkgPath:       "", // set later.
		Output:        stdout,
		Store:         store,
		Context:       ctx,
		MaxAllocBytes: maxAlloc,
	})
	return m
}

// TestContext returns a TestExecContext. Usable for test purpose only.
func TestContext(pkgPath string, send std.Coins) *teststd.TestExecContext {
	// FIXME: create a better package to manage this, with custom constructors
	pkgAddr := gno.DerivePkgAddr(pkgPath) // the addr of the pkgPath called.
	caller := gno.DerivePkgAddr("user1.gno")

	pkgCoins := std.MustParseCoins("200000000ugnot").Add(send) // >= send.
	banker := newTestBanker(pkgAddr.Bech32(), pkgCoins)
	ctx := stdlibs.ExecContext{
		ChainID:       "dev",
		Height:        123,
		Timestamp:     1234567890,
		Msg:           nil,
		OrigCaller:    caller.Bech32(),
		OrigPkgAddr:   pkgAddr.Bech32(),
		OrigSend:      send,
		OrigSendSpent: new(std.Coins),
		Banker:        banker,
		EventLogger:   sdk.NewEventLogger(),
	}
	return &teststd.TestExecContext{
		ExecContext: ctx,
		RealmFrames: make(map[*gno.Frame]teststd.RealmOverride),
	}
}

type runFileTestOptions struct {
	nativeLibs bool
	logger     loggerFunc
	syncWanted bool
}

// RunFileTestOptions specify changing options in [RunFileTest], deviating
// from the zero value.
type RunFileTestOption func(*runFileTestOptions)

// WithNativeLibs enables using go native libraries (ie, [ImportModeNativePreferred])
// instead of using stdlibs/*.
func WithNativeLibs() RunFileTestOption {
	return func(r *runFileTestOptions) { r.nativeLibs = true }
}

// WithLoggerFunc sets a logging function for [RunFileTest].
func WithLoggerFunc(f func(args ...interface{})) RunFileTestOption {
	return func(r *runFileTestOptions) { r.logger = f }
}

// WithSyncWanted sets the syncWanted flag to true.
// It rewrites tests files so that the values of Output: and of Realm:
// comments match the actual output or realm state after the test.
func WithSyncWanted(v bool) RunFileTestOption {
	return func(r *runFileTestOptions) { r.syncWanted = v }
}

// RunFileTest executes the filetest at the given path, using rootDir as
// the directory where to find the "stdlibs" directory.
func RunFileTest(rootDir string, path string, opts ...RunFileTestOption) (int64, error) {
	var f runFileTestOptions
	var gasUsed int64
	for _, opt := range opts {
		opt(&f)
	}

	directives, pkgPath, resWanted, errWanted, rops, stacktraceWanted, maxAlloc, send := wantedFromComment(path)
	if pkgPath == "" {
		pkgPath = "main"
	}
	pkgName := DefaultPkgName(pkgPath)
	stdin := new(bytes.Buffer)
	stdout := new(bytes.Buffer)
	stderr := new(bytes.Buffer)
	mode := ImportModeStdlibsPreferred
	if f.nativeLibs {
		mode = ImportModeNativePreferred
	}
	store := TestStore(rootDir, "./files", stdin, stdout, stderr, mode)
	store.SetLogStoreOps(true)
	m := testMachineCustom(store, pkgPath, stdout, maxAlloc, send)
<<<<<<< HEAD
	// Set a gas meter for machine that runs the tests.
	m.GasMeter = types.NewGasMeter(10000 * 1000 * 1000)
	beforeGas := m.GasMeter.GasConsumed()
=======
	checkMachineIsEmpty := true

>>>>>>> bd99fbeb
	// TODO support stdlib groups, but make testing safe;
	// e.g. not be able to make network connections.
	// interp.New(interp.Options{GoPath: goPath, Stdout: &stdout, Stderr: &stderr})
	// m.Use(interp.Symbols)
	// m.Use(stdlib.Symbols)
	// m.Use(unsafe.Symbols)
	bz, err := os.ReadFile(path)
	if err != nil {
		return gasUsed, err
	}
	{ // Validate result, errors, etc.
		var pnc interface{}
		func() {
			defer func() {
				if r := recover(); r != nil {
					// print output.
					fmt.Printf("OUTPUT:\n%s\n", stdout.String())
					pnc = r
					err := strings.TrimSpace(fmt.Sprintf("%v", pnc))
					// print stack if unexpected error.
					if errWanted == "" ||
						!strings.Contains(err, errWanted) {
						fmt.Printf("ERROR:\n%s\n", err)
						// error didn't match: print stack
						// NOTE: will fail testcase later.
						rtdb.PrintStack()
					}
				}
			}()
			if f.logger != nil {
				f.logger("========================================")
				f.logger("RUN FILES & INIT")
				f.logger("========================================")
			}
			if !gno.IsRealmPath(pkgPath) {
				// simple case.
				pn := gno.NewPackageNode(pkgName, pkgPath, &gno.FileSet{})
				pv := pn.NewPackage()
				store.SetBlockNode(pn)
				store.SetCachePackage(pv)
				m.SetActivePackage(pv)
				n := gno.MustParseFile(path, string(bz)) // "main.gno", string(bz))
				m.RunFiles(n)
				if f.logger != nil {
					f.logger("========================================")
					f.logger("RUN MAIN")
					f.logger("========================================")
				}
				m.RunMain()
				if f.logger != nil {
					f.logger("========================================")
					f.logger("RUN MAIN END")
					f.logger("========================================")
				}
			} else {
				// realm case.
				store.SetStrictGo2GnoMapping(true) // in gno.land, natives must be registered.
				gno.DisableDebug()                 // until main call.
				// save package using realm crawl procedure.
				memPkg := &std.MemPackage{
					Name: string(pkgName),
					Path: pkgPath,
					Files: []*std.MemFile{
						{
							Name: "main.gno", // dontcare
							Body: string(bz),
						},
					},
				}
				// run decls and init functions.
				m.RunMemPackage(memPkg, true)
				// reconstruct machine and clear store cache.
				// whether package is realm or not, since non-realm
				// may call realm packages too.
				if f.logger != nil {
					f.logger("========================================")
					f.logger("CLEAR STORE CACHE")
					f.logger("========================================")
				}
				store.ClearCache()
				/*
					m = gno.NewMachineWithOptions(gno.MachineOptions{
						PkgPath:       "",
						Output:        stdout,
						Store:         store,
						Context:       ctx,
						MaxAllocBytes: maxAlloc,
					})
				*/
				if f.logger != nil {
					store.Print()
					f.logger("========================================")
					f.logger("PREPROCESS ALL FILES")
					f.logger("========================================")
				}
				m.PreprocessAllFilesAndSaveBlockNodes()
				if f.logger != nil {
					f.logger("========================================")
					f.logger("RUN MAIN")
					f.logger("========================================")
					store.Print()
				}
				pv2 := store.GetPackage(pkgPath, false)
				m.SetActivePackage(pv2)
				gno.EnableDebug()
				if rops != "" {
					// clear store.opslog from init function(s),
					// and PreprocessAllFilesAndSaveBlockNodes().
					store.SetLogStoreOps(true) // resets.
				}
				m.RunMain()
				if f.logger != nil {
					f.logger("========================================")
					f.logger("RUN MAIN END")
					f.logger("========================================")
				}
			}
		}()

		for _, directive := range directives {
			switch directive {
			case "Error":
				// errWanted given
				if errWanted != "" {
					if pnc == nil {
						panic(fmt.Sprintf("fail on %s: got nil error, want: %q", path, errWanted))
					}

					errstr := ""
					switch v := pnc.(type) {
					case *gno.TypedValue:
						errstr = v.Sprint(m)
					case *gno.PreprocessError:
						errstr = v.Unwrap().Error()
					case gno.UnhandledPanicError:
						errstr = v.Error()
					default:
						errstr = strings.TrimSpace(fmt.Sprintf("%v", pnc))
					}

					parts := strings.SplitN(errstr, ":\n--- preprocess stack ---", 2)
					if len(parts) == 2 {
						fmt.Println(parts[0])
						errstr = parts[0]
					}
					if errstr != errWanted {
						if f.syncWanted {
							// write error to file
							replaceWantedInPlace(path, "Error", errstr)
						} else {
							panic(fmt.Sprintf("fail on %s: got %q, want: %q", path, errstr, errWanted))
						}
					}

					// NOTE: ignores any gno.GetDebugErrors().
					gno.ClearDebugErrors()
<<<<<<< HEAD
					return gasUsed, nil // nothing more to do.
=======
					checkMachineIsEmpty = false // nothing more to do.
>>>>>>> bd99fbeb
				} else {
					// record errors when errWanted is empty and pnc not nil
					if pnc != nil {
						errstr := ""
						if tv, ok := pnc.(*gno.TypedValue); ok {
							errstr = tv.Sprint(m)
						} else {
							errstr = strings.TrimSpace(fmt.Sprintf("%v", pnc))
						}
						parts := strings.SplitN(errstr, ":\n--- preprocess stack ---", 2)
						if len(parts) == 2 {
							fmt.Println(parts[0])
							errstr = parts[0]
						}
						// check tip line, write to file
						ctl := errstr +
							"\n*** CHECK THE ERR MESSAGES ABOVE, MAKE SURE IT'S WHAT YOU EXPECTED, " +
							"DELETE THIS LINE AND RUN TEST AGAIN ***"
						// write error to file
						replaceWantedInPlace(path, "Error", ctl)
						panic(fmt.Sprintf("fail on %s: err recorded, check the message and run test again", path))
					}
					// check gno debug errors when errWanted is empty, pnc is nil
					if gno.HasDebugErrors() {
						panic(fmt.Sprintf("fail on %s: got unexpected debug error(s): %v", path, gno.GetDebugErrors()))
					}
					// pnc is nil, errWanted empty, no gno debug errors
<<<<<<< HEAD
					return gasUsed, nil
=======
					checkMachineIsEmpty = false
>>>>>>> bd99fbeb
				}
			case "Output":
				// panic if got unexpected error
				if pnc != nil {
					if tv, ok := pnc.(*gno.TypedValue); ok {
						panic(fmt.Sprintf("fail on %s: got unexpected error: %s", path, tv.Sprint(m)))
					} else { // happens on 'unknown import path ...'
						panic(fmt.Sprintf("fail on %s: got unexpected error: %v", path, pnc))
					}
				}
				// check result
				res := strings.TrimSpace(stdout.String())
				res = trimTrailingSpaces(res)
				if res != resWanted {
					if f.syncWanted {
						// write output to file.
						replaceWantedInPlace(path, "Output", res)
					} else {
						// panic so tests immediately fail (for now).
						if resWanted == "" {
							panic(fmt.Sprintf("fail on %s: got unexpected output: %s", path, res))
						} else {
							diff, _ := difflib.GetUnifiedDiffString(difflib.UnifiedDiff{
								A:        difflib.SplitLines(resWanted),
								B:        difflib.SplitLines(res),
								FromFile: "Expected",
								FromDate: "",
								ToFile:   "Actual",
								ToDate:   "",
								Context:  1,
							})
							panic(fmt.Sprintf("fail on %s: diff:\n%s\n", path, diff))
						}
					}
				}
			case "Realm":
				// panic if got unexpected error
				if pnc != nil {
					if tv, ok := pnc.(*gno.TypedValue); ok {
						panic(fmt.Sprintf("fail on %s: got unexpected error: %s", path, tv.Sprint(m)))
					} else { // TODO: does this happen?
						panic(fmt.Sprintf("fail on %s: got unexpected error: %v", path, pnc))
					}
				}
				// check realm ops
				if rops != "" {
					rops2 := strings.TrimSpace(store.SprintStoreOps())
					if rops != rops2 {
						if f.syncWanted {
							// write output to file.
							replaceWantedInPlace(path, "Realm", rops2)
						} else {
							diff, _ := difflib.GetUnifiedDiffString(difflib.UnifiedDiff{
								A:        difflib.SplitLines(rops),
								B:        difflib.SplitLines(rops2),
								FromFile: "Expected",
								FromDate: "",
								ToFile:   "Actual",
								ToDate:   "",
								Context:  1,
							})
							panic(fmt.Sprintf("fail on %s: diff:\n%s\n", path, diff))
						}
					}
				}
			case "Stacktrace":
				if stacktraceWanted != "" {
					var stacktrace string

					switch pnc.(type) {
					case gno.UnhandledPanicError:
						stacktrace = m.ExceptionsStacktrace()
					default:
						stacktrace = m.Stacktrace().String()
					}

					if !strings.Contains(stacktrace, stacktraceWanted) {
						diff, _ := difflib.GetUnifiedDiffString(difflib.UnifiedDiff{
							A:        difflib.SplitLines(stacktraceWanted),
							B:        difflib.SplitLines(stacktrace),
							FromFile: "Expected",
							FromDate: "",
							ToFile:   "Actual",
							ToDate:   "",
							Context:  1,
						})
						panic(fmt.Sprintf("fail on %s: diff:\n%s\n", path, diff))
					}
				}
				checkMachineIsEmpty = false
			default:
<<<<<<< HEAD
				return gasUsed, nil
=======
				checkMachineIsEmpty = false
>>>>>>> bd99fbeb
			}
		}
	}
	afterGas := m.GasMeter.GasConsumed()
	gasUsed = afterGas - beforeGas

	if checkMachineIsEmpty {
		// Check that machine is empty.
		err = m.CheckEmpty()
		if err != nil {
			if f.logger != nil {
				f.logger("last state: \n", m.String())
			}
			panic(fmt.Sprintf("fail on %s: machine not empty after main: %v", path, err))
		}
	}
	return gasUsed, nil
}

func wantedFromComment(p string) (directives []string, pkgPath, res, err, rops, stacktrace string, maxAlloc int64, send std.Coins) {
	fset := token.NewFileSet()
	f, err2 := parser.ParseFile(fset, p, nil, parser.ParseComments)
	if err2 != nil {
		panic(err2)
	}
	if len(f.Comments) == 0 {
		return
	}
	for _, comments := range f.Comments {
		text := readComments(comments)
		if strings.HasPrefix(text, "PKGPATH:") {
			line := strings.SplitN(text, "\n", 2)[0]
			pkgPath = strings.TrimSpace(strings.TrimPrefix(line, "PKGPATH:"))
		} else if strings.HasPrefix(text, "MAXALLOC:") {
			line := strings.SplitN(text, "\n", 2)[0]
			maxstr := strings.TrimSpace(strings.TrimPrefix(line, "MAXALLOC:"))
			maxint, err := strconv.Atoi(maxstr)
			if err != nil {
				panic(fmt.Sprintf("invalid maxalloc amount: %v", maxstr))
			}
			maxAlloc = int64(maxint)
		} else if strings.HasPrefix(text, "SEND:") {
			line := strings.SplitN(text, "\n", 2)[0]
			sendstr := strings.TrimSpace(strings.TrimPrefix(line, "SEND:"))
			send = std.MustParseCoins(sendstr)
		} else if strings.HasPrefix(text, "Output:\n") {
			res = strings.TrimPrefix(text, "Output:\n")
			res = strings.TrimSpace(res)
			directives = append(directives, "Output")
		} else if strings.HasPrefix(text, "Error:\n") {
			err = strings.TrimPrefix(text, "Error:\n")
			err = strings.TrimSpace(err)
			// XXX temporary until we support line:column.
			// If error starts with line:column, trim it.
			re := regexp.MustCompile(`^[0-9]+:[0-9]+: `)
			err = re.ReplaceAllString(err, "")
			directives = append(directives, "Error")
		} else if strings.HasPrefix(text, "Realm:\n") {
			rops = strings.TrimPrefix(text, "Realm:\n")
			rops = strings.TrimSpace(rops)
			directives = append(directives, "Realm")
		} else if strings.HasPrefix(text, "Stacktrace:\n") {
			stacktrace = strings.TrimPrefix(text, "Stacktrace:\n")
			stacktrace = strings.TrimSpace(stacktrace)
			directives = append(directives, "Stacktrace")
		} else {
			// ignore unexpected.
		}
	}
	return
}

// readComments returns //-style comments from cg, but without truncating empty
// lines like cg.Text().
func readComments(cg *ast.CommentGroup) string {
	var b strings.Builder
	for _, c := range cg.List {
		if len(c.Text) < 2 || c.Text[:2] != "//" {
			// ignore no //-style comment
			break
		}
		s := strings.TrimPrefix(c.Text[2:], " ")
		b.WriteString(s + "\n")
	}
	return b.String()
}

// Replace comment in file with given output given directive.
func replaceWantedInPlace(path string, directive string, output string) {
	bz := osm.MustReadFile(path)
	body := string(bz)
	lines := strings.Split(body, "\n")
	isReplacing := false
	wroteDirective := false
	newlines := []string(nil)
	for _, line := range lines {
		if line == "// "+directive+":" {
			if wroteDirective {
				isReplacing = true
				continue
			} else {
				wroteDirective = true
				isReplacing = true
				newlines = append(newlines, "// "+directive+":")
				outlines := strings.Split(output, "\n")
				for _, outline := range outlines {
					newlines = append(newlines,
						strings.TrimRight("// "+outline, " "))
				}
				continue
			}
		} else if isReplacing {
			if strings.HasPrefix(line, "//") {
				continue
			} else {
				isReplacing = false
			}
		}
		newlines = append(newlines, line)
	}
	osm.MustWriteFile(path, []byte(strings.Join(newlines, "\n")), 0o644)
}

func DefaultPkgName(gopkgPath string) gno.Name {
	parts := strings.Split(gopkgPath, "/")
	last := parts[len(parts)-1]
	parts = strings.Split(last, "-")
	name := parts[len(parts)-1]
	name = strings.ToLower(name)
	return gno.Name(name)
}

// go comments strip trailing spaces.
func trimTrailingSpaces(result string) string {
	lines := strings.Split(result, "\n")
	for i, line := range lines {
		lines[i] = strings.TrimRight(line, " \t")
	}
	return strings.Join(lines, "\n")
}

// ----------------------------------------
// testBanker

type testBanker struct {
	coinTable map[crypto.Bech32Address]std.Coins
}

func newTestBanker(args ...interface{}) *testBanker {
	coinTable := make(map[crypto.Bech32Address]std.Coins)
	if len(args)%2 != 0 {
		panic("newTestBanker requires even number of arguments; addr followed by coins")
	}
	for i := 0; i < len(args); i += 2 {
		addr := args[i].(crypto.Bech32Address)
		amount := args[i+1].(std.Coins)
		coinTable[addr] = amount
	}
	return &testBanker{
		coinTable: coinTable,
	}
}

func (tb *testBanker) GetCoins(addr crypto.Bech32Address) (dst std.Coins) {
	return tb.coinTable[addr]
}

func (tb *testBanker) SendCoins(from, to crypto.Bech32Address, amt std.Coins) {
	fcoins, fexists := tb.coinTable[from]
	if !fexists {
		panic(fmt.Sprintf(
			"source address %s does not exist",
			from.String()))
	}
	if !fcoins.IsAllGTE(amt) {
		panic(fmt.Sprintf(
			"source address %s has %s; cannot send %s",
			from.String(), fcoins, amt))
	}
	// First, subtract from 'from'.
	frest := fcoins.Sub(amt)
	tb.coinTable[from] = frest
	// Second, add to 'to'.
	// NOTE: even works when from==to, due to 2-step isolation.
	tcoins, _ := tb.coinTable[to]
	tsum := tcoins.Add(amt)
	tb.coinTable[to] = tsum
}

func (tb *testBanker) TotalCoin(denom string) int64 {
	panic("not yet implemented")
}

func (tb *testBanker) IssueCoin(addr crypto.Bech32Address, denom string, amt int64) {
	coins, _ := tb.coinTable[addr]
	sum := coins.Add(std.Coins{{denom, amt}})
	tb.coinTable[addr] = sum
}

func (tb *testBanker) RemoveCoin(addr crypto.Bech32Address, denom string, amt int64) {
	coins, _ := tb.coinTable[addr]
	rest := coins.Sub(std.Coins{{denom, amt}})
	tb.coinTable[addr] = rest
}<|MERGE_RESOLUTION|>--- conflicted
+++ resolved
@@ -126,14 +126,11 @@
 	store := TestStore(rootDir, "./files", stdin, stdout, stderr, mode)
 	store.SetLogStoreOps(true)
 	m := testMachineCustom(store, pkgPath, stdout, maxAlloc, send)
-<<<<<<< HEAD
 	// Set a gas meter for machine that runs the tests.
 	m.GasMeter = types.NewGasMeter(10000 * 1000 * 1000)
 	beforeGas := m.GasMeter.GasConsumed()
-=======
+  
 	checkMachineIsEmpty := true
-
->>>>>>> bd99fbeb
 	// TODO support stdlib groups, but make testing safe;
 	// e.g. not be able to make network connections.
 	// interp.New(interp.Options{GoPath: goPath, Stdout: &stdout, Stderr: &stderr})
@@ -290,11 +287,9 @@
 
 					// NOTE: ignores any gno.GetDebugErrors().
 					gno.ClearDebugErrors()
-<<<<<<< HEAD
+					checkMachineIsEmpty = false // nothing more to do.
 					return gasUsed, nil // nothing more to do.
-=======
-					checkMachineIsEmpty = false // nothing more to do.
->>>>>>> bd99fbeb
+          
 				} else {
 					// record errors when errWanted is empty and pnc not nil
 					if pnc != nil {
@@ -322,11 +317,9 @@
 						panic(fmt.Sprintf("fail on %s: got unexpected debug error(s): %v", path, gno.GetDebugErrors()))
 					}
 					// pnc is nil, errWanted empty, no gno debug errors
-<<<<<<< HEAD
+					checkMachineIsEmpty = false
 					return gasUsed, nil
-=======
-					checkMachineIsEmpty = false
->>>>>>> bd99fbeb
+          
 				}
 			case "Output":
 				// panic if got unexpected error
@@ -418,11 +411,8 @@
 				}
 				checkMachineIsEmpty = false
 			default:
-<<<<<<< HEAD
+				checkMachineIsEmpty = false
 				return gasUsed, nil
-=======
-				checkMachineIsEmpty = false
->>>>>>> bd99fbeb
 			}
 		}
 	}
