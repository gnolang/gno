package tests

import (
	"bytes"
	"encoding/json"
	"fmt"
	"go/ast"
	"go/parser"
	"go/token"
	"io"
	"os"
	"regexp"
	rtdb "runtime/debug"
	"strconv"
	"strings"

	"github.com/gnolang/gno/gno.land/pkg/gnoland/ugnot"
	gno "github.com/gnolang/gno/gnovm/pkg/gnolang"
	"github.com/gnolang/gno/gnovm/stdlibs"
	teststd "github.com/gnolang/gno/gnovm/tests/stdlibs/std"
	"github.com/gnolang/gno/tm2/pkg/crypto"
	osm "github.com/gnolang/gno/tm2/pkg/os"
	"github.com/gnolang/gno/tm2/pkg/sdk"
	"github.com/gnolang/gno/tm2/pkg/std"
	"github.com/pmezard/go-difflib/difflib"
)

type loggerFunc func(args ...interface{})

func TestMachine(store gno.Store, stdout io.Writer, pkgPath string) *gno.Machine {
	// default values
	var (
		send     std.Coins
		maxAlloc int64
	)

	return testMachineCustom(store, pkgPath, stdout, maxAlloc, send)
}

func testMachineCustom(store gno.Store, pkgPath string, stdout io.Writer, maxAlloc int64, send std.Coins) *gno.Machine {
	ctx := TestContext(pkgPath, send)
	m := gno.NewMachineWithOptions(gno.MachineOptions{
		PkgPath:       "", // set later.
		Output:        stdout,
		Store:         store,
		Context:       ctx,
		MaxAllocBytes: maxAlloc,
	})
	return m
}

// TestContext returns a TestExecContext. Usable for test purpose only.
func TestContext(pkgPath string, send std.Coins) *teststd.TestExecContext {
	// FIXME: create a better package to manage this, with custom constructors
	pkgAddr := gno.DerivePkgAddr(pkgPath) // the addr of the pkgPath called.
	caller := gno.DerivePkgAddr("user1.gno")

	pkgCoins := std.MustParseCoins(ugnot.ValueString(200_000_000)).Add(send) // >= send.
	banker := newTestBanker(pkgAddr.Bech32(), pkgCoins)
	ctx := stdlibs.ExecContext{
		ChainID:       "dev",
		Height:        123,
		Timestamp:     1234567890,
		Msg:           nil,
		OrigCaller:    caller.Bech32(),
		OrigPkgAddr:   pkgAddr.Bech32(),
		OrigSend:      send,
		OrigSendSpent: new(std.Coins),
		Banker:        banker,
		EventLogger:   sdk.NewEventLogger(),
	}
	return &teststd.TestExecContext{
		ExecContext: ctx,
		RealmFrames: make(map[*gno.Frame]teststd.RealmOverride),
	}
}

// CleanupMachine can be called during two tests while reusing the same Machine instance.
func CleanupMachine(m *gno.Machine) {
	prevCtx := m.Context.(*teststd.TestExecContext)
	prevSend := prevCtx.OrigSend

	newCtx := TestContext("", prevCtx.OrigSend)
	pkgCoins := std.MustParseCoins(ugnot.ValueString(200_000_000)).Add(prevSend) // >= send.
	banker := newTestBanker(prevCtx.OrigPkgAddr, pkgCoins)
	newCtx.OrigPkgAddr = prevCtx.OrigPkgAddr
	newCtx.Banker = banker
	m.Context = newCtx
}

type runFileTestOptions struct {
	nativeLibs bool
	logger     loggerFunc
	syncWanted bool
}

// RunFileTestOptions specify changing options in [RunFileTest], deviating
// from the zero value.
type RunFileTestOption func(*runFileTestOptions)

// WithNativeLibs enables using go native libraries (ie, [ImportModeNativePreferred])
// instead of using stdlibs/*.
func WithNativeLibs() RunFileTestOption {
	return func(r *runFileTestOptions) { r.nativeLibs = true }
}

// WithLoggerFunc sets a logging function for [RunFileTest].
func WithLoggerFunc(f func(args ...interface{})) RunFileTestOption {
	return func(r *runFileTestOptions) { r.logger = f }
}

// WithSyncWanted sets the syncWanted flag to true.
// It rewrites tests files so that the values of Output: and of Realm:
// comments match the actual output or realm state after the test.
func WithSyncWanted(v bool) RunFileTestOption {
	return func(r *runFileTestOptions) { r.syncWanted = v }
}

// RunFileTest executes the filetest at the given path, using rootDir as
// the directory where to find the "stdlibs" directory.
func RunFileTest(rootDir string, path string, opts ...RunFileTestOption) error {
	var f runFileTestOptions
	for _, opt := range opts {
		opt(&f)
	}

<<<<<<< HEAD
	directives, pkgPath, resWanted, errWanted, rops, eventsWanted, stacktraceWanted, maxAlloc, send := wantedFromComment(path)
=======
	directives, pkgPath, resWanted, errWanted, rops, stacktraceWanted, maxAlloc, send, preWanted := wantedFromComment(path)
>>>>>>> d9617858
	if pkgPath == "" {
		pkgPath = "main"
	}
	pkgName := DefaultPkgName(pkgPath)
	stdin := new(bytes.Buffer)
	stdout := new(bytes.Buffer)
	stderr := new(bytes.Buffer)
	mode := ImportModeStdlibsPreferred
	if f.nativeLibs {
		mode = ImportModeNativePreferred
	}
	store := TestStore(rootDir, "./files", stdin, stdout, stderr, mode)
	store.SetLogStoreOps(true)
	m := testMachineCustom(store, pkgPath, stdout, maxAlloc, send)
	checkMachineIsEmpty := true

	// TODO support stdlib groups, but make testing safe;
	// e.g. not be able to make network connections.
	// interp.New(interp.Options{GoPath: goPath, Stdout: &stdout, Stderr: &stderr})
	// m.Use(interp.Symbols)
	// m.Use(stdlib.Symbols)
	// m.Use(unsafe.Symbols)
	bz, err := os.ReadFile(path)
	if err != nil {
		return err
	}
	{ // Validate result, errors, etc.
		var pnc interface{}
		func() {
			defer func() {
				if r := recover(); r != nil {
					// print output.
					fmt.Printf("OUTPUT:\n%s\n", stdout.String())
					pnc = r
					err := strings.TrimSpace(fmt.Sprintf("%v", pnc))
					// print stack if unexpected error.
					if errWanted == "" ||
						!strings.Contains(err, errWanted) {
						fmt.Printf("ERROR:\n%s\n", err)
						// error didn't match: print stack
						// NOTE: will fail testcase later.
						rtdb.PrintStack()
					}
				}
			}()
			if f.logger != nil {
				f.logger("========================================")
				f.logger("RUN FILES & INIT")
				f.logger("========================================")
			}
			if !gno.IsRealmPath(pkgPath) {
				// simple case.
				pn := gno.NewPackageNode(pkgName, pkgPath, &gno.FileSet{})
				pv := pn.NewPackage()
				store.SetBlockNode(pn)
				store.SetCachePackage(pv)
				m.SetActivePackage(pv)
				n := gno.MustParseFile(path, string(bz)) // "main.gno", string(bz))
				m.RunFiles(n)
				if f.logger != nil {
					f.logger("========================================")
					f.logger("RUN MAIN")
					f.logger("========================================")
				}
				m.RunMain()
				if f.logger != nil {
					f.logger("========================================")
					f.logger("RUN MAIN END")
					f.logger("========================================")
				}
			} else {
				// realm case.
				store.SetStrictGo2GnoMapping(true) // in gno.land, natives must be registered.
				gno.DisableDebug()                 // until main call.
				// save package using realm crawl procedure.
				memPkg := &std.MemPackage{
					Name: string(pkgName),
					Path: pkgPath,
					Files: []*std.MemFile{
						{
							Name: "main.gno", // dontcare
							Body: string(bz),
						},
					},
				}
				// run decls and init functions.
				m.RunMemPackage(memPkg, true)
				// reconstruct machine and clear store cache.
				// whether package is realm or not, since non-realm
				// may call realm packages too.
				if f.logger != nil {
					f.logger("========================================")
					f.logger("CLEAR STORE CACHE")
					f.logger("========================================")
				}
				store.ClearCache()
				/*
					m = gno.NewMachineWithOptions(gno.MachineOptions{
						PkgPath:       "",
						Output:        stdout,
						Store:         store,
						Context:       ctx,
						MaxAllocBytes: maxAlloc,
					})
				*/
				if f.logger != nil {
					store.Print()
					f.logger("========================================")
					f.logger("PREPROCESS ALL FILES")
					f.logger("========================================")
				}
				m.PreprocessAllFilesAndSaveBlockNodes()
				if f.logger != nil {
					f.logger("========================================")
					f.logger("RUN MAIN")
					f.logger("========================================")
					store.Print()
				}
				pv2 := store.GetPackage(pkgPath, false)
				m.SetActivePackage(pv2)
				gno.EnableDebug()
				if rops != "" {
					// clear store.opslog from init function(s),
					// and PreprocessAllFilesAndSaveBlockNodes().
					store.SetLogStoreOps(true) // resets.
				}
				m.RunMain()
				if f.logger != nil {
					f.logger("========================================")
					f.logger("RUN MAIN END")
					f.logger("========================================")
				}
			}
		}()

		for _, directive := range directives {
			switch directive {
			case "Error":
				// errWanted given
				if errWanted != "" {
					if pnc == nil {
						panic(fmt.Sprintf("fail on %s: got nil error, want: %q", path, errWanted))
					}

					errstr := ""
					switch v := pnc.(type) {
					case *gno.TypedValue:
						errstr = v.Sprint(m)
					case *gno.PreprocessError:
						errstr = v.Unwrap().Error()
					case gno.UnhandledPanicError:
						errstr = v.Error()
					default:
						errstr = strings.TrimSpace(fmt.Sprintf("%v", pnc))
					}

					parts := strings.SplitN(errstr, ":\n--- preprocess stack ---", 2)
					if len(parts) == 2 {
						fmt.Println(parts[0])
						errstr = parts[0]
					}
					if errstr != errWanted {
						if f.syncWanted {
							// write error to file
							replaceWantedInPlace(path, "Error", errstr)
						} else {
							panic(fmt.Sprintf("fail on %s: got %q, want: %q", path, errstr, errWanted))
						}
					}

					// NOTE: ignores any gno.GetDebugErrors().
					gno.ClearDebugErrors()
					checkMachineIsEmpty = false // nothing more to do.
				} else {
					// record errors when errWanted is empty and pnc not nil
					if pnc != nil {
						errstr := ""
						if tv, ok := pnc.(*gno.TypedValue); ok {
							errstr = tv.Sprint(m)
						} else {
							errstr = strings.TrimSpace(fmt.Sprintf("%v", pnc))
						}
						parts := strings.SplitN(errstr, ":\n--- preprocess stack ---", 2)
						if len(parts) == 2 {
							fmt.Println(parts[0])
							errstr = parts[0]
						}
						// check tip line, write to file
						ctl := errstr +
							"\n*** CHECK THE ERR MESSAGES ABOVE, MAKE SURE IT'S WHAT YOU EXPECTED, " +
							"DELETE THIS LINE AND RUN TEST AGAIN ***"
						// write error to file
						replaceWantedInPlace(path, "Error", ctl)
						panic(fmt.Sprintf("fail on %s: err recorded, check the message and run test again", path))
					}
					// check gno debug errors when errWanted is empty, pnc is nil
					if gno.HasDebugErrors() {
						panic(fmt.Sprintf("fail on %s: got unexpected debug error(s): %v", path, gno.GetDebugErrors()))
					}
					// pnc is nil, errWanted empty, no gno debug errors
					checkMachineIsEmpty = false
				}
			case "Output":
				// panic if got unexpected error
				if pnc != nil {
					if tv, ok := pnc.(*gno.TypedValue); ok {
						panic(fmt.Sprintf("fail on %s: got unexpected error: %s", path, tv.Sprint(m)))
					} else { // happens on 'unknown import path ...'
						panic(fmt.Sprintf("fail on %s: got unexpected error: %v", path, pnc))
					}
				}
				// check result
				res := strings.TrimSpace(stdout.String())
				res = trimTrailingSpaces(res)
				if res != resWanted {
					if f.syncWanted {
						// write output to file.
						replaceWantedInPlace(path, "Output", res)
					} else {
						// panic so tests immediately fail (for now).
						if resWanted == "" {
							panic(fmt.Sprintf("fail on %s: got unexpected output: %s", path, res))
						} else {
							diff, _ := difflib.GetUnifiedDiffString(difflib.UnifiedDiff{
								A:        difflib.SplitLines(resWanted),
								B:        difflib.SplitLines(res),
								FromFile: "Expected",
								FromDate: "",
								ToFile:   "Actual",
								ToDate:   "",
								Context:  1,
							})
							panic(fmt.Sprintf("fail on %s: diff:\n%s\n", path, diff))
						}
					}
				}
			case "Events":
				// panic if got unexpected error

				if pnc != nil {
					if tv, ok := pnc.(*gno.TypedValue); ok {
						panic(fmt.Sprintf("fail on %s: got unexpected error: %s", path, tv.Sprint(m)))
					} else { // happens on 'unknown import path ...'
						panic(fmt.Sprintf("fail on %s: got unexpected error: %v", path, pnc))
					}
				}
				// check result
				events := m.Context.(*teststd.TestExecContext).EventLogger.Events()
				evtjson, err := json.Marshal(events)
				if err != nil {
					panic(err)
				}
				evtstr := trimTrailingSpaces(string(evtjson))
				if evtstr != eventsWanted {
					if f.syncWanted {
						// write output to file.
						replaceWantedInPlace(path, "Events", evtstr)
					} else {
						// panic so tests immediately fail (for now).
						if eventsWanted == "" {
							panic(fmt.Sprintf("fail on %s: got unexpected events: %s", path, evtstr))
						} else {
							diff, _ := difflib.GetUnifiedDiffString(difflib.UnifiedDiff{
								A:        difflib.SplitLines(eventsWanted),
								B:        difflib.SplitLines(evtstr),
								FromFile: "Expected",
								FromDate: "",
								ToFile:   "Actual",
								ToDate:   "",
								Context:  1,
							})
							panic(fmt.Sprintf("fail on %s: diff:\n%s\n", path, diff))
						}
					}
				}
			case "Realm":
				// panic if got unexpected error
				if pnc != nil {
					if tv, ok := pnc.(*gno.TypedValue); ok {
						panic(fmt.Sprintf("fail on %s: got unexpected error: %s", path, tv.Sprint(m)))
					} else { // TODO: does this happen?
						panic(fmt.Sprintf("fail on %s: got unexpected error: %v", path, pnc))
					}
				}
				// check realm ops
				if rops != "" {
					rops2 := strings.TrimSpace(store.SprintStoreOps())
					if rops != rops2 {
						if f.syncWanted {
							// write output to file.
							replaceWantedInPlace(path, "Realm", rops2)
						} else {
							diff, _ := difflib.GetUnifiedDiffString(difflib.UnifiedDiff{
								A:        difflib.SplitLines(rops),
								B:        difflib.SplitLines(rops2),
								FromFile: "Expected",
								FromDate: "",
								ToFile:   "Actual",
								ToDate:   "",
								Context:  1,
							})
							panic(fmt.Sprintf("fail on %s: diff:\n%s\n", path, diff))
						}
					}
				}
			case "Preprocessed":
				// check preprocessed AST.
				pn := store.GetBlockNode(gno.PackageNodeLocation(pkgPath))
				pre := pn.(*gno.PackageNode).FileSet.Files[0].String()
				if pre != preWanted {
					if f.syncWanted {
						// write error to file
						replaceWantedInPlace(path, "Preprocessed", pre)
					} else {
						// panic so tests immediately fail (for now).
						diff, _ := difflib.GetUnifiedDiffString(difflib.UnifiedDiff{
							A:        difflib.SplitLines(preWanted),
							B:        difflib.SplitLines(pre),
							FromFile: "Expected",
							FromDate: "",
							ToFile:   "Actual",
							ToDate:   "",
							Context:  1,
						})
						panic(fmt.Sprintf("fail on %s: diff:\n%s\n", path, diff))
					}
				}
			case "Stacktrace":
				if stacktraceWanted != "" {
					var stacktrace string

					switch pnc.(type) {
					case gno.UnhandledPanicError:
						stacktrace = m.ExceptionsStacktrace()
					default:
						stacktrace = m.Stacktrace().String()
					}

					if f.syncWanted {
						// write stacktrace to file
						replaceWantedInPlace(path, "Stacktrace", stacktrace)
					} else {
						if !strings.Contains(stacktrace, stacktraceWanted) {
							diff, _ := difflib.GetUnifiedDiffString(difflib.UnifiedDiff{
								A:        difflib.SplitLines(stacktraceWanted),
								B:        difflib.SplitLines(stacktrace),
								FromFile: "Expected",
								FromDate: "",
								ToFile:   "Actual",
								ToDate:   "",
								Context:  1,
							})
							panic(fmt.Sprintf("fail on %s: diff:\n%s\n", path, diff))
						}
					}
				}
				checkMachineIsEmpty = false
			default:
				return nil
			}
		}
	}

	if checkMachineIsEmpty {
		// Check that machine is empty.
		err = m.CheckEmpty()
		if err != nil {
			if f.logger != nil {
				f.logger("last state: \n", m.String())
			}
			panic(fmt.Sprintf("fail on %s: machine not empty after main: %v", path, err))
		}
	}
	return nil
}

<<<<<<< HEAD
func wantedFromComment(p string) (directives []string, pkgPath, res, err, rops, events, stacktrace string, maxAlloc int64, send std.Coins) {
=======
func wantedFromComment(p string) (directives []string, pkgPath, res, err, rops, stacktrace string, maxAlloc int64, send std.Coins, pre string) {
>>>>>>> d9617858
	fset := token.NewFileSet()
	f, err2 := parser.ParseFile(fset, p, nil, parser.ParseComments)
	if err2 != nil {
		panic(err2)
	}
	if len(f.Comments) == 0 {
		return
	}
	for _, comments := range f.Comments {
		text := readComments(comments)
		if strings.HasPrefix(text, "PKGPATH:") {
			line := strings.SplitN(text, "\n", 2)[0]
			pkgPath = strings.TrimSpace(strings.TrimPrefix(line, "PKGPATH:"))
		} else if strings.HasPrefix(text, "MAXALLOC:") {
			line := strings.SplitN(text, "\n", 2)[0]
			maxstr := strings.TrimSpace(strings.TrimPrefix(line, "MAXALLOC:"))
			maxint, err := strconv.Atoi(maxstr)
			if err != nil {
				panic(fmt.Sprintf("invalid maxalloc amount: %v", maxstr))
			}
			maxAlloc = int64(maxint)
		} else if strings.HasPrefix(text, "SEND:") {
			line := strings.SplitN(text, "\n", 2)[0]
			sendstr := strings.TrimSpace(strings.TrimPrefix(line, "SEND:"))
			send = std.MustParseCoins(sendstr)
		} else if strings.HasPrefix(text, "Output:\n") {
			res = strings.TrimPrefix(text, "Output:\n")
			res = strings.TrimSpace(res)
			directives = append(directives, "Output")
		} else if strings.HasPrefix(text, "Error:\n") {
			err = strings.TrimPrefix(text, "Error:\n")
			err = strings.TrimSpace(err)
			// XXX temporary until we support line:column.
			// If error starts with line:column, trim it.
			re := regexp.MustCompile(`^[0-9]+:[0-9]+: `)
			err = re.ReplaceAllString(err, "")
			directives = append(directives, "Error")
		} else if strings.HasPrefix(text, "Realm:\n") {
			rops = strings.TrimPrefix(text, "Realm:\n")
			rops = strings.TrimSpace(rops)
			directives = append(directives, "Realm")
<<<<<<< HEAD
		} else if strings.HasPrefix(text, "Events:\n") {
			events = strings.TrimPrefix(text, "Events:\n")
			events = strings.TrimSpace(events)
			directives = append(directives, "Events")
=======
		} else if strings.HasPrefix(text, "Preprocessed:\n") {
			pre = strings.TrimPrefix(text, "Preprocessed:\n")
			pre = strings.TrimSpace(pre)
			directives = append(directives, "Preprocessed")
>>>>>>> d9617858
		} else if strings.HasPrefix(text, "Stacktrace:\n") {
			stacktrace = strings.TrimPrefix(text, "Stacktrace:\n")
			stacktrace = strings.TrimSpace(stacktrace)
			directives = append(directives, "Stacktrace")
		} else {
			// ignore unexpected.
		}
	}
	return
}

// readComments returns //-style comments from cg, but without truncating empty
// lines like cg.Text().
func readComments(cg *ast.CommentGroup) string {
	var b strings.Builder
	for _, c := range cg.List {
		if len(c.Text) < 2 || c.Text[:2] != "//" {
			// ignore no //-style comment
			break
		}
		s := strings.TrimPrefix(c.Text[2:], " ")
		b.WriteString(s + "\n")
	}
	return b.String()
}

// Replace comment in file with given output given directive.
func replaceWantedInPlace(path string, directive string, output string) {
	bz := osm.MustReadFile(path)
	body := string(bz)
	lines := strings.Split(body, "\n")
	isReplacing := false
	wroteDirective := false
	newlines := []string(nil)
	for _, line := range lines {
		if line == "// "+directive+":" {
			if wroteDirective {
				isReplacing = true
				continue
			} else {
				wroteDirective = true
				isReplacing = true
				newlines = append(newlines, "// "+directive+":")
				outlines := strings.Split(output, "\n")
				for _, outline := range outlines {
					newlines = append(newlines,
						strings.TrimRight("// "+outline, " "))
				}
				continue
			}
		} else if isReplacing {
			if strings.HasPrefix(line, "//") {
				continue
			} else {
				isReplacing = false
			}
		}
		newlines = append(newlines, line)
	}
	osm.MustWriteFile(path, []byte(strings.Join(newlines, "\n")), 0o644)
}

func DefaultPkgName(gopkgPath string) gno.Name {
	parts := strings.Split(gopkgPath, "/")
	last := parts[len(parts)-1]
	parts = strings.Split(last, "-")
	name := parts[len(parts)-1]
	name = strings.ToLower(name)
	return gno.Name(name)
}

// go comments strip trailing spaces.
func trimTrailingSpaces(result string) string {
	lines := strings.Split(result, "\n")
	for i, line := range lines {
		lines[i] = strings.TrimRight(line, " \t")
	}
	return strings.Join(lines, "\n")
}

// ----------------------------------------
// testBanker

type testBanker struct {
	coinTable map[crypto.Bech32Address]std.Coins
}

func newTestBanker(args ...interface{}) *testBanker {
	coinTable := make(map[crypto.Bech32Address]std.Coins)
	if len(args)%2 != 0 {
		panic("newTestBanker requires even number of arguments; addr followed by coins")
	}
	for i := 0; i < len(args); i += 2 {
		addr := args[i].(crypto.Bech32Address)
		amount := args[i+1].(std.Coins)
		coinTable[addr] = amount
	}
	return &testBanker{
		coinTable: coinTable,
	}
}

func (tb *testBanker) GetCoins(addr crypto.Bech32Address) (dst std.Coins) {
	return tb.coinTable[addr]
}

func (tb *testBanker) SendCoins(from, to crypto.Bech32Address, amt std.Coins) {
	fcoins, fexists := tb.coinTable[from]
	if !fexists {
		panic(fmt.Sprintf(
			"source address %s does not exist",
			from.String()))
	}
	if !fcoins.IsAllGTE(amt) {
		panic(fmt.Sprintf(
			"source address %s has %s; cannot send %s",
			from.String(), fcoins, amt))
	}
	// First, subtract from 'from'.
	frest := fcoins.Sub(amt)
	tb.coinTable[from] = frest
	// Second, add to 'to'.
	// NOTE: even works when from==to, due to 2-step isolation.
	tcoins, _ := tb.coinTable[to]
	tsum := tcoins.Add(amt)
	tb.coinTable[to] = tsum
}

func (tb *testBanker) TotalCoin(denom string) int64 {
	panic("not yet implemented")
}

func (tb *testBanker) IssueCoin(addr crypto.Bech32Address, denom string, amt int64) {
	coins, _ := tb.coinTable[addr]
	sum := coins.Add(std.Coins{{Denom: denom, Amount: amt}})
	tb.coinTable[addr] = sum
}

func (tb *testBanker) RemoveCoin(addr crypto.Bech32Address, denom string, amt int64) {
	coins, _ := tb.coinTable[addr]
	rest := coins.Sub(std.Coins{{Denom: denom, Amount: amt}})
	tb.coinTable[addr] = rest
}<|MERGE_RESOLUTION|>--- conflicted
+++ resolved
@@ -124,11 +124,7 @@
 		opt(&f)
 	}
 
-<<<<<<< HEAD
-	directives, pkgPath, resWanted, errWanted, rops, eventsWanted, stacktraceWanted, maxAlloc, send := wantedFromComment(path)
-=======
-	directives, pkgPath, resWanted, errWanted, rops, stacktraceWanted, maxAlloc, send, preWanted := wantedFromComment(path)
->>>>>>> d9617858
+	directives, pkgPath, resWanted, errWanted, rops, eventsWanted, stacktraceWanted, maxAlloc, send, preWanted := wantedFromComment(path)
 	if pkgPath == "" {
 		pkgPath = "main"
 	}
@@ -505,11 +501,7 @@
 	return nil
 }
 
-<<<<<<< HEAD
-func wantedFromComment(p string) (directives []string, pkgPath, res, err, rops, events, stacktrace string, maxAlloc int64, send std.Coins) {
-=======
-func wantedFromComment(p string) (directives []string, pkgPath, res, err, rops, stacktrace string, maxAlloc int64, send std.Coins, pre string) {
->>>>>>> d9617858
+func wantedFromComment(p string) (directives []string, pkgPath, res, err, rops, events, stacktrace string, maxAlloc int64, send std.Coins, pre string) {
 	fset := token.NewFileSet()
 	f, err2 := parser.ParseFile(fset, p, nil, parser.ParseComments)
 	if err2 != nil {
@@ -551,17 +543,14 @@
 			rops = strings.TrimPrefix(text, "Realm:\n")
 			rops = strings.TrimSpace(rops)
 			directives = append(directives, "Realm")
-<<<<<<< HEAD
 		} else if strings.HasPrefix(text, "Events:\n") {
 			events = strings.TrimPrefix(text, "Events:\n")
 			events = strings.TrimSpace(events)
 			directives = append(directives, "Events")
-=======
 		} else if strings.HasPrefix(text, "Preprocessed:\n") {
 			pre = strings.TrimPrefix(text, "Preprocessed:\n")
 			pre = strings.TrimSpace(pre)
 			directives = append(directives, "Preprocessed")
->>>>>>> d9617858
 		} else if strings.HasPrefix(text, "Stacktrace:\n") {
 			stacktrace = strings.TrimPrefix(text, "Stacktrace:\n")
 			stacktrace = strings.TrimSpace(stacktrace)
