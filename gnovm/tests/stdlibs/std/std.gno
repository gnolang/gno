--- conflicted
+++ resolved
@@ -9,11 +9,7 @@
 func TestSetOrigPkgAddr(addr Address) { testSetOrigPkgAddr(string(addr)) }
 
 // TestSetRealm sets the realm for the current frame.
-<<<<<<< HEAD
-// After calling TestSetRealm, calling CurrentRealm() will yield the value of
-=======
 // After calling TestSetRealm, calling CurrentRealm() in the test function will yield the value of
->>>>>>> 9897b667
 // rlm, while if a realm function is called, using PrevRealm() will yield rlm.
 func TestSetRealm(rlm Realm) {
 	testSetRealm(string(rlm.addr), rlm.pkgPath)
