package std

<<<<<<< HEAD
func AssertOriginCall()  // injected
func IsOriginCall() bool // injected
=======
func AssertOriginCall()           // injected
func TestSkipHeights(count int64) // injected

func TestSetOrigCaller(addr Address)  { testSetOrigCaller(string(addr)) }
func TestSetOrigPkgAddr(addr Address) { testSetOrigPkgAddr(string(addr)) }

// TestSetRealm sets the realm for the current frame.
// After calling TestSetRealm, calling CurrentRealm() in the test function will yield the value of
// rlm, while if a realm function is called, using PrevRealm() will yield rlm.
func TestSetRealm(rlm Realm) {
	testSetRealm(string(rlm.addr), rlm.pkgPath)
}

func TestSetOrigSend(sent, spent Coins) {
	sentDenom, sentAmt := sent.expandNative()
	spentDenom, spentAmt := spent.expandNative()
	testSetOrigSend(sentDenom, sentAmt, spentDenom, spentAmt)
}
>>>>>>> d0201fb3

func TestIssueCoins(addr Address, coins Coins) {
	denom, amt := coins.expandNative()
	testIssueCoins(string(addr), denom, amt)
}

// GetCallerAt calls callerAt, which we overwrite
func callerAt(n int) string

// native bindings
func testIssueCoins(addr string, denom []string, amt []int64)
func getRealm(height int) (address string, pkgPath string)
func isRealm(pkgPath string) bool<|MERGE_RESOLUTION|>--- conflicted
+++ resolved
@@ -1,38 +1,10 @@
 package std
 
-<<<<<<< HEAD
-func AssertOriginCall()  // injected
-func IsOriginCall() bool // injected
-=======
-func AssertOriginCall()           // injected
-func TestSkipHeights(count int64) // injected
-
-func TestSetOrigCaller(addr Address)  { testSetOrigCaller(string(addr)) }
-func TestSetOrigPkgAddr(addr Address) { testSetOrigPkgAddr(string(addr)) }
-
-// TestSetRealm sets the realm for the current frame.
-// After calling TestSetRealm, calling CurrentRealm() in the test function will yield the value of
-// rlm, while if a realm function is called, using PrevRealm() will yield rlm.
-func TestSetRealm(rlm Realm) {
-	testSetRealm(string(rlm.addr), rlm.pkgPath)
-}
-
-func TestSetOrigSend(sent, spent Coins) {
-	sentDenom, sentAmt := sent.expandNative()
-	spentDenom, spentAmt := spent.expandNative()
-	testSetOrigSend(sentDenom, sentAmt, spentDenom, spentAmt)
-}
->>>>>>> d0201fb3
-
-func TestIssueCoins(addr Address, coins Coins) {
-	denom, amt := coins.expandNative()
-	testIssueCoins(string(addr), denom, amt)
-}
+func AssertOriginCall() // injected
 
 // GetCallerAt calls callerAt, which we overwrite
 func callerAt(n int) string
 
 // native bindings
-func testIssueCoins(addr string, denom []string, amt []int64)
 func getRealm(height int) (address string, pkgPath string)
 func isRealm(pkgPath string) bool