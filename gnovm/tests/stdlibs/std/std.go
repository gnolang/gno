package std

import (
	"fmt"
	"strings"

	gno "github.com/gnolang/gno/gnovm/pkg/gnolang"
	"github.com/gnolang/gno/gnovm/stdlibs/std"
	"github.com/gnolang/gno/tm2/pkg/crypto"
	tm2std "github.com/gnolang/gno/tm2/pkg/std"
)

// TestExecContext is the testing extension of the exec context.
type TestExecContext struct {
	std.ExecContext

	// These are used to set up the result of CurrentRealm() and PreviousRealm().
	RealmFrames map[*gno.Frame]RealmOverride
}

var _ std.ExecContexter = &TestExecContext{}

type RealmOverride struct {
	Addr    crypto.Bech32Address
	PkgPath string
}

func AssertOriginCall(m *gno.Machine) {
	if !isOriginCall(m) {
		m.Panic(typedString("invalid non-origin call"))
	}
}

func typedString(s gno.StringValue) gno.TypedValue {
	tv := gno.TypedValue{T: gno.StringType}
	tv.SetString(s)
	return tv
}

func isOriginCall(m *gno.Machine) bool {
	tname := m.Frames[0].Func.Name
	switch tname {
	case "main": // test is a _filetest
		// 0. main
		// 1. $RealmFuncName
		// 2. std.IsOriginCall
		return len(m.Frames) == 3
	case "RunTest": // test is a _test
		// 0. testing.RunTest
		// 1. tRunner
		// 2. $TestFuncName
		// 3. $RealmFuncName
		// 4. std.IsOriginCall
		return len(m.Frames) == 5
	}
	// support init() in _filetest
	// XXX do we need to distinguish from 'runtest'/_test?
	// XXX pretty hacky even if not.
	if strings.HasPrefix(string(tname), "init.") {
		return len(m.Frames) == 3
	}
	panic("unable to determine if test is a _test or a _filetest")
}

func X_callerAt(m *gno.Machine, n int) string {
	if n <= 0 {
		m.Panic(typedString("CallerAt requires positive arg"))
		return ""
	}
	// Add 1 to n to account for the CallerAt (gno fn) frame.
	n++
	if n > m.NumFrames()-1 {
		// NOTE: the last frame's LastPackage
		// is set to the original non-frame
		// package, so need this check.
		m.Panic(typedString("frame not found"))
		return ""
	}
	if n == m.NumFrames()-1 {
		// This makes it consistent with OriginCaller and TestSetOriginCaller.
		ctx := m.Context.(*TestExecContext)
		return string(ctx.OriginCaller)
	}
	return string(m.MustLastCallFrame(n).LastPackage.GetPkgAddr().Bech32())
}

<<<<<<< HEAD
=======
func X_testSetOriginCaller(m *gno.Machine, addr string) {
	ctx := m.Context.(*TestExecContext)
	ctx.OriginCaller = crypto.Bech32Address(addr)
	m.Context = ctx
}

func X_testSetOriginPkgAddr(m *gno.Machine, addr string) {
	ctx := m.Context.(*TestExecContext)
	ctx.OriginPkgAddr = crypto.Bech32Address(addr)
	m.Context = ctx
}

func X_testSetRealm(m *gno.Machine, addr, pkgPath string) {
	// Associate the given Realm with the caller's frame.
	var frame *gno.Frame
	// When calling this function from Gno, the two top frames are the following:
	// #6 [FRAME FUNC:testSetRealm RECV:(undefined) (2 args) 17/6/0/10/8 LASTPKG:std ...]
	// #5 [FRAME FUNC:TestSetRealm RECV:(undefined) (1 args) 14/5/0/8/7 LASTPKG:gno.land/r/tyZ1Vcsta ...]
	// We want to set the Realm of the frame where TestSetRealm is being called, hence -3.
	for i := m.NumFrames() - 3; i >= 0; i-- {
		// Must be a frame from calling a function.
		if fr := m.Frames[i]; fr.Func != nil {
			frame = fr
			break
		}
	}

	ctx := m.Context.(*TestExecContext)
	ctx.RealmFrames[frame] = RealmOverride{
		Addr:    crypto.Bech32Address(addr),
		PkgPath: pkgPath,
	}
}

>>>>>>> 85b3c0b7
func X_getRealm(m *gno.Machine, height int) (address string, pkgPath string) {
	// NOTE: keep in sync with stdlibs/std.getRealm

	var (
		ctx           = m.Context.(*TestExecContext)
		currentCaller crypto.Bech32Address
		// Keeps track of the number of times currentCaller
		// has changed.
		changes int
	)

	for i := m.NumFrames() - 1; i >= 0; i-- {
		fr := m.Frames[i]
		override, overridden := ctx.RealmFrames[m.Frames[max(i-1, 0)]]
		if !overridden &&
			(fr.LastPackage == nil || !fr.LastPackage.IsRealm()) {
			continue
		}

		// LastPackage is a realm. Get caller and pkgPath, and compare against
		// currentCaller.
		caller, pkgPath := override.Addr, override.PkgPath
		if !overridden {
			caller = fr.LastPackage.GetPkgAddr().Bech32()
			pkgPath = fr.LastPackage.PkgPath
		}
		if caller != currentCaller {
			if changes == height {
				return string(caller), pkgPath
			}
			currentCaller = caller
			changes++
		}
	}

	// Fallback case: return OriginCaller.
	return string(ctx.OriginCaller), ""
}

func X_isRealm(m *gno.Machine, pkgPath string) bool {
	return gno.IsRealmPath(pkgPath)
}

<<<<<<< HEAD
=======
func X_testSetOriginSend(m *gno.Machine,
	sentDenom []string, sentAmt []int64,
	spentDenom []string, spentAmt []int64,
) {
	ctx := m.Context.(*TestExecContext)
	ctx.OriginSend = std.CompactCoins(sentDenom, sentAmt)
	spent := std.CompactCoins(spentDenom, spentAmt)
	ctx.OriginSendSpent = &spent
	m.Context = ctx
}

>>>>>>> 85b3c0b7
// TestBanker is a banker that can be used as a mock banker in test contexts.
type TestBanker struct {
	CoinTable map[crypto.Bech32Address]tm2std.Coins
}

var _ std.BankerInterface = &TestBanker{}

// GetCoins implements the Banker interface.
func (tb *TestBanker) GetCoins(addr crypto.Bech32Address) (dst tm2std.Coins) {
	return tb.CoinTable[addr]
}

// SendCoins implements the Banker interface.
func (tb *TestBanker) SendCoins(from, to crypto.Bech32Address, amt tm2std.Coins) {
	fcoins, fexists := tb.CoinTable[from]
	if !fexists {
		panic(fmt.Sprintf(
			"source address %s does not exist",
			from.String()))
	}
	if !fcoins.IsAllGTE(amt) {
		panic(fmt.Sprintf(
			"source address %s has %s; cannot send %s",
			from.String(), fcoins, amt))
	}
	// First, subtract from 'from'.
	frest := fcoins.Sub(amt)
	tb.CoinTable[from] = frest
	// Second, add to 'to'.
	// NOTE: even works when from==to, due to 2-step isolation.
	tcoins, _ := tb.CoinTable[to]
	tsum := tcoins.Add(amt)
	tb.CoinTable[to] = tsum
}

// TotalCoin implements the Banker interface.
func (tb *TestBanker) TotalCoin(denom string) int64 {
	panic("not yet implemented")
}

// IssueCoin implements the Banker interface.
func (tb *TestBanker) IssueCoin(addr crypto.Bech32Address, denom string, amt int64) {
	coins, _ := tb.CoinTable[addr]
	sum := coins.Add(tm2std.Coins{{Denom: denom, Amount: amt}})
	tb.CoinTable[addr] = sum
}

// RemoveCoin implements the Banker interface.
func (tb *TestBanker) RemoveCoin(addr crypto.Bech32Address, denom string, amt int64) {
	coins, _ := tb.CoinTable[addr]
	rest := coins.Sub(tm2std.Coins{{Denom: denom, Amount: amt}})
	tb.CoinTable[addr] = rest
}

func X_testIssueCoins(m *gno.Machine, addr string, denom []string, amt []int64) {
	ctx := m.Context.(*TestExecContext)
	banker := ctx.Banker
	for i := range denom {
		banker.IssueCoin(crypto.Bech32Address(addr), denom[i], amt[i])
	}
}<|MERGE_RESOLUTION|>--- conflicted
+++ resolved
@@ -84,43 +84,6 @@
 	return string(m.MustLastCallFrame(n).LastPackage.GetPkgAddr().Bech32())
 }
 
-<<<<<<< HEAD
-=======
-func X_testSetOriginCaller(m *gno.Machine, addr string) {
-	ctx := m.Context.(*TestExecContext)
-	ctx.OriginCaller = crypto.Bech32Address(addr)
-	m.Context = ctx
-}
-
-func X_testSetOriginPkgAddr(m *gno.Machine, addr string) {
-	ctx := m.Context.(*TestExecContext)
-	ctx.OriginPkgAddr = crypto.Bech32Address(addr)
-	m.Context = ctx
-}
-
-func X_testSetRealm(m *gno.Machine, addr, pkgPath string) {
-	// Associate the given Realm with the caller's frame.
-	var frame *gno.Frame
-	// When calling this function from Gno, the two top frames are the following:
-	// #6 [FRAME FUNC:testSetRealm RECV:(undefined) (2 args) 17/6/0/10/8 LASTPKG:std ...]
-	// #5 [FRAME FUNC:TestSetRealm RECV:(undefined) (1 args) 14/5/0/8/7 LASTPKG:gno.land/r/tyZ1Vcsta ...]
-	// We want to set the Realm of the frame where TestSetRealm is being called, hence -3.
-	for i := m.NumFrames() - 3; i >= 0; i-- {
-		// Must be a frame from calling a function.
-		if fr := m.Frames[i]; fr.Func != nil {
-			frame = fr
-			break
-		}
-	}
-
-	ctx := m.Context.(*TestExecContext)
-	ctx.RealmFrames[frame] = RealmOverride{
-		Addr:    crypto.Bech32Address(addr),
-		PkgPath: pkgPath,
-	}
-}
-
->>>>>>> 85b3c0b7
 func X_getRealm(m *gno.Machine, height int) (address string, pkgPath string) {
 	// NOTE: keep in sync with stdlibs/std.getRealm
 
@@ -164,20 +127,6 @@
 	return gno.IsRealmPath(pkgPath)
 }
 
-<<<<<<< HEAD
-=======
-func X_testSetOriginSend(m *gno.Machine,
-	sentDenom []string, sentAmt []int64,
-	spentDenom []string, spentAmt []int64,
-) {
-	ctx := m.Context.(*TestExecContext)
-	ctx.OriginSend = std.CompactCoins(sentDenom, sentAmt)
-	spent := std.CompactCoins(spentDenom, spentAmt)
-	ctx.OriginSendSpent = &spent
-	m.Context = ctx
-}
-
->>>>>>> 85b3c0b7
 // TestBanker is a banker that can be used as a mock banker in test contexts.
 type TestBanker struct {
 	CoinTable map[crypto.Bech32Address]tm2std.Coins
