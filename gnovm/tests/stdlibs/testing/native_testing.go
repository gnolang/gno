--- conflicted
+++ resolved
@@ -10,26 +10,9 @@
 }
 
 func X_matchString(pat, str string) (result bool, err error) {
-<<<<<<< HEAD
-	if matchRe == nil || matchPat != pat {
-		matchPat = pat
-		matchRe, err = regexp.Compile(matchPat)
-		if err != nil {
-			return
-		}
-	}
-	return matchRe.MatchString(str), nil
-}
-
-var (
-	matchPat string
-	matchRe  *regexp.Regexp
-)
-=======
 	var matchRe *regexp.Regexp
 	if matchRe, err = regexp.Compile(pat); err != nil {
 		return
 	}
 	return matchRe.MatchString(str), nil
-}
->>>>>>> c24f69fd
+}