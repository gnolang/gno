--- conflicted
+++ resolved
@@ -3,13 +3,8 @@
 import "fmt"
 
 func main() {
-<<<<<<< HEAD
-	var r uint64 = 1 << int8(1) // determined by use context
-	fmt.Printf("%T \n", r)
-=======
 	var r uint64 = 1 << int8(1)
 	fmt.Printf("%T\n", r)
->>>>>>> 912a5dbf
 	println(r)
 }
 
