--- conflicted
+++ resolved
@@ -8,8 +8,4 @@
 }
 
 // Error:
-<<<<<<< HEAD
-// main/files/types/assign_literal11.gno:6: cannot assign to const Pi
-=======
-// main/files/types/assign_literal11.gno:6:2: cannot assign to (const (3.14 <untyped> bigdec))
->>>>>>> 0e3c050f
+// main/files/types/assign_literal11.gno:6:2: cannot assign to const Pi