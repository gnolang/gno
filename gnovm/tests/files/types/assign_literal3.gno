--- conflicted
+++ resolved
@@ -5,8 +5,4 @@
 }
 
 // Error:
-<<<<<<< HEAD
-// main/files/types/assign_literal3.gno:4: cannot assign to uverse true
-=======
-// main/files/types/assign_literal3.gno:4:2: cannot assign to (const (true <untyped> bool))
->>>>>>> 0e3c050f
+// main/files/types/assign_literal3.gno:4:2: cannot assign to uverse true