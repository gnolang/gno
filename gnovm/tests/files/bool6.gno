package main

func main() {
	println(X())
}

func X() string {
	return "hello" || "world"
}

// Error:
<<<<<<< HEAD
// main/files/bool6.gno:8:9: operands of boolean operators must evaluate to boolean typed values
=======
// main/files/bool6.gno:8: operator || not defined on: StringKind
>>>>>>> 3901e7e5
<|MERGE_RESOLUTION|>--- conflicted
+++ resolved
@@ -9,8 +9,4 @@
 }
 
 // Error:
-<<<<<<< HEAD
-// main/files/bool6.gno:8:9: operands of boolean operators must evaluate to boolean typed values
-=======
-// main/files/bool6.gno:8: operator || not defined on: StringKind
->>>>>>> 3901e7e5
+// main/files/bool6.gno:8:9: operator || not defined on: StringKind