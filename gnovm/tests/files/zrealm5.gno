--- conflicted
+++ resolved
@@ -194,77 +194,19 @@
 //         "OwnerID": "a8ada09dee16d791fd406d629fe29bb0ed084a30:2",
 //         "RefCount": "1"
 //     },
-<<<<<<< HEAD
-//     "Values": [
-//         {
-//             "AllocationInfo": {
-//                 "AllocType": false,
-//                 "AllocValue": false,
-//                 "RefCount": "2"
-//             },
-//             "T": {
-//                 "@type": "/gno.PointerType",
-//                 "Elt": {
-//                     "@type": "/gno.RefType",
-//                     "ID": "github.com/gnolang/gno/_test/timtadh/data_structures/tree/avl.AvlNode"
-//                 }
-//             },
-//             "V": {
-//                 "@type": "/gno.PointerValue",
-//                 "Base": {
-//                     "@type": "/gno.RefValue",
-//                     "Hash": "7d1672b0f14ef6da902e6ae3e4b8c32b46adafd9",
-//                     "ObjectID": "a8ada09dee16d791fd406d629fe29bb0ed084a30:4"
-//                 },
-//                 "Index": "0",
-//                 "TV": null
-//             }
-//         },
-//         {
-//             "T": {
-//                 "@type": "/gno.FuncType",
-//                 "Params": [],
-//                 "Results": []
-//             },
-//             "V": {
-//                 "@type": "/gno.FuncValue",
-//                 "Closure": {
-//                     "@type": "/gno.RefValue",
-//                     "Escaped": true,
-//                     "ObjectID": "a8ada09dee16d791fd406d629fe29bb0ed084a30:3"
-//                 },
-//                 "FileName": "files/zrealm5.gno",
-//                 "IsMethod": false,
-//                 "Name": "init.1",
-//                 "NativeName": "",
-//                 "NativePkg": "",
-//                 "PkgPath": "gno.land/r/test",
-//                 "Source": {
-//                     "@type": "/gno.RefNode",
-//                     "BlockNode": null,
-//                     "Location": {
-//                         "Column": "1",
-//                         "File": "files/zrealm5.gno",
-//                         "Line": "11",
-//                         "PkgPath": "gno.land/r/test"
-//                     }
-//                 },
-//                 "Type": {
-//                     "@type": "/gno.FuncType",
-//                     "Params": [],
-//                     "Results": []
-//                 }
-//             }
-=======
 //     "Value": {
+//         "AllocationInfo": {
+//             "AllocType": false,
+//             "AllocValue": true,
+//             "RefCount": "0"
+//         },
 //         "T": {
 //             "@type": "/gno.RefType",
 //             "ID": "github.com/gnolang/gno/_test/timtadh/data_structures/tree/avl.AvlNode"
->>>>>>> f75a77a8
 //         },
 //         "V": {
 //             "@type": "/gno.RefValue",
-//             "Hash": "115779a405a1cae45446397ea897a98a4043cbb2",
+//             "Hash": "0c0d16a4778198cf3eaf6ef1f53a0914c3720649",
 //             "ObjectID": "a8ada09dee16d791fd406d629fe29bb0ed084a30:5"
 //         }
 //     }
