--- conflicted
+++ resolved
@@ -151,21 +151,7 @@
 //                     "ObjectID": "a8ada09dee16d791fd406d629fe29bb0ed084a30:6"
 //                 },
 //                 "Index": "0",
-<<<<<<< HEAD
 //                 "TV": null
-=======
-//                 "TV": {
-//                     "T": {
-//                         "@type": "/gno.RefType",
-//                         "ID": "github.com/gnolang/gno/_test/timtadh/data_structures/tree/avl.AvlNode"
-//                     },
-//                     "V": {
-//                         "@type": "/gno.RefValue",
-//                         "Hash": "1a4158d473290431f9d4f9c5a85a3b6697640f2a",
-//                         "ObjectID": "a8ada09dee16d791fd406d629fe29bb0ed084a30:5"
-//                     }
-//                 }
->>>>>>> 93299802
 //             }
 //         }
 //     ],
@@ -284,21 +270,7 @@
 //                     "ObjectID": "a8ada09dee16d791fd406d629fe29bb0ed084a30:4"
 //                 },
 //                 "Index": "0",
-<<<<<<< HEAD
 //                 "TV": null
-=======
-//                 "TV": {
-//                     "T": {
-//                         "@type": "/gno.RefType",
-//                         "ID": "github.com/gnolang/gno/_test/timtadh/data_structures/tree/avl.AvlNode"
-//                     },
-//                     "V": {
-//                         "@type": "/gno.RefValue",
-//                         "Hash": "011a2960ff92aedda8acd122b9f4d251902e0cd8",
-//                         "ObjectID": "a8ada09dee16d791fd406d629fe29bb0ed084a30:4"
-//                     }
-//                 }
->>>>>>> 93299802
 //             }
 //         }
 //     ]
