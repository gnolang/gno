// PKGPATH: gno.land/r/test
package test

type S struct {
	A *int
}

var a, b *S

func init() {
	a = new(S)
	a.A = new(int)
	*a.A = 4
}

func main() {
	b = a
}

// Realm:
// switchrealm["gno.land/r/test"]
// u[a8ada09dee16d791fd406d629fe29bb0ed084a30:4]={
//     "ObjectInfo": {
//         "ID": "a8ada09dee16d791fd406d629fe29bb0ed084a30:4",
//         "IsEscaped": true,
//         "ModTime": "6",
//         "OwnerID": "a8ada09dee16d791fd406d629fe29bb0ed084a30:2",
//         "RefCount": "2"
//     },
<<<<<<< HEAD
//     "Parent": null,
//     "Source": {
//         "@type": "/gno.RefNode",
//         "BlockNode": null,
//         "Location": {
//             "Column": "0",
//             "File": "",
//             "Line": "0",
//             "PkgPath": "gno.land/r/test"
//         }
//     },
//     "Values": [
//         {
//             "T": {
//                 "@type": "/gno.TypeType"
//             },
//             "V": {
//                 "@type": "/gno.TypeValue",
//                 "Type": {
//                     "@type": "/gno.DeclaredType",
//                     "Base": {
//                         "@type": "/gno.StructType",
//                         "Fields": [
//                             {
//                                 "Embedded": false,
//                                 "Name": "A",
//                                 "Tag": "",
//                                 "Type": {
//                                     "@type": "/gno.PointerType",
//                                     "Elt": {
//                                         "@type": "/gno.PrimitiveType",
//                                         "value": "32"
//                                     }
//                                 }
//                             }
//                         ],
//                         "PkgPath": "gno.land/r/test"
//                     },
//                     "Methods": [],
//                     "Name": "S",
//                     "PkgPath": "gno.land/r/test"
//                 }
//             }
//         },
//         {
//             "T": {
//                 "@type": "/gno.PointerType",
//                 "Elt": {
//                     "@type": "/gno.RefType",
//                     "ID": "gno.land/r/test.S"
//                 }
//             },
//             "V": {
//                 "@type": "/gno.PointerValue",
//                 "Base": {
//                     "@type": "/gno.RefValue",
//                     "Hash": "4f679d9dc2ea37d8f31b020193e7afae0236c97c",
//                     "ObjectID": "a8ada09dee16d791fd406d629fe29bb0ed084a30:4"
//                 },
//                 "Index": "0",
//                 "TV": null
//             }
//         },
//         {
//             "T": {
//                 "@type": "/gno.PointerType",
//                 "Elt": {
//                     "@type": "/gno.RefType",
//                     "ID": "gno.land/r/test.S"
//                 }
//             },
//             "V": {
//                 "@type": "/gno.PointerValue",
//                 "Base": {
//                     "@type": "/gno.RefValue",
//                     "Hash": "4f679d9dc2ea37d8f31b020193e7afae0236c97c",
//                     "ObjectID": "a8ada09dee16d791fd406d629fe29bb0ed084a30:4"
//                 },
//                 "Index": "0",
//                 "TV": null
//             }
//         },
//         {
//             "T": {
//                 "@type": "/gno.FuncType",
//                 "Params": [],
//                 "Results": []
//             },
//             "V": {
//                 "@type": "/gno.FuncValue",
//                 "Closure": {
//                     "@type": "/gno.RefValue",
//                     "Escaped": true,
//                     "ObjectID": "a8ada09dee16d791fd406d629fe29bb0ed084a30:3"
//                 },
//                 "FileName": "files/heap_item_value_init.gno",
//                 "IsMethod": false,
//                 "Name": "init.3",
//                 "NativeName": "",
//                 "NativePkg": "",
//                 "PkgPath": "gno.land/r/test",
//                 "Source": {
//                     "@type": "/gno.RefNode",
//                     "BlockNode": null,
//                     "Location": {
//                         "Column": "1",
//                         "File": "files/heap_item_value_init.gno",
//                         "Line": "10",
//                         "PkgPath": "gno.land/r/test"
//                     }
//                 },
//                 "Type": {
//                     "@type": "/gno.FuncType",
//                     "Params": [],
//                     "Results": []
//                 }
//             }
=======
//     "Value": {
//         "T": {
//             "@type": "/gno.RefType",
//             "ID": "gno.land/r/test.S"
>>>>>>> d0201fb3
//         },
//         "V": {
//             "@type": "/gno.RefValue",
//             "Hash": "a05e5e1e2d2a27d94408a9325a58068e60b504df",
//             "ObjectID": "a8ada09dee16d791fd406d629fe29bb0ed084a30:5"
//         }
//     }
// }<|MERGE_RESOLUTION|>--- conflicted
+++ resolved
@@ -18,144 +18,4 @@
 }
 
 // Realm:
-// switchrealm["gno.land/r/test"]
-// u[a8ada09dee16d791fd406d629fe29bb0ed084a30:4]={
-//     "ObjectInfo": {
-//         "ID": "a8ada09dee16d791fd406d629fe29bb0ed084a30:4",
-//         "IsEscaped": true,
-//         "ModTime": "6",
-//         "OwnerID": "a8ada09dee16d791fd406d629fe29bb0ed084a30:2",
-//         "RefCount": "2"
-//     },
-<<<<<<< HEAD
-//     "Parent": null,
-//     "Source": {
-//         "@type": "/gno.RefNode",
-//         "BlockNode": null,
-//         "Location": {
-//             "Column": "0",
-//             "File": "",
-//             "Line": "0",
-//             "PkgPath": "gno.land/r/test"
-//         }
-//     },
-//     "Values": [
-//         {
-//             "T": {
-//                 "@type": "/gno.TypeType"
-//             },
-//             "V": {
-//                 "@type": "/gno.TypeValue",
-//                 "Type": {
-//                     "@type": "/gno.DeclaredType",
-//                     "Base": {
-//                         "@type": "/gno.StructType",
-//                         "Fields": [
-//                             {
-//                                 "Embedded": false,
-//                                 "Name": "A",
-//                                 "Tag": "",
-//                                 "Type": {
-//                                     "@type": "/gno.PointerType",
-//                                     "Elt": {
-//                                         "@type": "/gno.PrimitiveType",
-//                                         "value": "32"
-//                                     }
-//                                 }
-//                             }
-//                         ],
-//                         "PkgPath": "gno.land/r/test"
-//                     },
-//                     "Methods": [],
-//                     "Name": "S",
-//                     "PkgPath": "gno.land/r/test"
-//                 }
-//             }
-//         },
-//         {
-//             "T": {
-//                 "@type": "/gno.PointerType",
-//                 "Elt": {
-//                     "@type": "/gno.RefType",
-//                     "ID": "gno.land/r/test.S"
-//                 }
-//             },
-//             "V": {
-//                 "@type": "/gno.PointerValue",
-//                 "Base": {
-//                     "@type": "/gno.RefValue",
-//                     "Hash": "4f679d9dc2ea37d8f31b020193e7afae0236c97c",
-//                     "ObjectID": "a8ada09dee16d791fd406d629fe29bb0ed084a30:4"
-//                 },
-//                 "Index": "0",
-//                 "TV": null
-//             }
-//         },
-//         {
-//             "T": {
-//                 "@type": "/gno.PointerType",
-//                 "Elt": {
-//                     "@type": "/gno.RefType",
-//                     "ID": "gno.land/r/test.S"
-//                 }
-//             },
-//             "V": {
-//                 "@type": "/gno.PointerValue",
-//                 "Base": {
-//                     "@type": "/gno.RefValue",
-//                     "Hash": "4f679d9dc2ea37d8f31b020193e7afae0236c97c",
-//                     "ObjectID": "a8ada09dee16d791fd406d629fe29bb0ed084a30:4"
-//                 },
-//                 "Index": "0",
-//                 "TV": null
-//             }
-//         },
-//         {
-//             "T": {
-//                 "@type": "/gno.FuncType",
-//                 "Params": [],
-//                 "Results": []
-//             },
-//             "V": {
-//                 "@type": "/gno.FuncValue",
-//                 "Closure": {
-//                     "@type": "/gno.RefValue",
-//                     "Escaped": true,
-//                     "ObjectID": "a8ada09dee16d791fd406d629fe29bb0ed084a30:3"
-//                 },
-//                 "FileName": "files/heap_item_value_init.gno",
-//                 "IsMethod": false,
-//                 "Name": "init.3",
-//                 "NativeName": "",
-//                 "NativePkg": "",
-//                 "PkgPath": "gno.land/r/test",
-//                 "Source": {
-//                     "@type": "/gno.RefNode",
-//                     "BlockNode": null,
-//                     "Location": {
-//                         "Column": "1",
-//                         "File": "files/heap_item_value_init.gno",
-//                         "Line": "10",
-//                         "PkgPath": "gno.land/r/test"
-//                     }
-//                 },
-//                 "Type": {
-//                     "@type": "/gno.FuncType",
-//                     "Params": [],
-//                     "Results": []
-//                 }
-//             }
-=======
-//     "Value": {
-//         "T": {
-//             "@type": "/gno.RefType",
-//             "ID": "gno.land/r/test.S"
->>>>>>> d0201fb3
-//         },
-//         "V": {
-//             "@type": "/gno.RefValue",
-//             "Hash": "a05e5e1e2d2a27d94408a9325a58068e60b504df",
-//             "ObjectID": "a8ada09dee16d791fd406d629fe29bb0ed084a30:5"
-//         }
-//     }
-// }+// switchrealm["gno.land/r/test"]