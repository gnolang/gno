package main

func main() {
	var a,b,c = 1,2
}

// Error:
<<<<<<< HEAD
// main/files/var18.gno:4: assignment mismatch: 3 variable(s) but 2 value(s)
=======
// main/files/var18.gno:4:2: assignment mismatch: 3 variables but 2 values
>>>>>>> 40a4e306
<|MERGE_RESOLUTION|>--- conflicted
+++ resolved
@@ -5,8 +5,4 @@
 }
 
 // Error:
-<<<<<<< HEAD
-// main/files/var18.gno:4: assignment mismatch: 3 variable(s) but 2 value(s)
-=======
-// main/files/var18.gno:4:2: assignment mismatch: 3 variables but 2 values
->>>>>>> 40a4e306
+// main/files/var18.gno:4:2: assignment mismatch: 3 variables but 2 values