package main

type S string

func main() {
	a := "wqe"
	b := S("qwe")
	if false {
		println(a + ":" + b)
	}
	println("done")
}

// Error:
<<<<<<< HEAD
// main/files/type32.gno:9:11: incompatible types in binary expression: string ADD main.S
=======
// main/files/type32.gno:9#1: invalid operation: mismatched types string and main.S
>>>>>>> 3901e7e5
<|MERGE_RESOLUTION|>--- conflicted
+++ resolved
@@ -12,8 +12,4 @@
 }
 
 // Error:
-<<<<<<< HEAD
-// main/files/type32.gno:9:11: incompatible types in binary expression: string ADD main.S
-=======
-// main/files/type32.gno:9#1: invalid operation: mismatched types string and main.S
->>>>>>> 3901e7e5
+// main/files/type32.gno:9:11: invalid operation: mismatched types string and main.S