// PKGPATH: gno.land/r/test
package test

var root Node

type (
	Node any
	Key  any
)

type InnerNode struct {
	Key   Key
	Left  Node
	Right Node
}

func init() {
	root = InnerNode{
		Key: "old",
	}
}

func main() {
	crossing()

	root = InnerNode{
		Key: "new",
	}
}

// Realm:
// switchrealm["gno.land/r/test"]
<<<<<<< HEAD
// c[a8ada09dee16d791fd406d629fe29bb0ed084a30:5](265)={
=======
// c[a8ada09dee16d791fd406d629fe29bb0ed084a30:8]={
>>>>>>> 404deea0
//     "Fields": [
//         {
//             "T": {
//                 "@type": "/gno.PrimitiveType",
//                 "value": "16"
//             },
//             "V": {
//                 "@type": "/gno.StringValue",
//                 "value": "new"
//             }
//         },
//         {},
//         {}
//     ],
//     "ObjectInfo": {
//         "ID": "a8ada09dee16d791fd406d629fe29bb0ed084a30:8",
//         "ModTime": "0",
//         "OwnerID": "a8ada09dee16d791fd406d629fe29bb0ed084a30:3",
//         "RefCount": "1"
//     }
// }
<<<<<<< HEAD
// u[a8ada09dee16d791fd406d629fe29bb0ed084a30:2](0)=
//     @@ -3,7 +3,7 @@
=======
// u[a8ada09dee16d791fd406d629fe29bb0ed084a30:3]=
//     @@ -1,7 +1,7 @@
//      {
>>>>>>> 404deea0
//          "ObjectInfo": {
//              "ID": "a8ada09dee16d791fd406d629fe29bb0ed084a30:3",
//     -        "ModTime": "6",
//     +        "ModTime": "7",
//              "OwnerID": "a8ada09dee16d791fd406d629fe29bb0ed084a30:2",
//              "RefCount": "1"
//          },
//     @@ -12,8 +12,8 @@
//              },
<<<<<<< HEAD
//              {
// d[a8ada09dee16d791fd406d629fe29bb0ed084a30:4](-265)
=======
//              "V": {
//                  "@type": "/gno.RefValue",
//     -            "Hash": "c1bfc6b3d7043721364563a780c15c757c10a49f",
//     -            "ObjectID": "a8ada09dee16d791fd406d629fe29bb0ed084a30:7"
//     +            "Hash": "17c8ef092e704bbac8183328f9295793011c8364",
//     +            "ObjectID": "a8ada09dee16d791fd406d629fe29bb0ed084a30:8"
//              }
//          }
//      }
// d[a8ada09dee16d791fd406d629fe29bb0ed084a30:7]
>>>>>>> 404deea0
<|MERGE_RESOLUTION|>--- conflicted
+++ resolved
@@ -30,11 +30,7 @@
 
 // Realm:
 // switchrealm["gno.land/r/test"]
-<<<<<<< HEAD
-// c[a8ada09dee16d791fd406d629fe29bb0ed084a30:5](265)={
-=======
 // c[a8ada09dee16d791fd406d629fe29bb0ed084a30:8]={
->>>>>>> 404deea0
 //     "Fields": [
 //         {
 //             "T": {
@@ -56,14 +52,9 @@
 //         "RefCount": "1"
 //     }
 // }
-<<<<<<< HEAD
-// u[a8ada09dee16d791fd406d629fe29bb0ed084a30:2](0)=
-//     @@ -3,7 +3,7 @@
-=======
 // u[a8ada09dee16d791fd406d629fe29bb0ed084a30:3]=
 //     @@ -1,7 +1,7 @@
 //      {
->>>>>>> 404deea0
 //          "ObjectInfo": {
 //              "ID": "a8ada09dee16d791fd406d629fe29bb0ed084a30:3",
 //     -        "ModTime": "6",
@@ -73,10 +64,6 @@
 //          },
 //     @@ -12,8 +12,8 @@
 //              },
-<<<<<<< HEAD
-//              {
-// d[a8ada09dee16d791fd406d629fe29bb0ed084a30:4](-265)
-=======
 //              "V": {
 //                  "@type": "/gno.RefValue",
 //     -            "Hash": "c1bfc6b3d7043721364563a780c15c757c10a49f",
@@ -86,5 +73,4 @@
 //              }
 //          }
 //      }
-// d[a8ada09dee16d791fd406d629fe29bb0ed084a30:7]
->>>>>>> 404deea0
+// d[a8ada09dee16d791fd406d629fe29bb0ed084a30:7]