// PKGPATH: gno.land/r/test
package test

var root Node

type (
	Node any
	Key  any
)

type InnerNode struct {
	Key   Key
	Left  Node
	Right Node
}

func init() {
	root = InnerNode{
		Key: "old",
	}
}

func main(cur realm,) {
	root = InnerNode{
		Key: "new",
	}
}

// Realm:
// finalizerealm["gno.land/r/test"]
<<<<<<< HEAD
// c[a8ada09dee16d791fd406d629fe29bb0ed084a30:8:0]={
=======
// c[a8ada09dee16d791fd406d629fe29bb0ed084a30:8](265)={
>>>>>>> 95d5f5e7
//     "Fields": [
//         {
//             "T": {
//                 "@type": "/gno.PrimitiveType",
//                 "value": "16"
//             },
//             "V": {
//                 "@type": "/gno.StringValue",
//                 "value": "new"
//             }
//         },
//         {},
//         {}
//     ],
//     "ObjectInfo": {
<<<<<<< HEAD
//         "ID": "a8ada09dee16d791fd406d629fe29bb0ed084a30:8:0",
=======
//         "ID": "a8ada09dee16d791fd406d629fe29bb0ed084a30:8",
//         "LastObjectSize": "265",
>>>>>>> 95d5f5e7
//         "ModTime": "0",
//         "OwnerID": "a8ada09dee16d791fd406d629fe29bb0ed084a30:3:0",
//         "RefCount": "1"
//     }
// }
<<<<<<< HEAD
// u[a8ada09dee16d791fd406d629fe29bb0ed084a30:3:0]=
//     @@ -1,7 +1,7 @@
//      {
//          "ObjectInfo": {
//              "ID": "a8ada09dee16d791fd406d629fe29bb0ed084a30:3:0",
=======
// u[a8ada09dee16d791fd406d629fe29bb0ed084a30:3](0)=
//     @@ -2,7 +2,7 @@
//          "ObjectInfo": {
//              "ID": "a8ada09dee16d791fd406d629fe29bb0ed084a30:3",
//              "LastObjectSize": "346",
>>>>>>> 95d5f5e7
//     -        "ModTime": "6",
//     +        "ModTime": "7",
//              "OwnerID": "a8ada09dee16d791fd406d629fe29bb0ed084a30:2:0",
//              "RefCount": "1"
//          },
//     @@ -13,8 +13,8 @@
//              },
//              "V": {
//                  "@type": "/gno.RefValue",
//     -            "Hash": "20595725486a167acb56adeee0173fb18e40cd33",
//     -            "ObjectID": "a8ada09dee16d791fd406d629fe29bb0ed084a30:7:0"
//     +            "Hash": "6bd63c265cd4fcc626104192cbf474e32fc79af4",
//     +            "ObjectID": "a8ada09dee16d791fd406d629fe29bb0ed084a30:8:0"
//              }
//          }
//      }
<<<<<<< HEAD
// d[a8ada09dee16d791fd406d629fe29bb0ed084a30:7:0]
=======
// d[a8ada09dee16d791fd406d629fe29bb0ed084a30:7](-265)
>>>>>>> 95d5f5e7
<|MERGE_RESOLUTION|>--- conflicted
+++ resolved
@@ -28,11 +28,7 @@
 
 // Realm:
 // finalizerealm["gno.land/r/test"]
-<<<<<<< HEAD
-// c[a8ada09dee16d791fd406d629fe29bb0ed084a30:8:0]={
-=======
-// c[a8ada09dee16d791fd406d629fe29bb0ed084a30:8](265)={
->>>>>>> 95d5f5e7
+// c[a8ada09dee16d791fd406d629fe29bb0ed084a30:8:0](269)={
 //     "Fields": [
 //         {
 //             "T": {
@@ -48,30 +44,18 @@
 //         {}
 //     ],
 //     "ObjectInfo": {
-<<<<<<< HEAD
 //         "ID": "a8ada09dee16d791fd406d629fe29bb0ed084a30:8:0",
-=======
-//         "ID": "a8ada09dee16d791fd406d629fe29bb0ed084a30:8",
-//         "LastObjectSize": "265",
->>>>>>> 95d5f5e7
+//         "LastObjectSize": "269",
 //         "ModTime": "0",
 //         "OwnerID": "a8ada09dee16d791fd406d629fe29bb0ed084a30:3:0",
 //         "RefCount": "1"
 //     }
 // }
-<<<<<<< HEAD
-// u[a8ada09dee16d791fd406d629fe29bb0ed084a30:3:0]=
-//     @@ -1,7 +1,7 @@
-//      {
+// u[a8ada09dee16d791fd406d629fe29bb0ed084a30:3:0](0)=
+//     @@ -2,7 +2,7 @@
 //          "ObjectInfo": {
 //              "ID": "a8ada09dee16d791fd406d629fe29bb0ed084a30:3:0",
-=======
-// u[a8ada09dee16d791fd406d629fe29bb0ed084a30:3](0)=
-//     @@ -2,7 +2,7 @@
-//          "ObjectInfo": {
-//              "ID": "a8ada09dee16d791fd406d629fe29bb0ed084a30:3",
-//              "LastObjectSize": "346",
->>>>>>> 95d5f5e7
+//              "LastObjectSize": "352",
 //     -        "ModTime": "6",
 //     +        "ModTime": "7",
 //              "OwnerID": "a8ada09dee16d791fd406d629fe29bb0ed084a30:2:0",
@@ -88,8 +72,4 @@
 //              }
 //          }
 //      }
-<<<<<<< HEAD
-// d[a8ada09dee16d791fd406d629fe29bb0ed084a30:7:0]
-=======
-// d[a8ada09dee16d791fd406d629fe29bb0ed084a30:7](-265)
->>>>>>> 95d5f5e7
+// d[a8ada09dee16d791fd406d629fe29bb0ed084a30:7:0](-269)