--- conflicted
+++ resolved
@@ -11,8 +11,4 @@
 }
 
 // Error:
-<<<<<<< HEAD
-// main/files/const39.gno:10:8: T<VPBlock(3,0)>.Mv (variable of type func(main.T, int)(int)) is not constant
-=======
-// main/files/const39.gno:10:8: T<VPBlock(3,0)>.Mv (variable of type func(main.T, int) int) is not constant
->>>>>>> fcec2602
+// main/files/const39.gno:10:8: T<VPBlock(3,0)>.Mv (variable of type func(main.T, int) int) is not constant