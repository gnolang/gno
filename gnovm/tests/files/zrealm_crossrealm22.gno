--- conflicted
+++ resolved
@@ -72,13 +72,8 @@
 //             },
 //             "V": {
 //                 "@type": "/gno.RefValue",
-<<<<<<< HEAD
-//                 "Hash": "a6e466d33f1c6389b5087548cc54a6f8f8867123",
-//                 "ObjectID": "83c395a7172ae8aebc131bd64cc048bbd2b31851:45"
-=======
 //                 "Hash": "b21569a3d78e9993a29aa1dbeb462600e10fc19d",
 //                 "ObjectID": "1712ac7adcfdc8e58a67e5615e20fb312394c4df:45"
->>>>>>> 9acc2100
 //             }
 //         }
 //     ],
@@ -150,13 +145,8 @@
 //     +        },
 //     +        "V": {
 //     +            "@type": "/gno.RefValue",
-<<<<<<< HEAD
-//     +            "Hash": "3d757088d720738c411f541df7e1d820a66a7bfe",
-//     +            "ObjectID": "83c395a7172ae8aebc131bd64cc048bbd2b31851:44"
-=======
 //     +            "Hash": "19a891527c775a06c4e2e7315beba0aea71e30e9",
 //     +            "ObjectID": "1712ac7adcfdc8e58a67e5615e20fb312394c4df:44"
->>>>>>> 9acc2100
 //              }
 //          }
 //      }
@@ -224,13 +214,8 @@
 //              },
 //              "V": {
 //                  "@type": "/gno.RefValue",
-<<<<<<< HEAD
-//     -            "Hash": "3d757088d720738c411f541df7e1d820a66a7bfe",
-//     -            "ObjectID": "83c395a7172ae8aebc131bd64cc048bbd2b31851:44"
-=======
 //     -            "Hash": "19a891527c775a06c4e2e7315beba0aea71e30e9",
 //     -            "ObjectID": "1712ac7adcfdc8e58a67e5615e20fb312394c4df:44"
->>>>>>> 9acc2100
 //     +            "Escaped": true,
 //     +            "ObjectID": "3003d3e51bf2f146cfba386aa7161085b561ec2d:7"
 //              }
