// PKGPATH: gno.land/r/crossrealm
package crossrealm

import (
	"gno.land/r/demo/tests/crossrealm"
	"gno.land/r/demo/tests/crossrealm_b"
)

func main(cur realm) {
	f := crossrealm_b.Fooer
	crossrealm.SetFooerGetter(cross, func() crossrealm.Fooer { return f })
	crossrealm.CallFooerGetterFooCross(cross)
	f.SetS("B")
	crossrealm.CallFooerGetterFooCross(cross)
	println(".")

	f.SetS("C")
	crossrealm.SetFooerGetter(cross, crossrealm_b.FooerGetter)
	crossrealm.CallFooerGetterFooCross(cross)
	println(".")

	f.SetS("D")
	crossrealm.SetFooerGetter(cross, crossrealm_b.FooerGetterBuilder())
	crossrealm.CallFooerGetterFooCross(cross)
	println(".")
}

// Output:
// hello A cur=gno.land/r/demo/tests/crossrealm_b prev=gno.land/r/demo/tests/crossrealm
// hello B cur=gno.land/r/demo/tests/crossrealm_b prev=gno.land/r/demo/tests/crossrealm
// .
// hello C cur=gno.land/r/demo/tests/crossrealm_b prev=gno.land/r/demo/tests/crossrealm
// .
// hello D cur=gno.land/r/demo/tests/crossrealm_b prev=gno.land/r/demo/tests/crossrealm
// .

// Realm:
// finalizerealm["gno.land/r/demo/tests/crossrealm"]
<<<<<<< HEAD
// c[1712ac7adcfdc8e58a67e5615e20fb312394c4df:45:0]={
//     "ObjectInfo": {
//         "ID": "1712ac7adcfdc8e58a67e5615e20fb312394c4df:45:0",
=======
// c[1712ac7adcfdc8e58a67e5615e20fb312394c4df:45](406)={
//     "ObjectInfo": {
//         "ID": "1712ac7adcfdc8e58a67e5615e20fb312394c4df:45",
//         "LastObjectSize": "406",
>>>>>>> 95d5f5e7
//         "ModTime": "0",
//         "OwnerID": "1712ac7adcfdc8e58a67e5615e20fb312394c4df:44:0",
//         "RefCount": "1"
//     },
//     "Value": {
//         "N": "UmVhRG9OTFk=",
//         "T": {
//             "@type": "/gno.PointerType",
//             "Elt": {
//                 "@type": "/gno.RefType",
//                 "ID": "gno.land/r/demo/tests/crossrealm_b.fooer"
//             }
//         },
//         "V": {
//             "@type": "/gno.PointerValue",
//             "Base": {
//                 "@type": "/gno.RefValue",
//                 "Escaped": true,
//                 "ObjectID": "0edc46caf30c00efd87b6c272673239eafbd051e:4:0"
//             },
//             "Index": "0",
//             "TV": null
//         }
//     }
// }
<<<<<<< HEAD
// c[1712ac7adcfdc8e58a67e5615e20fb312394c4df:44:0]={
=======
// c[1712ac7adcfdc8e58a67e5615e20fb312394c4df:44](509)={
>>>>>>> 95d5f5e7
//     "Captures": [
//         {
//             "T": {
//                 "@type": "/gno.heapItemType"
//             },
//             "V": {
//                 "@type": "/gno.RefValue",
//                 "Hash": "c8d243717d022b806eaf549d4a6bc52ce385c025",
//                 "ObjectID": "1712ac7adcfdc8e58a67e5615e20fb312394c4df:45:0"
//             }
//         }
//     ],
//     "Crossing": false,
//     "FileName": "",
//     "IsClosure": false,
//     "IsMethod": false,
//     "Name": "",
//     "NativeName": "",
//     "NativePkg": "",
//     "ObjectInfo": {
<<<<<<< HEAD
//         "ID": "1712ac7adcfdc8e58a67e5615e20fb312394c4df:44:0",
=======
//         "ID": "1712ac7adcfdc8e58a67e5615e20fb312394c4df:44",
//         "LastObjectSize": "509",
>>>>>>> 95d5f5e7
//         "ModTime": "0",
//         "OwnerID": "1712ac7adcfdc8e58a67e5615e20fb312394c4df:14:0",
//         "RefCount": "1"
//     },
//     "Parent": null,
//     "PkgPath": "gno.land/r/crossrealm",
//     "Source": {
//         "@type": "/gno.RefNode",
//         "BlockNode": null,
//         "Location": {
//             "File": "zrealm_crossrealm22.gno",
//             "PkgPath": "gno.land/r/crossrealm",
//             "Span": {
//                 "End": {
//                     "Column": "71",
//                     "Line": "11"
//                 },
//                 "Num": "0",
//                 "Pos": {
//                     "Column": "35",
//                     "Line": "11"
//                 }
//             }
//         }
//     },
//     "Type": {
//         "@type": "/gno.FuncType",
//         "Params": [],
//         "Results": [
//             {
//                 "Embedded": false,
//                 "Name": ".res.0",
//                 "Tag": "",
//                 "Type": {
//                     "@type": "/gno.RefType",
//                     "ID": "gno.land/r/demo/tests/crossrealm.Fooer"
//                 }
//             }
//         ]
//     }
// }
<<<<<<< HEAD
// u[1712ac7adcfdc8e58a67e5615e20fb312394c4df:14:0]=
//     @@ -1,7 +1,7 @@
//      {
//          "ObjectInfo": {
//              "ID": "1712ac7adcfdc8e58a67e5615e20fb312394c4df:14:0",
=======
// u[1712ac7adcfdc8e58a67e5615e20fb312394c4df:14](112)=
//     @@ -2,7 +2,7 @@
//          "ObjectInfo": {
//              "ID": "1712ac7adcfdc8e58a67e5615e20fb312394c4df:14",
//              "LastObjectSize": "255",
>>>>>>> 95d5f5e7
//     -        "ModTime": "0",
//     +        "ModTime": "43",
//              "OwnerID": "1712ac7adcfdc8e58a67e5615e20fb312394c4df:2:0",
//              "RefCount": "1"
//          },
//     @@ -10,6 +10,11 @@
//              "T": {
//                  "@type": "/gno.RefType",
//                  "ID": "gno.land/r/demo/tests/crossrealm.FooerGetter"
//     +        },
//     +        "V": {
//     +            "@type": "/gno.RefValue",
//     +            "Hash": "c9038bd622f9cbb1acc84469d083131266929370",
//     +            "ObjectID": "1712ac7adcfdc8e58a67e5615e20fb312394c4df:44:0"
//              }
//          }
//      }
<<<<<<< HEAD
// u[0edc46caf30c00efd87b6c272673239eafbd051e:4:0]=
//     @@ -1,9 +1,10 @@
//      {
//          "ObjectInfo": {
//              "ID": "0edc46caf30c00efd87b6c272673239eafbd051e:4:0",
//     -        "ModTime": "0",
=======
// u[0edc46caf30c00efd87b6c272673239eafbd051e:4](7)=
//     @@ -1,10 +1,11 @@
//      {
//          "ObjectInfo": {
//              "ID": "0edc46caf30c00efd87b6c272673239eafbd051e:4",
>>>>>>> 95d5f5e7
//     +        "IsEscaped": true,
//              "LastObjectSize": "356",
//     -        "ModTime": "0",
//     +        "ModTime": "45",
//              "OwnerID": "0edc46caf30c00efd87b6c272673239eafbd051e:3:0",
//     -        "RefCount": "1"
//     +        "RefCount": "2"
//          },
//          "Value": {
//              "T": {
// finalizerealm["gno.land/r/demo/tests/crossrealm_b"]
// finalizerealm["gno.land/r/demo/tests/crossrealm"]
// finalizerealm["gno.land/r/demo/tests/crossrealm_b"]
<<<<<<< HEAD
// u[0edc46caf30c00efd87b6c272673239eafbd051e:5:0]=
//     @@ -7,13 +7,13 @@
=======
// u[0edc46caf30c00efd87b6c272673239eafbd051e:5](5)=
//     @@ -7,14 +7,14 @@
>>>>>>> 95d5f5e7
//                  },
//                  "V": {
//                      "@type": "/gno.StringValue",
//     -                "value": "A"
//     +                "value": "B"
//                  }
//              }
//          ],
//          "ObjectInfo": {
<<<<<<< HEAD
//              "ID": "0edc46caf30c00efd87b6c272673239eafbd051e:5:0",
=======
//              "ID": "0edc46caf30c00efd87b6c272673239eafbd051e:5",
//              "LastObjectSize": "239",
>>>>>>> 95d5f5e7
//     -        "ModTime": "0",
//     +        "ModTime": "15",
//              "OwnerID": "0edc46caf30c00efd87b6c272673239eafbd051e:4:0",
//              "RefCount": "1"
//          }
// finalizerealm["gno.land/r/demo/tests/crossrealm_b"]
// finalizerealm["gno.land/r/demo/tests/crossrealm"]
// finalizerealm["gno.land/r/demo/tests/crossrealm_b"]
<<<<<<< HEAD
// u[0edc46caf30c00efd87b6c272673239eafbd051e:5:0]=
=======
// u[0edc46caf30c00efd87b6c272673239eafbd051e:5](0)=
>>>>>>> 95d5f5e7
//     @@ -7,7 +7,7 @@
//                  },
//                  "V": {
//                      "@type": "/gno.StringValue",
//     -                "value": "B"
//     +                "value": "C"
//                  }
//              }
//          ],
// finalizerealm["gno.land/r/demo/tests/crossrealm"]
<<<<<<< HEAD
// u[1712ac7adcfdc8e58a67e5615e20fb312394c4df:14:0]=
//     @@ -1,7 +1,7 @@
//      {
//          "ObjectInfo": {
//              "ID": "1712ac7adcfdc8e58a67e5615e20fb312394c4df:14:0",
=======
// u[1712ac7adcfdc8e58a67e5615e20fb312394c4df:14](1)=
//     @@ -2,7 +2,7 @@
//          "ObjectInfo": {
//              "ID": "1712ac7adcfdc8e58a67e5615e20fb312394c4df:14",
//              "LastObjectSize": "367",
>>>>>>> 95d5f5e7
//     -        "ModTime": "43",
//     +        "ModTime": "45",
//              "OwnerID": "1712ac7adcfdc8e58a67e5615e20fb312394c4df:2:0",
//              "RefCount": "1"
//          },
//     @@ -13,8 +13,8 @@
//              },
//              "V": {
//                  "@type": "/gno.RefValue",
//     -            "Hash": "c9038bd622f9cbb1acc84469d083131266929370",
//     -            "ObjectID": "1712ac7adcfdc8e58a67e5615e20fb312394c4df:44:0"
//     +            "Escaped": true,
//     +            "ObjectID": "0edc46caf30c00efd87b6c272673239eafbd051e:7:0"
//              }
//          }
//      }
<<<<<<< HEAD
// u[0edc46caf30c00efd87b6c272673239eafbd051e:7:0]=
//     @@ -8,9 +8,10 @@
//          "NativePkg": "",
//          "ObjectInfo": {
//              "ID": "0edc46caf30c00efd87b6c272673239eafbd051e:7:0",
//     -        "ModTime": "0",
=======
// u[0edc46caf30c00efd87b6c272673239eafbd051e:7](7)=
//     @@ -8,10 +8,11 @@
//          "NativePkg": "",
//          "ObjectInfo": {
//              "ID": "0edc46caf30c00efd87b6c272673239eafbd051e:7",
>>>>>>> 95d5f5e7
//     +        "IsEscaped": true,
//              "LastObjectSize": "383",
//     -        "ModTime": "0",
//     +        "ModTime": "45",
//              "OwnerID": "0edc46caf30c00efd87b6c272673239eafbd051e:6:0",
//     -        "RefCount": "1"
//     +        "RefCount": "2"
//          },
//          "Parent": null,
//          "PkgPath": "gno.land/r/demo/tests/crossrealm_b",
<<<<<<< HEAD
// u[0edc46caf30c00efd87b6c272673239eafbd051e:4:0]=
//     @@ -4,7 +4,7 @@
//              "IsEscaped": true,
=======
// u[0edc46caf30c00efd87b6c272673239eafbd051e:4](0)=
//     @@ -5,7 +5,7 @@
//              "LastObjectSize": "363",
>>>>>>> 95d5f5e7
//              "ModTime": "45",
//              "OwnerID": "0edc46caf30c00efd87b6c272673239eafbd051e:3:0",
//     -        "RefCount": "2"
//     +        "RefCount": "1"
//          },
//          "Value": {
//              "T": {
//     @@ -14,7 +14,7 @@
//              },
//              "V": {
//                  "@type": "/gno.RefValue",
<<<<<<< HEAD
//     -            "Hash": "54d7a4adedc07f59bbbdea25c9c685bbd601f5f5",
//     +            "Hash": "25883b25b50e91a8c2433ff0d76546093733362d",
//                  "ObjectID": "0edc46caf30c00efd87b6c272673239eafbd051e:5:0"
//              }
//          }
// d[1712ac7adcfdc8e58a67e5615e20fb312394c4df:44:0]
// d[1712ac7adcfdc8e58a67e5615e20fb312394c4df:45:0]
// finalizerealm["gno.land/r/demo/tests/crossrealm_b"]
// finalizerealm["gno.land/r/demo/tests/crossrealm"]
// finalizerealm["gno.land/r/demo/tests/crossrealm_b"]
// u[0edc46caf30c00efd87b6c272673239eafbd051e:5:0]=
=======
//     -            "Hash": "7c146728a91cd7c6aa3141a00cede434f9601daa",
//     +            "Hash": "ecbbe489d0ec864cc480eef69ba3493a3bdbe4c6",
//                  "ObjectID": "0edc46caf30c00efd87b6c272673239eafbd051e:5"
//              }
//          }
// d[1712ac7adcfdc8e58a67e5615e20fb312394c4df:44](-509)
// d[1712ac7adcfdc8e58a67e5615e20fb312394c4df:45](-406)
// finalizerealm["gno.land/r/demo/tests/crossrealm_b"]
// finalizerealm["gno.land/r/demo/tests/crossrealm"]
// finalizerealm["gno.land/r/demo/tests/crossrealm_b"]
// u[0edc46caf30c00efd87b6c272673239eafbd051e:5](0)=
>>>>>>> 95d5f5e7
//     @@ -7,7 +7,7 @@
//                  },
//                  "V": {
//                      "@type": "/gno.StringValue",
//     -                "value": "C"
//     +                "value": "D"
//                  }
//              }
//          ],
// finalizerealm["gno.land/r/demo/tests/crossrealm"]
<<<<<<< HEAD
// c[1712ac7adcfdc8e58a67e5615e20fb312394c4df:46:0]={
=======
// c[1712ac7adcfdc8e58a67e5615e20fb312394c4df:46](386)={
>>>>>>> 95d5f5e7
//     "Crossing": false,
//     "FileName": "",
//     "IsClosure": false,
//     "IsMethod": false,
//     "Name": "",
//     "NativeName": "",
//     "NativePkg": "",
//     "ObjectInfo": {
<<<<<<< HEAD
//         "ID": "1712ac7adcfdc8e58a67e5615e20fb312394c4df:46:0",
=======
//         "ID": "1712ac7adcfdc8e58a67e5615e20fb312394c4df:46",
//         "LastObjectSize": "386",
>>>>>>> 95d5f5e7
//         "ModTime": "0",
//         "OwnerID": "1712ac7adcfdc8e58a67e5615e20fb312394c4df:14:0",
//         "RefCount": "1"
//     },
//     "Parent": null,
//     "PkgPath": "gno.land/r/demo/tests/crossrealm_b",
//     "Source": {
//         "@type": "/gno.RefNode",
//         "BlockNode": null,
//         "Location": {
//             "File": "crossrealm.gno",
//             "PkgPath": "gno.land/r/demo/tests/crossrealm_b",
//             "Span": {
//                 "End": {
//                     "Column": "102",
//                     "Line": "28"
//                 },
//                 "Num": "0",
//                 "Pos": {
//                     "Column": "62",
//                     "Line": "28"
//                 }
//             }
//         }
//     },
//     "Type": {
//         "@type": "/gno.FuncType",
//         "Params": [],
//         "Results": [
//             {
//                 "Embedded": false,
//                 "Name": ".res.0",
//                 "Tag": "",
//                 "Type": {
//                     "@type": "/gno.RefType",
//                     "ID": "gno.land/r/demo/tests/crossrealm.Fooer"
//                 }
//             }
//         ]
//     }
// }
<<<<<<< HEAD
// u[1712ac7adcfdc8e58a67e5615e20fb312394c4df:14:0]=
//     @@ -12,8 +12,8 @@
=======
// u[1712ac7adcfdc8e58a67e5615e20fb312394c4df:14](-1)=
//     @@ -13,8 +13,8 @@
>>>>>>> 95d5f5e7
//              },
//              "V": {
//                  "@type": "/gno.RefValue",
//     -            "Escaped": true,
//     -            "ObjectID": "0edc46caf30c00efd87b6c272673239eafbd051e:7:0"
//     +            "Hash": "6ca0afc48cbbf074e70ca56647ff754929936810",
//     +            "ObjectID": "1712ac7adcfdc8e58a67e5615e20fb312394c4df:46:0"
//              }
//          }
//      }
<<<<<<< HEAD
// u[0edc46caf30c00efd87b6c272673239eafbd051e:7:0]=
//     @@ -11,7 +11,7 @@
//              "IsEscaped": true,
=======
// u[0edc46caf30c00efd87b6c272673239eafbd051e:7](0)=
//     @@ -12,7 +12,7 @@
//              "LastObjectSize": "390",
>>>>>>> 95d5f5e7
//              "ModTime": "45",
//              "OwnerID": "0edc46caf30c00efd87b6c272673239eafbd051e:6:0",
//     -        "RefCount": "2"
//     +        "RefCount": "1"
//          },
//          "Parent": null,
//          "PkgPath": "gno.land/r/demo/tests/crossrealm_b",
// finalizerealm["gno.land/r/demo/tests/crossrealm_b"]
// finalizerealm["gno.land/r/demo/tests/crossrealm"]
// finalizerealm["gno.land/r/crossrealm"]<|MERGE_RESOLUTION|>--- conflicted
+++ resolved
@@ -36,16 +36,10 @@
 
 // Realm:
 // finalizerealm["gno.land/r/demo/tests/crossrealm"]
-<<<<<<< HEAD
-// c[1712ac7adcfdc8e58a67e5615e20fb312394c4df:45:0]={
+// c[1712ac7adcfdc8e58a67e5615e20fb312394c4df:45:0](412)={
 //     "ObjectInfo": {
 //         "ID": "1712ac7adcfdc8e58a67e5615e20fb312394c4df:45:0",
-=======
-// c[1712ac7adcfdc8e58a67e5615e20fb312394c4df:45](406)={
-//     "ObjectInfo": {
-//         "ID": "1712ac7adcfdc8e58a67e5615e20fb312394c4df:45",
-//         "LastObjectSize": "406",
->>>>>>> 95d5f5e7
+//         "LastObjectSize": "412",
 //         "ModTime": "0",
 //         "OwnerID": "1712ac7adcfdc8e58a67e5615e20fb312394c4df:44:0",
 //         "RefCount": "1"
@@ -71,11 +65,7 @@
 //         }
 //     }
 // }
-<<<<<<< HEAD
-// c[1712ac7adcfdc8e58a67e5615e20fb312394c4df:44:0]={
-=======
-// c[1712ac7adcfdc8e58a67e5615e20fb312394c4df:44](509)={
->>>>>>> 95d5f5e7
+// c[1712ac7adcfdc8e58a67e5615e20fb312394c4df:44:0](515)={
 //     "Captures": [
 //         {
 //             "T": {
@@ -96,12 +86,8 @@
 //     "NativeName": "",
 //     "NativePkg": "",
 //     "ObjectInfo": {
-<<<<<<< HEAD
 //         "ID": "1712ac7adcfdc8e58a67e5615e20fb312394c4df:44:0",
-=======
-//         "ID": "1712ac7adcfdc8e58a67e5615e20fb312394c4df:44",
-//         "LastObjectSize": "509",
->>>>>>> 95d5f5e7
+//         "LastObjectSize": "515",
 //         "ModTime": "0",
 //         "OwnerID": "1712ac7adcfdc8e58a67e5615e20fb312394c4df:14:0",
 //         "RefCount": "1"
@@ -143,19 +129,11 @@
 //         ]
 //     }
 // }
-<<<<<<< HEAD
-// u[1712ac7adcfdc8e58a67e5615e20fb312394c4df:14:0]=
-//     @@ -1,7 +1,7 @@
-//      {
+// u[1712ac7adcfdc8e58a67e5615e20fb312394c4df:14:0](114)=
+//     @@ -2,7 +2,7 @@
 //          "ObjectInfo": {
 //              "ID": "1712ac7adcfdc8e58a67e5615e20fb312394c4df:14:0",
-=======
-// u[1712ac7adcfdc8e58a67e5615e20fb312394c4df:14](112)=
-//     @@ -2,7 +2,7 @@
-//          "ObjectInfo": {
-//              "ID": "1712ac7adcfdc8e58a67e5615e20fb312394c4df:14",
-//              "LastObjectSize": "255",
->>>>>>> 95d5f5e7
+//              "LastObjectSize": "259",
 //     -        "ModTime": "0",
 //     +        "ModTime": "43",
 //              "OwnerID": "1712ac7adcfdc8e58a67e5615e20fb312394c4df:2:0",
@@ -173,22 +151,13 @@
 //              }
 //          }
 //      }
-<<<<<<< HEAD
-// u[0edc46caf30c00efd87b6c272673239eafbd051e:4:0]=
-//     @@ -1,9 +1,10 @@
-//      {
-//          "ObjectInfo": {
-//              "ID": "0edc46caf30c00efd87b6c272673239eafbd051e:4:0",
-//     -        "ModTime": "0",
-=======
-// u[0edc46caf30c00efd87b6c272673239eafbd051e:4](7)=
+// u[0edc46caf30c00efd87b6c272673239eafbd051e:4:0](7)=
 //     @@ -1,10 +1,11 @@
 //      {
 //          "ObjectInfo": {
-//              "ID": "0edc46caf30c00efd87b6c272673239eafbd051e:4",
->>>>>>> 95d5f5e7
+//              "ID": "0edc46caf30c00efd87b6c272673239eafbd051e:4:0",
 //     +        "IsEscaped": true,
-//              "LastObjectSize": "356",
+//              "LastObjectSize": "362",
 //     -        "ModTime": "0",
 //     +        "ModTime": "45",
 //              "OwnerID": "0edc46caf30c00efd87b6c272673239eafbd051e:3:0",
@@ -200,13 +169,8 @@
 // finalizerealm["gno.land/r/demo/tests/crossrealm_b"]
 // finalizerealm["gno.land/r/demo/tests/crossrealm"]
 // finalizerealm["gno.land/r/demo/tests/crossrealm_b"]
-<<<<<<< HEAD
-// u[0edc46caf30c00efd87b6c272673239eafbd051e:5:0]=
-//     @@ -7,13 +7,13 @@
-=======
-// u[0edc46caf30c00efd87b6c272673239eafbd051e:5](5)=
+// u[0edc46caf30c00efd87b6c272673239eafbd051e:5:0](5)=
 //     @@ -7,14 +7,14 @@
->>>>>>> 95d5f5e7
 //                  },
 //                  "V": {
 //                      "@type": "/gno.StringValue",
@@ -216,12 +180,8 @@
 //              }
 //          ],
 //          "ObjectInfo": {
-<<<<<<< HEAD
 //              "ID": "0edc46caf30c00efd87b6c272673239eafbd051e:5:0",
-=======
-//              "ID": "0edc46caf30c00efd87b6c272673239eafbd051e:5",
-//              "LastObjectSize": "239",
->>>>>>> 95d5f5e7
+//              "LastObjectSize": "243",
 //     -        "ModTime": "0",
 //     +        "ModTime": "15",
 //              "OwnerID": "0edc46caf30c00efd87b6c272673239eafbd051e:4:0",
@@ -230,11 +190,7 @@
 // finalizerealm["gno.land/r/demo/tests/crossrealm_b"]
 // finalizerealm["gno.land/r/demo/tests/crossrealm"]
 // finalizerealm["gno.land/r/demo/tests/crossrealm_b"]
-<<<<<<< HEAD
-// u[0edc46caf30c00efd87b6c272673239eafbd051e:5:0]=
-=======
-// u[0edc46caf30c00efd87b6c272673239eafbd051e:5](0)=
->>>>>>> 95d5f5e7
+// u[0edc46caf30c00efd87b6c272673239eafbd051e:5:0](0)=
 //     @@ -7,7 +7,7 @@
 //                  },
 //                  "V": {
@@ -245,19 +201,11 @@
 //              }
 //          ],
 // finalizerealm["gno.land/r/demo/tests/crossrealm"]
-<<<<<<< HEAD
-// u[1712ac7adcfdc8e58a67e5615e20fb312394c4df:14:0]=
-//     @@ -1,7 +1,7 @@
-//      {
+// u[1712ac7adcfdc8e58a67e5615e20fb312394c4df:14:0](1)=
+//     @@ -2,7 +2,7 @@
 //          "ObjectInfo": {
 //              "ID": "1712ac7adcfdc8e58a67e5615e20fb312394c4df:14:0",
-=======
-// u[1712ac7adcfdc8e58a67e5615e20fb312394c4df:14](1)=
-//     @@ -2,7 +2,7 @@
-//          "ObjectInfo": {
-//              "ID": "1712ac7adcfdc8e58a67e5615e20fb312394c4df:14",
-//              "LastObjectSize": "367",
->>>>>>> 95d5f5e7
+//              "LastObjectSize": "373",
 //     -        "ModTime": "43",
 //     +        "ModTime": "45",
 //              "OwnerID": "1712ac7adcfdc8e58a67e5615e20fb312394c4df:2:0",
@@ -274,22 +222,13 @@
 //              }
 //          }
 //      }
-<<<<<<< HEAD
-// u[0edc46caf30c00efd87b6c272673239eafbd051e:7:0]=
-//     @@ -8,9 +8,10 @@
-//          "NativePkg": "",
-//          "ObjectInfo": {
-//              "ID": "0edc46caf30c00efd87b6c272673239eafbd051e:7:0",
-//     -        "ModTime": "0",
-=======
-// u[0edc46caf30c00efd87b6c272673239eafbd051e:7](7)=
+// u[0edc46caf30c00efd87b6c272673239eafbd051e:7:0](7)=
 //     @@ -8,10 +8,11 @@
 //          "NativePkg": "",
 //          "ObjectInfo": {
-//              "ID": "0edc46caf30c00efd87b6c272673239eafbd051e:7",
->>>>>>> 95d5f5e7
+//              "ID": "0edc46caf30c00efd87b6c272673239eafbd051e:7:0",
 //     +        "IsEscaped": true,
-//              "LastObjectSize": "383",
+//              "LastObjectSize": "387",
 //     -        "ModTime": "0",
 //     +        "ModTime": "45",
 //              "OwnerID": "0edc46caf30c00efd87b6c272673239eafbd051e:6:0",
@@ -298,15 +237,9 @@
 //          },
 //          "Parent": null,
 //          "PkgPath": "gno.land/r/demo/tests/crossrealm_b",
-<<<<<<< HEAD
-// u[0edc46caf30c00efd87b6c272673239eafbd051e:4:0]=
-//     @@ -4,7 +4,7 @@
-//              "IsEscaped": true,
-=======
-// u[0edc46caf30c00efd87b6c272673239eafbd051e:4](0)=
+// u[0edc46caf30c00efd87b6c272673239eafbd051e:4:0](0)=
 //     @@ -5,7 +5,7 @@
-//              "LastObjectSize": "363",
->>>>>>> 95d5f5e7
+//              "LastObjectSize": "369",
 //              "ModTime": "45",
 //              "OwnerID": "0edc46caf30c00efd87b6c272673239eafbd051e:3:0",
 //     -        "RefCount": "2"
@@ -318,31 +251,17 @@
 //              },
 //              "V": {
 //                  "@type": "/gno.RefValue",
-<<<<<<< HEAD
 //     -            "Hash": "54d7a4adedc07f59bbbdea25c9c685bbd601f5f5",
-//     +            "Hash": "25883b25b50e91a8c2433ff0d76546093733362d",
+//     +            "Hash": "4999bb29b548c00497dd2ab4488fda9823bdcb51",
 //                  "ObjectID": "0edc46caf30c00efd87b6c272673239eafbd051e:5:0"
 //              }
 //          }
-// d[1712ac7adcfdc8e58a67e5615e20fb312394c4df:44:0]
-// d[1712ac7adcfdc8e58a67e5615e20fb312394c4df:45:0]
-// finalizerealm["gno.land/r/demo/tests/crossrealm_b"]
-// finalizerealm["gno.land/r/demo/tests/crossrealm"]
-// finalizerealm["gno.land/r/demo/tests/crossrealm_b"]
-// u[0edc46caf30c00efd87b6c272673239eafbd051e:5:0]=
-=======
-//     -            "Hash": "7c146728a91cd7c6aa3141a00cede434f9601daa",
-//     +            "Hash": "ecbbe489d0ec864cc480eef69ba3493a3bdbe4c6",
-//                  "ObjectID": "0edc46caf30c00efd87b6c272673239eafbd051e:5"
-//              }
-//          }
-// d[1712ac7adcfdc8e58a67e5615e20fb312394c4df:44](-509)
-// d[1712ac7adcfdc8e58a67e5615e20fb312394c4df:45](-406)
-// finalizerealm["gno.land/r/demo/tests/crossrealm_b"]
-// finalizerealm["gno.land/r/demo/tests/crossrealm"]
-// finalizerealm["gno.land/r/demo/tests/crossrealm_b"]
-// u[0edc46caf30c00efd87b6c272673239eafbd051e:5](0)=
->>>>>>> 95d5f5e7
+// d[1712ac7adcfdc8e58a67e5615e20fb312394c4df:44:0](-515)
+// d[1712ac7adcfdc8e58a67e5615e20fb312394c4df:45:0](-412)
+// finalizerealm["gno.land/r/demo/tests/crossrealm_b"]
+// finalizerealm["gno.land/r/demo/tests/crossrealm"]
+// finalizerealm["gno.land/r/demo/tests/crossrealm_b"]
+// u[0edc46caf30c00efd87b6c272673239eafbd051e:5:0](0)=
 //     @@ -7,7 +7,7 @@
 //                  },
 //                  "V": {
@@ -353,11 +272,7 @@
 //              }
 //          ],
 // finalizerealm["gno.land/r/demo/tests/crossrealm"]
-<<<<<<< HEAD
-// c[1712ac7adcfdc8e58a67e5615e20fb312394c4df:46:0]={
-=======
-// c[1712ac7adcfdc8e58a67e5615e20fb312394c4df:46](386)={
->>>>>>> 95d5f5e7
+// c[1712ac7adcfdc8e58a67e5615e20fb312394c4df:46:0](390)={
 //     "Crossing": false,
 //     "FileName": "",
 //     "IsClosure": false,
@@ -366,12 +281,8 @@
 //     "NativeName": "",
 //     "NativePkg": "",
 //     "ObjectInfo": {
-<<<<<<< HEAD
 //         "ID": "1712ac7adcfdc8e58a67e5615e20fb312394c4df:46:0",
-=======
-//         "ID": "1712ac7adcfdc8e58a67e5615e20fb312394c4df:46",
-//         "LastObjectSize": "386",
->>>>>>> 95d5f5e7
+//         "LastObjectSize": "390",
 //         "ModTime": "0",
 //         "OwnerID": "1712ac7adcfdc8e58a67e5615e20fb312394c4df:14:0",
 //         "RefCount": "1"
@@ -413,13 +324,8 @@
 //         ]
 //     }
 // }
-<<<<<<< HEAD
-// u[1712ac7adcfdc8e58a67e5615e20fb312394c4df:14:0]=
-//     @@ -12,8 +12,8 @@
-=======
-// u[1712ac7adcfdc8e58a67e5615e20fb312394c4df:14](-1)=
+// u[1712ac7adcfdc8e58a67e5615e20fb312394c4df:14:0](-1)=
 //     @@ -13,8 +13,8 @@
->>>>>>> 95d5f5e7
 //              },
 //              "V": {
 //                  "@type": "/gno.RefValue",
@@ -430,15 +336,9 @@
 //              }
 //          }
 //      }
-<<<<<<< HEAD
-// u[0edc46caf30c00efd87b6c272673239eafbd051e:7:0]=
-//     @@ -11,7 +11,7 @@
-//              "IsEscaped": true,
-=======
-// u[0edc46caf30c00efd87b6c272673239eafbd051e:7](0)=
+// u[0edc46caf30c00efd87b6c272673239eafbd051e:7:0](0)=
 //     @@ -12,7 +12,7 @@
-//              "LastObjectSize": "390",
->>>>>>> 95d5f5e7
+//              "LastObjectSize": "394",
 //              "ModTime": "45",
 //              "OwnerID": "0edc46caf30c00efd87b6c272673239eafbd051e:6:0",
 //     -        "RefCount": "2"
