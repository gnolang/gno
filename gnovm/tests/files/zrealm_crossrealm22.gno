--- conflicted
+++ resolved
@@ -38,12 +38,7 @@
 
 // Realm:
 // switchrealm["gno.land/r/demo/tests/crossrealm"]
-<<<<<<< HEAD
-// c[1712ac7adcfdc8e58a67e5615e20fb312394c4df:6](598)={
-//     "Blank": {},
-=======
 // c[1712ac7adcfdc8e58a67e5615e20fb312394c4df:29]={
->>>>>>> 404deea0
 //     "ObjectInfo": {
 //         "ID": "1712ac7adcfdc8e58a67e5615e20fb312394c4df:29",
 //         "ModTime": "0",
@@ -125,14 +120,9 @@
 //         ]
 //     }
 // }
-<<<<<<< HEAD
-// u[1712ac7adcfdc8e58a67e5615e20fb312394c4df:2](318)=
-//     @@ -3,7 +3,7 @@
-=======
 // u[1712ac7adcfdc8e58a67e5615e20fb312394c4df:13]=
 //     @@ -1,7 +1,7 @@
 //      {
->>>>>>> 404deea0
 //          "ObjectInfo": {
 //              "ID": "1712ac7adcfdc8e58a67e5615e20fb312394c4df:13",
 //     -        "ModTime": "0",
@@ -140,57 +130,6 @@
 //              "OwnerID": "1712ac7adcfdc8e58a67e5615e20fb312394c4df:2",
 //              "RefCount": "1"
 //          },
-<<<<<<< HEAD
-//          "Parent": null,
-//     @@ -495,6 +495,46 @@
-//                  "T": {
-//                      "@type": "/gno.RefType",
-//                      "ID": "gno.land/r/demo/tests/crossrealm.FooerGetter"
-//     +            },
-//     +            "V": {
-//     +                "@type": "/gno.FuncValue",
-//     +                "Closure": {
-//     +                    "@type": "/gno.RefValue",
-//     +                    "Hash": "23de97a577d573252d00394ce9b71c24b0646546",
-//     +                    "ObjectID": "1712ac7adcfdc8e58a67e5615e20fb312394c4df:6"
-//     +                },
-//     +                "FileName": "",
-//     +                "IsMethod": false,
-//     +                "Name": "",
-//     +                "NativeName": "",
-//     +                "NativePkg": "",
-//     +                "PkgPath": "gno.land/r/crossrealm_test",
-//     +                "Source": {
-//     +                    "@type": "/gno.RefNode",
-//     +                    "BlockNode": null,
-//     +                    "Location": {
-//     +                        "Column": "28",
-//     +                        "File": "files/zrealm_crossrealm22.gno",
-//     +                        "Line": "13",
-//     +                        "PkgPath": "gno.land/r/crossrealm_test"
-//     +                    }
-//     +                },
-//     +                "Type": {
-//     +                    "@type": "/gno.FuncType",
-//     +                    "IsClosure": false,
-//     +                    "Params": null,
-//     +                    "Results": [
-//     +                        {
-//     +                            "Embedded": false,
-//     +                            "Name": "",
-//     +                            "Tag": "",
-//     +                            "Type": {
-//     +                                "@type": "/gno.RefType",
-//     +                                "ID": "gno.land/r/demo/tests/crossrealm.Fooer"
-//     +                            }
-//     +                        }
-//     +                    ]
-//     +                }
-//                  }
-//              },
-//              {
-// u[0edc46caf30c00efd87b6c272673239eafbd051e:3](4)=
-=======
 //     @@ -9,6 +9,11 @@
 //              "T": {
 //                  "@type": "/gno.RefType",
@@ -204,7 +143,6 @@
 //          }
 //      }
 // u[0edc46caf30c00efd87b6c272673239eafbd051e:4]=
->>>>>>> 404deea0
 //     @@ -1,9 +1,10 @@
 //      {
 //          "ObjectInfo": {
@@ -218,30 +156,10 @@
 //          },
 //          "Value": {
 //              "T": {
-<<<<<<< HEAD
-// u[f5a516808f8976c33939133293d598ce3bca4e8d:3](2)=
-//     @@ -3,8 +3,8 @@
-//          "ObjectInfo": {
-//              "ID": "f5a516808f8976c33939133293d598ce3bca4e8d:3",
-//              "IsEscaped": true,
-//     -        "ModTime": "0",
-//     -        "RefCount": "2"
-//     +        "ModTime": "6",
-//     +        "RefCount": "3"
-//          },
-//          "Parent": {
-//              "@type": "/gno.RefValue",
-// switchrealm["gno.land/r/crossrealm_test"]
-// switchrealm["gno.land/r/demo/tests/crossrealm_b"]
-// switchrealm["gno.land/r/demo/tests/crossrealm"]
-// switchrealm["gno.land/r/demo/tests/crossrealm_b"]
-// u[0edc46caf30c00efd87b6c272673239eafbd051e:4](2)=
-=======
 // switchrealm["gno.land/r/demo/tests/crossrealm_b"]
 // switchrealm["gno.land/r/demo/tests/crossrealm"]
 // switchrealm["gno.land/r/demo/tests/crossrealm_b"]
 // u[0edc46caf30c00efd87b6c272673239eafbd051e:5]=
->>>>>>> 404deea0
 //     @@ -7,13 +7,13 @@
 //                  },
 //                  "V": {
@@ -261,11 +179,7 @@
 // switchrealm["gno.land/r/demo/tests/crossrealm_b"]
 // switchrealm["gno.land/r/demo/tests/crossrealm"]
 // switchrealm["gno.land/r/demo/tests/crossrealm_b"]
-<<<<<<< HEAD
-// u[0edc46caf30c00efd87b6c272673239eafbd051e:4](0)=
-=======
 // u[0edc46caf30c00efd87b6c272673239eafbd051e:5]=
->>>>>>> 404deea0
 //     @@ -7,7 +7,7 @@
 //                  },
 //                  "V": {
@@ -276,14 +190,9 @@
 //              }
 //          ],
 // switchrealm["gno.land/r/demo/tests/crossrealm"]
-<<<<<<< HEAD
-// u[1712ac7adcfdc8e58a67e5615e20fb312394c4df:2](3)=
-//     @@ -3,7 +3,7 @@
-=======
 // u[1712ac7adcfdc8e58a67e5615e20fb312394c4df:13]=
 //     @@ -1,7 +1,7 @@
 //      {
->>>>>>> 404deea0
 //          "ObjectInfo": {
 //              "ID": "1712ac7adcfdc8e58a67e5615e20fb312394c4df:13",
 //     -        "ModTime": "27",
@@ -291,46 +200,6 @@
 //              "OwnerID": "1712ac7adcfdc8e58a67e5615e20fb312394c4df:2",
 //              "RefCount": "1"
 //          },
-<<<<<<< HEAD
-//          "Parent": null,
-//     @@ -500,23 +500,23 @@
-//                      "@type": "/gno.FuncValue",
-//                      "Closure": {
-//                          "@type": "/gno.RefValue",
-//     -                    "Hash": "23de97a577d573252d00394ce9b71c24b0646546",
-//     -                    "ObjectID": "1712ac7adcfdc8e58a67e5615e20fb312394c4df:6"
-//     +                    "Escaped": true,
-//     +                    "ObjectID": "0edc46caf30c00efd87b6c272673239eafbd051e:5"
-//                      },
-//                      "FileName": "",
-//                      "IsMethod": false,
-//                      "Name": "",
-//                      "NativeName": "",
-//                      "NativePkg": "",
-//     -                "PkgPath": "gno.land/r/crossrealm_test",
-//     -                "Source": {
-//     -                    "@type": "/gno.RefNode",
-//     -                    "BlockNode": null,
-//     -                    "Location": {
-//     -                        "Column": "28",
-//     -                        "File": "files/zrealm_crossrealm22.gno",
-//     -                        "Line": "13",
-//     -                        "PkgPath": "gno.land/r/crossrealm_test"
-//     +                "PkgPath": "gno.land/r/demo/tests/crossrealm_b",
-//     +                "Source": {
-//     +                    "@type": "/gno.RefNode",
-//     +                    "BlockNode": null,
-//     +                    "Location": {
-//     +                        "Column": "23",
-//     +                        "File": "crossrealm.gno",
-//     +                        "Line": "23",
-//     +                        "PkgPath": "gno.land/r/demo/tests/crossrealm_b"
-//                          }
-//                      },
-//                      "Type": {
-// u[0edc46caf30c00efd87b6c272673239eafbd051e:5](2)=
-//     @@ -3,8 +3,8 @@
-=======
 //     @@ -12,8 +12,8 @@
 //              },
 //              "V": {
@@ -345,7 +214,6 @@
 // u[0edc46caf30c00efd87b6c272673239eafbd051e:7]=
 //     @@ -7,9 +7,10 @@
 //          "NativePkg": "",
->>>>>>> 404deea0
 //          "ObjectInfo": {
 //              "ID": "0edc46caf30c00efd87b6c272673239eafbd051e:7",
 //     -        "ModTime": "0",
@@ -355,15 +223,9 @@
 //     -        "RefCount": "1"
 //     +        "RefCount": "2"
 //          },
-<<<<<<< HEAD
-//          "Parent": {
-//              "@type": "/gno.RefValue",
-// u[0edc46caf30c00efd87b6c272673239eafbd051e:3](0)=
-=======
 //          "Parent": null,
 //          "PkgPath": "gno.land/r/demo/tests/crossrealm_b",
 // u[0edc46caf30c00efd87b6c272673239eafbd051e:4]=
->>>>>>> 404deea0
 //     @@ -4,7 +4,7 @@
 //              "IsEscaped": true,
 //              "ModTime": "29",
@@ -382,31 +244,12 @@
 //                  "ObjectID": "0edc46caf30c00efd87b6c272673239eafbd051e:5"
 //              }
 //          }
-<<<<<<< HEAD
-// u[f5a516808f8976c33939133293d598ce3bca4e8d:3](0)=
-//     @@ -4,7 +4,7 @@
-//              "ID": "f5a516808f8976c33939133293d598ce3bca4e8d:3",
-//              "IsEscaped": true,
-//              "ModTime": "6",
-//     -        "RefCount": "3"
-//     +        "RefCount": "2"
-//          },
-//          "Parent": {
-//              "@type": "/gno.RefValue",
-// d[1712ac7adcfdc8e58a67e5615e20fb312394c4df:6](-598)
-// switchrealm["gno.land/r/demo/tests/crossrealm_b"]
-// switchrealm["gno.land/r/demo/tests/crossrealm_b"]
-// switchrealm["gno.land/r/demo/tests/crossrealm"]
-// switchrealm["gno.land/r/demo/tests/crossrealm_b"]
-// u[0edc46caf30c00efd87b6c272673239eafbd051e:4](0)=
-=======
 // d[1712ac7adcfdc8e58a67e5615e20fb312394c4df:28]
 // d[1712ac7adcfdc8e58a67e5615e20fb312394c4df:29]
 // switchrealm["gno.land/r/demo/tests/crossrealm_b"]
 // switchrealm["gno.land/r/demo/tests/crossrealm"]
 // switchrealm["gno.land/r/demo/tests/crossrealm_b"]
 // u[0edc46caf30c00efd87b6c272673239eafbd051e:5]=
->>>>>>> 404deea0
 //     @@ -7,7 +7,7 @@
 //                  },
 //                  "V": {
@@ -417,10 +260,6 @@
 //              }
 //          ],
 // switchrealm["gno.land/r/demo/tests/crossrealm"]
-<<<<<<< HEAD
-// c[1712ac7adcfdc8e58a67e5615e20fb312394c4df:7](441)={
-//     "Blank": {},
-=======
 // c[1712ac7adcfdc8e58a67e5615e20fb312394c4df:30]={
 //     "FileName": "",
 //     "IsClosure": false,
@@ -428,7 +267,6 @@
 //     "Name": "",
 //     "NativeName": "",
 //     "NativePkg": "",
->>>>>>> 404deea0
 //     "ObjectInfo": {
 //         "ID": "1712ac7adcfdc8e58a67e5615e20fb312394c4df:30",
 //         "ModTime": "0",
@@ -465,35 +303,6 @@
 //         ]
 //     }
 // }
-<<<<<<< HEAD
-// u[1712ac7adcfdc8e58a67e5615e20fb312394c4df:2](-2)=
-//     @@ -500,8 +500,8 @@
-//                      "@type": "/gno.FuncValue",
-//                      "Closure": {
-//                          "@type": "/gno.RefValue",
-//     -                    "Escaped": true,
-//     -                    "ObjectID": "0edc46caf30c00efd87b6c272673239eafbd051e:5"
-//     +                    "Hash": "89352b352826005a86eee78e6c832b43ae0ab6a6",
-//     +                    "ObjectID": "1712ac7adcfdc8e58a67e5615e20fb312394c4df:7"
-//                      },
-//                      "FileName": "",
-//                      "IsMethod": false,
-//     @@ -513,9 +513,9 @@
-//                          "@type": "/gno.RefNode",
-//                          "BlockNode": null,
-//                          "Location": {
-//     -                        "Column": "23",
-//     -                        "File": "crossrealm.gno",
-//     -                        "Line": "23",
-//     +                        "Column": "62",
-//     +                        "File": "crossrealm.gno",
-//     +                        "Line": "24",
-//                              "PkgPath": "gno.land/r/demo/tests/crossrealm_b"
-//                          }
-//                      },
-// u[0edc46caf30c00efd87b6c272673239eafbd051e:5]=(noop)
-// switchrealm["gno.land/r/demo/tests/crossrealm_b"]
-=======
 // u[1712ac7adcfdc8e58a67e5615e20fb312394c4df:13]=
 //     @@ -12,8 +12,8 @@
 //              },
@@ -516,7 +325,6 @@
 //          },
 //          "Parent": null,
 //          "PkgPath": "gno.land/r/demo/tests/crossrealm_b",
->>>>>>> 404deea0
 // switchrealm["gno.land/r/demo/tests/crossrealm_b"]
 // switchrealm["gno.land/r/demo/tests/crossrealm"]
 // switchrealm["gno.land/r/crossrealm_test"]