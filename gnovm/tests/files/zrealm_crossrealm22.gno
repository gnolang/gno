--- conflicted
+++ resolved
@@ -130,7 +130,6 @@
 //              "OwnerID": "1712ac7adcfdc8e58a67e5615e20fb312394c4df:2",
 //              "RefCount": "1"
 //          },
-<<<<<<< HEAD
 //          "Parent": null,
 //     @@ -495,6 +495,46 @@
 //                  "T": {
@@ -179,21 +178,6 @@
 //              },
 //              {
 // u[0edc46caf30c00efd87b6c272673239eafbd051e:3]=
-=======
-//     @@ -9,6 +9,11 @@
-//              "T": {
-//                  "@type": "/gno.RefType",
-//                  "ID": "gno.land/r/demo/tests/crossrealm.FooerGetter"
-//     +        },
-//     +        "V": {
-//     +            "@type": "/gno.RefValue",
-//     +            "Hash": "96fa7ba7744e6e490ac43c0d656e11e09f3e9450",
-//     +            "ObjectID": "1712ac7adcfdc8e58a67e5615e20fb312394c4df:28"
-//              }
-//          }
-//      }
-// u[0edc46caf30c00efd87b6c272673239eafbd051e:4]=
->>>>>>> fcc6e103
 //     @@ -1,9 +1,10 @@
 //      {
 //          "ObjectInfo": {
