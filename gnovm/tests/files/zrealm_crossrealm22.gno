--- conflicted
+++ resolved
@@ -97,12 +97,6 @@
 //         "@type": "/gno.RefNode",
 //         "BlockNode": null,
 //         "Location": {
-<<<<<<< HEAD
-//             "Column": "1",
-//             "File": "files/zrealm_crossrealm22.gno",
-//             "Line": "9",
-//             "PkgPath": "gno.land/r/crossrealm_test"
-=======
 //             "File": "zrealm_crossrealm22.gno",
 //             "PkgPath": "gno.land/r/crossrealm",
 //             "Span": {
@@ -116,7 +110,6 @@
 //                     "Line": "11"
 //                 }
 //             }
->>>>>>> a56a225e
 //         }
 //     },
 //     "Type": {
@@ -145,58 +138,6 @@
 //              "OwnerID": "1712ac7adcfdc8e58a67e5615e20fb312394c4df:2",
 //              "RefCount": "1"
 //          },
-<<<<<<< HEAD
-//          "Parent": null,
-//     @@ -495,6 +495,46 @@
-//                  "T": {
-//                      "@type": "/gno.RefType",
-//                      "ID": "gno.land/r/demo/tests/crossrealm.FooerGetter"
-//     +            },
-//     +            "V": {
-//     +                "@type": "/gno.FuncValue",
-//     +                "Closure": {
-//     +                    "@type": "/gno.RefValue",
-//     +                    "Hash": "d712109ae95ccd670ac61014377f2960887c5d01",
-//     +                    "ObjectID": "1712ac7adcfdc8e58a67e5615e20fb312394c4df:6"
-//     +                },
-//     +                "FileName": "",
-//     +                "IsMethod": false,
-//     +                "Name": "",
-//     +                "NativeName": "",
-//     +                "NativePkg": "",
-//     +                "PkgPath": "gno.land/r/crossrealm_test",
-//     +                "Source": {
-//     +                    "@type": "/gno.RefNode",
-//     +                    "BlockNode": null,
-//     +                    "Location": {
-//     +                        "Column": "28",
-//     +                        "File": "files/zrealm_crossrealm22.gno",
-//     +                        "Line": "11",
-//     +                        "PkgPath": "gno.land/r/crossrealm_test"
-//     +                    }
-//     +                },
-//     +                "Type": {
-//     +                    "@type": "/gno.FuncType",
-//     +                    "IsClosure": false,
-//     +                    "Params": null,
-//     +                    "Results": [
-//     +                        {
-//     +                            "Embedded": false,
-//     +                            "Name": "",
-//     +                            "Tag": "",
-//     +                            "Type": {
-//     +                                "@type": "/gno.RefType",
-//     +                                "ID": "gno.land/r/demo/tests/crossrealm.Fooer"
-//     +                            }
-//     +                        }
-//     +                    ]
-//     +                }
-//                  }
-//              },
-//              {
-// u[0edc46caf30c00efd87b6c272673239eafbd051e:3]=
-//     @@ -1,9 +1,10 @@
-=======
 //     @@ -10,6 +10,11 @@
 //              "T": {
 //                  "@type": "/gno.RefType",
@@ -211,7 +152,6 @@
 //      }
 // u[0edc46caf30c00efd87b6c272673239eafbd051e:4](7)=
 //     @@ -1,10 +1,11 @@
->>>>>>> a56a225e
 //      {
 //          "ObjectInfo": {
 //              "ID": "0edc46caf30c00efd87b6c272673239eafbd051e:4",
@@ -270,46 +210,6 @@
 //              "OwnerID": "1712ac7adcfdc8e58a67e5615e20fb312394c4df:2",
 //              "RefCount": "1"
 //          },
-<<<<<<< HEAD
-//          "Parent": null,
-//     @@ -500,23 +500,23 @@
-//                      "@type": "/gno.FuncValue",
-//                      "Closure": {
-//                          "@type": "/gno.RefValue",
-//     -                    "Hash": "d712109ae95ccd670ac61014377f2960887c5d01",
-//     -                    "ObjectID": "1712ac7adcfdc8e58a67e5615e20fb312394c4df:6"
-//     +                    "Escaped": true,
-//     +                    "ObjectID": "0edc46caf30c00efd87b6c272673239eafbd051e:5"
-//                      },
-//                      "FileName": "",
-//                      "IsMethod": false,
-//                      "Name": "",
-//                      "NativeName": "",
-//                      "NativePkg": "",
-//     -                "PkgPath": "gno.land/r/crossrealm_test",
-//     -                "Source": {
-//     -                    "@type": "/gno.RefNode",
-//     -                    "BlockNode": null,
-//     -                    "Location": {
-//     -                        "Column": "28",
-//     -                        "File": "files/zrealm_crossrealm22.gno",
-//     -                        "Line": "11",
-//     -                        "PkgPath": "gno.land/r/crossrealm_test"
-//     +                "PkgPath": "gno.land/r/demo/tests/crossrealm_b",
-//     +                "Source": {
-//     +                    "@type": "/gno.RefNode",
-//     +                    "BlockNode": null,
-//     +                    "Location": {
-//     +                        "Column": "23",
-//     +                        "File": "crossrealm.gno",
-//     +                        "Line": "23",
-//     +                        "PkgPath": "gno.land/r/demo/tests/crossrealm_b"
-//                          }
-//                      },
-//                      "Type": {
-// u[0edc46caf30c00efd87b6c272673239eafbd051e:5]=
-//     @@ -3,8 +3,8 @@
-=======
 //     @@ -13,8 +13,8 @@
 //              },
 //              "V": {
@@ -324,7 +224,6 @@
 // u[0edc46caf30c00efd87b6c272673239eafbd051e:7](7)=
 //     @@ -8,10 +8,11 @@
 //          "NativePkg": "",
->>>>>>> a56a225e
 //          "ObjectInfo": {
 //              "ID": "0edc46caf30c00efd87b6c272673239eafbd051e:7",
 //     +        "IsEscaped": true,
