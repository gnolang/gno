--- conflicted
+++ resolved
@@ -163,17 +163,10 @@
 //                     "@type": "/gno.RefNode",
 //                     "BlockNode": null,
 //                     "Location": {
-<<<<<<< HEAD
-//                         "File": "native.gno",
-//                         "Line": "17",
-//                         "Nonce": "0",
-//                         "PkgPath": "std"
-=======
 //                         "Column": "1",
 //                         "File": "main.gno",
 //                         "Line": "14",
 //                         "PkgPath": "gno.land/r/test"
->>>>>>> 0a662c4c
 //                     }
 //                 },
 //                 "Type": {
