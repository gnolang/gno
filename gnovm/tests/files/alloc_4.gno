--- conflicted
+++ resolved
@@ -22,10 +22,5 @@
 }
 
 // Output:
-<<<<<<< HEAD
-// memstats in main after first GC:  Allocator{maxBytes:50000, bytes:11630}
-// memstats in main after second GC:  Allocator{maxBytes:50000, bytes:7069}
-=======
 // memstats in main after first GC:  Allocator{maxBytes:50000, bytes:11426}
-// memstats in main after second GC:  Allocator{maxBytes:50000, bytes:7057}
->>>>>>> 1f0de36f
+// memstats in main after second GC:  Allocator{maxBytes:50000, bytes:7057}