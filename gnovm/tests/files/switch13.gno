--- conflicted
+++ resolved
@@ -14,8 +14,4 @@
 }
 
 // Error:
-<<<<<<< HEAD
-// main/files/switch13.gno:8: i<VPBlock(2,0)> is not a type
-=======
-// main/files/switch13.gno:0:0: i<VPBlock(2,0)> is not a type
->>>>>>> 0e3c050f
+// main/files/switch13.gno:8:0: i<VPBlock(2,0)> is not a type