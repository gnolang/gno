--- conflicted
+++ resolved
@@ -13,13 +13,8 @@
 
 // Realm:
 // finalizerealm["gno.land/r/mapkey"]
-<<<<<<< HEAD
-// u[2a17fa0a22a6e119cfaf6e864b74063e0e4d464d:4:0]=
-//     @@ -1,10 +1,39 @@
-=======
-// u[2a17fa0a22a6e119cfaf6e864b74063e0e4d464d:4](239)=
+// u[2a17fa0a22a6e119cfaf6e864b74063e0e4d464d:4:0](241)=
 //     @@ -1,11 +1,40 @@
->>>>>>> 95d5f5e7
 //      {
 //          "List": {
 //     -        "List": []
@@ -55,33 +50,20 @@
 //     +        ]
 //          },
 //          "ObjectInfo": {
-<<<<<<< HEAD
 //              "ID": "2a17fa0a22a6e119cfaf6e864b74063e0e4d464d:4:0",
-=======
-//              "ID": "2a17fa0a22a6e119cfaf6e864b74063e0e4d464d:4",
-//              "LastObjectSize": "175",
->>>>>>> 95d5f5e7
+//              "LastObjectSize": "179",
 //     -        "ModTime": "0",
 //     +        "ModTime": "7",
 //              "OwnerID": "2a17fa0a22a6e119cfaf6e864b74063e0e4d464d:3:0",
 //              "RefCount": "1"
 //          }
-<<<<<<< HEAD
-// u[2a17fa0a22a6e119cfaf6e864b74063e0e4d464d:5:0]=
-//     @@ -1,9 +1,10 @@
+// u[2a17fa0a22a6e119cfaf6e864b74063e0e4d464d:5:0](7)=
+//     @@ -1,10 +1,11 @@
 //      {
 //          "ObjectInfo": {
 //              "ID": "2a17fa0a22a6e119cfaf6e864b74063e0e4d464d:5:0",
-//     -        "ModTime": "0",
-=======
-// u[2a17fa0a22a6e119cfaf6e864b74063e0e4d464d:5](7)=
-//     @@ -1,10 +1,11 @@
-//      {
-//          "ObjectInfo": {
-//              "ID": "2a17fa0a22a6e119cfaf6e864b74063e0e4d464d:5",
->>>>>>> 95d5f5e7
 //     +        "IsEscaped": true,
-//              "LastObjectSize": "216",
+//              "LastObjectSize": "220",
 //     -        "ModTime": "0",
 //     +        "ModTime": "7",
 //              "OwnerID": "2a17fa0a22a6e119cfaf6e864b74063e0e4d464d:2:0",
