--- conflicted
+++ resolved
@@ -31,7 +31,7 @@
 	a.A = s
 }
 
-func main(cur realm) {
+func main(cur realm,) {
 	b[0] = nil
 	b[1] = nil
 	a.A = nil
@@ -39,11 +39,7 @@
 
 // Realm:
 // finalizerealm["gno.land/r/test"]
-<<<<<<< HEAD
-// u[a8ada09dee16d791fd406d629fe29bb0ed084a30:7:0]=
-=======
-// u[a8ada09dee16d791fd406d629fe29bb0ed084a30:7](-266)=
->>>>>>> 95d5f5e7
+// u[a8ada09dee16d791fd406d629fe29bb0ed084a30:7:0](-270)=
 //     @@ -8,16 +8,6 @@
 //                          "@type": "/gno.RefType",
 //                          "ID": "gno.land/r/test.B"
@@ -79,24 +75,15 @@
 //              }
 //          ],
 //          "ObjectInfo": {
-<<<<<<< HEAD
 //              "ID": "a8ada09dee16d791fd406d629fe29bb0ed084a30:7:0",
-=======
-//              "ID": "a8ada09dee16d791fd406d629fe29bb0ed084a30:7",
-//              "LastObjectSize": "588",
->>>>>>> 95d5f5e7
+//              "LastObjectSize": "596",
 //     -        "ModTime": "11",
 //     +        "ModTime": "15",
 //              "OwnerID": "a8ada09dee16d791fd406d629fe29bb0ed084a30:6:0",
 //              "RefCount": "1"
 //          }
-<<<<<<< HEAD
-// u[a8ada09dee16d791fd406d629fe29bb0ed084a30:5:0]=
-//     @@ -7,22 +7,12 @@
-=======
-// u[a8ada09dee16d791fd406d629fe29bb0ed084a30:5](-133)=
+// u[a8ada09dee16d791fd406d629fe29bb0ed084a30:5:0](-135)=
 //     @@ -7,23 +7,13 @@
->>>>>>> 95d5f5e7
 //                          "@type": "/gno.RefType",
 //                          "ID": "gno.land/r/test.S"
 //                      }
@@ -114,29 +101,18 @@
 //              }
 //          ],
 //          "ObjectInfo": {
-<<<<<<< HEAD
 //              "ID": "a8ada09dee16d791fd406d629fe29bb0ed084a30:5:0",
-=======
-//              "ID": "a8ada09dee16d791fd406d629fe29bb0ed084a30:5",
-//              "LastObjectSize": "385",
->>>>>>> 95d5f5e7
+//              "LastObjectSize": "391",
 //     -        "ModTime": "11",
 //     +        "ModTime": "15",
 //              "OwnerID": "a8ada09dee16d791fd406d629fe29bb0ed084a30:4:0",
 //              "RefCount": "1"
 //          }
-<<<<<<< HEAD
-// u[a8ada09dee16d791fd406d629fe29bb0ed084a30:12:0]=
-//     @@ -2,8 +2,8 @@
-//          "ObjectInfo": {
+// u[a8ada09dee16d791fd406d629fe29bb0ed084a30:12:0](5)=
+//     @@ -3,8 +3,8 @@
 //              "ID": "a8ada09dee16d791fd406d629fe29bb0ed084a30:12:0",
-=======
-// u[a8ada09dee16d791fd406d629fe29bb0ed084a30:12](5)=
-//     @@ -3,8 +3,8 @@
-//              "ID": "a8ada09dee16d791fd406d629fe29bb0ed084a30:12",
->>>>>>> 95d5f5e7
 //              "IsEscaped": true,
-//              "LastObjectSize": "337",
+//              "LastObjectSize": "343",
 //     -        "ModTime": "0",
 //     -        "RefCount": "3"
 //     +        "ModTime": "15",
@@ -144,16 +120,10 @@
 //          },
 //          "Value": {
 //              "T": {
-<<<<<<< HEAD
-// u[a8ada09dee16d791fd406d629fe29bb0ed084a30:4:0]=
-//     @@ -3,7 +3,7 @@
-//              "ID": "a8ada09dee16d791fd406d629fe29bb0ed084a30:4:0",
-=======
-// u[a8ada09dee16d791fd406d629fe29bb0ed084a30:4](0)=
+// u[a8ada09dee16d791fd406d629fe29bb0ed084a30:4:0](0)=
 //     @@ -4,7 +4,7 @@
->>>>>>> 95d5f5e7
 //              "IsEscaped": true,
-//              "LastObjectSize": "340",
+//              "LastObjectSize": "346",
 //              "ModTime": "15",
 //     -        "RefCount": "2"
 //     +        "RefCount": "1"
@@ -164,20 +134,10 @@
 //              },
 //              "V": {
 //                  "@type": "/gno.RefValue",
-<<<<<<< HEAD
-//     -            "Hash": "d841ecacc34604f3d3773824606e595aa9cfd396",
-//     +            "Hash": "9cb1711da458ebe78ceaefcfe08a345fe4fb67c1",
+//     -            "Hash": "f6a97f2e653fdc2528aa855498d6741b601ada38",
+//     +            "Hash": "78bf623f3ae3aa6030817832c6e3376f0acdda75",
 //                  "ObjectID": "a8ada09dee16d791fd406d629fe29bb0ed084a30:5:0"
 //              }
 //          }
-// d[a8ada09dee16d791fd406d629fe29bb0ed084a30:14:0]
-// d[a8ada09dee16d791fd406d629fe29bb0ed084a30:15:0]
-=======
-//     -            "Hash": "2934b1ba91d3fcb0bfe845af8fecab7fe559beb8",
-//     +            "Hash": "8d53b47266168d526af810fd04c3880039a6381b",
-//                  "ObjectID": "a8ada09dee16d791fd406d629fe29bb0ed084a30:5"
-//              }
-//          }
-// d[a8ada09dee16d791fd406d629fe29bb0ed084a30:14](-337)
-// d[a8ada09dee16d791fd406d629fe29bb0ed084a30:15](-585)
->>>>>>> 95d5f5e7
+// d[a8ada09dee16d791fd406d629fe29bb0ed084a30:14:0](-343)
+// d[a8ada09dee16d791fd406d629fe29bb0ed084a30:15:0](-593)