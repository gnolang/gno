// PKGPATH: gno.land/r/test
package test

var (
	a = &A{}
	b [2]*B
	s *S
)

type S struct {
	S string
}
type A struct {
	A *S
}
type B struct {
	A *A
	B *S
}

func init() {
	s = &S{
		S: "c",
	}
	c := B{
		A: a,
		B: s,
	}
	b[0] = &c
	b[1] = &c
	a.A = s
}

func main() {
	crossing()

	b[0] = nil
	b[1] = nil
	a.A = nil
}

// Realm:
// finalizerealm["gno.land/r/test"]
// u[a8ada09dee16d791fd406d629fe29bb0ed084a30:7]=
//     @@ -8,16 +8,6 @@
//                          "@type": "/gno.RefType",
//                          "ID": "gno.land/r/test.B"
//                      }
//     -            },
//     -            "V": {
//     -                "@type": "/gno.PointerValue",
//     -                "Base": {
//     -                    "@type": "/gno.RefValue",
//     -                    "Escaped": true,
//     -                    "ObjectID": "a8ada09dee16d791fd406d629fe29bb0ed084a30:14"
//     -                },
//     -                "Index": "0",
//     -                "TV": null
//                  }
//              },
//              {
//     @@ -27,22 +17,12 @@
//                          "@type": "/gno.RefType",
//                          "ID": "gno.land/r/test.B"
//                      }
//     -            },
//     -            "V": {
//     -                "@type": "/gno.PointerValue",
//     -                "Base": {
//     -                    "@type": "/gno.RefValue",
//     -                    "Escaped": true,
//     -                    "ObjectID": "a8ada09dee16d791fd406d629fe29bb0ed084a30:14"
//     -                },
//     -                "Index": "0",
//     -                "TV": null
//                  }
//              }
//          ],
//          "ObjectInfo": {
//              "ID": "a8ada09dee16d791fd406d629fe29bb0ed084a30:7",
//     -        "ModTime": "11",
//     +        "ModTime": "15",
//              "OwnerID": "a8ada09dee16d791fd406d629fe29bb0ed084a30:6",
//              "RefCount": "1"
//          }
<<<<<<< HEAD
// u[a8ada09dee16d791fd406d629fe29bb0ed084a30:4]=
=======
// u[a8ada09dee16d791fd406d629fe29bb0ed084a30:14]=
//     @@ -2,8 +2,8 @@
//          "ObjectInfo": {
//              "ID": "a8ada09dee16d791fd406d629fe29bb0ed084a30:14",
//              "IsEscaped": true,
//     -        "ModTime": "0",
//     -        "RefCount": "2"
//     +        "ModTime": "15",
//     +        "RefCount": "0"
//          },
//          "Value": {
//              "T": {
// u[a8ada09dee16d791fd406d629fe29bb0ed084a30:5]=
>>>>>>> 9a21cfea
//     @@ -7,22 +7,12 @@
//                          "@type": "/gno.RefType",
//                          "ID": "gno.land/r/test.S"
//                      }
//     -            },
//     -            "V": {
//     -                "@type": "/gno.PointerValue",
//     -                "Base": {
//     -                    "@type": "/gno.RefValue",
//     -                    "Escaped": true,
//     -                    "ObjectID": "a8ada09dee16d791fd406d629fe29bb0ed084a30:12"
//     -                },
//     -                "Index": "0",
//     -                "TV": null
//                  }
//              }
//          ],
//          "ObjectInfo": {
//              "ID": "a8ada09dee16d791fd406d629fe29bb0ed084a30:5",
//     -        "ModTime": "11",
//     +        "ModTime": "15",
//              "OwnerID": "a8ada09dee16d791fd406d629fe29bb0ed084a30:4",
//              "RefCount": "1"
//          }
// u[a8ada09dee16d791fd406d629fe29bb0ed084a30:12]=
//     @@ -2,8 +2,8 @@
//          "ObjectInfo": {
//              "ID": "a8ada09dee16d791fd406d629fe29bb0ed084a30:12",
//              "IsEscaped": true,
//     -        "ModTime": "0",
//     -        "RefCount": "3"
//     +        "ModTime": "15",
//     +        "RefCount": "1"
//          },
//          "Value": {
//              "T": {
// u[a8ada09dee16d791fd406d629fe29bb0ed084a30:4]=
//     @@ -3,7 +3,7 @@
//              "ID": "a8ada09dee16d791fd406d629fe29bb0ed084a30:4",
//              "IsEscaped": true,
//              "ModTime": "15",
//     -        "RefCount": "2"
//     +        "RefCount": "1"
//          },
//          "Value": {
//              "T": {
//     @@ -12,7 +12,7 @@
//              },
//              "V": {
//                  "@type": "/gno.RefValue",
//     -            "Hash": "4641faa430640c89d2730115d8159609a3fd1492",
//     +            "Hash": "47746c70f1dda9b50d12a68174a4d2f3cb7065e8",
//                  "ObjectID": "a8ada09dee16d791fd406d629fe29bb0ed084a30:5"
//              }
//          }
// d[a8ada09dee16d791fd406d629fe29bb0ed084a30:14]
// d[a8ada09dee16d791fd406d629fe29bb0ed084a30:15]<|MERGE_RESOLUTION|>--- conflicted
+++ resolved
@@ -83,23 +83,7 @@
 //              "OwnerID": "a8ada09dee16d791fd406d629fe29bb0ed084a30:6",
 //              "RefCount": "1"
 //          }
-<<<<<<< HEAD
-// u[a8ada09dee16d791fd406d629fe29bb0ed084a30:4]=
-=======
-// u[a8ada09dee16d791fd406d629fe29bb0ed084a30:14]=
-//     @@ -2,8 +2,8 @@
-//          "ObjectInfo": {
-//              "ID": "a8ada09dee16d791fd406d629fe29bb0ed084a30:14",
-//              "IsEscaped": true,
-//     -        "ModTime": "0",
-//     -        "RefCount": "2"
-//     +        "ModTime": "15",
-//     +        "RefCount": "0"
-//          },
-//          "Value": {
-//              "T": {
 // u[a8ada09dee16d791fd406d629fe29bb0ed084a30:5]=
->>>>>>> 9a21cfea
 //     @@ -7,22 +7,12 @@
 //                          "@type": "/gno.RefType",
 //                          "ID": "gno.land/r/test.S"
