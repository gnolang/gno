--- conflicted
+++ resolved
@@ -41,11 +41,7 @@
 
 // Realm:
 // switchrealm["gno.land/r/test"]
-<<<<<<< HEAD
-// u[a8ada09dee16d791fd406d629fe29bb0ed084a30:5](-264)=
-=======
 // u[a8ada09dee16d791fd406d629fe29bb0ed084a30:7]=
->>>>>>> 404deea0
 //     @@ -8,16 +8,6 @@
 //                          "@type": "/gno.RefType",
 //                          "ID": "gno.land/r/test.B"
@@ -87,13 +83,8 @@
 //              "OwnerID": "a8ada09dee16d791fd406d629fe29bb0ed084a30:6",
 //              "RefCount": "1"
 //          }
-<<<<<<< HEAD
-// u[a8ada09dee16d791fd406d629fe29bb0ed084a30:9](0)=
-//     @@ -3,8 +3,8 @@
-=======
 // u[a8ada09dee16d791fd406d629fe29bb0ed084a30:14]=
 //     @@ -2,8 +2,8 @@
->>>>>>> 404deea0
 //          "ObjectInfo": {
 //              "ID": "a8ada09dee16d791fd406d629fe29bb0ed084a30:14",
 //              "IsEscaped": true,
@@ -102,15 +93,9 @@
 //     +        "ModTime": "15",
 //     +        "RefCount": "0"
 //          },
-<<<<<<< HEAD
-//          "Parent": {
-//              "@type": "/gno.RefValue",
-// u[a8ada09dee16d791fd406d629fe29bb0ed084a30:4](-132)=
-=======
 //          "Value": {
 //              "T": {
 // u[a8ada09dee16d791fd406d629fe29bb0ed084a30:5]=
->>>>>>> 404deea0
 //     @@ -7,22 +7,12 @@
 //                          "@type": "/gno.RefType",
 //                          "ID": "gno.land/r/test.S"
@@ -135,11 +120,7 @@
 //              "OwnerID": "a8ada09dee16d791fd406d629fe29bb0ed084a30:4",
 //              "RefCount": "1"
 //          }
-<<<<<<< HEAD
-// u[a8ada09dee16d791fd406d629fe29bb0ed084a30:7](2)=
-=======
 // u[a8ada09dee16d791fd406d629fe29bb0ed084a30:12]=
->>>>>>> 404deea0
 //     @@ -2,8 +2,8 @@
 //          "ObjectInfo": {
 //              "ID": "a8ada09dee16d791fd406d629fe29bb0ed084a30:12",
@@ -151,11 +132,7 @@
 //          },
 //          "Value": {
 //              "T": {
-<<<<<<< HEAD
-// u[a8ada09dee16d791fd406d629fe29bb0ed084a30:3](0)=
-=======
 // u[a8ada09dee16d791fd406d629fe29bb0ed084a30:4]=
->>>>>>> 404deea0
 //     @@ -3,7 +3,7 @@
 //              "ID": "a8ada09dee16d791fd406d629fe29bb0ed084a30:4",
 //              "IsEscaped": true,
@@ -174,20 +151,5 @@
 //                  "ObjectID": "a8ada09dee16d791fd406d629fe29bb0ed084a30:5"
 //              }
 //          }
-<<<<<<< HEAD
-// u[a8ada09dee16d791fd406d629fe29bb0ed084a30:6](0)=
-//     @@ -4,7 +4,7 @@
-//              "ID": "a8ada09dee16d791fd406d629fe29bb0ed084a30:6",
-//              "IsEscaped": true,
-//              "ModTime": "10",
-//     -        "RefCount": "4"
-//     +        "RefCount": "3"
-//          },
-//          "Parent": {
-//              "@type": "/gno.RefValue",
-// d[a8ada09dee16d791fd406d629fe29bb0ed084a30:9](-508)
-// d[a8ada09dee16d791fd406d629fe29bb0ed084a30:10](-583)
-=======
 // d[a8ada09dee16d791fd406d629fe29bb0ed084a30:14]
-// d[a8ada09dee16d791fd406d629fe29bb0ed084a30:15]
->>>>>>> 404deea0
+// d[a8ada09dee16d791fd406d629fe29bb0ed084a30:15]