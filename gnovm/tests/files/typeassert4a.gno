package main

type Setter interface {
	Set(string)
}

type SetterClone interface {
	Set(string)
}

type ValueSetter struct {
	value string
}

func (s *ValueSetter) Set(value string) {
	s.value = value
}

func cmpSetter(i any) {
	defer func() {
		if r := recover(); r != nil {
			println(r)
		} else {
			println("ok")
		}
	}()

	_ = i.(Setter)
}

func main() {
	var (
		i              any
		setter         Setter
		setterClone    SetterClone
		valueSetter    ValueSetter
		valueSetterPtr *ValueSetter
	)

	cmpSetter(i)

	i = setter
	cmpSetter(i)

	setterClone = valueSetterPtr
	setter = setterClone
	i = setter
	cmpSetter(i)

	i = valueSetter
	cmpSetter(i)

	i = valueSetterPtr
	cmpSetter(i)
}

// Output:
// interface conversion: interface is nil, not main.Setter
// interface conversion: interface is nil, not main.Setter
// ok
<<<<<<< HEAD
// main.ValueSetter doesn't implement interface {func(string)()} (method Set has pointer receiver)
=======
// main.ValueSetter doesn't implement interface{Set func(string)} (method Set has pointer receiver)
>>>>>>> fcec2602
// ok<|MERGE_RESOLUTION|>--- conflicted
+++ resolved
@@ -58,9 +58,5 @@
 // interface conversion: interface is nil, not main.Setter
 // interface conversion: interface is nil, not main.Setter
 // ok
-<<<<<<< HEAD
-// main.ValueSetter doesn't implement interface {func(string)()} (method Set has pointer receiver)
-=======
-// main.ValueSetter doesn't implement interface{Set func(string)} (method Set has pointer receiver)
->>>>>>> fcec2602
+// main.ValueSetter doesn't implement interface {Set func(string)} (method Set has pointer receiver)
 // ok