// PKGPATH: gno.land/r/test
package test

import (
	"gno.land/p/demo/avl"
)

var node *avl.Node

func init() {
	node = avl.NewNode("key0", "value0")
	// node, _ = node.Set("key0", "value0")
}

func main() {
	var updated bool
	node, updated = node.Set("key1", "value1")
	// println(node, updated)
	println(updated, node.Size())
}

// Output:
// false 2

// Realm:
// switchrealm["gno.land/r/test"]
// u[a8ada09dee16d791fd406d629fe29bb0ed084a30:4]={
//     "ObjectInfo": {
//         "ID": "a8ada09dee16d791fd406d629fe29bb0ed084a30:4",
//         "ModTime": "7",
//         "OwnerID": "a8ada09dee16d791fd406d629fe29bb0ed084a30:7",
//         "RefCount": "1"
//     },
//     "Value": {
//         "AllocationInfo": {
//             "AllocType": false,
//             "AllocValue": true,
//             "RefCount": "0"
//         },
//         "T": {
//             "@type": "/gno.RefType",
//             "ID": "gno.land/p/demo/avl.Node"
//         },
//         "V": {
//             "@type": "/gno.RefValue",
//             "Hash": "4a27a0f208cd0bd4e5119ee445917def11f574db",
//             "ObjectID": "a8ada09dee16d791fd406d629fe29bb0ed084a30:5"
//         }
//     }
// }
// c[a8ada09dee16d791fd406d629fe29bb0ed084a30:9]={
//     "Fields": [
//         {
//             "T": {
//                 "@type": "/gno.PrimitiveType",
//                 "value": "16"
//             },
//             "V": {
//                 "@type": "/gno.StringValue",
//                 "value": "key1"
//             }
//         },
//         {
//             "T": {
//                 "@type": "/gno.PrimitiveType",
//                 "value": "16"
//             },
//             "V": {
//                 "@type": "/gno.StringValue",
//                 "value": "value1"
//             }
//         },
//         {
//             "T": {
//                 "@type": "/gno.PrimitiveType",
//                 "value": "64"
//             }
//         },
//         {
//             "N": "AQAAAAAAAAA=",
//             "T": {
//                 "@type": "/gno.PrimitiveType",
//                 "value": "32"
//             }
//         },
//         {
//             "AllocationInfo": {
//                 "AllocType": false,
//                 "AllocValue": true,
//                 "RefCount": "0"
//             },
//             "T": {
//                 "@type": "/gno.PointerType",
//                 "Elt": {
//                     "@type": "/gno.RefType",
//                     "ID": "gno.land/p/demo/avl.Node"
//                 }
//             }
//         },
//         {
//             "AllocationInfo": {
//                 "AllocType": false,
//                 "AllocValue": true,
//                 "RefCount": "0"
//             },
//             "T": {
//                 "@type": "/gno.PointerType",
//                 "Elt": {
//                     "@type": "/gno.RefType",
//                     "ID": "gno.land/p/demo/avl.Node"
//                 }
//             }
//         }
//     ],
//     "ObjectInfo": {
//         "ID": "a8ada09dee16d791fd406d629fe29bb0ed084a30:9",
//         "ModTime": "0",
//         "OwnerID": "a8ada09dee16d791fd406d629fe29bb0ed084a30:8",
//         "RefCount": "1"
//     }
// }
// c[a8ada09dee16d791fd406d629fe29bb0ed084a30:8]={
//     "ObjectInfo": {
//         "ID": "a8ada09dee16d791fd406d629fe29bb0ed084a30:8",
//         "ModTime": "0",
//         "OwnerID": "a8ada09dee16d791fd406d629fe29bb0ed084a30:7",
//         "RefCount": "1"
//     },
//     "Value": {
//         "AllocationInfo": {
//             "AllocType": false,
//             "AllocValue": true,
//             "RefCount": "0"
//         },
//         "T": {
//             "@type": "/gno.RefType",
//             "ID": "gno.land/p/demo/avl.Node"
//         },
//         "V": {
//             "@type": "/gno.RefValue",
//             "Hash": "3f3abeb7a193a27b64b393a56bf7e6ce1243ea4f",
//             "ObjectID": "a8ada09dee16d791fd406d629fe29bb0ed084a30:9"
//         }
//     }
// }
// c[a8ada09dee16d791fd406d629fe29bb0ed084a30:7]={
//     "Fields": [
//         {
//             "T": {
//                 "@type": "/gno.PrimitiveType",
//                 "value": "16"
//             },
//             "V": {
//                 "@type": "/gno.StringValue",
//                 "value": "key1"
//             }
//         },
//         {},
//         {
//             "N": "AQAAAAAAAAA=",
//             "T": {
//                 "@type": "/gno.PrimitiveType",
//                 "value": "64"
//             }
//         },
//         {
//             "N": "AgAAAAAAAAA=",
//             "T": {
//                 "@type": "/gno.PrimitiveType",
//                 "value": "32"
//             }
//         },
//         {
//             "AllocationInfo": {
//                 "AllocType": false,
//                 "AllocValue": false,
//                 "RefCount": "1"
//             },
//             "T": {
//                 "@type": "/gno.PointerType",
//                 "Elt": {
//                     "@type": "/gno.RefType",
//                     "ID": "gno.land/p/demo/avl.Node"
//                 }
//             },
//             "V": {
//                 "@type": "/gno.PointerValue",
//                 "Base": {
//                     "@type": "/gno.RefValue",
//                     "Hash": "8f98dc96e80069a0478133dba88fdeb763c9c924",
//                     "ObjectID": "a8ada09dee16d791fd406d629fe29bb0ed084a30:4"
//                 },
//                 "Index": "0",
//                 "TV": null
//             }
//         },
//         {
//             "T": {
//                 "@type": "/gno.PointerType",
//                 "Elt": {
//                     "@type": "/gno.RefType",
//                     "ID": "gno.land/p/demo/avl.Node"
//                 }
//             },
//             "V": {
//                 "@type": "/gno.PointerValue",
//                 "Base": {
//                     "@type": "/gno.RefValue",
//                     "Hash": "88690949cfdf67ce91f172b3fd6380ae2d684af6",
//                     "ObjectID": "a8ada09dee16d791fd406d629fe29bb0ed084a30:8"
//                 },
//                 "Index": "0",
//                 "TV": null
//             }
//         }
//     ],
//     "ObjectInfo": {
//         "ID": "a8ada09dee16d791fd406d629fe29bb0ed084a30:7",
//         "ModTime": "0",
//         "OwnerID": "a8ada09dee16d791fd406d629fe29bb0ed084a30:6",
//         "RefCount": "1"
//     }
// }
// c[a8ada09dee16d791fd406d629fe29bb0ed084a30:6]={
//     "ObjectInfo": {
//         "ID": "a8ada09dee16d791fd406d629fe29bb0ed084a30:6",
//         "ModTime": "0",
//         "OwnerID": "a8ada09dee16d791fd406d629fe29bb0ed084a30:2",
//         "RefCount": "1"
//     },
//     "Value": {
//         "AllocationInfo": {
//             "AllocType": false,
//             "AllocValue": true,
//             "RefCount": "0"
//         },
//         "T": {
//             "@type": "/gno.RefType",
//             "ID": "gno.land/p/demo/avl.Node"
//         },
//         "V": {
//             "@type": "/gno.RefValue",
//             "Hash": "0dcafdd2eeedd81da267ddf4d6517a669189a6ef",
//             "ObjectID": "a8ada09dee16d791fd406d629fe29bb0ed084a30:7"
//         }
//     }
<<<<<<< HEAD
// }
// u[a8ada09dee16d791fd406d629fe29bb0ed084a30:2]={
//     "Blank": {},
//     "ObjectInfo": {
//         "ID": "a8ada09dee16d791fd406d629fe29bb0ed084a30:2",
//         "IsEscaped": true,
//         "ModTime": "5",
//         "RefCount": "2"
//     },
//     "Parent": null,
//     "Source": {
//         "@type": "/gno.RefNode",
//         "BlockNode": null,
//         "Location": {
//             "Column": "0",
//             "File": "",
//             "Line": "0",
//             "PkgPath": "gno.land/r/test"
//         }
//     },
//     "Values": [
//         {
//             "AllocationInfo": {
//                 "AllocType": false,
//                 "AllocValue": false,
//                 "RefCount": "1"
//             },
//             "T": {
//                 "@type": "/gno.PointerType",
//                 "Elt": {
//                     "@type": "/gno.RefType",
//                     "ID": "gno.land/p/demo/avl.Node"
//                 }
//             },
//             "V": {
//                 "@type": "/gno.PointerValue",
//                 "Base": {
//                     "@type": "/gno.RefValue",
//                     "Hash": "71019885652900ca887f5203bcc652d67c6ad9a1",
//                     "ObjectID": "a8ada09dee16d791fd406d629fe29bb0ed084a30:6"
//                 },
//                 "Index": "0",
//                 "TV": null
//             }
//         },
//         {
//             "T": {
//                 "@type": "/gno.FuncType",
//                 "Params": [],
//                 "Results": []
//             },
//             "V": {
//                 "@type": "/gno.FuncValue",
//                 "Closure": {
//                     "@type": "/gno.RefValue",
//                     "Escaped": true,
//                     "ObjectID": "a8ada09dee16d791fd406d629fe29bb0ed084a30:3"
//                 },
//                 "FileName": "files/zrealm_avl0.gno",
//                 "IsMethod": false,
//                 "Name": "init.1",
//                 "NativeName": "",
//                 "NativePkg": "",
//                 "PkgPath": "gno.land/r/test",
//                 "Source": {
//                     "@type": "/gno.RefNode",
//                     "BlockNode": null,
//                     "Location": {
//                         "Column": "1",
//                         "File": "files/zrealm_avl0.gno",
//                         "Line": "10",
//                         "PkgPath": "gno.land/r/test"
//                     }
//                 },
//                 "Type": {
//                     "@type": "/gno.FuncType",
//                     "Params": [],
//                     "Results": []
//                 }
//             }
//         },
//         {
//             "T": {
//                 "@type": "/gno.FuncType",
//                 "Params": [],
//                 "Results": []
//             },
//             "V": {
//                 "@type": "/gno.FuncValue",
//                 "Closure": {
//                     "@type": "/gno.RefValue",
//                     "Escaped": true,
//                     "ObjectID": "a8ada09dee16d791fd406d629fe29bb0ed084a30:3"
//                 },
//                 "FileName": "files/zrealm_avl0.gno",
//                 "IsMethod": false,
//                 "Name": "main",
//                 "NativeName": "",
//                 "NativePkg": "",
//                 "PkgPath": "gno.land/r/test",
//                 "Source": {
//                     "@type": "/gno.RefNode",
//                     "BlockNode": null,
//                     "Location": {
//                         "Column": "1",
//                         "File": "files/zrealm_avl0.gno",
//                         "Line": "15",
//                         "PkgPath": "gno.land/r/test"
//                     }
//                 },
//                 "Type": {
//                     "@type": "/gno.FuncType",
//                     "Params": [],
//                     "Results": []
//                 }
//             }
//         }
//     ]
=======
>>>>>>> f75a77a8
// }<|MERGE_RESOLUTION|>--- conflicted
+++ resolved
@@ -244,125 +244,4 @@
 //             "ObjectID": "a8ada09dee16d791fd406d629fe29bb0ed084a30:7"
 //         }
 //     }
-<<<<<<< HEAD
-// }
-// u[a8ada09dee16d791fd406d629fe29bb0ed084a30:2]={
-//     "Blank": {},
-//     "ObjectInfo": {
-//         "ID": "a8ada09dee16d791fd406d629fe29bb0ed084a30:2",
-//         "IsEscaped": true,
-//         "ModTime": "5",
-//         "RefCount": "2"
-//     },
-//     "Parent": null,
-//     "Source": {
-//         "@type": "/gno.RefNode",
-//         "BlockNode": null,
-//         "Location": {
-//             "Column": "0",
-//             "File": "",
-//             "Line": "0",
-//             "PkgPath": "gno.land/r/test"
-//         }
-//     },
-//     "Values": [
-//         {
-//             "AllocationInfo": {
-//                 "AllocType": false,
-//                 "AllocValue": false,
-//                 "RefCount": "1"
-//             },
-//             "T": {
-//                 "@type": "/gno.PointerType",
-//                 "Elt": {
-//                     "@type": "/gno.RefType",
-//                     "ID": "gno.land/p/demo/avl.Node"
-//                 }
-//             },
-//             "V": {
-//                 "@type": "/gno.PointerValue",
-//                 "Base": {
-//                     "@type": "/gno.RefValue",
-//                     "Hash": "71019885652900ca887f5203bcc652d67c6ad9a1",
-//                     "ObjectID": "a8ada09dee16d791fd406d629fe29bb0ed084a30:6"
-//                 },
-//                 "Index": "0",
-//                 "TV": null
-//             }
-//         },
-//         {
-//             "T": {
-//                 "@type": "/gno.FuncType",
-//                 "Params": [],
-//                 "Results": []
-//             },
-//             "V": {
-//                 "@type": "/gno.FuncValue",
-//                 "Closure": {
-//                     "@type": "/gno.RefValue",
-//                     "Escaped": true,
-//                     "ObjectID": "a8ada09dee16d791fd406d629fe29bb0ed084a30:3"
-//                 },
-//                 "FileName": "files/zrealm_avl0.gno",
-//                 "IsMethod": false,
-//                 "Name": "init.1",
-//                 "NativeName": "",
-//                 "NativePkg": "",
-//                 "PkgPath": "gno.land/r/test",
-//                 "Source": {
-//                     "@type": "/gno.RefNode",
-//                     "BlockNode": null,
-//                     "Location": {
-//                         "Column": "1",
-//                         "File": "files/zrealm_avl0.gno",
-//                         "Line": "10",
-//                         "PkgPath": "gno.land/r/test"
-//                     }
-//                 },
-//                 "Type": {
-//                     "@type": "/gno.FuncType",
-//                     "Params": [],
-//                     "Results": []
-//                 }
-//             }
-//         },
-//         {
-//             "T": {
-//                 "@type": "/gno.FuncType",
-//                 "Params": [],
-//                 "Results": []
-//             },
-//             "V": {
-//                 "@type": "/gno.FuncValue",
-//                 "Closure": {
-//                     "@type": "/gno.RefValue",
-//                     "Escaped": true,
-//                     "ObjectID": "a8ada09dee16d791fd406d629fe29bb0ed084a30:3"
-//                 },
-//                 "FileName": "files/zrealm_avl0.gno",
-//                 "IsMethod": false,
-//                 "Name": "main",
-//                 "NativeName": "",
-//                 "NativePkg": "",
-//                 "PkgPath": "gno.land/r/test",
-//                 "Source": {
-//                     "@type": "/gno.RefNode",
-//                     "BlockNode": null,
-//                     "Location": {
-//                         "Column": "1",
-//                         "File": "files/zrealm_avl0.gno",
-//                         "Line": "15",
-//                         "PkgPath": "gno.land/r/test"
-//                     }
-//                 },
-//                 "Type": {
-//                     "@type": "/gno.FuncType",
-//                     "Params": [],
-//                     "Results": []
-//                 }
-//             }
-//         }
-//     ]
-=======
->>>>>>> f75a77a8
 // }