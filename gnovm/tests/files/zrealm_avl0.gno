// PKGPATH: gno.land/r/test
package test

import (
	"gno.land/p/demo/avl"
)

var node *avl.Node

func init() {
	node = avl.NewNode("key0", "value0")
	// node, _ = node.Set("key0", "value0")
}

func main(cur realm) {
	var updated bool
	node, updated = node.Set("key1", "value1")
	// println(node, updated)
	println(updated, node.Size())
}

// Output:
// false 2

// Realm:
// finalizerealm["gno.land/r/test"]
<<<<<<< HEAD
// u[a8ada09dee16d791fd406d629fe29bb0ed084a30:7:0]=
//     @@ -1,8 +1,8 @@
//      {
//          "ObjectInfo": {
//              "ID": "a8ada09dee16d791fd406d629fe29bb0ed084a30:7:0",
=======
// u[a8ada09dee16d791fd406d629fe29bb0ed084a30:7](6)=
//     @@ -2,8 +2,8 @@
//          "ObjectInfo": {
//              "ID": "a8ada09dee16d791fd406d629fe29bb0ed084a30:7",
//              "LastObjectSize": "340",
>>>>>>> 95d5f5e7
//     -        "ModTime": "0",
//     -        "OwnerID": "a8ada09dee16d791fd406d629fe29bb0ed084a30:3:0",
//     +        "ModTime": "10",
//     +        "OwnerID": "a8ada09dee16d791fd406d629fe29bb0ed084a30:10:0",
//              "RefCount": "1"
//          },
//          "Value": {
<<<<<<< HEAD
// c[a8ada09dee16d791fd406d629fe29bb0ed084a30:12:0]={
=======
// c[a8ada09dee16d791fd406d629fe29bb0ed084a30:12](545)={
>>>>>>> 95d5f5e7
//     "Fields": [
//         {
//             "T": {
//                 "@type": "/gno.PrimitiveType",
//                 "value": "16"
//             },
//             "V": {
//                 "@type": "/gno.StringValue",
//                 "value": "key1"
//             }
//         },
//         {
//             "T": {
//                 "@type": "/gno.PrimitiveType",
//                 "value": "16"
//             },
//             "V": {
//                 "@type": "/gno.StringValue",
//                 "value": "value1"
//             }
//         },
//         {
//             "T": {
//                 "@type": "/gno.PrimitiveType",
//                 "value": "64"
//             }
//         },
//         {
//             "N": "AQAAAAAAAAA=",
//             "T": {
//                 "@type": "/gno.PrimitiveType",
//                 "value": "32"
//             }
//         },
//         {
//             "T": {
//                 "@type": "/gno.PointerType",
//                 "Elt": {
//                     "@type": "/gno.RefType",
//                     "ID": "gno.land/p/demo/avl.Node"
//                 }
//             }
//         },
//         {
//             "T": {
//                 "@type": "/gno.PointerType",
//                 "Elt": {
//                     "@type": "/gno.RefType",
//                     "ID": "gno.land/p/demo/avl.Node"
//                 }
//             }
//         }
//     ],
//     "ObjectInfo": {
<<<<<<< HEAD
//         "ID": "a8ada09dee16d791fd406d629fe29bb0ed084a30:12:0",
=======
//         "ID": "a8ada09dee16d791fd406d629fe29bb0ed084a30:12",
//         "LastObjectSize": "545",
>>>>>>> 95d5f5e7
//         "ModTime": "0",
//         "OwnerID": "a8ada09dee16d791fd406d629fe29bb0ed084a30:11:0",
//         "RefCount": "1"
//     }
// }
<<<<<<< HEAD
// c[a8ada09dee16d791fd406d629fe29bb0ed084a30:11:0]={
//     "ObjectInfo": {
//         "ID": "a8ada09dee16d791fd406d629fe29bb0ed084a30:11:0",
=======
// c[a8ada09dee16d791fd406d629fe29bb0ed084a30:11](343)={
//     "ObjectInfo": {
//         "ID": "a8ada09dee16d791fd406d629fe29bb0ed084a30:11",
//         "LastObjectSize": "343",
>>>>>>> 95d5f5e7
//         "ModTime": "0",
//         "OwnerID": "a8ada09dee16d791fd406d629fe29bb0ed084a30:10:0",
//         "RefCount": "1"
//     },
//     "Value": {
//         "T": {
//             "@type": "/gno.RefType",
//             "ID": "gno.land/p/demo/avl.Node"
//         },
//         "V": {
//             "@type": "/gno.RefValue",
//             "Hash": "a977d58db6d61c23576437df4748214e49da042a",
//             "ObjectID": "a8ada09dee16d791fd406d629fe29bb0ed084a30:12:0"
//         }
//     }
// }
<<<<<<< HEAD
// c[a8ada09dee16d791fd406d629fe29bb0ed084a30:10:0]={
=======
// c[a8ada09dee16d791fd406d629fe29bb0ed084a30:10](747)={
>>>>>>> 95d5f5e7
//     "Fields": [
//         {
//             "T": {
//                 "@type": "/gno.PrimitiveType",
//                 "value": "16"
//             },
//             "V": {
//                 "@type": "/gno.StringValue",
//                 "value": "key1"
//             }
//         },
//         {},
//         {
//             "N": "AQAAAAAAAAA=",
//             "T": {
//                 "@type": "/gno.PrimitiveType",
//                 "value": "64"
//             }
//         },
//         {
//             "N": "AgAAAAAAAAA=",
//             "T": {
//                 "@type": "/gno.PrimitiveType",
//                 "value": "32"
//             }
//         },
//         {
//             "T": {
//                 "@type": "/gno.PointerType",
//                 "Elt": {
//                     "@type": "/gno.RefType",
//                     "ID": "gno.land/p/demo/avl.Node"
//                 }
//             },
//             "V": {
//                 "@type": "/gno.PointerValue",
//                 "Base": {
//                     "@type": "/gno.RefValue",
<<<<<<< HEAD
//                     "Hash": "89bd18dbc22efecf5f7f989cb382d40f250b4bd1",
//                     "ObjectID": "a8ada09dee16d791fd406d629fe29bb0ed084a30:7:0"
=======
//                     "Hash": "ac982a2fc51e888a37ff0c4f69472fb211f614a1",
//                     "ObjectID": "a8ada09dee16d791fd406d629fe29bb0ed084a30:7"
>>>>>>> 95d5f5e7
//                 },
//                 "Index": "0",
//                 "TV": null
//             }
//         },
//         {
//             "T": {
//                 "@type": "/gno.PointerType",
//                 "Elt": {
//                     "@type": "/gno.RefType",
//                     "ID": "gno.land/p/demo/avl.Node"
//                 }
//             },
//             "V": {
//                 "@type": "/gno.PointerValue",
//                 "Base": {
//                     "@type": "/gno.RefValue",
//                     "Hash": "407045b3a8228d72e258bd6aa1fcceabec22cb32",
//                     "ObjectID": "a8ada09dee16d791fd406d629fe29bb0ed084a30:11:0"
//                 },
//                 "Index": "0",
//                 "TV": null
//             }
//         }
//     ],
//     "ObjectInfo": {
<<<<<<< HEAD
//         "ID": "a8ada09dee16d791fd406d629fe29bb0ed084a30:10:0",
=======
//         "ID": "a8ada09dee16d791fd406d629fe29bb0ed084a30:10",
//         "LastObjectSize": "747",
>>>>>>> 95d5f5e7
//         "ModTime": "0",
//         "OwnerID": "a8ada09dee16d791fd406d629fe29bb0ed084a30:9:0",
//         "RefCount": "1"
//     }
// }
<<<<<<< HEAD
// c[a8ada09dee16d791fd406d629fe29bb0ed084a30:9:0]={
//     "ObjectInfo": {
//         "ID": "a8ada09dee16d791fd406d629fe29bb0ed084a30:9:0",
=======
// c[a8ada09dee16d791fd406d629fe29bb0ed084a30:9](341)={
//     "ObjectInfo": {
//         "ID": "a8ada09dee16d791fd406d629fe29bb0ed084a30:9",
//         "LastObjectSize": "341",
>>>>>>> 95d5f5e7
//         "ModTime": "0",
//         "OwnerID": "a8ada09dee16d791fd406d629fe29bb0ed084a30:3:0",
//         "RefCount": "1"
//     },
//     "Value": {
//         "T": {
//             "@type": "/gno.RefType",
//             "ID": "gno.land/p/demo/avl.Node"
//         },
//         "V": {
//             "@type": "/gno.RefValue",
<<<<<<< HEAD
//             "Hash": "d0afd7713ecd9a6a5d78c6b4a220afddad7e84e7",
//             "ObjectID": "a8ada09dee16d791fd406d629fe29bb0ed084a30:10:0"
//         }
//     }
// }
// u[a8ada09dee16d791fd406d629fe29bb0ed084a30:3:0]=
//     @@ -1,7 +1,7 @@
//      {
//          "ObjectInfo": {
//              "ID": "a8ada09dee16d791fd406d629fe29bb0ed084a30:3:0",
=======
//             "Hash": "b24b6b82081e6a9ee2300f248a95c8b1224eea74",
//             "ObjectID": "a8ada09dee16d791fd406d629fe29bb0ed084a30:10"
//         }
//     }
// }
// u[a8ada09dee16d791fd406d629fe29bb0ed084a30:3](0)=
//     @@ -2,7 +2,7 @@
//          "ObjectInfo": {
//              "ID": "a8ada09dee16d791fd406d629fe29bb0ed084a30:3",
//              "LastObjectSize": "390",
>>>>>>> 95d5f5e7
//     -        "ModTime": "6",
//     +        "ModTime": "8",
//              "OwnerID": "a8ada09dee16d791fd406d629fe29bb0ed084a30:2:0",
//              "RefCount": "1"
//          },
//     @@ -18,8 +18,8 @@
//                  "@type": "/gno.PointerValue",
//                  "Base": {
//                      "@type": "/gno.RefValue",
<<<<<<< HEAD
//     -                "Hash": "91da160d0fbd420f379c255e2f9d5ca91f4e72bc",
//     -                "ObjectID": "a8ada09dee16d791fd406d629fe29bb0ed084a30:7:0"
//     +                "Hash": "1e1c4c0ab622459cb4709ab0897b427df71ce931",
//     +                "ObjectID": "a8ada09dee16d791fd406d629fe29bb0ed084a30:9:0"
=======
//     -                "Hash": "276d9e20c54d77da7b8d9652d5e4c0102be192f7",
//     -                "ObjectID": "a8ada09dee16d791fd406d629fe29bb0ed084a30:7"
//     +                "Hash": "1ca7c82d97013c985f8b5a67594c8d944f67afd9",
//     +                "ObjectID": "a8ada09dee16d791fd406d629fe29bb0ed084a30:9"
>>>>>>> 95d5f5e7
//                  },
//                  "Index": "0",
//                  "TV": null<|MERGE_RESOLUTION|>--- conflicted
+++ resolved
@@ -24,19 +24,11 @@
 
 // Realm:
 // finalizerealm["gno.land/r/test"]
-<<<<<<< HEAD
-// u[a8ada09dee16d791fd406d629fe29bb0ed084a30:7:0]=
-//     @@ -1,8 +1,8 @@
-//      {
+// u[a8ada09dee16d791fd406d629fe29bb0ed084a30:7:0](6)=
+//     @@ -2,8 +2,8 @@
 //          "ObjectInfo": {
 //              "ID": "a8ada09dee16d791fd406d629fe29bb0ed084a30:7:0",
-=======
-// u[a8ada09dee16d791fd406d629fe29bb0ed084a30:7](6)=
-//     @@ -2,8 +2,8 @@
-//          "ObjectInfo": {
-//              "ID": "a8ada09dee16d791fd406d629fe29bb0ed084a30:7",
-//              "LastObjectSize": "340",
->>>>>>> 95d5f5e7
+//              "LastObjectSize": "346",
 //     -        "ModTime": "0",
 //     -        "OwnerID": "a8ada09dee16d791fd406d629fe29bb0ed084a30:3:0",
 //     +        "ModTime": "10",
@@ -44,11 +36,7 @@
 //              "RefCount": "1"
 //          },
 //          "Value": {
-<<<<<<< HEAD
-// c[a8ada09dee16d791fd406d629fe29bb0ed084a30:12:0]={
-=======
-// c[a8ada09dee16d791fd406d629fe29bb0ed084a30:12](545)={
->>>>>>> 95d5f5e7
+// c[a8ada09dee16d791fd406d629fe29bb0ed084a30:12:0](549)={
 //     "Fields": [
 //         {
 //             "T": {
@@ -103,27 +91,17 @@
 //         }
 //     ],
 //     "ObjectInfo": {
-<<<<<<< HEAD
 //         "ID": "a8ada09dee16d791fd406d629fe29bb0ed084a30:12:0",
-=======
-//         "ID": "a8ada09dee16d791fd406d629fe29bb0ed084a30:12",
-//         "LastObjectSize": "545",
->>>>>>> 95d5f5e7
+//         "LastObjectSize": "549",
 //         "ModTime": "0",
 //         "OwnerID": "a8ada09dee16d791fd406d629fe29bb0ed084a30:11:0",
 //         "RefCount": "1"
 //     }
 // }
-<<<<<<< HEAD
-// c[a8ada09dee16d791fd406d629fe29bb0ed084a30:11:0]={
+// c[a8ada09dee16d791fd406d629fe29bb0ed084a30:11:0](349)={
 //     "ObjectInfo": {
 //         "ID": "a8ada09dee16d791fd406d629fe29bb0ed084a30:11:0",
-=======
-// c[a8ada09dee16d791fd406d629fe29bb0ed084a30:11](343)={
-//     "ObjectInfo": {
-//         "ID": "a8ada09dee16d791fd406d629fe29bb0ed084a30:11",
-//         "LastObjectSize": "343",
->>>>>>> 95d5f5e7
+//         "LastObjectSize": "349",
 //         "ModTime": "0",
 //         "OwnerID": "a8ada09dee16d791fd406d629fe29bb0ed084a30:10:0",
 //         "RefCount": "1"
@@ -140,11 +118,7 @@
 //         }
 //     }
 // }
-<<<<<<< HEAD
-// c[a8ada09dee16d791fd406d629fe29bb0ed084a30:10:0]={
-=======
-// c[a8ada09dee16d791fd406d629fe29bb0ed084a30:10](747)={
->>>>>>> 95d5f5e7
+// c[a8ada09dee16d791fd406d629fe29bb0ed084a30:10:0](757)={
 //     "Fields": [
 //         {
 //             "T": {
@@ -183,13 +157,8 @@
 //                 "@type": "/gno.PointerValue",
 //                 "Base": {
 //                     "@type": "/gno.RefValue",
-<<<<<<< HEAD
-//                     "Hash": "89bd18dbc22efecf5f7f989cb382d40f250b4bd1",
+//                     "Hash": "50e6c85c948c0b0b3f8ceaa32f62c1f1dfb10c11",
 //                     "ObjectID": "a8ada09dee16d791fd406d629fe29bb0ed084a30:7:0"
-=======
-//                     "Hash": "ac982a2fc51e888a37ff0c4f69472fb211f614a1",
-//                     "ObjectID": "a8ada09dee16d791fd406d629fe29bb0ed084a30:7"
->>>>>>> 95d5f5e7
 //                 },
 //                 "Index": "0",
 //                 "TV": null
@@ -216,27 +185,17 @@
 //         }
 //     ],
 //     "ObjectInfo": {
-<<<<<<< HEAD
 //         "ID": "a8ada09dee16d791fd406d629fe29bb0ed084a30:10:0",
-=======
-//         "ID": "a8ada09dee16d791fd406d629fe29bb0ed084a30:10",
-//         "LastObjectSize": "747",
->>>>>>> 95d5f5e7
+//         "LastObjectSize": "757",
 //         "ModTime": "0",
 //         "OwnerID": "a8ada09dee16d791fd406d629fe29bb0ed084a30:9:0",
 //         "RefCount": "1"
 //     }
 // }
-<<<<<<< HEAD
-// c[a8ada09dee16d791fd406d629fe29bb0ed084a30:9:0]={
+// c[a8ada09dee16d791fd406d629fe29bb0ed084a30:9:0](347)={
 //     "ObjectInfo": {
 //         "ID": "a8ada09dee16d791fd406d629fe29bb0ed084a30:9:0",
-=======
-// c[a8ada09dee16d791fd406d629fe29bb0ed084a30:9](341)={
-//     "ObjectInfo": {
-//         "ID": "a8ada09dee16d791fd406d629fe29bb0ed084a30:9",
-//         "LastObjectSize": "341",
->>>>>>> 95d5f5e7
+//         "LastObjectSize": "347",
 //         "ModTime": "0",
 //         "OwnerID": "a8ada09dee16d791fd406d629fe29bb0ed084a30:3:0",
 //         "RefCount": "1"
@@ -248,29 +207,16 @@
 //         },
 //         "V": {
 //             "@type": "/gno.RefValue",
-<<<<<<< HEAD
-//             "Hash": "d0afd7713ecd9a6a5d78c6b4a220afddad7e84e7",
+//             "Hash": "36ed97472407a56dd19a141e34c18669c8d8e720",
 //             "ObjectID": "a8ada09dee16d791fd406d629fe29bb0ed084a30:10:0"
 //         }
 //     }
 // }
-// u[a8ada09dee16d791fd406d629fe29bb0ed084a30:3:0]=
-//     @@ -1,7 +1,7 @@
-//      {
+// u[a8ada09dee16d791fd406d629fe29bb0ed084a30:3:0](0)=
+//     @@ -2,7 +2,7 @@
 //          "ObjectInfo": {
 //              "ID": "a8ada09dee16d791fd406d629fe29bb0ed084a30:3:0",
-=======
-//             "Hash": "b24b6b82081e6a9ee2300f248a95c8b1224eea74",
-//             "ObjectID": "a8ada09dee16d791fd406d629fe29bb0ed084a30:10"
-//         }
-//     }
-// }
-// u[a8ada09dee16d791fd406d629fe29bb0ed084a30:3](0)=
-//     @@ -2,7 +2,7 @@
-//          "ObjectInfo": {
-//              "ID": "a8ada09dee16d791fd406d629fe29bb0ed084a30:3",
-//              "LastObjectSize": "390",
->>>>>>> 95d5f5e7
+//              "LastObjectSize": "397",
 //     -        "ModTime": "6",
 //     +        "ModTime": "8",
 //              "OwnerID": "a8ada09dee16d791fd406d629fe29bb0ed084a30:2:0",
@@ -280,17 +226,10 @@
 //                  "@type": "/gno.PointerValue",
 //                  "Base": {
 //                      "@type": "/gno.RefValue",
-<<<<<<< HEAD
 //     -                "Hash": "91da160d0fbd420f379c255e2f9d5ca91f4e72bc",
 //     -                "ObjectID": "a8ada09dee16d791fd406d629fe29bb0ed084a30:7:0"
-//     +                "Hash": "1e1c4c0ab622459cb4709ab0897b427df71ce931",
+//     +                "Hash": "2d66d6728d3b7d2a59cbc5c59bad1be3db264449",
 //     +                "ObjectID": "a8ada09dee16d791fd406d629fe29bb0ed084a30:9:0"
-=======
-//     -                "Hash": "276d9e20c54d77da7b8d9652d5e4c0102be192f7",
-//     -                "ObjectID": "a8ada09dee16d791fd406d629fe29bb0ed084a30:7"
-//     +                "Hash": "1ca7c82d97013c985f8b5a67594c8d944f67afd9",
-//     +                "ObjectID": "a8ada09dee16d791fd406d629fe29bb0ed084a30:9"
->>>>>>> 95d5f5e7
 //                  },
 //                  "Index": "0",
 //                  "TV": null