// PKGPATH: gno.land/r/test
package test

import (
	"gno.land/p/demo/avl"
)

var node *avl.Node

func init() {
	node = avl.NewNode("key0", "value0")
	// node, _ = node.Set("key0", "value0")
}

func main() {
	crossing()

	var updated bool
	node, updated = node.Set("key1", "value1")
	// println(node, updated)
	println(updated, node.Size())
}

// Output:
// false 2

// Realm:
// switchrealm["gno.land/r/test"]
<<<<<<< HEAD
// u[a8ada09dee16d791fd406d629fe29bb0ed084a30:4](2)=
=======
// u[a8ada09dee16d791fd406d629fe29bb0ed084a30:7]=
>>>>>>> 404deea0
//     @@ -1,8 +1,8 @@
//      {
//          "ObjectInfo": {
//              "ID": "a8ada09dee16d791fd406d629fe29bb0ed084a30:7",
//     -        "ModTime": "0",
//     -        "OwnerID": "a8ada09dee16d791fd406d629fe29bb0ed084a30:3",
//     +        "ModTime": "10",
//     +        "OwnerID": "a8ada09dee16d791fd406d629fe29bb0ed084a30:10",
//              "RefCount": "1"
//          },
//          "Value": {
<<<<<<< HEAD
// c[a8ada09dee16d791fd406d629fe29bb0ed084a30:9](543)={
=======
// c[a8ada09dee16d791fd406d629fe29bb0ed084a30:12]={
>>>>>>> 404deea0
//     "Fields": [
//         {
//             "T": {
//                 "@type": "/gno.PrimitiveType",
//                 "value": "16"
//             },
//             "V": {
//                 "@type": "/gno.StringValue",
//                 "value": "key1"
//             }
//         },
//         {
//             "T": {
//                 "@type": "/gno.PrimitiveType",
//                 "value": "16"
//             },
//             "V": {
//                 "@type": "/gno.StringValue",
//                 "value": "value1"
//             }
//         },
//         {
//             "T": {
//                 "@type": "/gno.PrimitiveType",
//                 "value": "64"
//             }
//         },
//         {
//             "N": "AQAAAAAAAAA=",
//             "T": {
//                 "@type": "/gno.PrimitiveType",
//                 "value": "32"
//             }
//         },
//         {
//             "T": {
//                 "@type": "/gno.PointerType",
//                 "Elt": {
//                     "@type": "/gno.RefType",
//                     "ID": "gno.land/p/demo/avl.Node"
//                 }
//             }
//         },
//         {
//             "T": {
//                 "@type": "/gno.PointerType",
//                 "Elt": {
//                     "@type": "/gno.RefType",
//                     "ID": "gno.land/p/demo/avl.Node"
//                 }
//             }
//         }
//     ],
//     "ObjectInfo": {
//         "ID": "a8ada09dee16d791fd406d629fe29bb0ed084a30:12",
//         "ModTime": "0",
//         "OwnerID": "a8ada09dee16d791fd406d629fe29bb0ed084a30:11",
//         "RefCount": "1"
//     }
// }
<<<<<<< HEAD
// c[a8ada09dee16d791fd406d629fe29bb0ed084a30:8](340)={
=======
// c[a8ada09dee16d791fd406d629fe29bb0ed084a30:11]={
>>>>>>> 404deea0
//     "ObjectInfo": {
//         "ID": "a8ada09dee16d791fd406d629fe29bb0ed084a30:11",
//         "ModTime": "0",
//         "OwnerID": "a8ada09dee16d791fd406d629fe29bb0ed084a30:10",
//         "RefCount": "1"
//     },
//     "Value": {
//         "T": {
//             "@type": "/gno.RefType",
//             "ID": "gno.land/p/demo/avl.Node"
//         },
//         "V": {
//             "@type": "/gno.RefValue",
//             "Hash": "3288b3597947d02e04dfdc35f06b380f3c323ed5",
//             "ObjectID": "a8ada09dee16d791fd406d629fe29bb0ed084a30:12"
//         }
//     }
// }
<<<<<<< HEAD
// c[a8ada09dee16d791fd406d629fe29bb0ed084a30:7](745)={
=======
// c[a8ada09dee16d791fd406d629fe29bb0ed084a30:10]={
>>>>>>> 404deea0
//     "Fields": [
//         {
//             "T": {
//                 "@type": "/gno.PrimitiveType",
//                 "value": "16"
//             },
//             "V": {
//                 "@type": "/gno.StringValue",
//                 "value": "key1"
//             }
//         },
//         {},
//         {
//             "N": "AQAAAAAAAAA=",
//             "T": {
//                 "@type": "/gno.PrimitiveType",
//                 "value": "64"
//             }
//         },
//         {
//             "N": "AgAAAAAAAAA=",
//             "T": {
//                 "@type": "/gno.PrimitiveType",
//                 "value": "32"
//             }
//         },
//         {
//             "T": {
//                 "@type": "/gno.PointerType",
//                 "Elt": {
//                     "@type": "/gno.RefType",
//                     "ID": "gno.land/p/demo/avl.Node"
//                 }
//             },
//             "V": {
//                 "@type": "/gno.PointerValue",
//                 "Base": {
//                     "@type": "/gno.RefValue",
//                     "Hash": "27689d532d3d0324ffa3fda9408ef11e3e12b2d9",
//                     "ObjectID": "a8ada09dee16d791fd406d629fe29bb0ed084a30:7"
//                 },
//                 "Index": "0",
//                 "TV": null
//             }
//         },
//         {
//             "T": {
//                 "@type": "/gno.PointerType",
//                 "Elt": {
//                     "@type": "/gno.RefType",
//                     "ID": "gno.land/p/demo/avl.Node"
//                 }
//             },
//             "V": {
//                 "@type": "/gno.PointerValue",
//                 "Base": {
//                     "@type": "/gno.RefValue",
//                     "Hash": "149bdb243dd96ad31fd4f897d7dbe1fe932734c0",
//                     "ObjectID": "a8ada09dee16d791fd406d629fe29bb0ed084a30:11"
//                 },
//                 "Index": "0",
//                 "TV": null
//             }
//         }
//     ],
//     "ObjectInfo": {
//         "ID": "a8ada09dee16d791fd406d629fe29bb0ed084a30:10",
//         "ModTime": "0",
//         "OwnerID": "a8ada09dee16d791fd406d629fe29bb0ed084a30:9",
//         "RefCount": "1"
//     }
// }
<<<<<<< HEAD
// c[a8ada09dee16d791fd406d629fe29bb0ed084a30:6](340)={
=======
// c[a8ada09dee16d791fd406d629fe29bb0ed084a30:9]={
>>>>>>> 404deea0
//     "ObjectInfo": {
//         "ID": "a8ada09dee16d791fd406d629fe29bb0ed084a30:9",
//         "ModTime": "0",
//         "OwnerID": "a8ada09dee16d791fd406d629fe29bb0ed084a30:3",
//         "RefCount": "1"
//     },
//     "Value": {
//         "T": {
//             "@type": "/gno.RefType",
//             "ID": "gno.land/p/demo/avl.Node"
//         },
//         "V": {
//             "@type": "/gno.RefValue",
//             "Hash": "2a80953f4db02c933cfd1b5b9fed586c4695e845",
//             "ObjectID": "a8ada09dee16d791fd406d629fe29bb0ed084a30:10"
//         }
//     }
// }
<<<<<<< HEAD
// u[a8ada09dee16d791fd406d629fe29bb0ed084a30:2](0)=
//     @@ -3,7 +3,7 @@
=======
// u[a8ada09dee16d791fd406d629fe29bb0ed084a30:3]=
//     @@ -1,7 +1,7 @@
//      {
>>>>>>> 404deea0
//          "ObjectInfo": {
//              "ID": "a8ada09dee16d791fd406d629fe29bb0ed084a30:3",
//     -        "ModTime": "6",
//     +        "ModTime": "8",
//              "OwnerID": "a8ada09dee16d791fd406d629fe29bb0ed084a30:2",
//              "RefCount": "1"
//          },
//     @@ -17,8 +17,8 @@
//                  "@type": "/gno.PointerValue",
//                  "Base": {
//                      "@type": "/gno.RefValue",
//     -                "Hash": "276d9e20c54d77da7b8d9652d5e4c0102be192f7",
//     -                "ObjectID": "a8ada09dee16d791fd406d629fe29bb0ed084a30:7"
//     +                "Hash": "7112df693d0606ff9f21eb56b5e21228f9fd0463",
//     +                "ObjectID": "a8ada09dee16d791fd406d629fe29bb0ed084a30:9"
//                  },
//                  "Index": "0",
//                  "TV": null<|MERGE_RESOLUTION|>--- conflicted
+++ resolved
@@ -26,11 +26,7 @@
 
 // Realm:
 // switchrealm["gno.land/r/test"]
-<<<<<<< HEAD
-// u[a8ada09dee16d791fd406d629fe29bb0ed084a30:4](2)=
-=======
 // u[a8ada09dee16d791fd406d629fe29bb0ed084a30:7]=
->>>>>>> 404deea0
 //     @@ -1,8 +1,8 @@
 //      {
 //          "ObjectInfo": {
@@ -42,11 +38,7 @@
 //              "RefCount": "1"
 //          },
 //          "Value": {
-<<<<<<< HEAD
-// c[a8ada09dee16d791fd406d629fe29bb0ed084a30:9](543)={
-=======
 // c[a8ada09dee16d791fd406d629fe29bb0ed084a30:12]={
->>>>>>> 404deea0
 //     "Fields": [
 //         {
 //             "T": {
@@ -107,11 +99,7 @@
 //         "RefCount": "1"
 //     }
 // }
-<<<<<<< HEAD
-// c[a8ada09dee16d791fd406d629fe29bb0ed084a30:8](340)={
-=======
 // c[a8ada09dee16d791fd406d629fe29bb0ed084a30:11]={
->>>>>>> 404deea0
 //     "ObjectInfo": {
 //         "ID": "a8ada09dee16d791fd406d629fe29bb0ed084a30:11",
 //         "ModTime": "0",
@@ -130,11 +118,7 @@
 //         }
 //     }
 // }
-<<<<<<< HEAD
-// c[a8ada09dee16d791fd406d629fe29bb0ed084a30:7](745)={
-=======
 // c[a8ada09dee16d791fd406d629fe29bb0ed084a30:10]={
->>>>>>> 404deea0
 //     "Fields": [
 //         {
 //             "T": {
@@ -207,11 +191,7 @@
 //         "RefCount": "1"
 //     }
 // }
-<<<<<<< HEAD
-// c[a8ada09dee16d791fd406d629fe29bb0ed084a30:6](340)={
-=======
 // c[a8ada09dee16d791fd406d629fe29bb0ed084a30:9]={
->>>>>>> 404deea0
 //     "ObjectInfo": {
 //         "ID": "a8ada09dee16d791fd406d629fe29bb0ed084a30:9",
 //         "ModTime": "0",
@@ -230,14 +210,9 @@
 //         }
 //     }
 // }
-<<<<<<< HEAD
-// u[a8ada09dee16d791fd406d629fe29bb0ed084a30:2](0)=
-//     @@ -3,7 +3,7 @@
-=======
 // u[a8ada09dee16d791fd406d629fe29bb0ed084a30:3]=
 //     @@ -1,7 +1,7 @@
 //      {
->>>>>>> 404deea0
 //          "ObjectInfo": {
 //              "ID": "a8ada09dee16d791fd406d629fe29bb0ed084a30:3",
 //     -        "ModTime": "6",
