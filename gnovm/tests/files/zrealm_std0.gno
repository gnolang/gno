// PKGPATH: gno.land/r/std
package std

import "chain/runtime"

<<<<<<< HEAD
func main() {
	caller := runtime.OriginCaller()
=======
func main(cur realm) {
	caller := std.OriginCaller()
>>>>>>> a56a225e
	println(caller)
}

// Output:
// g1wymu47drhr0kuq2098m792lytgtj2nyx77yrsm<|MERGE_RESOLUTION|>--- conflicted
+++ resolved
@@ -1,15 +1,12 @@
 // PKGPATH: gno.land/r/std
 package std
 
-import "chain/runtime"
+import (
+	"std"
+)
 
-<<<<<<< HEAD
-func main() {
-	caller := runtime.OriginCaller()
-=======
 func main(cur realm) {
 	caller := std.OriginCaller()
->>>>>>> a56a225e
 	println(caller)
 }
 
