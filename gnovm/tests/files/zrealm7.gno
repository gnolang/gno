--- conflicted
+++ resolved
@@ -189,12 +189,66 @@
 //         "RefCount": "1"
 //     }
 // }
-<<<<<<< HEAD
-// u[a8ada09dee16d791fd406d629fe29bb0ed084a30:8]={
-//     "ObjectInfo": {
-//         "ID": "a8ada09dee16d791fd406d629fe29bb0ed084a30:8",
-//         "ModTime": "9",
-//         "OwnerID": "a8ada09dee16d791fd406d629fe29bb0ed084a30:7",
+// u[a8ada09dee16d791fd406d629fe29bb0ed084a30:5]={
+//     "Fields": [
+//         {
+//             "T": {
+//                 "@type": "/gno.RefType",
+//                 "ID": "github.com/gnolang/gno/_test/timtadh/data_structures/types.String"
+//             },
+//             "V": {
+//                 "@type": "/gno.StringValue",
+//                 "value": "key0"
+//             }
+//         },
+//         {
+//             "T": {
+//                 "@type": "/gno.PrimitiveType",
+//                 "value": "16"
+//             },
+//             "V": {
+//                 "@type": "/gno.StringValue",
+//                 "value": "value0"
+//             }
+//         },
+//         {
+//             "N": "AQAAAAAAAAA=",
+//             "T": {
+//                 "@type": "/gno.PrimitiveType",
+//                 "value": "32"
+//             }
+//         },
+//         {
+//             "T": {
+//                 "@type": "/gno.PointerType",
+//                 "Elt": {
+//                     "@type": "/gno.RefType",
+//                     "ID": "github.com/gnolang/gno/_test/timtadh/data_structures/tree/avl.AvlNode"
+//                 }
+//             }
+//         },
+//         {
+//             "T": {
+//                 "@type": "/gno.PointerType",
+//                 "Elt": {
+//                     "@type": "/gno.RefType",
+//                     "ID": "github.com/gnolang/gno/_test/timtadh/data_structures/tree/avl.AvlNode"
+//                 }
+//             }
+//         }
+//     ],
+//     "ObjectInfo": {
+//         "ID": "a8ada09dee16d791fd406d629fe29bb0ed084a30:5",
+//         "ModTime": "9",
+//         "OwnerID": "a8ada09dee16d791fd406d629fe29bb0ed084a30:4",
+//         "RefCount": "1"
+//     }
+// }
+// u[a8ada09dee16d791fd406d629fe29bb0ed084a30:4]={
+//     "ObjectInfo": {
+//         "ID": "a8ada09dee16d791fd406d629fe29bb0ed084a30:4",
+//         "ModTime": "9",
+//         "OwnerID": "a8ada09dee16d791fd406d629fe29bb0ed084a30:2",
 //         "RefCount": "1"
 //     },
 //     "Value": {
@@ -209,15 +263,36 @@
 //         },
 //         "V": {
 //             "@type": "/gno.RefValue",
+//             "Hash": "d7fbb234dca9f194f35fe5409a62db9daf39b0fc",
+//             "ObjectID": "a8ada09dee16d791fd406d629fe29bb0ed084a30:5"
+//         }
+//     }
+// }
+// u[a8ada09dee16d791fd406d629fe29bb0ed084a30:8]={
+//     "ObjectInfo": {
+//         "ID": "a8ada09dee16d791fd406d629fe29bb0ed084a30:8",
+//         "ModTime": "9",
+//         "OwnerID": "a8ada09dee16d791fd406d629fe29bb0ed084a30:7",
+//         "RefCount": "1"
+//     },
+//     "Value": {
+//         "AllocationInfo": {
+//             "AllocType": false,
+//             "AllocValue": true,
+//             "RefCount": "0"
+//         },
+//         "T": {
+//             "@type": "/gno.RefType",
+//             "ID": "github.com/gnolang/gno/_test/timtadh/data_structures/tree/avl.AvlNode"
+//         },
+//         "V": {
+//             "@type": "/gno.RefValue",
 //             "Hash": "dfe919eaa94fc6b9b6c491e31f17356447a318b4",
 //             "ObjectID": "a8ada09dee16d791fd406d629fe29bb0ed084a30:9"
 //         }
 //     }
 // }
 // u[a8ada09dee16d791fd406d629fe29bb0ed084a30:7]={
-=======
-// u[a8ada09dee16d791fd406d629fe29bb0ed084a30:5]={
->>>>>>> f75a77a8
 //     "Fields": [
 //         {
 //             "T": {
@@ -226,7 +301,7 @@
 //             },
 //             "V": {
 //                 "@type": "/gno.StringValue",
-//                 "value": "key0"
+//                 "value": "key1"
 //             }
 //         },
 //         {
@@ -236,11 +311,11 @@
 //             },
 //             "V": {
 //                 "@type": "/gno.StringValue",
-//                 "value": "value0"
-//             }
-//         },
-//         {
-//             "N": "AQAAAAAAAAA=",
+//                 "value": "value1"
+//             }
+//         },
+//         {
+//             "N": "AwAAAAAAAAA=",
 //             "T": {
 //                 "@type": "/gno.PrimitiveType",
 //                 "value": "32"
@@ -258,19 +333,16 @@
 //                     "@type": "/gno.RefType",
 //                     "ID": "github.com/gnolang/gno/_test/timtadh/data_structures/tree/avl.AvlNode"
 //                 }
-<<<<<<< HEAD
 //             },
 //             "V": {
 //                 "@type": "/gno.PointerValue",
 //                 "Base": {
 //                     "@type": "/gno.RefValue",
-//                     "Hash": "6eb6da0ee67d9e0691e6e5de1c470c725795d540",
+//                     "Hash": "194978fa0a568e3d821788a35a15c4035afd9be5",
 //                     "ObjectID": "a8ada09dee16d791fd406d629fe29bb0ed084a30:4"
 //                 },
 //                 "Index": "0",
 //                 "TV": null
-=======
->>>>>>> f75a77a8
 //             }
 //         },
 //         {
@@ -285,7 +357,6 @@
 //                     "@type": "/gno.RefType",
 //                     "ID": "github.com/gnolang/gno/_test/timtadh/data_structures/tree/avl.AvlNode"
 //                 }
-<<<<<<< HEAD
 //             },
 //             "V": {
 //                 "@type": "/gno.PointerValue",
@@ -296,121 +367,6 @@
 //                 },
 //                 "Index": "0",
 //                 "TV": null
-=======
->>>>>>> f75a77a8
-//             }
-//         }
-//     ],
-//     "ObjectInfo": {
-//         "ID": "a8ada09dee16d791fd406d629fe29bb0ed084a30:5",
-//         "ModTime": "9",
-//         "OwnerID": "a8ada09dee16d791fd406d629fe29bb0ed084a30:4",
-//         "RefCount": "1"
-//     }
-// }
-// u[a8ada09dee16d791fd406d629fe29bb0ed084a30:4]={
-//     "ObjectInfo": {
-//         "ID": "a8ada09dee16d791fd406d629fe29bb0ed084a30:4",
-//         "ModTime": "9",
-//         "OwnerID": "a8ada09dee16d791fd406d629fe29bb0ed084a30:2",
-//         "RefCount": "1"
-//     },
-//     "Value": {
-//         "T": {
-//             "@type": "/gno.RefType",
-//             "ID": "github.com/gnolang/gno/_test/timtadh/data_structures/tree/avl.AvlNode"
-//         },
-//         "V": {
-//             "@type": "/gno.RefValue",
-//             "Hash": "d7fbb234dca9f194f35fe5409a62db9daf39b0fc",
-//             "ObjectID": "a8ada09dee16d791fd406d629fe29bb0ed084a30:5"
-//         }
-//     }
-// }
-// u[a8ada09dee16d791fd406d629fe29bb0ed084a30:8]={
-//     "ObjectInfo": {
-//         "ID": "a8ada09dee16d791fd406d629fe29bb0ed084a30:8",
-//         "ModTime": "9",
-//         "OwnerID": "a8ada09dee16d791fd406d629fe29bb0ed084a30:7",
-//         "RefCount": "1"
-//     },
-//     "Value": {
-//         "T": {
-//             "@type": "/gno.RefType",
-//             "ID": "github.com/gnolang/gno/_test/timtadh/data_structures/tree/avl.AvlNode"
-//         },
-//         "V": {
-//             "@type": "/gno.RefValue",
-//             "Hash": "2c172bbe0183ccc73c59d9acb196c45b0331c39e",
-//             "ObjectID": "a8ada09dee16d791fd406d629fe29bb0ed084a30:9"
-//         }
-//     }
-// }
-// u[a8ada09dee16d791fd406d629fe29bb0ed084a30:7]={
-//     "Fields": [
-//         {
-//             "T": {
-//                 "@type": "/gno.RefType",
-//                 "ID": "github.com/gnolang/gno/_test/timtadh/data_structures/types.String"
-//             },
-//             "V": {
-//                 "@type": "/gno.StringValue",
-//                 "value": "key1"
-//             }
-//         },
-//         {
-//             "T": {
-//                 "@type": "/gno.PrimitiveType",
-//                 "value": "16"
-//             },
-//             "V": {
-//                 "@type": "/gno.StringValue",
-//                 "value": "value1"
-//             }
-//         },
-//         {
-//             "N": "AwAAAAAAAAA=",
-//             "T": {
-//                 "@type": "/gno.PrimitiveType",
-//                 "value": "32"
-//             }
-//         },
-//         {
-//             "T": {
-//                 "@type": "/gno.PointerType",
-//                 "Elt": {
-//                     "@type": "/gno.RefType",
-//                     "ID": "github.com/gnolang/gno/_test/timtadh/data_structures/tree/avl.AvlNode"
-//                 }
-//             },
-//             "V": {
-//                 "@type": "/gno.PointerValue",
-//                 "Base": {
-//                     "@type": "/gno.RefValue",
-//                     "Hash": "76a40dcf03d32c312c2213265c14d4de1b12a810",
-//                     "ObjectID": "a8ada09dee16d791fd406d629fe29bb0ed084a30:4"
-//                 },
-//                 "Index": "0",
-//                 "TV": null
-//             }
-//         },
-//         {
-//             "T": {
-//                 "@type": "/gno.PointerType",
-//                 "Elt": {
-//                     "@type": "/gno.RefType",
-//                     "ID": "github.com/gnolang/gno/_test/timtadh/data_structures/tree/avl.AvlNode"
-//                 }
-//             },
-//             "V": {
-//                 "@type": "/gno.PointerValue",
-//                 "Base": {
-//                     "@type": "/gno.RefValue",
-//                     "Hash": "43f69f24b7827a331921b4af0f667346d186e0c3",
-//                     "ObjectID": "a8ada09dee16d791fd406d629fe29bb0ed084a30:8"
-//                 },
-//                 "Index": "0",
-//                 "TV": null
 //             }
 //         }
 //     ],
@@ -440,133 +396,8 @@
 //         },
 //         "V": {
 //             "@type": "/gno.RefValue",
-<<<<<<< HEAD
-//             "Hash": "2d5fc3ad9ced9de648442095f92c1640d12e4209",
+//             "Hash": "4d388079817095a7ae3dca4ec1726a6bd595a054",
 //             "ObjectID": "a8ada09dee16d791fd406d629fe29bb0ed084a30:7"
 //         }
 //     }
-// }
-// u[a8ada09dee16d791fd406d629fe29bb0ed084a30:2]={
-//     "Blank": {},
-//     "ObjectInfo": {
-//         "ID": "a8ada09dee16d791fd406d629fe29bb0ed084a30:2",
-//         "IsEscaped": true,
-//         "ModTime": "9",
-//         "RefCount": "2"
-//     },
-//     "Parent": null,
-//     "Source": {
-//         "@type": "/gno.RefNode",
-//         "BlockNode": null,
-//         "Location": {
-//             "Column": "0",
-//             "File": "",
-//             "Line": "0",
-//             "PkgPath": "gno.land/r/test"
-//         }
-//     },
-//     "Values": [
-//         {
-//             "AllocationInfo": {
-//                 "AllocType": false,
-//                 "AllocValue": false,
-//                 "RefCount": "6"
-//             },
-//             "T": {
-//                 "@type": "/gno.PointerType",
-//                 "Elt": {
-//                     "@type": "/gno.RefType",
-//                     "ID": "github.com/gnolang/gno/_test/timtadh/data_structures/tree/avl.AvlNode"
-//                 }
-//             },
-//             "V": {
-//                 "@type": "/gno.PointerValue",
-//                 "Base": {
-//                     "@type": "/gno.RefValue",
-//                     "Hash": "b7af7fe889ae86a3f6b6eeffea560c09a32a31e0",
-//                     "ObjectID": "a8ada09dee16d791fd406d629fe29bb0ed084a30:6"
-//                 },
-//                 "Index": "0",
-//                 "TV": null
-//             }
-//         },
-//         {
-//             "T": {
-//                 "@type": "/gno.FuncType",
-//                 "Params": [],
-//                 "Results": []
-//             },
-//             "V": {
-//                 "@type": "/gno.FuncValue",
-//                 "Closure": {
-//                     "@type": "/gno.RefValue",
-//                     "Escaped": true,
-//                     "ObjectID": "a8ada09dee16d791fd406d629fe29bb0ed084a30:3"
-//                 },
-//                 "FileName": "files/zrealm7.gno",
-//                 "IsMethod": false,
-//                 "Name": "init.1",
-//                 "NativeName": "",
-//                 "NativePkg": "",
-//                 "PkgPath": "gno.land/r/test",
-//                 "Source": {
-//                     "@type": "/gno.RefNode",
-//                     "BlockNode": null,
-//                     "Location": {
-//                         "Column": "1",
-//                         "File": "files/zrealm7.gno",
-//                         "Line": "11",
-//                         "PkgPath": "gno.land/r/test"
-//                     }
-//                 },
-//                 "Type": {
-//                     "@type": "/gno.FuncType",
-//                     "Params": [],
-//                     "Results": []
-//                 }
-//             }
-//         },
-//         {
-//             "T": {
-//                 "@type": "/gno.FuncType",
-//                 "Params": [],
-//                 "Results": []
-//             },
-//             "V": {
-//                 "@type": "/gno.FuncValue",
-//                 "Closure": {
-//                     "@type": "/gno.RefValue",
-//                     "Escaped": true,
-//                     "ObjectID": "a8ada09dee16d791fd406d629fe29bb0ed084a30:3"
-//                 },
-//                 "FileName": "files/zrealm7.gno",
-//                 "IsMethod": false,
-//                 "Name": "main",
-//                 "NativeName": "",
-//                 "NativePkg": "",
-//                 "PkgPath": "gno.land/r/test",
-//                 "Source": {
-//                     "@type": "/gno.RefNode",
-//                     "BlockNode": null,
-//                     "Location": {
-//                         "Column": "1",
-//                         "File": "files/zrealm7.gno",
-//                         "Line": "17",
-//                         "PkgPath": "gno.land/r/test"
-//                     }
-//                 },
-//                 "Type": {
-//                     "@type": "/gno.FuncType",
-//                     "Params": [],
-//                     "Results": []
-//                 }
-//             }
-//         }
-//     ]
-=======
-//             "Hash": "92b2f4ebab764951f64086bce480f898f755de5a",
-//             "ObjectID": "a8ada09dee16d791fd406d629fe29bb0ed084a30:7"
-//         }
-//     }
->>>>>>> f75a77a8
 // }