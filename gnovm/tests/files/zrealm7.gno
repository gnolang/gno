// PKGPATH: gno.land/r/test
package test

import (
	"github.com/gnolang/gno/_test/timtadh/data_structures/tree/avl"
	"github.com/gnolang/gno/_test/timtadh/data_structures/types"
)

var tree *avl.AvlNode

func init() {
	tree, _ = tree.Put(types.String("key0"), "value0")
	tree, _ = tree.Put(types.String("key1"), "value1")
	tree, _ = tree.Put(types.String("key2"), "value2")
}

func main() {
	var updated bool
	tree, updated = tree.Put(types.String("key3"), "value3")
	println(updated, tree.Size())
}

// Output:
// false 4

// Realm:
// switchrealm["gno.land/r/test"]
// c[a8ada09dee16d791fd406d629fe29bb0ed084a30:11]={
//     "Fields": [
//         {
//             "T": {
//                 "@type": "/gno.RefType",
//                 "ID": "github.com/gnolang/gno/_test/timtadh/data_structures/types.String"
//             },
//             "V": {
//                 "@type": "/gno.StringValue",
//                 "value": "key3"
//             }
//         },
//         {
//             "T": {
//                 "@type": "/gno.PrimitiveType",
//                 "value": "16"
//             },
//             "V": {
//                 "@type": "/gno.StringValue",
//                 "value": "value3"
//             }
//         },
//         {
//             "N": "AQAAAAAAAAA=",
//             "T": {
//                 "@type": "/gno.PrimitiveType",
//                 "value": "32"
//             }
//         },
//         {
//             "T": {
//                 "@type": "/gno.PointerType",
//                 "Elt": {
//                     "@type": "/gno.RefType",
//                     "ID": "github.com/gnolang/gno/_test/timtadh/data_structures/tree/avl.AvlNode"
//                 }
//             }
//         },
//         {
//             "T": {
//                 "@type": "/gno.PointerType",
//                 "Elt": {
//                     "@type": "/gno.RefType",
//                     "ID": "github.com/gnolang/gno/_test/timtadh/data_structures/tree/avl.AvlNode"
//                 }
//             }
//         }
//     ],
//     "ObjectInfo": {
//         "ID": "a8ada09dee16d791fd406d629fe29bb0ed084a30:11",
//         "ModTime": "0",
//         "OwnerID": "a8ada09dee16d791fd406d629fe29bb0ed084a30:10",
//         "RefCount": "1"
//     }
// }
// c[a8ada09dee16d791fd406d629fe29bb0ed084a30:10]={
//     "ObjectInfo": {
//         "ID": "a8ada09dee16d791fd406d629fe29bb0ed084a30:10",
//         "ModTime": "0",
//         "OwnerID": "a8ada09dee16d791fd406d629fe29bb0ed084a30:9",
//         "RefCount": "1"
//     },
//     "Value": {
//         "T": {
//             "@type": "/gno.RefType",
//             "ID": "github.com/gnolang/gno/_test/timtadh/data-structures/tree/avl.AvlNode"
//         },
//         "V": {
//             "@type": "/gno.RefValue",
//             "Hash": "08e2820a92e0715bea3b7d883e3d449406338b34",
//             "ObjectID": "a8ada09dee16d791fd406d629fe29bb0ed084a30:11"
//         }
//     }
// }
// u[a8ada09dee16d791fd406d629fe29bb0ed084a30:9]={
//     "Fields": [
//         {
//             "T": {
//                 "@type": "/gno.RefType",
//                 "ID": "github.com/gnolang/gno/_test/timtadh/data_structures/types.String"
//             },
//             "V": {
//                 "@type": "/gno.StringValue",
//                 "value": "key2"
//             }
//         },
//         {
//             "T": {
//                 "@type": "/gno.PrimitiveType",
//                 "value": "16"
//             },
//             "V": {
//                 "@type": "/gno.StringValue",
//                 "value": "value2"
//             }
//         },
//         {
//             "N": "AgAAAAAAAAA=",
//             "T": {
//                 "@type": "/gno.PrimitiveType",
//                 "value": "32"
//             }
//         },
//         {
//             "T": {
//                 "@type": "/gno.PointerType",
//                 "Elt": {
//                     "@type": "/gno.RefType",
//                     "ID": "github.com/gnolang/gno/_test/timtadh/data_structures/tree/avl.AvlNode"
//                 }
//             }
//         },
//         {
//             "T": {
//                 "@type": "/gno.PointerType",
//                 "Elt": {
//                     "@type": "/gno.RefType",
//                     "ID": "github.com/gnolang/gno/_test/timtadh/data_structures/tree/avl.AvlNode"
//                 }
//             },
//             "V": {
//                 "@type": "/gno.PointerValue",
//                 "Base": {
//                     "@type": "/gno.RefValue",
//                     "Hash": "2756beab731be65980da0964d97a59acca50514b",
//                     "ObjectID": "a8ada09dee16d791fd406d629fe29bb0ed084a30:10"
//                 },
//                 "Index": "0",
<<<<<<< HEAD
//                 "TV": null
=======
//                 "TV": {
//                     "T": {
//                         "@type": "/gno.RefType",
//                         "ID": "github.com/gnolang/gno/_test/timtadh/data_structures/tree/avl.AvlNode"
//                     },
//                     "V": {
//                         "@type": "/gno.RefValue",
//                         "Hash": "2ac7cc7e6fdb1ff6dc1f340486011f1449757d85",
//                         "ObjectID": "a8ada09dee16d791fd406d629fe29bb0ed084a30:7"
//                     }
//                 }
>>>>>>> 93299802
//             }
//         }
//     ],
//     "ObjectInfo": {
//         "ID": "a8ada09dee16d791fd406d629fe29bb0ed084a30:9",
//         "ModTime": "9",
//         "OwnerID": "a8ada09dee16d791fd406d629fe29bb0ed084a30:8",
//         "RefCount": "1"
//     }
// }
// u[a8ada09dee16d791fd406d629fe29bb0ed084a30:8]={
//     "ObjectInfo": {
//         "ID": "a8ada09dee16d791fd406d629fe29bb0ed084a30:8",
//         "ModTime": "9",
//         "OwnerID": "a8ada09dee16d791fd406d629fe29bb0ed084a30:7",
//         "RefCount": "1"
//     },
//     "Value": {
//         "T": {
//             "@type": "/gno.RefType",
//             "ID": "github.com/gnolang/gno/_test/timtadh/data-structures/tree/avl.AvlNode"
//         },
//         "V": {
//             "@type": "/gno.RefValue",
//             "Hash": "fd78afca214e52b39cfe384eefeee70be91fd7f1",
//             "ObjectID": "a8ada09dee16d791fd406d629fe29bb0ed084a30:9"
//         }
//     }
// }
// u[a8ada09dee16d791fd406d629fe29bb0ed084a30:7]={
//     "Fields": [
//         {
//             "T": {
//                 "@type": "/gno.RefType",
//                 "ID": "github.com/gnolang/gno/_test/timtadh/data_structures/types.String"
//             },
//             "V": {
//                 "@type": "/gno.StringValue",
//                 "value": "key1"
//             }
//         },
//         {
//             "T": {
//                 "@type": "/gno.PrimitiveType",
//                 "value": "16"
//             },
//             "V": {
//                 "@type": "/gno.StringValue",
//                 "value": "value1"
//             }
//         },
//         {
//             "N": "AwAAAAAAAAA=",
//             "T": {
//                 "@type": "/gno.PrimitiveType",
//                 "value": "32"
//             }
//         },
//         {
//             "T": {
//                 "@type": "/gno.PointerType",
//                 "Elt": {
//                     "@type": "/gno.RefType",
//                     "ID": "github.com/gnolang/gno/_test/timtadh/data_structures/tree/avl.AvlNode"
//                 }
//             },
//             "V": {
//                 "@type": "/gno.PointerValue",
//                 "Base": {
//                     "@type": "/gno.RefValue",
//                     "Hash": "11b740baa50bab9ea417409481e6d52d8a76d8ac",
//                     "ObjectID": "a8ada09dee16d791fd406d629fe29bb0ed084a30:4"
//                 },
//                 "Index": "0",
//                 "TV": null
//             }
//         },
//         {
//             "T": {
//                 "@type": "/gno.PointerType",
//                 "Elt": {
//                     "@type": "/gno.RefType",
//                     "ID": "github.com/gnolang/gno/_test/timtadh/data_structures/tree/avl.AvlNode"
//                 }
//             },
//             "V": {
//                 "@type": "/gno.PointerValue",
//                 "Base": {
//                     "@type": "/gno.RefValue",
//                     "Hash": "1e9f0f71f5f40b38261e5f0caa45cdac16c92046",
//                     "ObjectID": "a8ada09dee16d791fd406d629fe29bb0ed084a30:8"
//                 },
//                 "Index": "0",
//                 "TV": null
//             }
//         }
//     ],
//     "ObjectInfo": {
//         "ID": "a8ada09dee16d791fd406d629fe29bb0ed084a30:7",
//         "ModTime": "9",
//         "OwnerID": "a8ada09dee16d791fd406d629fe29bb0ed084a30:6",
//         "RefCount": "1"
//     }
// }
// u[a8ada09dee16d791fd406d629fe29bb0ed084a30:5]={
//     "Fields": [
//         {
//             "T": {
//                 "@type": "/gno.RefType",
//                 "ID": "github.com/gnolang/gno/_test/timtadh/data_structures/types.String"
//             },
//             "V": {
//                 "@type": "/gno.StringValue",
//                 "value": "key0"
//             }
//         },
//         {
//             "T": {
//                 "@type": "/gno.PrimitiveType",
//                 "value": "16"
//             },
//             "V": {
//                 "@type": "/gno.StringValue",
//                 "value": "value0"
//             }
//         },
//         {
//             "N": "AQAAAAAAAAA=",
//             "T": {
//                 "@type": "/gno.PrimitiveType",
//                 "value": "32"
//             }
//         },
//         {
//             "T": {
//                 "@type": "/gno.PointerType",
//                 "Elt": {
//                     "@type": "/gno.RefType",
//                     "ID": "github.com/gnolang/gno/_test/timtadh/data_structures/tree/avl.AvlNode"
//                 }
<<<<<<< HEAD
=======
//             },
//             "V": {
//                 "@type": "/gno.PointerValue",
//                 "Base": null,
//                 "Index": "0",
//                 "TV": {
//                     "T": {
//                         "@type": "/gno.RefType",
//                         "ID": "github.com/gnolang/gno/_test/timtadh/data_structures/tree/avl.AvlNode"
//                     },
//                     "V": {
//                         "@type": "/gno.RefValue",
//                         "Hash": "a0af92becf7bef8d5d71c94e8f8f044e4cfe526d",
//                         "ObjectID": "a8ada09dee16d791fd406d629fe29bb0ed084a30:4"
//                     }
//                 }
>>>>>>> 93299802
//             }
//         },
//         {
//             "T": {
//                 "@type": "/gno.PointerType",
//                 "Elt": {
//                     "@type": "/gno.RefType",
//                     "ID": "github.com/gnolang/gno/_test/timtadh/data_structures/tree/avl.AvlNode"
//                 }
<<<<<<< HEAD
=======
//             },
//             "V": {
//                 "@type": "/gno.PointerValue",
//                 "Base": null,
//                 "Index": "0",
//                 "TV": {
//                     "T": {
//                         "@type": "/gno.RefType",
//                         "ID": "github.com/gnolang/gno/_test/timtadh/data_structures/tree/avl.AvlNode"
//                     },
//                     "V": {
//                         "@type": "/gno.RefValue",
//                         "Hash": "752161efcfe5a3e2ef70c03ff4354097f09ada56",
//                         "ObjectID": "a8ada09dee16d791fd406d629fe29bb0ed084a30:6"
//                     }
//                 }
>>>>>>> 93299802
//             }
//         }
//     ],
//     "ObjectInfo": {
//         "ID": "a8ada09dee16d791fd406d629fe29bb0ed084a30:5",
//         "ModTime": "9",
//         "OwnerID": "a8ada09dee16d791fd406d629fe29bb0ed084a30:4",
//         "RefCount": "1"
//     }
// }
// u[a8ada09dee16d791fd406d629fe29bb0ed084a30:6]={
//     "ObjectInfo": {
//         "ID": "a8ada09dee16d791fd406d629fe29bb0ed084a30:6",
//         "ModTime": "9",
//         "OwnerID": "a8ada09dee16d791fd406d629fe29bb0ed084a30:5",
//         "RefCount": "1"
//     },
//     "Value": {
//         "T": {
//             "@type": "/gno.RefType",
//             "ID": "github.com/gnolang/gno/_test/timtadh/data-structures/tree/avl.AvlNode"
//         },
//         "V": {
//             "@type": "/gno.RefValue",
//             "Hash": "f79a049856d96917531af8f6ae9a17a4130c607e",
//             "ObjectID": "a8ada09dee16d791fd406d629fe29bb0ed084a30:7"
//         }
//     }
// }
// u[a8ada09dee16d791fd406d629fe29bb0ed084a30:2]={
//     "Blank": {},
//     "ObjectInfo": {
//         "ID": "a8ada09dee16d791fd406d629fe29bb0ed084a30:2",
//         "IsEscaped": true,
//         "ModTime": "9",
//         "RefCount": "2"
//     },
//     "Parent": null,
//     "Source": {
//         "@type": "/gno.RefNode",
//         "BlockNode": null,
//         "Location": {
//             "File": "",
//             "Line": "0",
//             "Nonce": "0",
//             "PkgPath": "gno.land/r/test"
//         }
//     },
//     "Values": [
//         {
//             "T": {
//                 "@type": "/gno.FuncType",
//                 "Params": [],
//                 "Results": []
//             },
//             "V": {
//                 "@type": "/gno.FuncValue",
//                 "Closure": {
//                     "@type": "/gno.RefValue",
//                     "Escaped": true,
//                     "ObjectID": "a8ada09dee16d791fd406d629fe29bb0ed084a30:3"
//                 },
//                 "FileName": "main.gno",
//                 "IsMethod": false,
//                 "Name": "init.0",
//                 "NativeName": "",
//                 "NativePkg": "",
//                 "PkgPath": "gno.land/r/test",
//                 "Source": {
//                     "@type": "/gno.RefNode",
//                     "BlockNode": null,
//                     "Location": {
//                         "File": "main.gno",
//                         "Line": "11",
//                         "Nonce": "0",
//                         "PkgPath": "gno.land/r/test"
//                     }
//                 },
//                 "Type": {
//                     "@type": "/gno.FuncType",
//                     "Params": [],
//                     "Results": []
//                 }
//             }
//         },
//         {
//             "T": {
//                 "@type": "/gno.FuncType",
//                 "Params": [],
//                 "Results": []
//             },
//             "V": {
//                 "@type": "/gno.FuncValue",
//                 "Closure": {
//                     "@type": "/gno.RefValue",
//                     "Escaped": true,
//                     "ObjectID": "a8ada09dee16d791fd406d629fe29bb0ed084a30:3"
//                 },
//                 "FileName": "main.gno",
//                 "IsMethod": false,
//                 "Name": "main",
//                 "NativeName": "",
//                 "NativePkg": "",
//                 "PkgPath": "gno.land/r/test",
//                 "Source": {
//                     "@type": "/gno.RefNode",
//                     "BlockNode": null,
//                     "Location": {
//                         "File": "main.gno",
//                         "Line": "17",
//                         "Nonce": "0",
//                         "PkgPath": "gno.land/r/test"
//                     }
//                 },
//                 "Type": {
//                     "@type": "/gno.FuncType",
//                     "Params": [],
//                     "Results": []
//                 }
//             }
//         },
//         {
//             "T": {
//                 "@type": "/gno.PointerType",
//                 "Elt": {
//                     "@type": "/gno.RefType",
//                     "ID": "github.com/gnolang/gno/_test/timtadh/data_structures/tree/avl.AvlNode"
//                 }
//             },
//             "V": {
//                 "@type": "/gno.PointerValue",
//                 "Base": {
//                     "@type": "/gno.RefValue",
//                     "Hash": "840bdef6d9d36746bef3ab37c9e44ce6dad54fe7",
//                     "ObjectID": "a8ada09dee16d791fd406d629fe29bb0ed084a30:6"
//                 },
//                 "Index": "0",
<<<<<<< HEAD
//                 "TV": null
=======
//                 "TV": {
//                     "T": {
//                         "@type": "/gno.RefType",
//                         "ID": "github.com/gnolang/gno/_test/timtadh/data_structures/tree/avl.AvlNode"
//                     },
//                     "V": {
//                         "@type": "/gno.RefValue",
//                         "Hash": "c59d05a21bf190551bb15a8b9d41a9e8da717f3d",
//                         "ObjectID": "a8ada09dee16d791fd406d629fe29bb0ed084a30:5"
//                     }
//                 }
>>>>>>> 93299802
//             }
//         }
//     ]
// }<|MERGE_RESOLUTION|>--- conflicted
+++ resolved
@@ -153,21 +153,7 @@
 //                     "ObjectID": "a8ada09dee16d791fd406d629fe29bb0ed084a30:10"
 //                 },
 //                 "Index": "0",
-<<<<<<< HEAD
 //                 "TV": null
-=======
-//                 "TV": {
-//                     "T": {
-//                         "@type": "/gno.RefType",
-//                         "ID": "github.com/gnolang/gno/_test/timtadh/data_structures/tree/avl.AvlNode"
-//                     },
-//                     "V": {
-//                         "@type": "/gno.RefValue",
-//                         "Hash": "2ac7cc7e6fdb1ff6dc1f340486011f1449757d85",
-//                         "ObjectID": "a8ada09dee16d791fd406d629fe29bb0ed084a30:7"
-//                     }
-//                 }
->>>>>>> 93299802
 //             }
 //         }
 //     ],
@@ -202,7 +188,7 @@
 //         {
 //             "T": {
 //                 "@type": "/gno.RefType",
-//                 "ID": "github.com/gnolang/gno/_test/timtadh/data_structures/types.String"
+//                 "ID": "github.com/gnolang/gno/_test/timtadh/data-structures/types.String"
 //             },
 //             "V": {
 //                 "@type": "/gno.StringValue",
@@ -231,7 +217,7 @@
 //                 "@type": "/gno.PointerType",
 //                 "Elt": {
 //                     "@type": "/gno.RefType",
-//                     "ID": "github.com/gnolang/gno/_test/timtadh/data_structures/tree/avl.AvlNode"
+//                     "ID": "github.com/gnolang/gno/_test/timtadh/data-structures/tree/avl.AvlNode"
 //                 }
 //             },
 //             "V": {
@@ -250,7 +236,7 @@
 //                 "@type": "/gno.PointerType",
 //                 "Elt": {
 //                     "@type": "/gno.RefType",
-//                     "ID": "github.com/gnolang/gno/_test/timtadh/data_structures/tree/avl.AvlNode"
+//                     "ID": "github.com/gnolang/gno/_test/timtadh/data-structures/tree/avl.AvlNode"
 //                 }
 //             },
 //             "V": {
@@ -308,53 +294,15 @@
 //                     "@type": "/gno.RefType",
 //                     "ID": "github.com/gnolang/gno/_test/timtadh/data_structures/tree/avl.AvlNode"
 //                 }
-<<<<<<< HEAD
-=======
-//             },
-//             "V": {
-//                 "@type": "/gno.PointerValue",
-//                 "Base": null,
-//                 "Index": "0",
-//                 "TV": {
-//                     "T": {
-//                         "@type": "/gno.RefType",
-//                         "ID": "github.com/gnolang/gno/_test/timtadh/data_structures/tree/avl.AvlNode"
-//                     },
-//                     "V": {
-//                         "@type": "/gno.RefValue",
-//                         "Hash": "a0af92becf7bef8d5d71c94e8f8f044e4cfe526d",
-//                         "ObjectID": "a8ada09dee16d791fd406d629fe29bb0ed084a30:4"
-//                     }
-//                 }
->>>>>>> 93299802
-//             }
-//         },
-//         {
-//             "T": {
-//                 "@type": "/gno.PointerType",
-//                 "Elt": {
-//                     "@type": "/gno.RefType",
-//                     "ID": "github.com/gnolang/gno/_test/timtadh/data_structures/tree/avl.AvlNode"
-//                 }
-<<<<<<< HEAD
-=======
-//             },
-//             "V": {
-//                 "@type": "/gno.PointerValue",
-//                 "Base": null,
-//                 "Index": "0",
-//                 "TV": {
-//                     "T": {
-//                         "@type": "/gno.RefType",
-//                         "ID": "github.com/gnolang/gno/_test/timtadh/data_structures/tree/avl.AvlNode"
-//                     },
-//                     "V": {
-//                         "@type": "/gno.RefValue",
-//                         "Hash": "752161efcfe5a3e2ef70c03ff4354097f09ada56",
-//                         "ObjectID": "a8ada09dee16d791fd406d629fe29bb0ed084a30:6"
-//                     }
-//                 }
->>>>>>> 93299802
+//             }
+//         },
+//         {
+//             "T": {
+//                 "@type": "/gno.PointerType",
+//                 "Elt": {
+//                     "@type": "/gno.RefType",
+//                     "ID": "github.com/gnolang/gno/_test/timtadh/data_structures/tree/avl.AvlNode"
+//                 }
 //             }
 //         }
 //     ],
@@ -492,21 +440,7 @@
 //                     "ObjectID": "a8ada09dee16d791fd406d629fe29bb0ed084a30:6"
 //                 },
 //                 "Index": "0",
-<<<<<<< HEAD
 //                 "TV": null
-=======
-//                 "TV": {
-//                     "T": {
-//                         "@type": "/gno.RefType",
-//                         "ID": "github.com/gnolang/gno/_test/timtadh/data_structures/tree/avl.AvlNode"
-//                     },
-//                     "V": {
-//                         "@type": "/gno.RefValue",
-//                         "Hash": "c59d05a21bf190551bb15a8b9d41a9e8da717f3d",
-//                         "ObjectID": "a8ada09dee16d791fd406d629fe29bb0ed084a30:5"
-//                     }
-//                 }
->>>>>>> 93299802
 //             }
 //         }
 //     ]
