// PKGPATH: gno.land/r/test
package test

import (
	"github.com/gnolang/gno/_test/timtadh/data_structures/tree/avl"
	"github.com/gnolang/gno/_test/timtadh/data_structures/types"
)

var tree *avl.AvlNode

func init() {
	tree, _ = tree.Put(types.String("key0"), "value0")
	tree, _ = tree.Put(types.String("key1"), "value1")
	tree, _ = tree.Put(types.String("key2"), "value2")
}

func main() {
	var updated bool
	tree, updated = tree.Put(types.String("key3"), "value3")
	println(updated, tree.Size())
}

// Output:
// false 4

// Realm:
// switchrealm["gno.land/r/test"]
// c[a8ada09dee16d791fd406d629fe29bb0ed084a30:11]={
//     "Fields": [
//         {
//             "T": {
//                 "@type": "/gno.RefType",
//                 "ID": "github.com/gnolang/gno/_test/timtadh/data_structures/types.String"
//             },
//             "V": {
//                 "@type": "/gno.StringValue",
//                 "value": "key3"
//             }
//         },
//         {
//             "T": {
//                 "@type": "/gno.PrimitiveType",
//                 "value": "16"
//             },
//             "V": {
//                 "@type": "/gno.StringValue",
//                 "value": "value3"
//             }
//         },
//         {
//             "N": "AQAAAAAAAAA=",
//             "T": {
//                 "@type": "/gno.PrimitiveType",
//                 "value": "32"
//             }
//         },
//         {
//             "T": {
//                 "@type": "/gno.PointerType",
//                 "Elt": {
//                     "@type": "/gno.RefType",
//                     "ID": "github.com/gnolang/gno/_test/timtadh/data_structures/tree/avl.AvlNode"
//                 }
//             }
//         },
//         {
//             "T": {
//                 "@type": "/gno.PointerType",
//                 "Elt": {
//                     "@type": "/gno.RefType",
//                     "ID": "github.com/gnolang/gno/_test/timtadh/data_structures/tree/avl.AvlNode"
//                 }
//             }
//         }
//     ],
//     "ObjectInfo": {
//         "ID": "a8ada09dee16d791fd406d629fe29bb0ed084a30:11",
//         "ModTime": "0",
//         "OwnerID": "a8ada09dee16d791fd406d629fe29bb0ed084a30:10",
//         "RefCount": "1"
//     }
// }
// c[a8ada09dee16d791fd406d629fe29bb0ed084a30:10]={
//     "ObjectInfo": {
//         "ID": "a8ada09dee16d791fd406d629fe29bb0ed084a30:10",
//         "ModTime": "0",
//         "OwnerID": "a8ada09dee16d791fd406d629fe29bb0ed084a30:8",
//         "RefCount": "1"
//     },
//     "Value": {
//         "T": {
//             "@type": "/gno.RefType",
//             "ID": "github.com/gnolang/gno/_test/timtadh/data_structures/tree/avl.AvlNode"
//         },
//         "V": {
//             "@type": "/gno.RefValue",
//             "Hash": "42cd813e173ad23c7873e9605901e8bea1176c96",
//             "ObjectID": "a8ada09dee16d791fd406d629fe29bb0ed084a30:11"
//         }
//     }
// }
// u[a8ada09dee16d791fd406d629fe29bb0ed084a30:8]={
//     "Fields": [
//         {
//             "T": {
//                 "@type": "/gno.RefType",
//                 "ID": "github.com/gnolang/gno/_test/timtadh/data_structures/types.String"
//             },
//             "V": {
//                 "@type": "/gno.StringValue",
//                 "value": "key2"
//             }
//         },
//         {
//             "T": {
//                 "@type": "/gno.PrimitiveType",
//                 "value": "16"
//             },
//             "V": {
//                 "@type": "/gno.StringValue",
//                 "value": "value2"
//             }
//         },
//         {
//             "N": "AgAAAAAAAAA=",
//             "T": {
//                 "@type": "/gno.PrimitiveType",
//                 "value": "32"
//             }
//         },
//         {
//             "T": {
//                 "@type": "/gno.PointerType",
//                 "Elt": {
//                     "@type": "/gno.RefType",
//                     "ID": "github.com/gnolang/gno/_test/timtadh/data_structures/tree/avl.AvlNode"
//                 }
//             }
//         },
//         {
//             "T": {
//                 "@type": "/gno.PointerType",
//                 "Elt": {
//                     "@type": "/gno.RefType",
//                     "ID": "github.com/gnolang/gno/_test/timtadh/data_structures/tree/avl.AvlNode"
//                 }
//             },
//             "V": {
//                 "@type": "/gno.PointerValue",
//                 "Base": {
//                     "@type": "/gno.RefValue",
//                     "Hash": "49982927d2be9af54af4f4e160f0b37ca3c3c4b5",
//                     "ObjectID": "a8ada09dee16d791fd406d629fe29bb0ed084a30:10"
//                 },
//                 "Index": "0",
//                 "TV": null
//             }
//         }
//     ],
//     "ObjectInfo": {
//         "ID": "a8ada09dee16d791fd406d629fe29bb0ed084a30:8",
//         "ModTime": "9",
//         "OwnerID": "a8ada09dee16d791fd406d629fe29bb0ed084a30:7",
//         "RefCount": "1"
//     }
// }
// u[a8ada09dee16d791fd406d629fe29bb0ed084a30:7]={
//     "ObjectInfo": {
//         "ID": "a8ada09dee16d791fd406d629fe29bb0ed084a30:7",
//         "ModTime": "9",
//         "OwnerID": "a8ada09dee16d791fd406d629fe29bb0ed084a30:6",
//         "RefCount": "1"
//     },
//     "Value": {
//         "T": {
//             "@type": "/gno.RefType",
//             "ID": "github.com/gnolang/gno/_test/timtadh/data_structures/tree/avl.AvlNode"
//         },
//         "V": {
//             "@type": "/gno.RefValue",
//             "Hash": "0d5a30919169234b224ef6957311896cafa4498e",
//             "ObjectID": "a8ada09dee16d791fd406d629fe29bb0ed084a30:8"
//         }
//     }
// }
// u[a8ada09dee16d791fd406d629fe29bb0ed084a30:6]={
//     "Fields": [
//         {
//             "T": {
//                 "@type": "/gno.RefType",
//                 "ID": "github.com/gnolang/gno/_test/timtadh/data_structures/types.String"
//             },
//             "V": {
//                 "@type": "/gno.StringValue",
//                 "value": "key1"
//             }
//         },
//         {
//             "T": {
//                 "@type": "/gno.PrimitiveType",
//                 "value": "16"
//             },
//             "V": {
//                 "@type": "/gno.StringValue",
//                 "value": "value1"
//             }
//         },
//         {
//             "N": "AwAAAAAAAAA=",
//             "T": {
//                 "@type": "/gno.PrimitiveType",
//                 "value": "32"
//             }
//         },
//         {
//             "T": {
//                 "@type": "/gno.PointerType",
//                 "Elt": {
//                     "@type": "/gno.RefType",
//                     "ID": "github.com/gnolang/gno/_test/timtadh/data_structures/tree/avl.AvlNode"
//                 }
//             },
//             "V": {
//                 "@type": "/gno.PointerValue",
//                 "Base": {
//                     "@type": "/gno.RefValue",
//                     "Hash": "4660beda6905ef61bdd2efeb8ac177fd18d8d94e",
//                     "ObjectID": "a8ada09dee16d791fd406d629fe29bb0ed084a30:3"
//                 },
//                 "Index": "0",
//                 "TV": null
//             }
//         },
//         {
//             "T": {
//                 "@type": "/gno.PointerType",
//                 "Elt": {
//                     "@type": "/gno.RefType",
//                     "ID": "github.com/gnolang/gno/_test/timtadh/data_structures/tree/avl.AvlNode"
//                 }
//             },
//             "V": {
//                 "@type": "/gno.PointerValue",
//                 "Base": {
//                     "@type": "/gno.RefValue",
//                     "Hash": "6baba9a759aaab40286df16ac4952784b816aaa6",
//                     "ObjectID": "a8ada09dee16d791fd406d629fe29bb0ed084a30:7"
//                 },
//                 "Index": "0",
//                 "TV": null
//             }
//         }
//     ],
//     "ObjectInfo": {
//         "ID": "a8ada09dee16d791fd406d629fe29bb0ed084a30:6",
//         "ModTime": "9",
//         "OwnerID": "a8ada09dee16d791fd406d629fe29bb0ed084a30:5",
//         "RefCount": "1"
//     }
// }
// u[a8ada09dee16d791fd406d629fe29bb0ed084a30:4]={
//     "Fields": [
//         {
//             "T": {
//                 "@type": "/gno.RefType",
//                 "ID": "github.com/gnolang/gno/_test/timtadh/data_structures/types.String"
//             },
//             "V": {
//                 "@type": "/gno.StringValue",
//                 "value": "key0"
//             }
//         },
//         {
//             "T": {
//                 "@type": "/gno.PrimitiveType",
//                 "value": "16"
//             },
//             "V": {
//                 "@type": "/gno.StringValue",
//                 "value": "value0"
//             }
//         },
//         {
//             "N": "AQAAAAAAAAA=",
//             "T": {
//                 "@type": "/gno.PrimitiveType",
//                 "value": "32"
//             }
//         },
//         {
//             "T": {
//                 "@type": "/gno.PointerType",
//                 "Elt": {
//                     "@type": "/gno.RefType",
//                     "ID": "github.com/gnolang/gno/_test/timtadh/data_structures/tree/avl.AvlNode"
//                 }
//             }
//         },
//         {
//             "T": {
//                 "@type": "/gno.PointerType",
//                 "Elt": {
//                     "@type": "/gno.RefType",
//                     "ID": "github.com/gnolang/gno/_test/timtadh/data_structures/tree/avl.AvlNode"
//                 }
//             }
//         }
//     ],
//     "ObjectInfo": {
//         "ID": "a8ada09dee16d791fd406d629fe29bb0ed084a30:4",
//         "ModTime": "9",
//         "OwnerID": "a8ada09dee16d791fd406d629fe29bb0ed084a30:3",
//         "RefCount": "1"
//     }
// }
// u[a8ada09dee16d791fd406d629fe29bb0ed084a30:5]={
//     "ObjectInfo": {
//         "ID": "a8ada09dee16d791fd406d629fe29bb0ed084a30:5",
//         "ModTime": "9",
//         "OwnerID": "a8ada09dee16d791fd406d629fe29bb0ed084a30:4",
//         "RefCount": "1"
//     },
//     "Value": {
//         "T": {
//             "@type": "/gno.RefType",
//             "ID": "github.com/gnolang/gno/_test/timtadh/data_structures/tree/avl.AvlNode"
//         },
//         "V": {
//             "@type": "/gno.RefValue",
//             "Hash": "ea6f76b0c3bb596434cc9294a741926ab189757b",
//             "ObjectID": "a8ada09dee16d791fd406d629fe29bb0ed084a30:6"
//         }
//     }
// }
// u[a8ada09dee16d791fd406d629fe29bb0ed084a30:2]={
//     "Blank": {},
//     "ObjectInfo": {
//         "ID": "a8ada09dee16d791fd406d629fe29bb0ed084a30:2",
//         "IsEscaped": true,
//         "ModTime": "9",
//         "RefCount": "2"
//     },
//     "Parent": null,
//     "Source": {
//         "@type": "/gno.RefNode",
//         "BlockNode": null,
//         "Location": {
//             "Column": "0",
//             "File": "",
//             "Line": "0",
//             "PkgPath": "gno.land/r/test"
//         }
//     },
//     "Values": [
//         {
//             "T": {
//                 "@type": "/gno.PointerType",
//                 "Elt": {
//                     "@type": "/gno.RefType",
//                     "ID": "github.com/gnolang/gno/_test/timtadh/data_structures/tree/avl.AvlNode"
//                 }
//             },
//             "V": {
//                 "@type": "/gno.PointerValue",
//                 "Base": {
//                     "@type": "/gno.RefValue",
<<<<<<< HEAD
//                     "Hash": "2e2decd306b0bd159f85f13698bbc8240e587f15",
//                     "ObjectID": "a8ada09dee16d791fd406d629fe29bb0ed084a30:5"
=======
//                     "Hash": "450aef9858564ed4ec1c418f1e8dac828079016b",
//                     "ObjectID": "a8ada09dee16d791fd406d629fe29bb0ed084a30:6"
>>>>>>> 0e3c050f
//                 },
//                 "Index": "0",
//                 "TV": null
//             }
//         },
//         {
//             "T": {
//                 "@type": "/gno.FuncType",
//                 "Params": [],
//                 "Results": []
//             },
//             "V": {
//                 "@type": "/gno.FuncValue",
//                 "Closure": {
//                     "@type": "/gno.RefValue",
//                     "Escaped": true,
//                     "ObjectID": "a8ada09dee16d791fd406d629fe29bb0ed084a30:9"
//                 },
//                 "FileName": "main.gno",
//                 "IsMethod": false,
//                 "Name": "init.1",
//                 "NativeName": "",
//                 "NativePkg": "",
//                 "PkgPath": "gno.land/r/test",
//                 "Source": {
//                     "@type": "/gno.RefNode",
//                     "BlockNode": null,
//                     "Location": {
//                         "Column": "1",
//                         "File": "main.gno",
//                         "Line": "11",
//                         "PkgPath": "gno.land/r/test"
//                     }
//                 },
//                 "Type": {
//                     "@type": "/gno.FuncType",
//                     "Params": [],
//                     "Results": []
//                 }
//             }
//         },
//         {
//             "T": {
//                 "@type": "/gno.FuncType",
//                 "Params": [],
//                 "Results": []
//             },
//             "V": {
//                 "@type": "/gno.FuncValue",
//                 "Closure": {
//                     "@type": "/gno.RefValue",
//                     "Escaped": true,
//                     "ObjectID": "a8ada09dee16d791fd406d629fe29bb0ed084a30:9"
//                 },
//                 "FileName": "main.gno",
//                 "IsMethod": false,
//                 "Name": "main",
//                 "NativeName": "",
//                 "NativePkg": "",
//                 "PkgPath": "gno.land/r/test",
//                 "Source": {
//                     "@type": "/gno.RefNode",
//                     "BlockNode": null,
//                     "Location": {
//                         "Column": "1",
//                         "File": "main.gno",
//                         "Line": "17",
//                         "PkgPath": "gno.land/r/test"
//                     }
//                 },
//                 "Type": {
//                     "@type": "/gno.FuncType",
//                     "Params": [],
//                     "Results": []
//                 }
//             }
//         }
//     ]
// }<|MERGE_RESOLUTION|>--- conflicted
+++ resolved
@@ -84,7 +84,7 @@
 //     "ObjectInfo": {
 //         "ID": "a8ada09dee16d791fd406d629fe29bb0ed084a30:10",
 //         "ModTime": "0",
-//         "OwnerID": "a8ada09dee16d791fd406d629fe29bb0ed084a30:8",
+//         "OwnerID": "a8ada09dee16d791fd406d629fe29bb0ed084a30:9",
 //         "RefCount": "1"
 //     },
 //     "Value": {
@@ -99,7 +99,7 @@
 //         }
 //     }
 // }
-// u[a8ada09dee16d791fd406d629fe29bb0ed084a30:8]={
+// u[a8ada09dee16d791fd406d629fe29bb0ed084a30:9]={
 //     "Fields": [
 //         {
 //             "T": {
@@ -149,7 +149,7 @@
 //                 "@type": "/gno.PointerValue",
 //                 "Base": {
 //                     "@type": "/gno.RefValue",
-//                     "Hash": "49982927d2be9af54af4f4e160f0b37ca3c3c4b5",
+//                     "Hash": "4f88fcdc73a4a94905e8e4044aa50c2ec7bf2227",
 //                     "ObjectID": "a8ada09dee16d791fd406d629fe29bb0ed084a30:10"
 //                 },
 //                 "Index": "0",
@@ -158,17 +158,17 @@
 //         }
 //     ],
 //     "ObjectInfo": {
+//         "ID": "a8ada09dee16d791fd406d629fe29bb0ed084a30:9",
+//         "ModTime": "9",
+//         "OwnerID": "a8ada09dee16d791fd406d629fe29bb0ed084a30:8",
+//         "RefCount": "1"
+//     }
+// }
+// u[a8ada09dee16d791fd406d629fe29bb0ed084a30:8]={
+//     "ObjectInfo": {
 //         "ID": "a8ada09dee16d791fd406d629fe29bb0ed084a30:8",
 //         "ModTime": "9",
 //         "OwnerID": "a8ada09dee16d791fd406d629fe29bb0ed084a30:7",
-//         "RefCount": "1"
-//     }
-// }
-// u[a8ada09dee16d791fd406d629fe29bb0ed084a30:7]={
-//     "ObjectInfo": {
-//         "ID": "a8ada09dee16d791fd406d629fe29bb0ed084a30:7",
-//         "ModTime": "9",
-//         "OwnerID": "a8ada09dee16d791fd406d629fe29bb0ed084a30:6",
 //         "RefCount": "1"
 //     },
 //     "Value": {
@@ -178,12 +178,12 @@
 //         },
 //         "V": {
 //             "@type": "/gno.RefValue",
-//             "Hash": "0d5a30919169234b224ef6957311896cafa4498e",
-//             "ObjectID": "a8ada09dee16d791fd406d629fe29bb0ed084a30:8"
-//         }
-//     }
-// }
-// u[a8ada09dee16d791fd406d629fe29bb0ed084a30:6]={
+//             "Hash": "2c172bbe0183ccc73c59d9acb196c45b0331c39e",
+//             "ObjectID": "a8ada09dee16d791fd406d629fe29bb0ed084a30:9"
+//         }
+//     }
+// }
+// u[a8ada09dee16d791fd406d629fe29bb0ed084a30:7]={
 //     "Fields": [
 //         {
 //             "T": {
@@ -224,8 +224,8 @@
 //                 "@type": "/gno.PointerValue",
 //                 "Base": {
 //                     "@type": "/gno.RefValue",
-//                     "Hash": "4660beda6905ef61bdd2efeb8ac177fd18d8d94e",
-//                     "ObjectID": "a8ada09dee16d791fd406d629fe29bb0ed084a30:3"
+//                     "Hash": "a4fa9bdf45caf8c6b5be7a3752704423817b3ef2",
+//                     "ObjectID": "a8ada09dee16d791fd406d629fe29bb0ed084a30:4"
 //                 },
 //                 "Index": "0",
 //                 "TV": null
@@ -243,8 +243,8 @@
 //                 "@type": "/gno.PointerValue",
 //                 "Base": {
 //                     "@type": "/gno.RefValue",
-//                     "Hash": "6baba9a759aaab40286df16ac4952784b816aaa6",
-//                     "ObjectID": "a8ada09dee16d791fd406d629fe29bb0ed084a30:7"
+//                     "Hash": "43f69f24b7827a331921b4af0f667346d186e0c3",
+//                     "ObjectID": "a8ada09dee16d791fd406d629fe29bb0ed084a30:8"
 //                 },
 //                 "Index": "0",
 //                 "TV": null
@@ -252,13 +252,13 @@
 //         }
 //     ],
 //     "ObjectInfo": {
-//         "ID": "a8ada09dee16d791fd406d629fe29bb0ed084a30:6",
-//         "ModTime": "9",
-//         "OwnerID": "a8ada09dee16d791fd406d629fe29bb0ed084a30:5",
-//         "RefCount": "1"
-//     }
-// }
-// u[a8ada09dee16d791fd406d629fe29bb0ed084a30:4]={
+//         "ID": "a8ada09dee16d791fd406d629fe29bb0ed084a30:7",
+//         "ModTime": "9",
+//         "OwnerID": "a8ada09dee16d791fd406d629fe29bb0ed084a30:6",
+//         "RefCount": "1"
+//     }
+// }
+// u[a8ada09dee16d791fd406d629fe29bb0ed084a30:5]={
 //     "Fields": [
 //         {
 //             "T": {
@@ -307,17 +307,17 @@
 //         }
 //     ],
 //     "ObjectInfo": {
-//         "ID": "a8ada09dee16d791fd406d629fe29bb0ed084a30:4",
-//         "ModTime": "9",
-//         "OwnerID": "a8ada09dee16d791fd406d629fe29bb0ed084a30:3",
-//         "RefCount": "1"
-//     }
-// }
-// u[a8ada09dee16d791fd406d629fe29bb0ed084a30:5]={
-//     "ObjectInfo": {
 //         "ID": "a8ada09dee16d791fd406d629fe29bb0ed084a30:5",
 //         "ModTime": "9",
 //         "OwnerID": "a8ada09dee16d791fd406d629fe29bb0ed084a30:4",
+//         "RefCount": "1"
+//     }
+// }
+// u[a8ada09dee16d791fd406d629fe29bb0ed084a30:6]={
+//     "ObjectInfo": {
+//         "ID": "a8ada09dee16d791fd406d629fe29bb0ed084a30:6",
+//         "ModTime": "9",
+//         "OwnerID": "a8ada09dee16d791fd406d629fe29bb0ed084a30:5",
 //         "RefCount": "1"
 //     },
 //     "Value": {
@@ -327,8 +327,8 @@
 //         },
 //         "V": {
 //             "@type": "/gno.RefValue",
-//             "Hash": "ea6f76b0c3bb596434cc9294a741926ab189757b",
-//             "ObjectID": "a8ada09dee16d791fd406d629fe29bb0ed084a30:6"
+//             "Hash": "f56fbd9c8db299689cc0cf806fe741b6a6e641e6",
+//             "ObjectID": "a8ada09dee16d791fd406d629fe29bb0ed084a30:7"
 //         }
 //     }
 // }
@@ -364,13 +364,8 @@
 //                 "@type": "/gno.PointerValue",
 //                 "Base": {
 //                     "@type": "/gno.RefValue",
-<<<<<<< HEAD
-//                     "Hash": "2e2decd306b0bd159f85f13698bbc8240e587f15",
-//                     "ObjectID": "a8ada09dee16d791fd406d629fe29bb0ed084a30:5"
-=======
 //                     "Hash": "450aef9858564ed4ec1c418f1e8dac828079016b",
 //                     "ObjectID": "a8ada09dee16d791fd406d629fe29bb0ed084a30:6"
->>>>>>> 0e3c050f
 //                 },
 //                 "Index": "0",
 //                 "TV": null
@@ -387,7 +382,7 @@
 //                 "Closure": {
 //                     "@type": "/gno.RefValue",
 //                     "Escaped": true,
-//                     "ObjectID": "a8ada09dee16d791fd406d629fe29bb0ed084a30:9"
+//                     "ObjectID": "a8ada09dee16d791fd406d629fe29bb0ed084a30:3"
 //                 },
 //                 "FileName": "main.gno",
 //                 "IsMethod": false,
@@ -423,7 +418,7 @@
 //                 "Closure": {
 //                     "@type": "/gno.RefValue",
 //                     "Escaped": true,
-//                     "ObjectID": "a8ada09dee16d791fd406d629fe29bb0ed084a30:9"
+//                     "ObjectID": "a8ada09dee16d791fd406d629fe29bb0ed084a30:3"
 //                 },
 //                 "FileName": "main.gno",
 //                 "IsMethod": false,
