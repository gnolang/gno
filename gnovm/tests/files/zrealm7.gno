// PKGPATH: gno.land/r/test
package test

import (
	"github.com/gnolang/gno/_test/timtadh/data_structures/tree/avl"
	"github.com/gnolang/gno/_test/timtadh/data_structures/types"
)

var tree *avl.AvlNode

func init() {
	tree, _ = tree.Put(types.String("key0"), "value0")
	tree, _ = tree.Put(types.String("key1"), "value1")
	tree, _ = tree.Put(types.String("key2"), "value2")
}

func main() {
	crossing()

	var updated bool
	tree, updated = tree.Put(types.String("key3"), "value3")
	println(updated, tree.Size())
}

// Output:
// false 4

// Realm:
// switchrealm["gno.land/r/test"]
<<<<<<< HEAD
// c[a8ada09dee16d791fd406d629fe29bb0ed084a30:11](655)={
=======
// c[a8ada09dee16d791fd406d629fe29bb0ed084a30:14]={
>>>>>>> 404deea0
//     "Fields": [
//         {
//             "T": {
//                 "@type": "/gno.RefType",
//                 "ID": "github.com/gnolang/gno/_test/timtadh/data_structures/types.String"
//             },
//             "V": {
//                 "@type": "/gno.StringValue",
//                 "value": "key3"
//             }
//         },
//         {
//             "T": {
//                 "@type": "/gno.PrimitiveType",
//                 "value": "16"
//             },
//             "V": {
//                 "@type": "/gno.StringValue",
//                 "value": "value3"
//             }
//         },
//         {
//             "N": "AQAAAAAAAAA=",
//             "T": {
//                 "@type": "/gno.PrimitiveType",
//                 "value": "32"
//             }
//         },
//         {
//             "T": {
//                 "@type": "/gno.PointerType",
//                 "Elt": {
//                     "@type": "/gno.RefType",
//                     "ID": "github.com/gnolang/gno/_test/timtadh/data_structures/tree/avl.AvlNode"
//                 }
//             }
//         },
//         {
//             "T": {
//                 "@type": "/gno.PointerType",
//                 "Elt": {
//                     "@type": "/gno.RefType",
//                     "ID": "github.com/gnolang/gno/_test/timtadh/data_structures/tree/avl.AvlNode"
//                 }
//             }
//         }
//     ],
//     "ObjectInfo": {
//         "ID": "a8ada09dee16d791fd406d629fe29bb0ed084a30:14",
//         "ModTime": "0",
//         "OwnerID": "a8ada09dee16d791fd406d629fe29bb0ed084a30:13",
//         "RefCount": "1"
//     }
// }
<<<<<<< HEAD
// c[a8ada09dee16d791fd406d629fe29bb0ed084a30:10](387)={
=======
// c[a8ada09dee16d791fd406d629fe29bb0ed084a30:13]={
>>>>>>> 404deea0
//     "ObjectInfo": {
//         "ID": "a8ada09dee16d791fd406d629fe29bb0ed084a30:13",
//         "ModTime": "0",
//         "OwnerID": "a8ada09dee16d791fd406d629fe29bb0ed084a30:12",
//         "RefCount": "1"
//     },
//     "Value": {
//         "T": {
//             "@type": "/gno.RefType",
//             "ID": "github.com/gnolang/gno/_test/timtadh/data_structures/tree/avl.AvlNode"
//         },
//         "V": {
//             "@type": "/gno.RefValue",
//             "Hash": "05bd76386d87574e052920ddc58592064cbd0c71",
//             "ObjectID": "a8ada09dee16d791fd406d629fe29bb0ed084a30:14"
//         }
//     }
// }
<<<<<<< HEAD
// u[a8ada09dee16d791fd406d629fe29bb0ed084a30:9](132)=
=======
// u[a8ada09dee16d791fd406d629fe29bb0ed084a30:12]=
>>>>>>> 404deea0
//     @@ -21,7 +21,7 @@
//                  }
//              },
//              {
//     -            "N": "AQAAAAAAAAA=",
//     +            "N": "AgAAAAAAAAA=",
//                  "T": {
//                      "@type": "/gno.PrimitiveType",
//                      "value": "32"
//     @@ -43,12 +43,22 @@
//                          "@type": "/gno.RefType",
//                          "ID": "github.com/gnolang/gno/_test/timtadh/data_structures/tree/avl.AvlNode"
//                      }
//     +            },
//     +            "V": {
//     +                "@type": "/gno.PointerValue",
//     +                "Base": {
//     +                    "@type": "/gno.RefValue",
//     +                    "Hash": "817ecb447e03f87e9968b39fbdfefbddd7b646ae",
//     +                    "ObjectID": "a8ada09dee16d791fd406d629fe29bb0ed084a30:13"
//     +                },
//     +                "Index": "0",
//     +                "TV": null
//                  }
//              }
//          ],
//          "ObjectInfo": {
//              "ID": "a8ada09dee16d791fd406d629fe29bb0ed084a30:12",
//     -        "ModTime": "0",
//     +        "ModTime": "12",
//              "OwnerID": "a8ada09dee16d791fd406d629fe29bb0ed084a30:11",
//              "RefCount": "1"
//          }
<<<<<<< HEAD
// u[a8ada09dee16d791fd406d629fe29bb0ed084a30:5](-127)=
=======
// u[a8ada09dee16d791fd406d629fe29bb0ed084a30:8]=
>>>>>>> 404deea0
//     @@ -21,7 +21,7 @@
//                  }
//              },
//              {
//     -            "N": "AwAAAAAAAAA=",
//     +            "N": "AQAAAAAAAAA=",
//                  "T": {
//                      "@type": "/gno.PrimitiveType",
//                      "value": "32"
//     @@ -43,22 +43,12 @@
//                          "@type": "/gno.RefType",
//                          "ID": "github.com/gnolang/gno/_test/timtadh/data_structures/tree/avl.AvlNode"
//                      }
//     -            },
//     -            "V": {
//     -                "@type": "/gno.PointerValue",
//     -                "Base": {
//     -                    "@type": "/gno.RefValue",
//     -                    "Hash": "623ee3909f3dc15cc8f00c580c6ffa88dab5fb08",
//     -                    "ObjectID": "a8ada09dee16d791fd406d629fe29bb0ed084a30:9"
//     -                },
//     -                "Index": "0",
//     -                "TV": null
//                  }
//              }
//          ],
//          "ObjectInfo": {
//              "ID": "a8ada09dee16d791fd406d629fe29bb0ed084a30:8",
//     -        "ModTime": "0",
//     +        "ModTime": "12",
//              "OwnerID": "a8ada09dee16d791fd406d629fe29bb0ed084a30:7",
//              "RefCount": "1"
//          }
<<<<<<< HEAD
// u[a8ada09dee16d791fd406d629fe29bb0ed084a30:4](2)=
=======
// u[a8ada09dee16d791fd406d629fe29bb0ed084a30:7]=
>>>>>>> 404deea0
//     @@ -1,7 +1,7 @@
//      {
//          "ObjectInfo": {
//              "ID": "a8ada09dee16d791fd406d629fe29bb0ed084a30:7",
//     -        "ModTime": "0",
//     +        "ModTime": "12",
//              "OwnerID": "a8ada09dee16d791fd406d629fe29bb0ed084a30:3",
//              "RefCount": "1"
//          },
//     @@ -12,7 +12,7 @@
//              },
//              "V": {
//                  "@type": "/gno.RefValue",
//     -            "Hash": "eab62fdb97e44c0b7df3ef5bddd99216cd57031e",
//     +            "Hash": "8dc7bc264f77aad9b4906b4da2ec30921ce8440e",
//                  "ObjectID": "a8ada09dee16d791fd406d629fe29bb0ed084a30:8"
//              }
//          }
<<<<<<< HEAD
// u[a8ada09dee16d791fd406d629fe29bb0ed084a30:8](2)=
=======
// u[a8ada09dee16d791fd406d629fe29bb0ed084a30:11]=
>>>>>>> 404deea0
//     @@ -1,7 +1,7 @@
//      {
//          "ObjectInfo": {
//              "ID": "a8ada09dee16d791fd406d629fe29bb0ed084a30:11",
//     -        "ModTime": "0",
//     +        "ModTime": "12",
//              "OwnerID": "a8ada09dee16d791fd406d629fe29bb0ed084a30:10",
//              "RefCount": "1"
//          },
//     @@ -12,7 +12,7 @@
//              },
//              "V": {
//                  "@type": "/gno.RefValue",
//     -            "Hash": "09f4c620a1a9ed2443740b6ee7fd7132d21303c9",
//     +            "Hash": "3fb4e90907e1322b3bfbbcb34d2714cc9e5617a6",
//                  "ObjectID": "a8ada09dee16d791fd406d629fe29bb0ed084a30:12"
//              }
//          }
<<<<<<< HEAD
// u[a8ada09dee16d791fd406d629fe29bb0ed084a30:7](131)=
=======
// u[a8ada09dee16d791fd406d629fe29bb0ed084a30:10]=
>>>>>>> 404deea0
//     @@ -21,19 +21,10 @@
//                  }
//              },
//              {
//     -            "N": "AgAAAAAAAAA=",
//     +            "N": "AwAAAAAAAAA=",
//                  "T": {
//                      "@type": "/gno.PrimitiveType",
//                      "value": "32"
//     -            }
//     -        },
//     -        {
//     -            "T": {
//     -                "@type": "/gno.PointerType",
//     -                "Elt": {
//     -                    "@type": "/gno.RefType",
//     -                    "ID": "github.com/gnolang/gno/_test/timtadh/data_structures/tree/avl.AvlNode"
//     -                }
//                  }
//              },
//              {
//     @@ -48,7 +39,26 @@
//                      "@type": "/gno.PointerValue",
//                      "Base": {
//                          "@type": "/gno.RefValue",
//     -                    "Hash": "2911a4420697921a6669f02a0a0855d8e8b5803b",
//     +                    "Hash": "daf566f610636694564c5d1bc51259a3a4aaec82",
//     +                    "ObjectID": "a8ada09dee16d791fd406d629fe29bb0ed084a30:7"
//     +                },
//     +                "Index": "0",
//     +                "TV": null
//     +            }
//     +        },
//     +        {
//     +            "T": {
//     +                "@type": "/gno.PointerType",
//     +                "Elt": {
//     +                    "@type": "/gno.RefType",
//     +                    "ID": "github.com/gnolang/gno/_test/timtadh/data_structures/tree/avl.AvlNode"
//     +                }
//     +            },
//     +            "V": {
//     +                "@type": "/gno.PointerValue",
//     +                "Base": {
//     +                    "@type": "/gno.RefValue",
//     +                    "Hash": "de3dc0de4894c035bdf7bb5160ea0e8c36d5239d",
//                          "ObjectID": "a8ada09dee16d791fd406d629fe29bb0ed084a30:11"
//                      },
//                      "Index": "0",
//     @@ -58,7 +68,7 @@
//          ],
//          "ObjectInfo": {
//              "ID": "a8ada09dee16d791fd406d629fe29bb0ed084a30:10",
//     -        "ModTime": "0",
//     +        "ModTime": "12",
//              "OwnerID": "a8ada09dee16d791fd406d629fe29bb0ed084a30:9",
//              "RefCount": "1"
//          }
<<<<<<< HEAD
// u[a8ada09dee16d791fd406d629fe29bb0ed084a30:6](2)=
=======
// u[a8ada09dee16d791fd406d629fe29bb0ed084a30:9]=
>>>>>>> 404deea0
//     @@ -1,7 +1,7 @@
//      {
//          "ObjectInfo": {
//              "ID": "a8ada09dee16d791fd406d629fe29bb0ed084a30:9",
//     -        "ModTime": "0",
//     +        "ModTime": "12",
//              "OwnerID": "a8ada09dee16d791fd406d629fe29bb0ed084a30:8",
//              "RefCount": "1"
//          },
//     @@ -12,7 +12,7 @@
//              },
//              "V": {
//                  "@type": "/gno.RefValue",
//     -            "Hash": "a87f98e79ac8505b3ea372dbdcac9d4e7abe9e52",
//     +            "Hash": "e38f1378fcc8de0659a7f7aa229e756f3e6fd230",
//                  "ObjectID": "a8ada09dee16d791fd406d629fe29bb0ed084a30:10"
//              }
//          }
<<<<<<< HEAD
// u[a8ada09dee16d791fd406d629fe29bb0ed084a30:2](0)=
//     @@ -3,7 +3,7 @@
=======
// u[a8ada09dee16d791fd406d629fe29bb0ed084a30:3]=
//     @@ -1,7 +1,7 @@
//      {
>>>>>>> 404deea0
//          "ObjectInfo": {
//              "ID": "a8ada09dee16d791fd406d629fe29bb0ed084a30:3",
//     -        "ModTime": "6",
//     +        "ModTime": "12",
//              "OwnerID": "a8ada09dee16d791fd406d629fe29bb0ed084a30:2",
//              "RefCount": "1"
//          },
//     @@ -17,8 +17,8 @@
//                  "@type": "/gno.PointerValue",
//                  "Base": {
//                      "@type": "/gno.RefValue",
//     -                "Hash": "ec39be2fca263e78179cfe43be626b2cccc49729",
//     -                "ObjectID": "a8ada09dee16d791fd406d629fe29bb0ed084a30:7"
//     +                "Hash": "03b49fe8731b492dae5ebab3cb78c09c61402950",
//     +                "ObjectID": "a8ada09dee16d791fd406d629fe29bb0ed084a30:9"
//                  },
//                  "Index": "0",
//                  "TV": null<|MERGE_RESOLUTION|>--- conflicted
+++ resolved
@@ -27,11 +27,7 @@
 
 // Realm:
 // switchrealm["gno.land/r/test"]
-<<<<<<< HEAD
-// c[a8ada09dee16d791fd406d629fe29bb0ed084a30:11](655)={
-=======
 // c[a8ada09dee16d791fd406d629fe29bb0ed084a30:14]={
->>>>>>> 404deea0
 //     "Fields": [
 //         {
 //             "T": {
@@ -86,11 +82,7 @@
 //         "RefCount": "1"
 //     }
 // }
-<<<<<<< HEAD
-// c[a8ada09dee16d791fd406d629fe29bb0ed084a30:10](387)={
-=======
 // c[a8ada09dee16d791fd406d629fe29bb0ed084a30:13]={
->>>>>>> 404deea0
 //     "ObjectInfo": {
 //         "ID": "a8ada09dee16d791fd406d629fe29bb0ed084a30:13",
 //         "ModTime": "0",
@@ -109,11 +101,7 @@
 //         }
 //     }
 // }
-<<<<<<< HEAD
-// u[a8ada09dee16d791fd406d629fe29bb0ed084a30:9](132)=
-=======
 // u[a8ada09dee16d791fd406d629fe29bb0ed084a30:12]=
->>>>>>> 404deea0
 //     @@ -21,7 +21,7 @@
 //                  }
 //              },
@@ -147,11 +135,7 @@
 //              "OwnerID": "a8ada09dee16d791fd406d629fe29bb0ed084a30:11",
 //              "RefCount": "1"
 //          }
-<<<<<<< HEAD
-// u[a8ada09dee16d791fd406d629fe29bb0ed084a30:5](-127)=
-=======
 // u[a8ada09dee16d791fd406d629fe29bb0ed084a30:8]=
->>>>>>> 404deea0
 //     @@ -21,7 +21,7 @@
 //                  }
 //              },
@@ -185,11 +169,7 @@
 //              "OwnerID": "a8ada09dee16d791fd406d629fe29bb0ed084a30:7",
 //              "RefCount": "1"
 //          }
-<<<<<<< HEAD
-// u[a8ada09dee16d791fd406d629fe29bb0ed084a30:4](2)=
-=======
 // u[a8ada09dee16d791fd406d629fe29bb0ed084a30:7]=
->>>>>>> 404deea0
 //     @@ -1,7 +1,7 @@
 //      {
 //          "ObjectInfo": {
@@ -208,11 +188,7 @@
 //                  "ObjectID": "a8ada09dee16d791fd406d629fe29bb0ed084a30:8"
 //              }
 //          }
-<<<<<<< HEAD
-// u[a8ada09dee16d791fd406d629fe29bb0ed084a30:8](2)=
-=======
 // u[a8ada09dee16d791fd406d629fe29bb0ed084a30:11]=
->>>>>>> 404deea0
 //     @@ -1,7 +1,7 @@
 //      {
 //          "ObjectInfo": {
@@ -231,11 +207,7 @@
 //                  "ObjectID": "a8ada09dee16d791fd406d629fe29bb0ed084a30:12"
 //              }
 //          }
-<<<<<<< HEAD
-// u[a8ada09dee16d791fd406d629fe29bb0ed084a30:7](131)=
-=======
 // u[a8ada09dee16d791fd406d629fe29bb0ed084a30:10]=
->>>>>>> 404deea0
 //     @@ -21,19 +21,10 @@
 //                  }
 //              },
@@ -294,11 +266,7 @@
 //              "OwnerID": "a8ada09dee16d791fd406d629fe29bb0ed084a30:9",
 //              "RefCount": "1"
 //          }
-<<<<<<< HEAD
-// u[a8ada09dee16d791fd406d629fe29bb0ed084a30:6](2)=
-=======
 // u[a8ada09dee16d791fd406d629fe29bb0ed084a30:9]=
->>>>>>> 404deea0
 //     @@ -1,7 +1,7 @@
 //      {
 //          "ObjectInfo": {
@@ -317,14 +285,9 @@
 //                  "ObjectID": "a8ada09dee16d791fd406d629fe29bb0ed084a30:10"
 //              }
 //          }
-<<<<<<< HEAD
-// u[a8ada09dee16d791fd406d629fe29bb0ed084a30:2](0)=
-//     @@ -3,7 +3,7 @@
-=======
 // u[a8ada09dee16d791fd406d629fe29bb0ed084a30:3]=
 //     @@ -1,7 +1,7 @@
 //      {
->>>>>>> 404deea0
 //          "ObjectInfo": {
 //              "ID": "a8ada09dee16d791fd406d629fe29bb0ed084a30:3",
 //     -        "ModTime": "6",
