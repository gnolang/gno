// PKGPATH: gno.land/r/test
package test

import (
	"filetests/extern/timtadh/data_structures/tree/avl"
	"filetests/extern/timtadh/data_structures/types"
)

var tree *avl.AvlNode

func init() {
	tree, _ = tree.Put(types.String("key0"), "value0")
	tree, _ = tree.Put(types.String("key1"), "value1")
	tree, _ = tree.Put(types.String("key2"), "value2")
}

func main(cur realm) {
	var updated bool
	tree, updated = tree.Put(types.String("key3"), "value3")
	println(updated, tree.Size())
}

// Output:
// false 4

// Realm:
// finalizerealm["gno.land/r/test"]
// c[a8ada09dee16d791fd406d629fe29bb0ed084a30:14](655)={
//     "Fields": [
//         {
//             "T": {
//                 "@type": "/gno.RefType",
//                 "ID": "filetests/extern/timtadh/data_structures/types.String"
//             },
//             "V": {
//                 "@type": "/gno.StringValue",
//                 "value": "key3"
//             }
//         },
//         {
//             "T": {
//                 "@type": "/gno.PrimitiveType",
//                 "value": "16"
//             },
//             "V": {
//                 "@type": "/gno.StringValue",
//                 "value": "value3"
//             }
//         },
//         {
//             "N": "AQAAAAAAAAA=",
//             "T": {
//                 "@type": "/gno.PrimitiveType",
//                 "value": "32"
//             }
//         },
//         {
//             "T": {
//                 "@type": "/gno.PointerType",
//                 "Elt": {
//                     "@type": "/gno.RefType",
//                     "ID": "filetests/extern/timtadh/data_structures/tree/avl.AvlNode"
//                 }
//             }
//         },
//         {
//             "T": {
//                 "@type": "/gno.PointerType",
//                 "Elt": {
//                     "@type": "/gno.RefType",
//                     "ID": "filetests/extern/timtadh/data_structures/tree/avl.AvlNode"
//                 }
//             }
//         }
//     ],
//     "ObjectInfo": {
//         "ID": "a8ada09dee16d791fd406d629fe29bb0ed084a30:14",
//         "LastObjectSize": "655",
//         "ModTime": "0",
//         "OwnerID": "a8ada09dee16d791fd406d629fe29bb0ed084a30:13",
//         "RefCount": "1"
//     }
// }
// c[a8ada09dee16d791fd406d629fe29bb0ed084a30:13](388)={
//     "ObjectInfo": {
//         "ID": "a8ada09dee16d791fd406d629fe29bb0ed084a30:13",
//         "LastObjectSize": "388",
//         "ModTime": "0",
//         "OwnerID": "a8ada09dee16d791fd406d629fe29bb0ed084a30:12",
//         "RefCount": "1"
//     },
//     "Value": {
//         "T": {
//             "@type": "/gno.RefType",
//             "ID": "filetests/extern/timtadh/data_structures/tree/avl.AvlNode"
//         },
//         "V": {
//             "@type": "/gno.RefValue",
//             "Hash": "d23620f4afd5ea68c8dcea8c04faaa6500cd8043",
//             "ObjectID": "a8ada09dee16d791fd406d629fe29bb0ed084a30:14"
//         }
//     }
// }
// u[a8ada09dee16d791fd406d629fe29bb0ed084a30:12](135)=
//     @@ -21,7 +21,7 @@
//                  }
//              },
//              {
//     -            "N": "AQAAAAAAAAA=",
//     +            "N": "AgAAAAAAAAA=",
//                  "T": {
//                      "@type": "/gno.PrimitiveType",
//                      "value": "32"
//     @@ -43,13 +43,23 @@
//                          "@type": "/gno.RefType",
//                          "ID": "filetests/extern/timtadh/data_structures/tree/avl.AvlNode"
//                      }
//     +            },
//     +            "V": {
//     +                "@type": "/gno.PointerValue",
//     +                "Base": {
//     +                    "@type": "/gno.RefValue",
//     +                    "Hash": "3b11426288ff1c536b4f7004debfbec94cbdd5c6",
//     +                    "ObjectID": "a8ada09dee16d791fd406d629fe29bb0ed084a30:13"
//     +                },
//     +                "Index": "0",
//     +                "TV": null
//                  }
//              }
//          ],
//          "ObjectInfo": {
//              "ID": "a8ada09dee16d791fd406d629fe29bb0ed084a30:12",
//              "LastObjectSize": "655",
//     -        "ModTime": "0",
//     +        "ModTime": "12",
//              "OwnerID": "a8ada09dee16d791fd406d629fe29bb0ed084a30:11",
//              "RefCount": "1"
//          }
// u[a8ada09dee16d791fd406d629fe29bb0ed084a30:8](-124)=
//     @@ -21,7 +21,7 @@
//                  }
//              },
//              {
//     -            "N": "AwAAAAAAAAA=",
//     +            "N": "AQAAAAAAAAA=",
//                  "T": {
//                      "@type": "/gno.PrimitiveType",
//                      "value": "32"
//     @@ -43,23 +43,13 @@
//                          "@type": "/gno.RefType",
//                          "ID": "filetests/extern/timtadh/data_structures/tree/avl.AvlNode"
//                      }
//     -            },
//     -            "V": {
//     -                "@type": "/gno.PointerValue",
//     -                "Base": {
//     -                    "@type": "/gno.RefValue",
//     -                    "Hash": "c188a4b77bfb4d65e43b0a7cdc52d654aca701a2",
//     -                    "ObjectID": "a8ada09dee16d791fd406d629fe29bb0ed084a30:9"
//     -                },
//     -                "Index": "0",
//     -                "TV": null
//                  }
//              }
//          ],
//          "ObjectInfo": {
//              "ID": "a8ada09dee16d791fd406d629fe29bb0ed084a30:8",
//              "LastObjectSize": "782",
//     -        "ModTime": "0",
//     +        "ModTime": "12",
//              "OwnerID": "a8ada09dee16d791fd406d629fe29bb0ed084a30:7",
//              "RefCount": "1"
//          }
// u[a8ada09dee16d791fd406d629fe29bb0ed084a30:7](5)=
//     @@ -2,7 +2,7 @@
//          "ObjectInfo": {
//              "ID": "a8ada09dee16d791fd406d629fe29bb0ed084a30:7",
//              "LastObjectSize": "385",
//     -        "ModTime": "0",
//     +        "ModTime": "12",
//              "OwnerID": "a8ada09dee16d791fd406d629fe29bb0ed084a30:3",
//              "RefCount": "1"
//          },
//     @@ -13,7 +13,7 @@
//              },
//              "V": {
//                  "@type": "/gno.RefValue",
<<<<<<< HEAD
//     -            "Hash": "eab62fdb97e44c0b7df3ef5bddd99216cd57031e",
//     +            "Hash": "c6dfab35f27c0f0ced1491d85b679ea6753aa475",
=======
//     -            "Hash": "78a0b6e28ada4afb447c17ffd7a956a7139793f7",
//     +            "Hash": "f01ff9ce8395c07e3707ac352a889336cb40fc61",
>>>>>>> 68a19755
//                  "ObjectID": "a8ada09dee16d791fd406d629fe29bb0ed084a30:8"
//              }
//          }
// u[a8ada09dee16d791fd406d629fe29bb0ed084a30:11](5)=
//     @@ -2,7 +2,7 @@
//          "ObjectInfo": {
//              "ID": "a8ada09dee16d791fd406d629fe29bb0ed084a30:11",
//              "LastObjectSize": "388",
//     -        "ModTime": "0",
//     +        "ModTime": "12",
//              "OwnerID": "a8ada09dee16d791fd406d629fe29bb0ed084a30:10",
//              "RefCount": "1"
//          },
//     @@ -13,7 +13,7 @@
//              },
//              "V": {
//                  "@type": "/gno.RefValue",
<<<<<<< HEAD
//     -            "Hash": "09f4c620a1a9ed2443740b6ee7fd7132d21303c9",
//     +            "Hash": "30650375642cb3bc524b8f7b213875728d2382a3",
=======
//     -            "Hash": "4a17484cc93c655365dd3aca8dd7b71f98efefc6",
//     +            "Hash": "84404e60c096d83fb150b9162f7f10bbb2fb6238",
>>>>>>> 68a19755
//                  "ObjectID": "a8ada09dee16d791fd406d629fe29bb0ed084a30:12"
//              }
//          }
// u[a8ada09dee16d791fd406d629fe29bb0ed084a30:10](134)=
//     @@ -21,19 +21,10 @@
//                  }
//              },
//              {
//     -            "N": "AgAAAAAAAAA=",
//     +            "N": "AwAAAAAAAAA=",
//                  "T": {
//                      "@type": "/gno.PrimitiveType",
//                      "value": "32"
//     -            }
//     -        },
//     -        {
//     -            "T": {
//     -                "@type": "/gno.PointerType",
//     -                "Elt": {
//     -                    "@type": "/gno.RefType",
//     -                    "ID": "filetests/extern/timtadh/data_structures/tree/avl.AvlNode"
//     -                }
//                  }
//              },
//              {
//     @@ -48,7 +39,26 @@
//                      "@type": "/gno.PointerValue",
//                      "Base": {
//                          "@type": "/gno.RefValue",
<<<<<<< HEAD
//     -                    "Hash": "2911a4420697921a6669f02a0a0855d8e8b5803b",
//     +                    "Hash": "966898ce0b80ab4edeb2d3bbb25c94de365ba0d2",
=======
//     -                    "Hash": "db040c58097327c7918fdc57b6cec8f49230814b",
//     +                    "Hash": "b244231d03f8c0fe85b7396f10f0dc813b1998d6",
>>>>>>> 68a19755
//     +                    "ObjectID": "a8ada09dee16d791fd406d629fe29bb0ed084a30:7"
//     +                },
//     +                "Index": "0",
//     +                "TV": null
//     +            }
//     +        },
//     +        {
//     +            "T": {
//     +                "@type": "/gno.PointerType",
//     +                "Elt": {
//     +                    "@type": "/gno.RefType",
//     +                    "ID": "filetests/extern/timtadh/data_structures/tree/avl.AvlNode"
//     +                }
//     +            },
//     +            "V": {
//     +                "@type": "/gno.PointerValue",
//     +                "Base": {
//     +                    "@type": "/gno.RefValue",
<<<<<<< HEAD
//     +                    "Hash": "749555563dace7c2df8d74a034295542efa167d3",
=======
//     +                    "Hash": "35ba43353469165b9e921fb177061856a8ce508c",
>>>>>>> 68a19755
//                          "ObjectID": "a8ada09dee16d791fd406d629fe29bb0ed084a30:11"
//                      },
//                      "Index": "0",
//     @@ -59,7 +69,7 @@
//          "ObjectInfo": {
//              "ID": "a8ada09dee16d791fd406d629fe29bb0ed084a30:10",
//              "LastObjectSize": "784",
//     -        "ModTime": "0",
//     +        "ModTime": "12",
//              "OwnerID": "a8ada09dee16d791fd406d629fe29bb0ed084a30:9",
//              "RefCount": "1"
//          }
// u[a8ada09dee16d791fd406d629fe29bb0ed084a30:9](5)=
//     @@ -2,7 +2,7 @@
//          "ObjectInfo": {
//              "ID": "a8ada09dee16d791fd406d629fe29bb0ed084a30:9",
//              "LastObjectSize": "386",
//     -        "ModTime": "0",
//     +        "ModTime": "12",
//              "OwnerID": "a8ada09dee16d791fd406d629fe29bb0ed084a30:8",
//              "RefCount": "1"
//          },
//     @@ -13,7 +13,7 @@
//              },
//              "V": {
//                  "@type": "/gno.RefValue",
<<<<<<< HEAD
//     -            "Hash": "a87f98e79ac8505b3ea372dbdcac9d4e7abe9e52",
//     +            "Hash": "c140417be38224e1f9fa8944db53235e0a7d0b42",
=======
//     -            "Hash": "b65adb52a839f07bf1db12b5889d4bff183f5134",
//     +            "Hash": "2427f853650175d8b8d083fc232d4ca8623c3817",
>>>>>>> 68a19755
//                  "ObjectID": "a8ada09dee16d791fd406d629fe29bb0ed084a30:10"
//              }
//          }
// u[a8ada09dee16d791fd406d629fe29bb0ed084a30:3](0)=
//     @@ -2,7 +2,7 @@
//          "ObjectInfo": {
//              "ID": "a8ada09dee16d791fd406d629fe29bb0ed084a30:3",
//              "LastObjectSize": "435",
//     -        "ModTime": "6",
//     +        "ModTime": "12",
//              "OwnerID": "a8ada09dee16d791fd406d629fe29bb0ed084a30:2",
//              "RefCount": "1"
//          },
//     @@ -18,8 +18,8 @@
//                  "@type": "/gno.PointerValue",
//                  "Base": {
//                      "@type": "/gno.RefValue",
//     -                "Hash": "b171dea0cd981edc859f2b1dea69ad0137f1c227",
//     -                "ObjectID": "a8ada09dee16d791fd406d629fe29bb0ed084a30:7"
<<<<<<< HEAD
//     +                "Hash": "c7888c53c6bb450f18c7527392937cca1d8d39f4",
=======
//     +                "Hash": "020ba2011da320d16c93304e8bb4e8b6acc5999b",
>>>>>>> 68a19755
//     +                "ObjectID": "a8ada09dee16d791fd406d629fe29bb0ed084a30:9"
//                  },
//                  "Index": "0",
//                  "TV": null<|MERGE_RESOLUTION|>--- conflicted
+++ resolved
@@ -25,7 +25,7 @@
 
 // Realm:
 // finalizerealm["gno.land/r/test"]
-// c[a8ada09dee16d791fd406d629fe29bb0ed084a30:14](655)={
+// c[a8ada09dee16d791fd406d629fe29bb0ed084a30:14](619)={
 //     "Fields": [
 //         {
 //             "T": {
@@ -75,16 +75,16 @@
 //     ],
 //     "ObjectInfo": {
 //         "ID": "a8ada09dee16d791fd406d629fe29bb0ed084a30:14",
-//         "LastObjectSize": "655",
+//         "LastObjectSize": "619",
 //         "ModTime": "0",
 //         "OwnerID": "a8ada09dee16d791fd406d629fe29bb0ed084a30:13",
 //         "RefCount": "1"
 //     }
 // }
-// c[a8ada09dee16d791fd406d629fe29bb0ed084a30:13](388)={
+// c[a8ada09dee16d791fd406d629fe29bb0ed084a30:13](376)={
 //     "ObjectInfo": {
 //         "ID": "a8ada09dee16d791fd406d629fe29bb0ed084a30:13",
-//         "LastObjectSize": "388",
+//         "LastObjectSize": "376",
 //         "ModTime": "0",
 //         "OwnerID": "a8ada09dee16d791fd406d629fe29bb0ed084a30:12",
 //         "RefCount": "1"
@@ -130,7 +130,7 @@
 //          ],
 //          "ObjectInfo": {
 //              "ID": "a8ada09dee16d791fd406d629fe29bb0ed084a30:12",
-//              "LastObjectSize": "655",
+//              "LastObjectSize": "619",
 //     -        "ModTime": "0",
 //     +        "ModTime": "12",
 //              "OwnerID": "a8ada09dee16d791fd406d629fe29bb0ed084a30:11",
@@ -165,7 +165,7 @@
 //          ],
 //          "ObjectInfo": {
 //              "ID": "a8ada09dee16d791fd406d629fe29bb0ed084a30:8",
-//              "LastObjectSize": "782",
+//              "LastObjectSize": "746",
 //     -        "ModTime": "0",
 //     +        "ModTime": "12",
 //              "OwnerID": "a8ada09dee16d791fd406d629fe29bb0ed084a30:7",
@@ -175,7 +175,7 @@
 //     @@ -2,7 +2,7 @@
 //          "ObjectInfo": {
 //              "ID": "a8ada09dee16d791fd406d629fe29bb0ed084a30:7",
-//              "LastObjectSize": "385",
+//              "LastObjectSize": "373",
 //     -        "ModTime": "0",
 //     +        "ModTime": "12",
 //              "OwnerID": "a8ada09dee16d791fd406d629fe29bb0ed084a30:3",
@@ -185,13 +185,8 @@
 //              },
 //              "V": {
 //                  "@type": "/gno.RefValue",
-<<<<<<< HEAD
-//     -            "Hash": "eab62fdb97e44c0b7df3ef5bddd99216cd57031e",
-//     +            "Hash": "c6dfab35f27c0f0ced1491d85b679ea6753aa475",
-=======
 //     -            "Hash": "78a0b6e28ada4afb447c17ffd7a956a7139793f7",
-//     +            "Hash": "f01ff9ce8395c07e3707ac352a889336cb40fc61",
->>>>>>> 68a19755
+//     +            "Hash": "1059095280e98f907857fc5204f45e523eb27912",
 //                  "ObjectID": "a8ada09dee16d791fd406d629fe29bb0ed084a30:8"
 //              }
 //          }
@@ -199,7 +194,7 @@
 //     @@ -2,7 +2,7 @@
 //          "ObjectInfo": {
 //              "ID": "a8ada09dee16d791fd406d629fe29bb0ed084a30:11",
-//              "LastObjectSize": "388",
+//              "LastObjectSize": "376",
 //     -        "ModTime": "0",
 //     +        "ModTime": "12",
 //              "OwnerID": "a8ada09dee16d791fd406d629fe29bb0ed084a30:10",
@@ -209,13 +204,8 @@
 //              },
 //              "V": {
 //                  "@type": "/gno.RefValue",
-<<<<<<< HEAD
-//     -            "Hash": "09f4c620a1a9ed2443740b6ee7fd7132d21303c9",
-//     +            "Hash": "30650375642cb3bc524b8f7b213875728d2382a3",
-=======
 //     -            "Hash": "4a17484cc93c655365dd3aca8dd7b71f98efefc6",
-//     +            "Hash": "84404e60c096d83fb150b9162f7f10bbb2fb6238",
->>>>>>> 68a19755
+//     +            "Hash": "0e5376edc0cabc86b08996b390e8280c38346b09",
 //                  "ObjectID": "a8ada09dee16d791fd406d629fe29bb0ed084a30:12"
 //              }
 //          }
@@ -245,13 +235,8 @@
 //                      "@type": "/gno.PointerValue",
 //                      "Base": {
 //                          "@type": "/gno.RefValue",
-<<<<<<< HEAD
-//     -                    "Hash": "2911a4420697921a6669f02a0a0855d8e8b5803b",
-//     +                    "Hash": "966898ce0b80ab4edeb2d3bbb25c94de365ba0d2",
-=======
 //     -                    "Hash": "db040c58097327c7918fdc57b6cec8f49230814b",
-//     +                    "Hash": "b244231d03f8c0fe85b7396f10f0dc813b1998d6",
->>>>>>> 68a19755
+//     +                    "Hash": "b068f612f3f605c3168467bae315e8aa9d2b7d7a",
 //     +                    "ObjectID": "a8ada09dee16d791fd406d629fe29bb0ed084a30:7"
 //     +                },
 //     +                "Index": "0",
@@ -270,18 +255,14 @@
 //     +                "@type": "/gno.PointerValue",
 //     +                "Base": {
 //     +                    "@type": "/gno.RefValue",
-<<<<<<< HEAD
-//     +                    "Hash": "749555563dace7c2df8d74a034295542efa167d3",
-=======
-//     +                    "Hash": "35ba43353469165b9e921fb177061856a8ce508c",
->>>>>>> 68a19755
+//     +                    "Hash": "2ea7042b62a834ab635d7eda9946779427a46f1f",
 //                          "ObjectID": "a8ada09dee16d791fd406d629fe29bb0ed084a30:11"
 //                      },
 //                      "Index": "0",
 //     @@ -59,7 +69,7 @@
 //          "ObjectInfo": {
 //              "ID": "a8ada09dee16d791fd406d629fe29bb0ed084a30:10",
-//              "LastObjectSize": "784",
+//              "LastObjectSize": "748",
 //     -        "ModTime": "0",
 //     +        "ModTime": "12",
 //              "OwnerID": "a8ada09dee16d791fd406d629fe29bb0ed084a30:9",
@@ -291,7 +272,7 @@
 //     @@ -2,7 +2,7 @@
 //          "ObjectInfo": {
 //              "ID": "a8ada09dee16d791fd406d629fe29bb0ed084a30:9",
-//              "LastObjectSize": "386",
+//              "LastObjectSize": "374",
 //     -        "ModTime": "0",
 //     +        "ModTime": "12",
 //              "OwnerID": "a8ada09dee16d791fd406d629fe29bb0ed084a30:8",
@@ -301,13 +282,8 @@
 //              },
 //              "V": {
 //                  "@type": "/gno.RefValue",
-<<<<<<< HEAD
-//     -            "Hash": "a87f98e79ac8505b3ea372dbdcac9d4e7abe9e52",
-//     +            "Hash": "c140417be38224e1f9fa8944db53235e0a7d0b42",
-=======
 //     -            "Hash": "b65adb52a839f07bf1db12b5889d4bff183f5134",
-//     +            "Hash": "2427f853650175d8b8d083fc232d4ca8623c3817",
->>>>>>> 68a19755
+//     +            "Hash": "33af7994c85ca6381897c6f3501b1f0be3e5700e",
 //                  "ObjectID": "a8ada09dee16d791fd406d629fe29bb0ed084a30:10"
 //              }
 //          }
@@ -315,7 +291,7 @@
 //     @@ -2,7 +2,7 @@
 //          "ObjectInfo": {
 //              "ID": "a8ada09dee16d791fd406d629fe29bb0ed084a30:3",
-//              "LastObjectSize": "435",
+//              "LastObjectSize": "423",
 //     -        "ModTime": "6",
 //     +        "ModTime": "12",
 //              "OwnerID": "a8ada09dee16d791fd406d629fe29bb0ed084a30:2",
@@ -327,11 +303,7 @@
 //                      "@type": "/gno.RefValue",
 //     -                "Hash": "b171dea0cd981edc859f2b1dea69ad0137f1c227",
 //     -                "ObjectID": "a8ada09dee16d791fd406d629fe29bb0ed084a30:7"
-<<<<<<< HEAD
-//     +                "Hash": "c7888c53c6bb450f18c7527392937cca1d8d39f4",
-=======
-//     +                "Hash": "020ba2011da320d16c93304e8bb4e8b6acc5999b",
->>>>>>> 68a19755
+//     +                "Hash": "096c8a9bce7bd20f122bfa6339b09cb3937b4909",
 //     +                "ObjectID": "a8ada09dee16d791fd406d629fe29bb0ed084a30:9"
 //                  },
 //                  "Index": "0",
