package main

import "fmt"

type Int int

var s1 []*Int

func inc2(j *Int) {
	*j = *j + 2 // Just as an example, increment j by 2.
}

func forLoopRef() {
	defer func() {
		for i, e := range s1 {
			fmt.Printf("s1[%d] is: %d\n", i, *e)
		}
	}()

	for i := Int(0); i < 10; inc2(&i) {
		s1 = append(s1, &i)
	}
}

func main() {
	forLoopRef()
}

// go 1.22 loop var is not supported for now.

// Preprocessed:
<<<<<<< HEAD
// file{ package main; import fmt fmt; type Int (const-type main.Int); var s1<!VPBlock(2,1)> []*(Int<VPBlock(2,0)>); func inc2(j *(Int<VPBlock(2,0)>)) { *(j<VPBlock(1,0)>) = *(j<VPBlock(1,0)>) + (const (2 main.Int)) }; func forLoopRef() { defer func func(){ for i<VPBlock(1,0)>, e<VPBlock(1,1)> := range s1<VPBlock(5,1)> { fmt<VPBlock(4,0)>.Printf((const ("s1[%d] is: %d\n" string)), i<VPBlock(1,0)>, *(e<VPBlock(1,1)>)) } }(); for i<!~VPBlock(1,0)> := (const (0 main.Int)); i<~VPBlock(1,0)> < (const (10 main.Int)); inc2<VPBlock(4,2)>(&(i<~VPBlock(1,0)>)) { s1<VPBlock(4,1)> = (const (append func([]*main.Int, ...*main.Int)([]*main.Int)))(s1<VPBlock(4,1)>, &(i<~VPBlock(1,0)>)) } }; func main() { forLoopRef<VPBlock(3,3)>() } }
=======
// file{ package main; import fmt fmt; type Int (const-type main.Int); var s1<!VPBlock(2,1)> []*(Int<VPBlock(2,0)>); func inc2(j *(Int<VPBlock(2,0)>)) { *(j<VPBlock(1,0)>) = *(j<VPBlock(1,0)>) + (const (2 main.Int)) }; func forLoopRef() { defer func func(){ for i<VPBlock(1,0)>, e<VPBlock(1,1)> := range s1<VPBlock(5,1)> { fmt<VPBlock(4,0)>.Printf((const ("s1[%d] is: %d\n" string)), (const-type gonative{interface {}})(i<VPBlock(1,0)>), (const-type gonative{interface {}})(*(e<VPBlock(1,1)>))) } }(); for i<!~VPBlock(1,0)> := (const (0 main.Int)); i<~VPBlock(1,0)> < (const (10 main.Int)); inc2<VPBlock(4,2)>(&(i<~VPBlock(1,0)>)) { s1<VPBlock(4,1)> = (const (append func([]*main.Int, ...*main.Int) []*main.Int))(s1<VPBlock(4,1)>, &(i<~VPBlock(1,0)>)) } }; func main() { forLoopRef<VPBlock(3,3)>() } }
>>>>>>> fcec2602

// Output:
// s1[0] is: 10
// s1[1] is: 10
// s1[2] is: 10
// s1[3] is: 10
// s1[4] is: 10<|MERGE_RESOLUTION|>--- conflicted
+++ resolved
@@ -29,11 +29,7 @@
 // go 1.22 loop var is not supported for now.
 
 // Preprocessed:
-<<<<<<< HEAD
-// file{ package main; import fmt fmt; type Int (const-type main.Int); var s1<!VPBlock(2,1)> []*(Int<VPBlock(2,0)>); func inc2(j *(Int<VPBlock(2,0)>)) { *(j<VPBlock(1,0)>) = *(j<VPBlock(1,0)>) + (const (2 main.Int)) }; func forLoopRef() { defer func func(){ for i<VPBlock(1,0)>, e<VPBlock(1,1)> := range s1<VPBlock(5,1)> { fmt<VPBlock(4,0)>.Printf((const ("s1[%d] is: %d\n" string)), i<VPBlock(1,0)>, *(e<VPBlock(1,1)>)) } }(); for i<!~VPBlock(1,0)> := (const (0 main.Int)); i<~VPBlock(1,0)> < (const (10 main.Int)); inc2<VPBlock(4,2)>(&(i<~VPBlock(1,0)>)) { s1<VPBlock(4,1)> = (const (append func([]*main.Int, ...*main.Int)([]*main.Int)))(s1<VPBlock(4,1)>, &(i<~VPBlock(1,0)>)) } }; func main() { forLoopRef<VPBlock(3,3)>() } }
-=======
-// file{ package main; import fmt fmt; type Int (const-type main.Int); var s1<!VPBlock(2,1)> []*(Int<VPBlock(2,0)>); func inc2(j *(Int<VPBlock(2,0)>)) { *(j<VPBlock(1,0)>) = *(j<VPBlock(1,0)>) + (const (2 main.Int)) }; func forLoopRef() { defer func func(){ for i<VPBlock(1,0)>, e<VPBlock(1,1)> := range s1<VPBlock(5,1)> { fmt<VPBlock(4,0)>.Printf((const ("s1[%d] is: %d\n" string)), (const-type gonative{interface {}})(i<VPBlock(1,0)>), (const-type gonative{interface {}})(*(e<VPBlock(1,1)>))) } }(); for i<!~VPBlock(1,0)> := (const (0 main.Int)); i<~VPBlock(1,0)> < (const (10 main.Int)); inc2<VPBlock(4,2)>(&(i<~VPBlock(1,0)>)) { s1<VPBlock(4,1)> = (const (append func([]*main.Int, ...*main.Int) []*main.Int))(s1<VPBlock(4,1)>, &(i<~VPBlock(1,0)>)) } }; func main() { forLoopRef<VPBlock(3,3)>() } }
->>>>>>> fcec2602
+// file{ package main; import fmt fmt; type Int (const-type main.Int); var s1<!VPBlock(2,1)> []*(Int<VPBlock(2,0)>); func inc2(j *(Int<VPBlock(2,0)>)) { *(j<VPBlock(1,0)>) = *(j<VPBlock(1,0)>) + (const (2 main.Int)) }; func forLoopRef() { defer func func(){ for i<VPBlock(1,0)>, e<VPBlock(1,1)> := range s1<VPBlock(5,1)> { fmt<VPBlock(4,0)>.Printf((const ("s1[%d] is: %d\n" string)), i<VPBlock(1,0)>, *(e<VPBlock(1,1)>)) } }(); for i<!~VPBlock(1,0)> := (const (0 main.Int)); i<~VPBlock(1,0)> < (const (10 main.Int)); inc2<VPBlock(4,2)>(&(i<~VPBlock(1,0)>)) { s1<VPBlock(4,1)> = (const (append func([]*main.Int, ...*main.Int) []*main.Int))(s1<VPBlock(4,1)>, &(i<~VPBlock(1,0)>)) } }; func main() { forLoopRef<VPBlock(3,3)>() } }
 
 // Output:
 // s1[0] is: 10
