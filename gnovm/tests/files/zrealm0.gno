// PKGPATH: gno.land/r/test
package test

var root any

func main() {
	crossing()

	println(root)
	root = 1
	println(root)
}

// Output:
// undefined
// 1





// The below tests that the realm's block (of 1 variable) changed.  The first
// element image in the package (block) is for the "main" function, which
// appears first because function declarations are defined in a file before
// vars.

// Realm:
<<<<<<< HEAD
// switchrealm["gno.land/r/test"]
// u[a8ada09dee16d791fd406d629fe29bb0ed084a30:2]=
//     @@ -3,7 +3,7 @@
//          "ObjectInfo": {
//              "ID": "a8ada09dee16d791fd406d629fe29bb0ed084a30:2",
//              "IsEscaped": true,
//     -        "ModTime": "0",
//     +        "ModTime": "3",
//              "RefCount": "2"
//          },
//          "Parent": null,
//     @@ -19,11 +19,10 @@
=======
// finalizerealm["gno.land/r/test"]
// u[a8ada09dee16d791fd406d629fe29bb0ed084a30:3]=
//     @@ -1,9 +1,15 @@
//      {
//          "ObjectInfo": {
//              "ID": "a8ada09dee16d791fd406d629fe29bb0ed084a30:3",
//     -        "ModTime": "0",
//     +        "ModTime": "5",
//              "OwnerID": "a8ada09dee16d791fd406d629fe29bb0ed084a30:2",
//              "RefCount": "1"
>>>>>>> 9a21cfea
//          },
//     -    "Value": {}
//     +    "Value": {
//     +        "N": "AQAAAAAAAAA=",
//     +        "T": {
//     +            "@type": "/gno.PrimitiveType",
//     +            "value": "32"
//     +        }
//     +    }
//      }<|MERGE_RESOLUTION|>--- conflicted
+++ resolved
@@ -15,30 +15,12 @@
 // undefined
 // 1
 
-
-
-
-
 // The below tests that the realm's block (of 1 variable) changed.  The first
 // element image in the package (block) is for the "main" function, which
 // appears first because function declarations are defined in a file before
 // vars.
 
 // Realm:
-<<<<<<< HEAD
-// switchrealm["gno.land/r/test"]
-// u[a8ada09dee16d791fd406d629fe29bb0ed084a30:2]=
-//     @@ -3,7 +3,7 @@
-//          "ObjectInfo": {
-//              "ID": "a8ada09dee16d791fd406d629fe29bb0ed084a30:2",
-//              "IsEscaped": true,
-//     -        "ModTime": "0",
-//     +        "ModTime": "3",
-//              "RefCount": "2"
-//          },
-//          "Parent": null,
-//     @@ -19,11 +19,10 @@
-=======
 // finalizerealm["gno.land/r/test"]
 // u[a8ada09dee16d791fd406d629fe29bb0ed084a30:3]=
 //     @@ -1,9 +1,15 @@
@@ -49,7 +31,6 @@
 //     +        "ModTime": "5",
 //              "OwnerID": "a8ada09dee16d791fd406d629fe29bb0ed084a30:2",
 //              "RefCount": "1"
->>>>>>> 9a21cfea
 //          },
 //     -    "Value": {}
 //     +    "Value": {
