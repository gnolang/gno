--- conflicted
+++ resolved
@@ -196,13 +196,18 @@
 //         "RefCount": "1"
 //     },
 //     "Value": {
+//         "AllocationInfo": {
+//             "AllocType": false,
+//             "AllocValue": true,
+//             "RefCount": "0"
+//         },
 //         "T": {
 //             "@type": "/gno.RefType",
 //             "ID": "github.com/gnolang/gno/_test/timtadh/data_structures/tree/avl.AvlNode"
 //         },
 //         "V": {
 //             "@type": "/gno.RefValue",
-//             "Hash": "5d64092f4f064ca58bdeffa32f6a119545b401c8",
+//             "Hash": "637cd09ed0ec9c6933c48d119529668e6d74f76a",
 //             "ObjectID": "a8ada09dee16d791fd406d629fe29bb0ed084a30:7"
 //         }
 //     }
@@ -267,11 +272,7 @@
 //                 "@type": "/gno.PointerValue",
 //                 "Base": {
 //                     "@type": "/gno.RefValue",
-<<<<<<< HEAD
-//                     "Hash": "01db2314f9fe326ceacacfaa0de0bc13f3ca8f01",
-=======
-//                     "Hash": "32593d23afa555fe99d433dbca1130b3843da97a",
->>>>>>> f75a77a8
+//                     "Hash": "ce7112b8d395e5f3751745c2fc5d913612e72bc4",
 //                     "ObjectID": "a8ada09dee16d791fd406d629fe29bb0ed084a30:6"
 //                 },
 //                 "Index": "0",
@@ -293,77 +294,19 @@
 //         "OwnerID": "a8ada09dee16d791fd406d629fe29bb0ed084a30:2",
 //         "RefCount": "1"
 //     },
-<<<<<<< HEAD
-//     "Values": [
-//         {
-//             "AllocationInfo": {
-//                 "AllocType": false,
-//                 "AllocValue": false,
-//                 "RefCount": "3"
-//             },
-//             "T": {
-//                 "@type": "/gno.PointerType",
-//                 "Elt": {
-//                     "@type": "/gno.RefType",
-//                     "ID": "github.com/gnolang/gno/_test/timtadh/data_structures/tree/avl.AvlNode"
-//                 }
-//             },
-//             "V": {
-//                 "@type": "/gno.PointerValue",
-//                 "Base": {
-//                     "@type": "/gno.RefValue",
-//                     "Hash": "a65ad29ce10073d75fa8ec0c3c3dfec32049bad5",
-//                     "ObjectID": "a8ada09dee16d791fd406d629fe29bb0ed084a30:4"
-//                 },
-//                 "Index": "0",
-//                 "TV": null
-//             }
-//         },
-//         {
-//             "T": {
-//                 "@type": "/gno.FuncType",
-//                 "Params": [],
-//                 "Results": []
-//             },
-//             "V": {
-//                 "@type": "/gno.FuncValue",
-//                 "Closure": {
-//                     "@type": "/gno.RefValue",
-//                     "Escaped": true,
-//                     "ObjectID": "a8ada09dee16d791fd406d629fe29bb0ed084a30:3"
-//                 },
-//                 "FileName": "files/zrealm6.gno",
-//                 "IsMethod": false,
-//                 "Name": "init.1",
-//                 "NativeName": "",
-//                 "NativePkg": "",
-//                 "PkgPath": "gno.land/r/test",
-//                 "Source": {
-//                     "@type": "/gno.RefNode",
-//                     "BlockNode": null,
-//                     "Location": {
-//                         "Column": "1",
-//                         "File": "files/zrealm6.gno",
-//                         "Line": "11",
-//                         "PkgPath": "gno.land/r/test"
-//                     }
-//                 },
-//                 "Type": {
-//                     "@type": "/gno.FuncType",
-//                     "Params": [],
-//                     "Results": []
-//                 }
-//             }
-=======
 //     "Value": {
+//         "AllocationInfo": {
+//             "AllocType": false,
+//             "AllocValue": true,
+//             "RefCount": "0"
+//         },
 //         "T": {
 //             "@type": "/gno.RefType",
 //             "ID": "github.com/gnolang/gno/_test/timtadh/data_structures/tree/avl.AvlNode"
->>>>>>> f75a77a8
 //         },
 //         "V": {
 //             "@type": "/gno.RefValue",
-//             "Hash": "131993c49dced230bd7071e9bae8d95e28733b73",
+//             "Hash": "19625c56e99a3a18ed2e32fd3c68a5b909a4963d",
 //             "ObjectID": "a8ada09dee16d791fd406d629fe29bb0ed084a30:5"
 //         }
 //     }
