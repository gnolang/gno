--- conflicted
+++ resolved
@@ -24,7 +24,7 @@
 
 // Realm:
 // finalizerealm["gno.land/r/test"]
-// c[a8ada09dee16d791fd406d629fe29bb0ed084a30:12](655)={
+// c[a8ada09dee16d791fd406d629fe29bb0ed084a30:12](619)={
 //     "Fields": [
 //         {
 //             "T": {
@@ -74,16 +74,16 @@
 //     ],
 //     "ObjectInfo": {
 //         "ID": "a8ada09dee16d791fd406d629fe29bb0ed084a30:12",
-//         "LastObjectSize": "655",
+//         "LastObjectSize": "619",
 //         "ModTime": "0",
 //         "OwnerID": "a8ada09dee16d791fd406d629fe29bb0ed084a30:11",
 //         "RefCount": "1"
 //     }
 // }
-// c[a8ada09dee16d791fd406d629fe29bb0ed084a30:11](388)={
+// c[a8ada09dee16d791fd406d629fe29bb0ed084a30:11](376)={
 //     "ObjectInfo": {
 //         "ID": "a8ada09dee16d791fd406d629fe29bb0ed084a30:11",
-//         "LastObjectSize": "388",
+//         "LastObjectSize": "376",
 //         "ModTime": "0",
 //         "OwnerID": "a8ada09dee16d791fd406d629fe29bb0ed084a30:10",
 //         "RefCount": "1"
@@ -129,7 +129,7 @@
 //          ],
 //          "ObjectInfo": {
 //              "ID": "a8ada09dee16d791fd406d629fe29bb0ed084a30:10",
-//              "LastObjectSize": "654",
+//              "LastObjectSize": "618",
 //     -        "ModTime": "0",
 //     +        "ModTime": "10",
 //              "OwnerID": "a8ada09dee16d791fd406d629fe29bb0ed084a30:9",
@@ -139,7 +139,7 @@
 //     @@ -2,7 +2,7 @@
 //          "ObjectInfo": {
 //              "ID": "a8ada09dee16d791fd406d629fe29bb0ed084a30:9",
-//              "LastObjectSize": "386",
+//              "LastObjectSize": "374",
 //     -        "ModTime": "0",
 //     +        "ModTime": "10",
 //              "OwnerID": "a8ada09dee16d791fd406d629fe29bb0ed084a30:8",
@@ -149,13 +149,8 @@
 //              },
 //              "V": {
 //                  "@type": "/gno.RefValue",
-<<<<<<< HEAD
-//     -            "Hash": "fbc298a120d90a76556a2c336da0fce9a5089589",
-//     +            "Hash": "eb1f5822c17137d0c085c9344c0e762b2e45225b",
-=======
 //     -            "Hash": "e7ac59063098152f2e2a716cc34c412b5d3a1673",
-//     +            "Hash": "55ab9a0d272a534e19d67f22bb27c116783de6c7",
->>>>>>> 68a19755
+//     +            "Hash": "8a9607e1ef11d8991afeb2e0004602310e63d581",
 //                  "ObjectID": "a8ada09dee16d791fd406d629fe29bb0ed084a30:10"
 //              }
 //          }
@@ -173,20 +168,15 @@
 //                      "@type": "/gno.PointerValue",
 //                      "Base": {
 //                          "@type": "/gno.RefValue",
-<<<<<<< HEAD
-//     -                    "Hash": "83679a93d6368efc955986ec72780bc7a5c77162",
-//     +                    "Hash": "546cbf467ed4edc986f4b4ac95a0ccd0bc9ad7ab",
-=======
 //     -                    "Hash": "cf4e0d844e8a0a27351c334db77c947def897a68",
-//     +                    "Hash": "f4ab2e4f526039bd15940ffb828399d9f1ca467e",
->>>>>>> 68a19755
+//     +                    "Hash": "f0d1121bac436bd56217628dcabb35cab7383877",
 //                          "ObjectID": "a8ada09dee16d791fd406d629fe29bb0ed084a30:9"
 //                      },
 //                      "Index": "0",
 //     @@ -59,7 +59,7 @@
 //          "ObjectInfo": {
 //              "ID": "a8ada09dee16d791fd406d629fe29bb0ed084a30:8",
-//              "LastObjectSize": "782",
+//              "LastObjectSize": "746",
 //     -        "ModTime": "0",
 //     +        "ModTime": "10",
 //              "OwnerID": "a8ada09dee16d791fd406d629fe29bb0ed084a30:7",
@@ -196,7 +186,7 @@
 //     @@ -2,7 +2,7 @@
 //          "ObjectInfo": {
 //              "ID": "a8ada09dee16d791fd406d629fe29bb0ed084a30:7",
-//              "LastObjectSize": "385",
+//              "LastObjectSize": "373",
 //     -        "ModTime": "0",
 //     +        "ModTime": "10",
 //              "OwnerID": "a8ada09dee16d791fd406d629fe29bb0ed084a30:3",
@@ -206,13 +196,8 @@
 //              },
 //              "V": {
 //                  "@type": "/gno.RefValue",
-<<<<<<< HEAD
-//     -            "Hash": "22d5200e240bec5c6426e14a26d010011f3c4242",
-//     +            "Hash": "5b2c2045e23ca8aa8ebb010f0345141e603d4a12",
-=======
 //     -            "Hash": "7cfcce4b3888122b46444982a082ab0ce4ca98b3",
-//     +            "Hash": "2eaf9e17340ddfe8c7175cae988a920c488c5a44",
->>>>>>> 68a19755
+//     +            "Hash": "bd3ae8d56dd37db03235e68149388d3ba55f7c3b",
 //                  "ObjectID": "a8ada09dee16d791fd406d629fe29bb0ed084a30:8"
 //              }
 //          }
@@ -220,7 +205,7 @@
 //     @@ -2,7 +2,7 @@
 //          "ObjectInfo": {
 //              "ID": "a8ada09dee16d791fd406d629fe29bb0ed084a30:3",
-//              "LastObjectSize": "435",
+//              "LastObjectSize": "423",
 //     -        "ModTime": "6",
 //     +        "ModTime": "10",
 //              "OwnerID": "a8ada09dee16d791fd406d629fe29bb0ed084a30:2",
@@ -230,13 +215,8 @@
 //                  "@type": "/gno.PointerValue",
 //                  "Base": {
 //                      "@type": "/gno.RefValue",
-<<<<<<< HEAD
-//     -                "Hash": "150d3a4f7d4f6a55576a572177b56120c367a981",
-//     +                "Hash": "f46e35896a31210bbe25081678eea861b3cc4e1a",
-=======
 //     -                "Hash": "4831ee01b39c1810a4c0047498b1d8628ea9e3e1",
-//     +                "Hash": "0d105cd1729a74be27fa074a2ab7660664e92df3",
->>>>>>> 68a19755
+//     +                "Hash": "7e7d6d2ac4e016f63044f3ae382da3d25c0e29a5",
 //                      "ObjectID": "a8ada09dee16d791fd406d629fe29bb0ed084a30:7"
 //                  },
 //                  "Index": "0",