// PKGPATH: gno.land/r/test
package test

import (
	"filetests/extern/timtadh/data_structures/tree/avl"
	"filetests/extern/timtadh/data_structures/types"
)

var tree *avl.AvlNode

func init() {
	tree, _ = tree.Put(types.String("key0"), "value0")
	tree, _ = tree.Put(types.String("key1"), "value1")
}

func main(cur realm) {
	var updated bool
	tree, updated = tree.Put(types.String("key3"), "value3")
	println(updated, tree.Size())
}

// Output:
// false 3

// Realm:
// finalizerealm["gno.land/r/test"]
<<<<<<< HEAD
// c[a8ada09dee16d791fd406d629fe29bb0ed084a30:12:0]={
=======
// c[a8ada09dee16d791fd406d629fe29bb0ed084a30:12](619)={
>>>>>>> 95d5f5e7
//     "Fields": [
//         {
//             "T": {
//                 "@type": "/gno.RefType",
//                 "ID": "filetests/extern/timtadh/data_structures/types.String"
//             },
//             "V": {
//                 "@type": "/gno.StringValue",
//                 "value": "key3"
//             }
//         },
//         {
//             "T": {
//                 "@type": "/gno.PrimitiveType",
//                 "value": "16"
//             },
//             "V": {
//                 "@type": "/gno.StringValue",
//                 "value": "value3"
//             }
//         },
//         {
//             "N": "AQAAAAAAAAA=",
//             "T": {
//                 "@type": "/gno.PrimitiveType",
//                 "value": "32"
//             }
//         },
//         {
//             "T": {
//                 "@type": "/gno.PointerType",
//                 "Elt": {
//                     "@type": "/gno.RefType",
//                     "ID": "filetests/extern/timtadh/data_structures/tree/avl.AvlNode"
//                 }
//             }
//         },
//         {
//             "T": {
//                 "@type": "/gno.PointerType",
//                 "Elt": {
//                     "@type": "/gno.RefType",
//                     "ID": "filetests/extern/timtadh/data_structures/tree/avl.AvlNode"
//                 }
//             }
//         }
//     ],
//     "ObjectInfo": {
<<<<<<< HEAD
//         "ID": "a8ada09dee16d791fd406d629fe29bb0ed084a30:12:0",
=======
//         "ID": "a8ada09dee16d791fd406d629fe29bb0ed084a30:12",
//         "LastObjectSize": "619",
>>>>>>> 95d5f5e7
//         "ModTime": "0",
//         "OwnerID": "a8ada09dee16d791fd406d629fe29bb0ed084a30:11:0",
//         "RefCount": "1"
//     }
// }
<<<<<<< HEAD
// c[a8ada09dee16d791fd406d629fe29bb0ed084a30:11:0]={
//     "ObjectInfo": {
//         "ID": "a8ada09dee16d791fd406d629fe29bb0ed084a30:11:0",
=======
// c[a8ada09dee16d791fd406d629fe29bb0ed084a30:11](376)={
//     "ObjectInfo": {
//         "ID": "a8ada09dee16d791fd406d629fe29bb0ed084a30:11",
//         "LastObjectSize": "376",
>>>>>>> 95d5f5e7
//         "ModTime": "0",
//         "OwnerID": "a8ada09dee16d791fd406d629fe29bb0ed084a30:10:0",
//         "RefCount": "1"
//     },
//     "Value": {
//         "T": {
//             "@type": "/gno.RefType",
//             "ID": "filetests/extern/timtadh/data_structures/tree/avl.AvlNode"
//         },
//         "V": {
//             "@type": "/gno.RefValue",
//             "Hash": "5e7b9845910a25188582e6bd989d50241bd4f39f",
//             "ObjectID": "a8ada09dee16d791fd406d629fe29bb0ed084a30:12:0"
//         }
//     }
// }
<<<<<<< HEAD
// u[a8ada09dee16d791fd406d629fe29bb0ed084a30:10:0]=
=======
// u[a8ada09dee16d791fd406d629fe29bb0ed084a30:10](135)=
>>>>>>> 95d5f5e7
//     @@ -21,7 +21,7 @@
//                  }
//              },
//              {
//     -            "N": "AQAAAAAAAAA=",
//     +            "N": "AgAAAAAAAAA=",
//                  "T": {
//                      "@type": "/gno.PrimitiveType",
//                      "value": "32"
//     @@ -43,13 +43,23 @@
//                          "@type": "/gno.RefType",
//                          "ID": "filetests/extern/timtadh/data_structures/tree/avl.AvlNode"
//                      }
//     +            },
//     +            "V": {
//     +                "@type": "/gno.PointerValue",
//     +                "Base": {
//     +                    "@type": "/gno.RefValue",
//     +                    "Hash": "3c8e7c05c6c819870255dc02852145ff2d480468",
//     +                    "ObjectID": "a8ada09dee16d791fd406d629fe29bb0ed084a30:11:0"
//     +                },
//     +                "Index": "0",
//     +                "TV": null
//                  }
//              }
//          ],
//          "ObjectInfo": {
<<<<<<< HEAD
//              "ID": "a8ada09dee16d791fd406d629fe29bb0ed084a30:10:0",
=======
//              "ID": "a8ada09dee16d791fd406d629fe29bb0ed084a30:10",
//              "LastObjectSize": "618",
>>>>>>> 95d5f5e7
//     -        "ModTime": "0",
//     +        "ModTime": "10",
//              "OwnerID": "a8ada09dee16d791fd406d629fe29bb0ed084a30:9:0",
//              "RefCount": "1"
//          }
<<<<<<< HEAD
// u[a8ada09dee16d791fd406d629fe29bb0ed084a30:9:0]=
//     @@ -1,7 +1,7 @@
//      {
//          "ObjectInfo": {
//              "ID": "a8ada09dee16d791fd406d629fe29bb0ed084a30:9:0",
=======
// u[a8ada09dee16d791fd406d629fe29bb0ed084a30:9](5)=
//     @@ -2,7 +2,7 @@
//          "ObjectInfo": {
//              "ID": "a8ada09dee16d791fd406d629fe29bb0ed084a30:9",
//              "LastObjectSize": "374",
>>>>>>> 95d5f5e7
//     -        "ModTime": "0",
//     +        "ModTime": "10",
//              "OwnerID": "a8ada09dee16d791fd406d629fe29bb0ed084a30:8:0",
//              "RefCount": "1"
//          },
//     @@ -13,7 +13,7 @@
//              },
//              "V": {
//                  "@type": "/gno.RefValue",
<<<<<<< HEAD
//     -            "Hash": "392bb3dc28984a542210435ce0873cb79a51e4a8",
//     +            "Hash": "f77441ce4a46a191400a7508042967a249b1f9ab",
//                  "ObjectID": "a8ada09dee16d791fd406d629fe29bb0ed084a30:10:0"
//              }
//          }
// u[a8ada09dee16d791fd406d629fe29bb0ed084a30:8:0]=
=======
//     -            "Hash": "e7ac59063098152f2e2a716cc34c412b5d3a1673",
//     +            "Hash": "8a9607e1ef11d8991afeb2e0004602310e63d581",
//                  "ObjectID": "a8ada09dee16d791fd406d629fe29bb0ed084a30:10"
//              }
//          }
// u[a8ada09dee16d791fd406d629fe29bb0ed084a30:8](5)=
>>>>>>> 95d5f5e7
//     @@ -21,7 +21,7 @@
//                  }
//              },
//              {
//     -            "N": "AgAAAAAAAAA=",
//     +            "N": "AwAAAAAAAAA=",
//                  "T": {
//                      "@type": "/gno.PrimitiveType",
//                      "value": "32"
//     @@ -48,7 +48,7 @@
//                      "@type": "/gno.PointerValue",
//                      "Base": {
//                          "@type": "/gno.RefValue",
<<<<<<< HEAD
//     -                    "Hash": "28cca1ddf37936deb6fef6ee14256644bcac654a",
//     +                    "Hash": "92ff5274c38bd835e3075c15017be47630bdc191",
//                          "ObjectID": "a8ada09dee16d791fd406d629fe29bb0ed084a30:9:0"
=======
//     -                    "Hash": "cf4e0d844e8a0a27351c334db77c947def897a68",
//     +                    "Hash": "f0d1121bac436bd56217628dcabb35cab7383877",
//                          "ObjectID": "a8ada09dee16d791fd406d629fe29bb0ed084a30:9"
>>>>>>> 95d5f5e7
//                      },
//                      "Index": "0",
//     @@ -59,7 +59,7 @@
//          "ObjectInfo": {
<<<<<<< HEAD
//              "ID": "a8ada09dee16d791fd406d629fe29bb0ed084a30:8:0",
=======
//              "ID": "a8ada09dee16d791fd406d629fe29bb0ed084a30:8",
//              "LastObjectSize": "746",
>>>>>>> 95d5f5e7
//     -        "ModTime": "0",
//     +        "ModTime": "10",
//              "OwnerID": "a8ada09dee16d791fd406d629fe29bb0ed084a30:7:0",
//              "RefCount": "1"
//          }
<<<<<<< HEAD
// u[a8ada09dee16d791fd406d629fe29bb0ed084a30:7:0]=
//     @@ -1,7 +1,7 @@
//      {
//          "ObjectInfo": {
//              "ID": "a8ada09dee16d791fd406d629fe29bb0ed084a30:7:0",
=======
// u[a8ada09dee16d791fd406d629fe29bb0ed084a30:7](5)=
//     @@ -2,7 +2,7 @@
//          "ObjectInfo": {
//              "ID": "a8ada09dee16d791fd406d629fe29bb0ed084a30:7",
//              "LastObjectSize": "373",
>>>>>>> 95d5f5e7
//     -        "ModTime": "0",
//     +        "ModTime": "10",
//              "OwnerID": "a8ada09dee16d791fd406d629fe29bb0ed084a30:3:0",
//              "RefCount": "1"
//          },
//     @@ -13,7 +13,7 @@
//              },
//              "V": {
//                  "@type": "/gno.RefValue",
<<<<<<< HEAD
//     -            "Hash": "ccca9aff0db98fc3b4a89ae81c9102342b863686",
//     +            "Hash": "6ee464e298739ab5e1510185066f83250586bb6d",
//                  "ObjectID": "a8ada09dee16d791fd406d629fe29bb0ed084a30:8:0"
//              }
//          }
// u[a8ada09dee16d791fd406d629fe29bb0ed084a30:3:0]=
//     @@ -1,7 +1,7 @@
//      {
//          "ObjectInfo": {
//              "ID": "a8ada09dee16d791fd406d629fe29bb0ed084a30:3:0",
=======
//     -            "Hash": "7cfcce4b3888122b46444982a082ab0ce4ca98b3",
//     +            "Hash": "bd3ae8d56dd37db03235e68149388d3ba55f7c3b",
//                  "ObjectID": "a8ada09dee16d791fd406d629fe29bb0ed084a30:8"
//              }
//          }
// u[a8ada09dee16d791fd406d629fe29bb0ed084a30:3](0)=
//     @@ -2,7 +2,7 @@
//          "ObjectInfo": {
//              "ID": "a8ada09dee16d791fd406d629fe29bb0ed084a30:3",
//              "LastObjectSize": "423",
>>>>>>> 95d5f5e7
//     -        "ModTime": "6",
//     +        "ModTime": "10",
//              "OwnerID": "a8ada09dee16d791fd406d629fe29bb0ed084a30:2:0",
//              "RefCount": "1"
//          },
//     @@ -18,7 +18,7 @@
//                  "@type": "/gno.PointerValue",
//                  "Base": {
//                      "@type": "/gno.RefValue",
<<<<<<< HEAD
//     -                "Hash": "2cbe6b5982d49dfbbc01ac43fa4e10edc681c013",
//     +                "Hash": "906751d347dd9e7c5627cd7fe65eafc80fc9aaf7",
//                      "ObjectID": "a8ada09dee16d791fd406d629fe29bb0ed084a30:7:0"
=======
//     -                "Hash": "4831ee01b39c1810a4c0047498b1d8628ea9e3e1",
//     +                "Hash": "7e7d6d2ac4e016f63044f3ae382da3d25c0e29a5",
//                      "ObjectID": "a8ada09dee16d791fd406d629fe29bb0ed084a30:7"
>>>>>>> 95d5f5e7
//                  },
//                  "Index": "0",<|MERGE_RESOLUTION|>--- conflicted
+++ resolved
@@ -24,11 +24,7 @@
 
 // Realm:
 // finalizerealm["gno.land/r/test"]
-<<<<<<< HEAD
-// c[a8ada09dee16d791fd406d629fe29bb0ed084a30:12:0]={
-=======
-// c[a8ada09dee16d791fd406d629fe29bb0ed084a30:12](619)={
->>>>>>> 95d5f5e7
+// c[a8ada09dee16d791fd406d629fe29bb0ed084a30:12:0](623)={
 //     "Fields": [
 //         {
 //             "T": {
@@ -77,27 +73,17 @@
 //         }
 //     ],
 //     "ObjectInfo": {
-<<<<<<< HEAD
 //         "ID": "a8ada09dee16d791fd406d629fe29bb0ed084a30:12:0",
-=======
-//         "ID": "a8ada09dee16d791fd406d629fe29bb0ed084a30:12",
-//         "LastObjectSize": "619",
->>>>>>> 95d5f5e7
+//         "LastObjectSize": "623",
 //         "ModTime": "0",
 //         "OwnerID": "a8ada09dee16d791fd406d629fe29bb0ed084a30:11:0",
 //         "RefCount": "1"
 //     }
 // }
-<<<<<<< HEAD
-// c[a8ada09dee16d791fd406d629fe29bb0ed084a30:11:0]={
+// c[a8ada09dee16d791fd406d629fe29bb0ed084a30:11:0](382)={
 //     "ObjectInfo": {
 //         "ID": "a8ada09dee16d791fd406d629fe29bb0ed084a30:11:0",
-=======
-// c[a8ada09dee16d791fd406d629fe29bb0ed084a30:11](376)={
-//     "ObjectInfo": {
-//         "ID": "a8ada09dee16d791fd406d629fe29bb0ed084a30:11",
-//         "LastObjectSize": "376",
->>>>>>> 95d5f5e7
+//         "LastObjectSize": "382",
 //         "ModTime": "0",
 //         "OwnerID": "a8ada09dee16d791fd406d629fe29bb0ed084a30:10:0",
 //         "RefCount": "1"
@@ -114,11 +100,7 @@
 //         }
 //     }
 // }
-<<<<<<< HEAD
-// u[a8ada09dee16d791fd406d629fe29bb0ed084a30:10:0]=
-=======
-// u[a8ada09dee16d791fd406d629fe29bb0ed084a30:10](135)=
->>>>>>> 95d5f5e7
+// u[a8ada09dee16d791fd406d629fe29bb0ed084a30:10:0](138)=
 //     @@ -21,7 +21,7 @@
 //                  }
 //              },
@@ -146,30 +128,18 @@
 //              }
 //          ],
 //          "ObjectInfo": {
-<<<<<<< HEAD
 //              "ID": "a8ada09dee16d791fd406d629fe29bb0ed084a30:10:0",
-=======
-//              "ID": "a8ada09dee16d791fd406d629fe29bb0ed084a30:10",
-//              "LastObjectSize": "618",
->>>>>>> 95d5f5e7
+//              "LastObjectSize": "622",
 //     -        "ModTime": "0",
 //     +        "ModTime": "10",
 //              "OwnerID": "a8ada09dee16d791fd406d629fe29bb0ed084a30:9:0",
 //              "RefCount": "1"
 //          }
-<<<<<<< HEAD
-// u[a8ada09dee16d791fd406d629fe29bb0ed084a30:9:0]=
-//     @@ -1,7 +1,7 @@
-//      {
+// u[a8ada09dee16d791fd406d629fe29bb0ed084a30:9:0](5)=
+//     @@ -2,7 +2,7 @@
 //          "ObjectInfo": {
 //              "ID": "a8ada09dee16d791fd406d629fe29bb0ed084a30:9:0",
-=======
-// u[a8ada09dee16d791fd406d629fe29bb0ed084a30:9](5)=
-//     @@ -2,7 +2,7 @@
-//          "ObjectInfo": {
-//              "ID": "a8ada09dee16d791fd406d629fe29bb0ed084a30:9",
-//              "LastObjectSize": "374",
->>>>>>> 95d5f5e7
+//              "LastObjectSize": "380",
 //     -        "ModTime": "0",
 //     +        "ModTime": "10",
 //              "OwnerID": "a8ada09dee16d791fd406d629fe29bb0ed084a30:8:0",
@@ -179,21 +149,12 @@
 //              },
 //              "V": {
 //                  "@type": "/gno.RefValue",
-<<<<<<< HEAD
 //     -            "Hash": "392bb3dc28984a542210435ce0873cb79a51e4a8",
-//     +            "Hash": "f77441ce4a46a191400a7508042967a249b1f9ab",
+//     +            "Hash": "8388b0885f1ec7513b8cebaefc5de26cf007e22b",
 //                  "ObjectID": "a8ada09dee16d791fd406d629fe29bb0ed084a30:10:0"
 //              }
 //          }
-// u[a8ada09dee16d791fd406d629fe29bb0ed084a30:8:0]=
-=======
-//     -            "Hash": "e7ac59063098152f2e2a716cc34c412b5d3a1673",
-//     +            "Hash": "8a9607e1ef11d8991afeb2e0004602310e63d581",
-//                  "ObjectID": "a8ada09dee16d791fd406d629fe29bb0ed084a30:10"
-//              }
-//          }
-// u[a8ada09dee16d791fd406d629fe29bb0ed084a30:8](5)=
->>>>>>> 95d5f5e7
+// u[a8ada09dee16d791fd406d629fe29bb0ed084a30:8:0](5)=
 //     @@ -21,7 +21,7 @@
 //                  }
 //              },
@@ -207,43 +168,25 @@
 //                      "@type": "/gno.PointerValue",
 //                      "Base": {
 //                          "@type": "/gno.RefValue",
-<<<<<<< HEAD
 //     -                    "Hash": "28cca1ddf37936deb6fef6ee14256644bcac654a",
-//     +                    "Hash": "92ff5274c38bd835e3075c15017be47630bdc191",
+//     +                    "Hash": "c8dbab095e675c59c60ea8578fb3bc24ed5b267e",
 //                          "ObjectID": "a8ada09dee16d791fd406d629fe29bb0ed084a30:9:0"
-=======
-//     -                    "Hash": "cf4e0d844e8a0a27351c334db77c947def897a68",
-//     +                    "Hash": "f0d1121bac436bd56217628dcabb35cab7383877",
-//                          "ObjectID": "a8ada09dee16d791fd406d629fe29bb0ed084a30:9"
->>>>>>> 95d5f5e7
 //                      },
 //                      "Index": "0",
 //     @@ -59,7 +59,7 @@
 //          "ObjectInfo": {
-<<<<<<< HEAD
 //              "ID": "a8ada09dee16d791fd406d629fe29bb0ed084a30:8:0",
-=======
-//              "ID": "a8ada09dee16d791fd406d629fe29bb0ed084a30:8",
-//              "LastObjectSize": "746",
->>>>>>> 95d5f5e7
+//              "LastObjectSize": "753",
 //     -        "ModTime": "0",
 //     +        "ModTime": "10",
 //              "OwnerID": "a8ada09dee16d791fd406d629fe29bb0ed084a30:7:0",
 //              "RefCount": "1"
 //          }
-<<<<<<< HEAD
-// u[a8ada09dee16d791fd406d629fe29bb0ed084a30:7:0]=
-//     @@ -1,7 +1,7 @@
-//      {
+// u[a8ada09dee16d791fd406d629fe29bb0ed084a30:7:0](5)=
+//     @@ -2,7 +2,7 @@
 //          "ObjectInfo": {
 //              "ID": "a8ada09dee16d791fd406d629fe29bb0ed084a30:7:0",
-=======
-// u[a8ada09dee16d791fd406d629fe29bb0ed084a30:7](5)=
-//     @@ -2,7 +2,7 @@
-//          "ObjectInfo": {
-//              "ID": "a8ada09dee16d791fd406d629fe29bb0ed084a30:7",
-//              "LastObjectSize": "373",
->>>>>>> 95d5f5e7
+//              "LastObjectSize": "379",
 //     -        "ModTime": "0",
 //     +        "ModTime": "10",
 //              "OwnerID": "a8ada09dee16d791fd406d629fe29bb0ed084a30:3:0",
@@ -253,29 +196,16 @@
 //              },
 //              "V": {
 //                  "@type": "/gno.RefValue",
-<<<<<<< HEAD
 //     -            "Hash": "ccca9aff0db98fc3b4a89ae81c9102342b863686",
-//     +            "Hash": "6ee464e298739ab5e1510185066f83250586bb6d",
+//     +            "Hash": "413774a281925b0305293ce083bc58933844b997",
 //                  "ObjectID": "a8ada09dee16d791fd406d629fe29bb0ed084a30:8:0"
 //              }
 //          }
-// u[a8ada09dee16d791fd406d629fe29bb0ed084a30:3:0]=
-//     @@ -1,7 +1,7 @@
-//      {
+// u[a8ada09dee16d791fd406d629fe29bb0ed084a30:3:0](0)=
+//     @@ -2,7 +2,7 @@
 //          "ObjectInfo": {
 //              "ID": "a8ada09dee16d791fd406d629fe29bb0ed084a30:3:0",
-=======
-//     -            "Hash": "7cfcce4b3888122b46444982a082ab0ce4ca98b3",
-//     +            "Hash": "bd3ae8d56dd37db03235e68149388d3ba55f7c3b",
-//                  "ObjectID": "a8ada09dee16d791fd406d629fe29bb0ed084a30:8"
-//              }
-//          }
-// u[a8ada09dee16d791fd406d629fe29bb0ed084a30:3](0)=
-//     @@ -2,7 +2,7 @@
-//          "ObjectInfo": {
-//              "ID": "a8ada09dee16d791fd406d629fe29bb0ed084a30:3",
-//              "LastObjectSize": "423",
->>>>>>> 95d5f5e7
+//              "LastObjectSize": "430",
 //     -        "ModTime": "6",
 //     +        "ModTime": "10",
 //              "OwnerID": "a8ada09dee16d791fd406d629fe29bb0ed084a30:2:0",
@@ -285,14 +215,8 @@
 //                  "@type": "/gno.PointerValue",
 //                  "Base": {
 //                      "@type": "/gno.RefValue",
-<<<<<<< HEAD
 //     -                "Hash": "2cbe6b5982d49dfbbc01ac43fa4e10edc681c013",
-//     +                "Hash": "906751d347dd9e7c5627cd7fe65eafc80fc9aaf7",
+//     +                "Hash": "659b3d1bd426e6fbaaa2424f150176d95193d209",
 //                      "ObjectID": "a8ada09dee16d791fd406d629fe29bb0ed084a30:7:0"
-=======
-//     -                "Hash": "4831ee01b39c1810a4c0047498b1d8628ea9e3e1",
-//     +                "Hash": "7e7d6d2ac4e016f63044f3ae382da3d25c0e29a5",
-//                      "ObjectID": "a8ada09dee16d791fd406d629fe29bb0ed084a30:7"
->>>>>>> 95d5f5e7
 //                  },
 //                  "Index": "0",