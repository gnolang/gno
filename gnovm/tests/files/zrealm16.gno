// PKGPATH: gno.land/r/test
package test

var (
	a  = &A{A: "here"}
	a2 = &A{A: "here"}
	b  [2]*B
)

type A struct {
	A string
}
type B struct {
	A *A
	B string
}

func init() {
	c := B{
		A: a,
		B: "c",
	}
	b[0] = &c

	d := B{
		A: a,
		B: "d",
	}
	b[1] = &d
}

func main(cur realm,) {
	b[0].A = a2
}

// Realm:
// finalizerealm["gno.land/r/test"]
<<<<<<< HEAD
// u[a8ada09dee16d791fd406d629fe29bb0ed084a30:15:0]=
=======
// u[a8ada09dee16d791fd406d629fe29bb0ed084a30:15](5)=
>>>>>>> 95d5f5e7
//     @@ -13,7 +13,7 @@
//                      "Base": {
//                          "@type": "/gno.RefValue",
//                          "Escaped": true,
//     -                    "ObjectID": "a8ada09dee16d791fd406d629fe29bb0ed084a30:4:0"
//     +                    "ObjectID": "a8ada09dee16d791fd406d629fe29bb0ed084a30:7:0"
//                      },
//                      "Index": "0",
//                      "TV": null
//     @@ -33,7 +33,7 @@
//          "ObjectInfo": {
<<<<<<< HEAD
//              "ID": "a8ada09dee16d791fd406d629fe29bb0ed084a30:15:0",
=======
//              "ID": "a8ada09dee16d791fd406d629fe29bb0ed084a30:15",
//              "LastObjectSize": "444",
>>>>>>> 95d5f5e7
//     -        "ModTime": "0",
//     +        "ModTime": "17",
//              "OwnerID": "a8ada09dee16d791fd406d629fe29bb0ed084a30:14:0",
//              "RefCount": "1"
//          }
<<<<<<< HEAD
// u[a8ada09dee16d791fd406d629fe29bb0ed084a30:7:0]=
//     @@ -1,9 +1,10 @@
//      {
//          "ObjectInfo": {
//              "ID": "a8ada09dee16d791fd406d629fe29bb0ed084a30:7:0",
//     -        "ModTime": "0",
=======
// u[a8ada09dee16d791fd406d629fe29bb0ed084a30:7](7)=
//     @@ -1,10 +1,11 @@
//      {
//          "ObjectInfo": {
//              "ID": "a8ada09dee16d791fd406d629fe29bb0ed084a30:7",
>>>>>>> 95d5f5e7
//     +        "IsEscaped": true,
//              "LastObjectSize": "333",
//     -        "ModTime": "0",
//     +        "ModTime": "17",
//              "OwnerID": "a8ada09dee16d791fd406d629fe29bb0ed084a30:6:0",
//     -        "RefCount": "1"
//     +        "RefCount": "2"
//          },
//          "Value": {
//              "T": {
<<<<<<< HEAD
// u[a8ada09dee16d791fd406d629fe29bb0ed084a30:4:0]=
//     @@ -2,8 +2,8 @@
//          "ObjectInfo": {
//              "ID": "a8ada09dee16d791fd406d629fe29bb0ed084a30:4:0",
=======
// u[a8ada09dee16d791fd406d629fe29bb0ed084a30:4](0)=
//     @@ -3,8 +3,8 @@
//              "ID": "a8ada09dee16d791fd406d629fe29bb0ed084a30:4",
>>>>>>> 95d5f5e7
//              "IsEscaped": true,
//              "LastObjectSize": "340",
//     -        "ModTime": "15",
//     -        "RefCount": "3"
//     +        "ModTime": "17",
//     +        "RefCount": "2"
//          },
//          "Value": {
//              "T": {<|MERGE_RESOLUTION|>--- conflicted
+++ resolved
@@ -35,11 +35,7 @@
 
 // Realm:
 // finalizerealm["gno.land/r/test"]
-<<<<<<< HEAD
-// u[a8ada09dee16d791fd406d629fe29bb0ed084a30:15:0]=
-=======
-// u[a8ada09dee16d791fd406d629fe29bb0ed084a30:15](5)=
->>>>>>> 95d5f5e7
+// u[a8ada09dee16d791fd406d629fe29bb0ed084a30:15:0](5)=
 //     @@ -13,7 +13,7 @@
 //                      "Base": {
 //                          "@type": "/gno.RefValue",
@@ -51,33 +47,20 @@
 //                      "TV": null
 //     @@ -33,7 +33,7 @@
 //          "ObjectInfo": {
-<<<<<<< HEAD
 //              "ID": "a8ada09dee16d791fd406d629fe29bb0ed084a30:15:0",
-=======
-//              "ID": "a8ada09dee16d791fd406d629fe29bb0ed084a30:15",
-//              "LastObjectSize": "444",
->>>>>>> 95d5f5e7
+//              "LastObjectSize": "450",
 //     -        "ModTime": "0",
 //     +        "ModTime": "17",
 //              "OwnerID": "a8ada09dee16d791fd406d629fe29bb0ed084a30:14:0",
 //              "RefCount": "1"
 //          }
-<<<<<<< HEAD
-// u[a8ada09dee16d791fd406d629fe29bb0ed084a30:7:0]=
-//     @@ -1,9 +1,10 @@
+// u[a8ada09dee16d791fd406d629fe29bb0ed084a30:7:0](7)=
+//     @@ -1,10 +1,11 @@
 //      {
 //          "ObjectInfo": {
 //              "ID": "a8ada09dee16d791fd406d629fe29bb0ed084a30:7:0",
-//     -        "ModTime": "0",
-=======
-// u[a8ada09dee16d791fd406d629fe29bb0ed084a30:7](7)=
-//     @@ -1,10 +1,11 @@
-//      {
-//          "ObjectInfo": {
-//              "ID": "a8ada09dee16d791fd406d629fe29bb0ed084a30:7",
->>>>>>> 95d5f5e7
 //     +        "IsEscaped": true,
-//              "LastObjectSize": "333",
+//              "LastObjectSize": "339",
 //     -        "ModTime": "0",
 //     +        "ModTime": "17",
 //              "OwnerID": "a8ada09dee16d791fd406d629fe29bb0ed084a30:6:0",
@@ -86,18 +69,11 @@
 //          },
 //          "Value": {
 //              "T": {
-<<<<<<< HEAD
-// u[a8ada09dee16d791fd406d629fe29bb0ed084a30:4:0]=
-//     @@ -2,8 +2,8 @@
-//          "ObjectInfo": {
+// u[a8ada09dee16d791fd406d629fe29bb0ed084a30:4:0](0)=
+//     @@ -3,8 +3,8 @@
 //              "ID": "a8ada09dee16d791fd406d629fe29bb0ed084a30:4:0",
-=======
-// u[a8ada09dee16d791fd406d629fe29bb0ed084a30:4](0)=
-//     @@ -3,8 +3,8 @@
-//              "ID": "a8ada09dee16d791fd406d629fe29bb0ed084a30:4",
->>>>>>> 95d5f5e7
 //              "IsEscaped": true,
-//              "LastObjectSize": "340",
+//              "LastObjectSize": "346",
 //     -        "ModTime": "15",
 //     -        "RefCount": "3"
 //     +        "ModTime": "17",
