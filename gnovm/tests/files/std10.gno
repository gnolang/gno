package main

import "chain/runtime"

func main() {
	defer func() {
		// assert no panic
		println(recover())
	}()
<<<<<<< HEAD
	runtime.CallerAt(0)
=======
	println(std.PreviousRealm())
>>>>>>> a56a225e
}

// Output:
// UserRealm{ g1wymu47drhr0kuq2098m792lytgtj2nyx77yrsm }
// undefined<|MERGE_RESOLUTION|>--- conflicted
+++ resolved
@@ -1,17 +1,13 @@
 package main
 
-import "chain/runtime"
+import "std"
 
 func main() {
 	defer func() {
 		// assert no panic
 		println(recover())
 	}()
-<<<<<<< HEAD
-	runtime.CallerAt(0)
-=======
 	println(std.PreviousRealm())
->>>>>>> a56a225e
 }
 
 // Output:
