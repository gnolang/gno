// PKGPATH: gno.land/r/test
package test

var root Node

type (
	Node any
	Key  any
)

type InnerNode struct {
	Key   Key
	Left  Node
	Right Node
}

func main() {
	crossing()

	key := "somekey"
	root = InnerNode{
		Key:   key,
		Left:  nil,
		Right: nil,
	}
}

// Realm:
// finalizerealm["gno.land/r/test"]
// c[a8ada09dee16d791fd406d629fe29bb0ed084a30:6]={
//     "Fields": [
//         {
//             "T": {
//                 "@type": "/gno.PrimitiveType",
//                 "value": "16"
//             },
//             "V": {
//                 "@type": "/gno.StringValue",
//                 "value": "somekey"
//             }
//         },
//         {},
//         {}
//     ],
//     "ObjectInfo": {
//         "ID": "a8ada09dee16d791fd406d629fe29bb0ed084a30:6",
//         "ModTime": "0",
//         "OwnerID": "a8ada09dee16d791fd406d629fe29bb0ed084a30:3",
//         "RefCount": "1"
//     }
// }
<<<<<<< HEAD
// u[a8ada09dee16d791fd406d629fe29bb0ed084a30:2]=
//     @@ -3,7 +3,7 @@
//          "ObjectInfo": {
//              "ID": "a8ada09dee16d791fd406d629fe29bb0ed084a30:2",
//              "IsEscaped": true,
//     -        "ModTime": "0",
//     +        "ModTime": "3",
//              "RefCount": "2"
//          },
//          "Parent": null,
//     @@ -21,7 +21,12 @@
//              {
//                  "T": {
//                      "@type": "/gno.RefType",
//     -                "ID": "gno.land/r/test.Node"
//     +                "ID": "gno.land/r/test.InnerNode"
//     +            },
//     +            "V": {
//     +                "@type": "/gno.RefValue",
//     +                "Hash": "ae4e9e2d205cc0081d4ee249e1d188ebe270b220",
//     +                "ObjectID": "a8ada09dee16d791fd406d629fe29bb0ed084a30:4"
//                  }
//              },
//              {
=======
// u[a8ada09dee16d791fd406d629fe29bb0ed084a30:3]=
//     @@ -1,9 +1,19 @@
//      {
//          "ObjectInfo": {
//              "ID": "a8ada09dee16d791fd406d629fe29bb0ed084a30:3",
//     -        "ModTime": "0",
//     +        "ModTime": "5",
//              "OwnerID": "a8ada09dee16d791fd406d629fe29bb0ed084a30:2",
//              "RefCount": "1"
//          },
//     -    "Value": {}
//     +    "Value": {
//     +        "T": {
//     +            "@type": "/gno.RefType",
//     +            "ID": "gno.land/r/test.InnerNode"
//     +        },
//     +        "V": {
//     +            "@type": "/gno.RefValue",
//     +            "Hash": "860c81a9b1ccd2bc42fc95635a1e940c88b758d7",
//     +            "ObjectID": "a8ada09dee16d791fd406d629fe29bb0ed084a30:6"
//     +        }
//     +    }
//      }
>>>>>>> 9a21cfea
<|MERGE_RESOLUTION|>--- conflicted
+++ resolved
@@ -49,32 +49,6 @@
 //         "RefCount": "1"
 //     }
 // }
-<<<<<<< HEAD
-// u[a8ada09dee16d791fd406d629fe29bb0ed084a30:2]=
-//     @@ -3,7 +3,7 @@
-//          "ObjectInfo": {
-//              "ID": "a8ada09dee16d791fd406d629fe29bb0ed084a30:2",
-//              "IsEscaped": true,
-//     -        "ModTime": "0",
-//     +        "ModTime": "3",
-//              "RefCount": "2"
-//          },
-//          "Parent": null,
-//     @@ -21,7 +21,12 @@
-//              {
-//                  "T": {
-//                      "@type": "/gno.RefType",
-//     -                "ID": "gno.land/r/test.Node"
-//     +                "ID": "gno.land/r/test.InnerNode"
-//     +            },
-//     +            "V": {
-//     +                "@type": "/gno.RefValue",
-//     +                "Hash": "ae4e9e2d205cc0081d4ee249e1d188ebe270b220",
-//     +                "ObjectID": "a8ada09dee16d791fd406d629fe29bb0ed084a30:4"
-//                  }
-//              },
-//              {
-=======
 // u[a8ada09dee16d791fd406d629fe29bb0ed084a30:3]=
 //     @@ -1,9 +1,19 @@
 //      {
@@ -97,5 +71,4 @@
 //     +            "ObjectID": "a8ada09dee16d791fd406d629fe29bb0ed084a30:6"
 //     +        }
 //     +    }
-//      }
->>>>>>> 9a21cfea
+//      }