// PKGPATH: gno.land/r/test
package test

var root Node

type (
	Node any
	Key  any
)

type InnerNode struct {
	Key   Key
	Left  Node
	Right Node
}

func main() {
	crossing()

	key := "somekey"
	root = InnerNode{
		Key:   key,
		Left:  nil,
		Right: nil,
	}
}

// Realm:
// switchrealm["gno.land/r/test"]
<<<<<<< HEAD
// c[a8ada09dee16d791fd406d629fe29bb0ed084a30:4](269)={
=======
// c[a8ada09dee16d791fd406d629fe29bb0ed084a30:6]={
>>>>>>> 404deea0
//     "Fields": [
//         {
//             "T": {
//                 "@type": "/gno.PrimitiveType",
//                 "value": "16"
//             },
//             "V": {
//                 "@type": "/gno.StringValue",
//                 "value": "somekey"
//             }
//         },
//         {},
//         {}
//     ],
//     "ObjectInfo": {
//         "ID": "a8ada09dee16d791fd406d629fe29bb0ed084a30:6",
//         "ModTime": "0",
//         "OwnerID": "a8ada09dee16d791fd406d629fe29bb0ed084a30:3",
//         "RefCount": "1"
//     }
// }
<<<<<<< HEAD
// u[a8ada09dee16d791fd406d629fe29bb0ed084a30:2](111)=
//     @@ -21,7 +21,12 @@
//              {
//                  "T": {
//                      "@type": "/gno.RefType",
//     -                "ID": "gno.land/r/test.Node"
//     +                "ID": "gno.land/r/test.InnerNode"
//     +            },
//     +            "V": {
//     +                "@type": "/gno.RefValue",
//     +                "Hash": "ae4e9e2d205cc0081d4ee249e1d188ebe270b220",
//     +                "ObjectID": "a8ada09dee16d791fd406d629fe29bb0ed084a30:4"
//                  }
//              },
//              {
=======
// u[a8ada09dee16d791fd406d629fe29bb0ed084a30:3]=
//     @@ -1,9 +1,19 @@
//      {
//          "ObjectInfo": {
//              "ID": "a8ada09dee16d791fd406d629fe29bb0ed084a30:3",
//     -        "ModTime": "0",
//     +        "ModTime": "5",
//              "OwnerID": "a8ada09dee16d791fd406d629fe29bb0ed084a30:2",
//              "RefCount": "1"
//          },
//     -    "Value": {}
//     +    "Value": {
//     +        "T": {
//     +            "@type": "/gno.RefType",
//     +            "ID": "gno.land/r/test.InnerNode"
//     +        },
//     +        "V": {
//     +            "@type": "/gno.RefValue",
//     +            "Hash": "860c81a9b1ccd2bc42fc95635a1e940c88b758d7",
//     +            "ObjectID": "a8ada09dee16d791fd406d629fe29bb0ed084a30:6"
//     +        }
//     +    }
//      }
>>>>>>> 404deea0
<|MERGE_RESOLUTION|>--- conflicted
+++ resolved
@@ -27,11 +27,7 @@
 
 // Realm:
 // switchrealm["gno.land/r/test"]
-<<<<<<< HEAD
-// c[a8ada09dee16d791fd406d629fe29bb0ed084a30:4](269)={
-=======
 // c[a8ada09dee16d791fd406d629fe29bb0ed084a30:6]={
->>>>>>> 404deea0
 //     "Fields": [
 //         {
 //             "T": {
@@ -53,23 +49,6 @@
 //         "RefCount": "1"
 //     }
 // }
-<<<<<<< HEAD
-// u[a8ada09dee16d791fd406d629fe29bb0ed084a30:2](111)=
-//     @@ -21,7 +21,12 @@
-//              {
-//                  "T": {
-//                      "@type": "/gno.RefType",
-//     -                "ID": "gno.land/r/test.Node"
-//     +                "ID": "gno.land/r/test.InnerNode"
-//     +            },
-//     +            "V": {
-//     +                "@type": "/gno.RefValue",
-//     +                "Hash": "ae4e9e2d205cc0081d4ee249e1d188ebe270b220",
-//     +                "ObjectID": "a8ada09dee16d791fd406d629fe29bb0ed084a30:4"
-//                  }
-//              },
-//              {
-=======
 // u[a8ada09dee16d791fd406d629fe29bb0ed084a30:3]=
 //     @@ -1,9 +1,19 @@
 //      {
@@ -92,5 +71,4 @@
 //     +            "ObjectID": "a8ada09dee16d791fd406d629fe29bb0ed084a30:6"
 //     +        }
 //     +    }
-//      }
->>>>>>> 404deea0
+//      }