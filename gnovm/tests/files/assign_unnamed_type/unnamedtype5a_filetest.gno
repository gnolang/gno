package main

type op func(int) int

func exec1(opFn func(int) int) {
	println(opFn)
	println(opFn(0))
}

func exec2(opFn op) {
	println(opFn)
	println(opFn(0))
}

func main() {
	var inc op
	inc = func(n int) int {
		n = n + 1
		return n
	}
	dec := func(n int) int {
		n = n - 1
		return n
	}
	exec1(inc)
	exec2(dec)
}

// Output:
<<<<<<< HEAD
// func(int)(int){...}
// 1
// (func(int)(int){...} main.op)
=======
// func(int) int{...}
// 1
// (func(int) int{...} main.op)
>>>>>>> fcec2602
// -1<|MERGE_RESOLUTION|>--- conflicted
+++ resolved
@@ -27,13 +27,7 @@
 }
 
 // Output:
-<<<<<<< HEAD
-// func(int)(int){...}
-// 1
-// (func(int)(int){...} main.op)
-=======
 // func(int) int{...}
 // 1
 // (func(int) int{...} main.op)
->>>>>>> fcec2602
 // -1