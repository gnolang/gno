// PKGPATH: gno.land/r/test
package test

type (
	word uint
	nat  []word
)

var zero *Int

// structLit
type Int struct {
	abs nat
}

func main() {
	zero = &Int{
		abs: []word{0},
	}
	a := zero.abs
	println(a)
}

// Output:
// (slice[(0 gno.land/r/test.word)] gno.land/r/test.nat)

// Realm:
// switchrealm["gno.land/r/test"]
// c[a8ada09dee16d791fd406d629fe29bb0ed084a30:6]={
//     "Data": null,
//     "List": [
//         {
//             "T": {
//                 "@type": "/gno.RefType",
//                 "ID": "gno.land/r/test.word"
//             }
//         }
//     ],
//     "ObjectInfo": {
//         "ID": "a8ada09dee16d791fd406d629fe29bb0ed084a30:6",
//         "ModTime": "0",
//         "OwnerID": "a8ada09dee16d791fd406d629fe29bb0ed084a30:5",
//         "RefCount": "1"
//     }
// }
// c[a8ada09dee16d791fd406d629fe29bb0ed084a30:5]={
//     "Fields": [
//         {
//             "T": {
//                 "@type": "/gno.RefType",
//                 "ID": "gno.land/r/test.nat"
//             },
//             "V": {
//                 "@type": "/gno.SliceValue",
//                 "Base": {
//                     "@type": "/gno.RefValue",
//                     "Hash": "e256933ba4dfda233a7edb0902880d554118ba6e",
//                     "ObjectID": "a8ada09dee16d791fd406d629fe29bb0ed084a30:6"
//                 },
//                 "Length": "1",
//                 "Maxcap": "1",
//                 "Offset": "0"
//             }
//         }
//     ],
//     "ObjectInfo": {
//         "ID": "a8ada09dee16d791fd406d629fe29bb0ed084a30:5",
//         "ModTime": "0",
//         "OwnerID": "a8ada09dee16d791fd406d629fe29bb0ed084a30:4",
//         "RefCount": "1"
//     }
// }
// c[a8ada09dee16d791fd406d629fe29bb0ed084a30:4]={
//     "ObjectInfo": {
//         "ID": "a8ada09dee16d791fd406d629fe29bb0ed084a30:4",
//         "ModTime": "0",
//         "OwnerID": "a8ada09dee16d791fd406d629fe29bb0ed084a30:2",
//         "RefCount": "1"
//     },
//     "Value": {
//         "T": {
//             "@type": "/gno.RefType",
//             "ID": "gno.land/r/test.Int"
//         },
//         "V": {
//             "@type": "/gno.RefValue",
//             "Hash": "2b8a024c53e94431e6203115feaf86b36413d7b2",
//             "ObjectID": "a8ada09dee16d791fd406d629fe29bb0ed084a30:5"
//         }
//     }
// }
// u[a8ada09dee16d791fd406d629fe29bb0ed084a30:2]={
//     "Blank": {},
//     "ObjectInfo": {
//         "ID": "a8ada09dee16d791fd406d629fe29bb0ed084a30:2",
//         "IsEscaped": true,
//         "ModTime": "3",
//         "RefCount": "2"
//     },
//     "Parent": null,
//     "Source": {
//         "@type": "/gno.RefNode",
//         "BlockNode": null,
//         "Location": {
//             "Column": "0",
//             "File": "",
//             "Line": "0",
//             "PkgPath": "gno.land/r/test"
//         }
//     },
//     "Values": [
//         {
//             "T": {
//                 "@type": "/gno.TypeType"
//             },
//             "V": {
//                 "@type": "/gno.TypeValue",
//                 "Type": {
//                     "@type": "/gno.DeclaredType",
//                     "Base": {
//                         "@type": "/gno.PrimitiveType",
//                         "value": "2048"
//                     },
//                     "Methods": [],
//                     "Name": "word",
//                     "PkgPath": "gno.land/r/test"
//                 }
//             }
//         },
//         {
//             "T": {
//                 "@type": "/gno.TypeType"
//             },
//             "V": {
//                 "@type": "/gno.TypeValue",
//                 "Type": {
//                     "@type": "/gno.DeclaredType",
//                     "Base": {
//                         "@type": "/gno.SliceType",
//                         "Elt": {
//                             "@type": "/gno.RefType",
//                             "ID": "gno.land/r/test.word"
//                         },
//                         "Vrd": false
//                     },
//                     "Methods": [],
//                     "Name": "nat",
//                     "PkgPath": "gno.land/r/test"
//                 }
//             }
//         },
//         {
//             "T": {
//                 "@type": "/gno.PointerType",
//                 "Elt": {
//                     "@type": "/gno.RefType",
//                     "ID": "gno.land/r/test.Int"
//                 }
//             },
//             "V": {
//                 "@type": "/gno.PointerValue",
//                 "Base": {
//                     "@type": "/gno.RefValue",
//                     "Hash": "3c89d875f7d6daa94113aa4c7e03432ba56202c2",
//                     "ObjectID": "a8ada09dee16d791fd406d629fe29bb0ed084a30:4"
//                 },
//                 "Index": "0",
//                 "TV": null
//             }
//         },
//         {
//             "T": {
//                 "@type": "/gno.TypeType"
//             },
//             "V": {
//                 "@type": "/gno.TypeValue",
//                 "Type": {
//                     "@type": "/gno.DeclaredType",
//                     "Base": {
//                         "@type": "/gno.StructType",
//                         "Fields": [
//                             {
//                                 "Embedded": false,
//                                 "Name": "abs",
//                                 "Tag": "",
//                                 "Type": {
//                                     "@type": "/gno.RefType",
//                                     "ID": "gno.land/r/test.nat"
//                                 }
//                             }
//                         ],
//                         "PkgPath": "gno.land/r/test"
//                     },
//                     "Methods": [],
//                     "Name": "Int",
//                     "PkgPath": "gno.land/r/test"
//                 }
//             }
//         },
//         {
//             "T": {
//                 "@type": "/gno.FuncType",
//                 "Params": [],
//                 "Results": []
//             },
//             "V": {
//                 "@type": "/gno.FuncValue",
//                 "Closure": {
//                     "@type": "/gno.RefValue",
//                     "Escaped": true,
//                     "ObjectID": "a8ada09dee16d791fd406d629fe29bb0ed084a30:3"
//                 },
//                 "FileName": "main.gno",
//                 "IsMethod": false,
//                 "Name": "main",
//                 "NativeName": "",
//                 "NativePkg": "",
//                 "PkgPath": "gno.land/r/test",
//                 "Source": {
//                     "@type": "/gno.RefNode",
//                     "BlockNode": null,
//                     "Location": {
//                         "Column": "1",
//                         "File": "main.gno",
<<<<<<< HEAD
//                         "Line": "16",
//                         "Nonce": "0",
=======
//                         "Line": "20",
>>>>>>> 0e3c050f
//                         "PkgPath": "gno.land/r/test"
//                     }
//                 },
//                 "Type": {
//                     "@type": "/gno.FuncType",
//                     "Params": [],
//                     "Results": []
//                 }
//             }
//         }
//     ]
// }<|MERGE_RESOLUTION|>--- conflicted
+++ resolved
@@ -222,12 +222,7 @@
 //                     "Location": {
 //                         "Column": "1",
 //                         "File": "main.gno",
-<<<<<<< HEAD
 //                         "Line": "16",
-//                         "Nonce": "0",
-=======
-//                         "Line": "20",
->>>>>>> 0e3c050f
 //                         "PkgPath": "gno.land/r/test"
 //                     }
 //                 },
