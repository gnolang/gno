--- conflicted
+++ resolved
@@ -26,11 +26,7 @@
 
 // Realm:
 // finalizerealm["gno.land/r/test"]
-<<<<<<< HEAD
-// c[a8ada09dee16d791fd406d629fe29bb0ed084a30:8:0]={
-=======
-// c[a8ada09dee16d791fd406d629fe29bb0ed084a30:8](227)={
->>>>>>> 95d5f5e7
+// c[a8ada09dee16d791fd406d629fe29bb0ed084a30:8:0](231)={
 //     "Data": null,
 //     "List": [
 //         {
@@ -41,22 +37,14 @@
 //         }
 //     ],
 //     "ObjectInfo": {
-<<<<<<< HEAD
 //         "ID": "a8ada09dee16d791fd406d629fe29bb0ed084a30:8:0",
-=======
-//         "ID": "a8ada09dee16d791fd406d629fe29bb0ed084a30:8",
-//         "LastObjectSize": "227",
->>>>>>> 95d5f5e7
+//         "LastObjectSize": "231",
 //         "ModTime": "0",
 //         "OwnerID": "a8ada09dee16d791fd406d629fe29bb0ed084a30:7:0",
 //         "RefCount": "1"
 //     }
 // }
-<<<<<<< HEAD
-// c[a8ada09dee16d791fd406d629fe29bb0ed084a30:7:0]={
-=======
-// c[a8ada09dee16d791fd406d629fe29bb0ed084a30:7](359)={
->>>>>>> 95d5f5e7
+// c[a8ada09dee16d791fd406d629fe29bb0ed084a30:7:0](365)={
 //     "Fields": [
 //         {
 //             "T": {
@@ -77,27 +65,17 @@
 //         }
 //     ],
 //     "ObjectInfo": {
-<<<<<<< HEAD
 //         "ID": "a8ada09dee16d791fd406d629fe29bb0ed084a30:7:0",
-=======
-//         "ID": "a8ada09dee16d791fd406d629fe29bb0ed084a30:7",
-//         "LastObjectSize": "359",
->>>>>>> 95d5f5e7
+//         "LastObjectSize": "365",
 //         "ModTime": "0",
 //         "OwnerID": "a8ada09dee16d791fd406d629fe29bb0ed084a30:6:0",
 //         "RefCount": "1"
 //     }
 // }
-<<<<<<< HEAD
-// c[a8ada09dee16d791fd406d629fe29bb0ed084a30:6:0]={
+// c[a8ada09dee16d791fd406d629fe29bb0ed084a30:6:0](341)={
 //     "ObjectInfo": {
 //         "ID": "a8ada09dee16d791fd406d629fe29bb0ed084a30:6:0",
-=======
-// c[a8ada09dee16d791fd406d629fe29bb0ed084a30:6](335)={
-//     "ObjectInfo": {
-//         "ID": "a8ada09dee16d791fd406d629fe29bb0ed084a30:6",
-//         "LastObjectSize": "335",
->>>>>>> 95d5f5e7
+//         "LastObjectSize": "341",
 //         "ModTime": "0",
 //         "OwnerID": "a8ada09dee16d791fd406d629fe29bb0ed084a30:3:0",
 //         "RefCount": "1"
@@ -114,19 +92,11 @@
 //         }
 //     }
 // }
-<<<<<<< HEAD
-// u[a8ada09dee16d791fd406d629fe29bb0ed084a30:3:0]=
-//     @@ -1,7 +1,7 @@
-//      {
+// u[a8ada09dee16d791fd406d629fe29bb0ed084a30:3:0](137)=
+//     @@ -2,7 +2,7 @@
 //          "ObjectInfo": {
 //              "ID": "a8ada09dee16d791fd406d629fe29bb0ed084a30:3:0",
-=======
-// u[a8ada09dee16d791fd406d629fe29bb0ed084a30:3](134)=
-//     @@ -2,7 +2,7 @@
-//          "ObjectInfo": {
-//              "ID": "a8ada09dee16d791fd406d629fe29bb0ed084a30:3",
-//              "LastObjectSize": "251",
->>>>>>> 95d5f5e7
+//              "LastObjectSize": "255",
 //     -        "ModTime": "0",
 //     +        "ModTime": "5",
 //              "OwnerID": "a8ada09dee16d791fd406d629fe29bb0ed084a30:2:0",
