// PKGPATH: gno.land/r/test
package test

type MyStruct struct{}

func (ms MyStruct) Panic() {
	panic("panic")
}

func main() {
	ms := MyStruct{}
	ms.Panic()
}

// Error:
// panic

// Stacktrace:
// panic: panic
// ms<VPBlock(1,0)>.Panic()
//     gno.land/r/test/files/zrealm_panic.gno:7
// main<VPBlock(1,1)>()
<<<<<<< HEAD
//     gno.land/r/test/main.gno:12
//
=======
//     gno.land/r/test/files/zrealm_panic.gno:12
>>>>>>> 97b21590
<|MERGE_RESOLUTION|>--- conflicted
+++ resolved
@@ -20,9 +20,4 @@
 // ms<VPBlock(1,0)>.Panic()
 //     gno.land/r/test/files/zrealm_panic.gno:7
 // main<VPBlock(1,1)>()
-<<<<<<< HEAD
-//     gno.land/r/test/main.gno:12
-//
-=======
-//     gno.land/r/test/files/zrealm_panic.gno:12
->>>>>>> 97b21590
+//     gno.land/r/test/files/zrealm_panic.gno:12