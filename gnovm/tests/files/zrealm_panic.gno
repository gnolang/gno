// PKGPATH: gno.land/r/test
package test

type MyStruct struct{}

func (ms MyStruct) Panic() {
	panic("panic")
}

func main(cur realm,) {
	ms := MyStruct{}
	ms.Panic()
}

// Error:
// panic

// Stacktrace:
// panic: panic
<<<<<<< HEAD
// ms<VPBlock(1,1)>.Panic()
//     gno.land/r/test/zrealm_panic.gno:7
// main<VPBlock(1,1)>(struct{( .uverse.address),("gno.land/r/test" string),(nil .uverse..grealm)})
//     gno.land/r/test/zrealm_panic.gno:12
=======
// ms<VPBlock(1,0)>.Panic()
//     gno.land/r/test/zrealm_panic.gno:7
// main<VPBlock(1,1)>()
//     gno.land/r/test/zrealm_panic.gno:14
>>>>>>> f6b72554
<|MERGE_RESOLUTION|>--- conflicted
+++ resolved
@@ -7,7 +7,7 @@
 	panic("panic")
 }
 
-func main(cur realm,) {
+func main(cur realm) {
 	ms := MyStruct{}
 	ms.Panic()
 }
@@ -17,14 +17,7 @@
 
 // Stacktrace:
 // panic: panic
-<<<<<<< HEAD
 // ms<VPBlock(1,1)>.Panic()
 //     gno.land/r/test/zrealm_panic.gno:7
 // main<VPBlock(1,1)>(struct{( .uverse.address),("gno.land/r/test" string),(nil .uverse..grealm)})
-//     gno.land/r/test/zrealm_panic.gno:12
-=======
-// ms<VPBlock(1,0)>.Panic()
-//     gno.land/r/test/zrealm_panic.gno:7
-// main<VPBlock(1,1)>()
-//     gno.land/r/test/zrealm_panic.gno:14
->>>>>>> f6b72554
+//     gno.land/r/test/zrealm_panic.gno:12