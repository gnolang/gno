--- conflicted
+++ resolved
@@ -30,36 +30,6 @@
 
 // Realm:
 // switchrealm["gno.land/r/test"]
-<<<<<<< HEAD
-// u[a8ada09dee16d791fd406d629fe29bb0ed084a30:2](-10)=
-//     @@ -30,7 +30,7 @@
-//                              "Tag": "",
-//                              "Type": {
-//                                  "@type": "/gno.PrimitiveType",
-//     -                            "value": "1024"
-//     +                            "value": "16"
-//                              }
-//                          }
-//                      ]
-//     @@ -44,8 +44,8 @@
-//                      },
-//                      "FileName": "native.gno",
-//                      "IsMethod": false,
-//     -                "Name": "ChainHeight",
-//     -                "NativeName": "ChainHeight",
-//     +                "Name": "ChainID",
-//     +                "NativeName": "ChainID",
-//                      "NativePkg": "std",
-//                      "PkgPath": "std",
-//                      "Source": {
-//     @@ -54,7 +54,7 @@
-//                          "Location": {
-//                              "Column": "1",
-//                              "File": "native.gno",
-//     -                        "Line": "11",
-//     +                        "Line": "9",
-//                              "PkgPath": "std"
-=======
 // u[a8ada09dee16d791fd406d629fe29bb0ed084a30:3]=
 //     @@ -17,7 +17,7 @@
 //                          "Tag": "",
@@ -67,7 +37,6 @@
 //                              "@type": "/gno.PrimitiveType",
 //     -                        "value": "1024"
 //     +                        "value": "16"
->>>>>>> 404deea0
 //                          }
 //                      }
 //                  ]
