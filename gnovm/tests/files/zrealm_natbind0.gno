--- conflicted
+++ resolved
@@ -1,12 +1,14 @@
 // PKGPATH: gno.land/r/test
 package test
 
-import "chain/runtime"
+import (
+	"std"
+)
 
 var node any
 
 func init() {
-	node = runtime.ChainHeight
+	node = std.ChainHeight
 }
 
 func main(cur realm) {
@@ -15,7 +17,7 @@
 	// to convert the types to builtin go/gno identifiers).
 	f := node.(func() int64)
 	println(f())
-	node = runtime.ChainID
+	node = std.ChainID
 	g := node.(func() string)
 	println(g())
 }
@@ -34,39 +36,6 @@
 //     -                        "value": "1024"
 //     +                        "value": "16"
 //                          }
-<<<<<<< HEAD
-//                      ]
-//     @@ -44,8 +44,8 @@
-//                      },
-//                      "FileName": "native.gno",
-//                      "IsMethod": false,
-//     -                "Name": "ChainHeight",
-//     -                "NativeName": "ChainHeight",
-//     +                "Name": "ChainID",
-//     +                "NativeName": "ChainID",
-//                      "NativePkg": "chain/runtime",
-//                      "PkgPath": "chain/runtime",
-//                      "Source": {
-//     @@ -54,7 +54,7 @@
-//                          "Location": {
-//                              "Column": "1",
-//                              "File": "native.gno",
-//     -                        "Line": "15",
-//     +                        "Line": "13",
-//                              "PkgPath": "chain/runtime"
-//                          }
-//                      },
-//     @@ -69,7 +69,7 @@
-//                                  "Tag": "",
-//                                  "Type": {
-//                                      "@type": "/gno.PrimitiveType",
-//     -                                "value": "1024"
-//     +                                "value": "16"
-//                                  }
-//                              }
-//                          ]
-// u[c09c8277a76bf0c457fdf56bd592edcdcf839a50:5]=(noop)
-=======
 //                      }
 //                  ]
 //     @@ -25,7 +25,7 @@
@@ -102,5 +71,4 @@
 //     +        "RefCount": "1"
 //          },
 //          "Parent": {
-//              "@type": "/gno.RefValue",
->>>>>>> a56a225e
+//              "@type": "/gno.RefValue",