// PKGPATH: gno.land/r/test
package test

import (
	"std"
)

var node interface{}

func init() {
	node = std.GetHeight
}

func main() {
	// NOTE: this test uses GetHeight and GetChainID, which are "pure"
	// natively bound functions (ie. not indirections through a wrapper fn,
	// to convert the types to builtin go/gno identifiers).
	f := node.(func() int64)
	println(f())
	node = std.GetChainID
	g := node.(func() string)
	println(g())
}

// Output:
// 123
<<<<<<< HEAD
// dev
=======
// dev

// Realm:
// switchrealm["gno.land/r/test"]
>>>>>>> d0201fb3
<|MERGE_RESOLUTION|>--- conflicted
+++ resolved
@@ -24,11 +24,7 @@
 
 // Output:
 // 123
-<<<<<<< HEAD
-// dev
-=======
 // dev
 
 // Realm:
-// switchrealm["gno.land/r/test"]
->>>>>>> d0201fb3
+// switchrealm["gno.land/r/test"]