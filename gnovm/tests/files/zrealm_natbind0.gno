--- conflicted
+++ resolved
@@ -42,30 +42,16 @@
 //              "V": {
 //                  "@type": "/gno.RefValue",
 //                  "Escaped": true,
-<<<<<<< HEAD
-//     -            "ObjectID": "a7f5397443359ea76c50be82c77f1f893a060925:41"
-//     +            "ObjectID": "a7f5397443359ea76c50be82c77f1f893a060925:38"
+//     -            "ObjectID": "a7f5397443359ea76c50be82c77f1f893a060925:44"
+//     +            "ObjectID": "a7f5397443359ea76c50be82c77f1f893a060925:41"
 //              }
 //          }
 //      }
-// u[a7f5397443359ea76c50be82c77f1f893a060925:38](7)=
+// u[a7f5397443359ea76c50be82c77f1f893a060925:41](7)=
 //     @@ -8,10 +8,11 @@
 //          "NativePkg": "std",
 //          "ObjectInfo": {
-//              "ID": "a7f5397443359ea76c50be82c77f1f893a060925:38",
-=======
-//     -            "ObjectID": "a7f5397443359ea76c50be82c77f1f893a060925:42"
-//     +            "ObjectID": "a7f5397443359ea76c50be82c77f1f893a060925:39"
-//              }
-//          }
-//      }
-// u[a7f5397443359ea76c50be82c77f1f893a060925:39]=
-//     @@ -8,9 +8,10 @@
-//          "NativePkg": "std",
-//          "ObjectInfo": {
-//              "ID": "a7f5397443359ea76c50be82c77f1f893a060925:39",
-//     -        "ModTime": "0",
->>>>>>> 68a19755
+//              "ID": "a7f5397443359ea76c50be82c77f1f893a060925:41",
 //     +        "IsEscaped": true,
 //              "LastObjectSize": "429",
 //     -        "ModTime": "0",
@@ -76,15 +62,9 @@
 //          },
 //          "Parent": {
 //              "@type": "/gno.RefValue",
-<<<<<<< HEAD
-// u[a7f5397443359ea76c50be82c77f1f893a060925:41](0)=
+// u[a7f5397443359ea76c50be82c77f1f893a060925:44](0)=
 //     @@ -12,7 +12,7 @@
 //              "LastObjectSize": "445",
-=======
-// u[a7f5397443359ea76c50be82c77f1f893a060925:42]=
-//     @@ -11,7 +11,7 @@
-//              "IsEscaped": true,
->>>>>>> 68a19755
 //              "ModTime": "6",
 //              "OwnerID": "a7f5397443359ea76c50be82c77f1f893a060925:2",
 //     -        "RefCount": "2"
