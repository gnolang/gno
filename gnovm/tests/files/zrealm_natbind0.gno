// PKGPATH: gno.land/r/test
package test

import (
	"std"
)

var node any

func init() {
	node = std.ChainHeight
}

func main() {
	crossing()

	// NOTE: this test uses ChainHeight and ChainID, which are "pure"
	// natively bound functions (ie. not indirections through a wrapper fn,
	// to convert the types to builtin go/gno identifiers).
	f := node.(func() int64)
	println(f())
	node = std.ChainID
	g := node.(func() string)
	println(g())
}

// Output:
// 123
// dev



// Realm:
// finalizerealm["gno.land/r/test"]
<<<<<<< HEAD
// u[a8ada09dee16d791fd406d629fe29bb0ed084a30:3](2)=
//     @@ -18,7 +18,7 @@
=======
// u[a8ada09dee16d791fd406d629fe29bb0ed084a30:3]=
//     @@ -16,7 +16,7 @@
>>>>>>> 84e53f51
//                          "Tag": "",
//                          "Type": {
//                              "@type": "/gno.PrimitiveType",
//     -                        "value": "1024"
//     +                        "value": "16"
//                          }
//                      }
//                  ]
<<<<<<< HEAD
//     @@ -26,7 +26,7 @@
=======
//     @@ -24,7 +24,7 @@
>>>>>>> 84e53f51
//              "V": {
//                  "@type": "/gno.RefValue",
//                  "Escaped": true,
//     -            "ObjectID": "a7f5397443359ea76c50be82c77f1f893a060925:36"
//     +            "ObjectID": "a7f5397443359ea76c50be82c77f1f893a060925:33"
//              }
//          }
//      }
// u[a7f5397443359ea76c50be82c77f1f893a060925:33](7)=
//     @@ -8,10 +8,11 @@
//          "NativePkg": "std",
//          "ObjectInfo": {
//              "ID": "a7f5397443359ea76c50be82c77f1f893a060925:33",
//     -        "ModTime": "0",
//     +        "IsEscaped": true,
//     +        "ModTime": "6",
//              "ObjectSize": "419",
//              "OwnerID": "a7f5397443359ea76c50be82c77f1f893a060925:2",
//     -        "RefCount": "1"
//     +        "RefCount": "2"
//          },
//          "Parent": {
//              "@type": "/gno.RefValue",
// u[a7f5397443359ea76c50be82c77f1f893a060925:36](0)=
//     @@ -12,7 +12,7 @@
//              "ModTime": "6",
//              "ObjectSize": "435",
//              "OwnerID": "a7f5397443359ea76c50be82c77f1f893a060925:2",
//     -        "RefCount": "2"
//     +        "RefCount": "1"
//          },
//          "Parent": {
//              "@type": "/gno.RefValue",<|MERGE_RESOLUTION|>--- conflicted
+++ resolved
@@ -32,13 +32,8 @@
 
 // Realm:
 // finalizerealm["gno.land/r/test"]
-<<<<<<< HEAD
-// u[a8ada09dee16d791fd406d629fe29bb0ed084a30:3](2)=
-//     @@ -18,7 +18,7 @@
-=======
-// u[a8ada09dee16d791fd406d629fe29bb0ed084a30:3]=
-//     @@ -16,7 +16,7 @@
->>>>>>> 84e53f51
+// u[a8ada09dee16d791fd406d629fe29bb0ed084a30:3](-1)=
+//     @@ -17,7 +17,7 @@
 //                          "Tag": "",
 //                          "Type": {
 //                              "@type": "/gno.PrimitiveType",
@@ -47,11 +42,46 @@
 //                          }
 //                      }
 //                  ]
-<<<<<<< HEAD
+//     @@ -25,7 +25,7 @@
+//              "V": {
+//                  "@type": "/gno.RefValue",
+//                  "Escaped": true,
+//     -            "ObjectID": "a7f5397443359ea76c50be82c77f1f893a060925:36"
+//     +            "ObjectID": "a7f5397443359ea76c50be82c77f1f893a060925:33"
+//              }
+//          }
+//      }
+// u[a7f5397443359ea76c50be82c77f1f893a060925:33](7)=
+//     @@ -8,10 +8,11 @@
+//          "NativePkg": "std",
+//          "ObjectInfo": {
+//              "ID": "a7f5397443359ea76c50be82c77f1f893a060925:33",
+//     -        "ModTime": "0",
+//     +        "IsEscaped": true,
+//     +        "ModTime": "6",
+//              "ObjectSize": "419",
+//              "OwnerID": "a7f5397443359ea76c50be82c77f1f893a060925:2",
+//     -        "RefCount": "1"
+//     +        "RefCount": "2"
+//          },
+//          "Parent": {
+//              "@type": "/gno.RefValue",
+// u[a7f5397443359ea76c50be82c77f1f893a060925:36](0)=
+//     @@ -12,7 +12,7 @@
+//              "ModTime": "6",
+//              "ObjectSize": "435",
+//              "OwnerID": "a7f5397443359ea76c50be82c77f1f893a060925:2",
+//     -        "RefCount": "2"
+//     +        "RefCount": "1"
+//          },
+//          "Parent": {
+//              "@type": "/gno.RefValue",
+
+
 //     @@ -26,7 +26,7 @@
-=======
+
 //     @@ -24,7 +24,7 @@
->>>>>>> 84e53f51
+
 //              "V": {
 //                  "@type": "/gno.RefValue",
 //                  "Escaped": true,
