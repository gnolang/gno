package main

type A interface {
	Do(s string)
}

func test1() {
	defer func() {
		if r := recover(); r != nil {
			println(r)
		}
	}()

	var v any
	v = 9
	_ = v.(A)
}

func test2() {
	defer func() {
		if r := recover(); r != nil {
			println(r)
		}
	}()

	var v any
	vp := new(int)
	*vp = 99
	v = vp
	_ = v.(A)
}

func main() {
	test1()
	test2()
}

// Output:
<<<<<<< HEAD
// int doesn't implement interface {func(string)()} (missing method Do)
// *int doesn't implement interface {func(string)()} (missing method Do)
=======
// int doesn't implement interface{Do func(string)} (missing method Do)
// *int doesn't implement interface{Do func(string)} (missing method Do)
>>>>>>> fcec2602
<|MERGE_RESOLUTION|>--- conflicted
+++ resolved
@@ -36,10 +36,5 @@
 }
 
 // Output:
-<<<<<<< HEAD
-// int doesn't implement interface {func(string)()} (missing method Do)
-// *int doesn't implement interface {func(string)()} (missing method Do)
-=======
-// int doesn't implement interface{Do func(string)} (missing method Do)
-// *int doesn't implement interface{Do func(string)} (missing method Do)
->>>>>>> fcec2602
+// int doesn't implement interface {Do func(string)} (missing method Do)
+// *int doesn't implement interface {Do func(string)} (missing method Do)