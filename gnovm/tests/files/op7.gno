package main

type T int

func (t T) Error() string { return "T: error" }

var invalidT T

func main() {
	var err error
	if err > invalidT {
		println("ok")
	}
}

// Error:
<<<<<<< HEAD
// main/files/op7.gno:11:5: incompatible types in binary expression: .uverse.error GTR main.T
=======
// main/files/op7.gno:11: operator > not defined on: InterfaceKind
>>>>>>> 3901e7e5
<|MERGE_RESOLUTION|>--- conflicted
+++ resolved
@@ -14,8 +14,4 @@
 }
 
 // Error:
-<<<<<<< HEAD
-// main/files/op7.gno:11:5: incompatible types in binary expression: .uverse.error GTR main.T
-=======
-// main/files/op7.gno:11: operator > not defined on: InterfaceKind
->>>>>>> 3901e7e5
+// main/files/op7.gno:11:5: operator > not defined on: InterfaceKind