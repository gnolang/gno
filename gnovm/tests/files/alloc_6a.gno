// MAXALLOC: 100000000
package main

import "runtime"

func main() {
	{
		var a = func() int {
			return 1
		}
		if false {
			a()
		}
		runtime.GC()
	}

	println("memstats in main after GC: ", runtime.MemStats())
}

// Output:
<<<<<<< HEAD
// memstats in main after GC:  Allocator{maxBytes:100000000, bytes:6650}

// TypeCheckError:
// main/files/alloc_6a.gno:8:7: declared and not used: a
=======
// memstats in main after GC:  Allocator{maxBytes:100000000, bytes:6542}
>>>>>>> 1f0de36f
<|MERGE_RESOLUTION|>--- conflicted
+++ resolved
@@ -18,11 +18,4 @@
 }
 
 // Output:
-<<<<<<< HEAD
-// memstats in main after GC:  Allocator{maxBytes:100000000, bytes:6650}
-
-// TypeCheckError:
-// main/files/alloc_6a.gno:8:7: declared and not used: a
-=======
-// memstats in main after GC:  Allocator{maxBytes:100000000, bytes:6542}
->>>>>>> 1f0de36f
+// memstats in main after GC:  Allocator{maxBytes:100000000, bytes:6542}