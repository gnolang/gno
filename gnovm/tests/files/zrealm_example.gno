// PKGPATH: gno.land/r/example
package example

import (
	"gno.land/p/demo/dom"
)

var gPlot *dom.Plot

func init() {
	gPlot = &dom.Plot{Name: "First Plot"}
}

func main(cur realm) {
	gPlot.AddPost("TEST_TITLE", "TEST_BODY")
	println(gPlot.String())
}

// Output:
// # [plot] First Plot
//
// ## TEST_TITLE
// TEST_BODY

// Realm:
// finalizerealm["gno.land/r/example"]
<<<<<<< HEAD
// c[1ffd45e074aa1b8df562907c95ad97526b7ca187:14:0]={
=======
// c[1ffd45e074aa1b8df562907c95ad97526b7ca187:14](256)={
>>>>>>> 95d5f5e7
//     "Fields": [
//         {
//             "T": {
//                 "@type": "/gno.PointerType",
//                 "Elt": {
//                     "@type": "/gno.RefType",
//                     "ID": "gno.land/p/demo/avl.Node"
//                 }
//             }
//         }
//     ],
//     "ObjectInfo": {
<<<<<<< HEAD
//         "ID": "1ffd45e074aa1b8df562907c95ad97526b7ca187:14:0",
=======
//         "ID": "1ffd45e074aa1b8df562907c95ad97526b7ca187:14",
//         "LastObjectSize": "256",
>>>>>>> 95d5f5e7
//         "ModTime": "0",
//         "OwnerID": "1ffd45e074aa1b8df562907c95ad97526b7ca187:13:0",
//         "RefCount": "1"
//     }
// }
<<<<<<< HEAD
// c[1ffd45e074aa1b8df562907c95ad97526b7ca187:13:0]={
=======
// c[1ffd45e074aa1b8df562907c95ad97526b7ca187:13](484)={
>>>>>>> 95d5f5e7
//     "Fields": [
//         {
//             "T": {
//                 "@type": "/gno.PrimitiveType",
//                 "value": "16"
//             },
//             "V": {
//                 "@type": "/gno.StringValue",
//                 "value": "TEST_TITLE"
//             }
//         },
//         {
//             "T": {
//                 "@type": "/gno.PrimitiveType",
//                 "value": "16"
//             },
//             "V": {
//                 "@type": "/gno.StringValue",
//                 "value": "TEST_BODY"
//             }
//         },
//         {
//             "T": {
//                 "@type": "/gno.RefType",
//                 "ID": "gno.land/p/demo/avl.Tree"
//             },
//             "V": {
//                 "@type": "/gno.RefValue",
//                 "Hash": "af788c885718d0d9e70600639c5a306078fdc115",
//                 "ObjectID": "1ffd45e074aa1b8df562907c95ad97526b7ca187:14:0"
//             }
//         }
//     ],
//     "ObjectInfo": {
<<<<<<< HEAD
//         "ID": "1ffd45e074aa1b8df562907c95ad97526b7ca187:13:0",
=======
//         "ID": "1ffd45e074aa1b8df562907c95ad97526b7ca187:13",
//         "LastObjectSize": "484",
>>>>>>> 95d5f5e7
//         "ModTime": "0",
//         "OwnerID": "1ffd45e074aa1b8df562907c95ad97526b7ca187:12:0",
//         "RefCount": "1"
//     }
// }
<<<<<<< HEAD
// c[1ffd45e074aa1b8df562907c95ad97526b7ca187:12:0]={
//     "ObjectInfo": {
//         "ID": "1ffd45e074aa1b8df562907c95ad97526b7ca187:12:0",
=======
// c[1ffd45e074aa1b8df562907c95ad97526b7ca187:12](343)={
//     "ObjectInfo": {
//         "ID": "1ffd45e074aa1b8df562907c95ad97526b7ca187:12",
//         "LastObjectSize": "343",
>>>>>>> 95d5f5e7
//         "ModTime": "0",
//         "OwnerID": "1ffd45e074aa1b8df562907c95ad97526b7ca187:11:0",
//         "RefCount": "1"
//     },
//     "Value": {
//         "T": {
//             "@type": "/gno.RefType",
//             "ID": "gno.land/p/demo/dom.Post"
//         },
//         "V": {
//             "@type": "/gno.RefValue",
//             "Hash": "a3a55a8cba2bc2d5ba87e1b095f0dc21b02038bc",
//             "ObjectID": "1ffd45e074aa1b8df562907c95ad97526b7ca187:13:0"
//         }
//     }
// }
<<<<<<< HEAD
// c[1ffd45e074aa1b8df562907c95ad97526b7ca187:11:0]={
=======
// c[1ffd45e074aa1b8df562907c95ad97526b7ca187:11](682)={
>>>>>>> 95d5f5e7
//     "Fields": [
//         {
//             "T": {
//                 "@type": "/gno.PrimitiveType",
//                 "value": "16"
//             },
//             "V": {
//                 "@type": "/gno.StringValue",
//                 "value": "0"
//             }
//         },
//         {
//             "T": {
//                 "@type": "/gno.PointerType",
//                 "Elt": {
//                     "@type": "/gno.RefType",
//                     "ID": "gno.land/p/demo/dom.Post"
//                 }
//             },
//             "V": {
//                 "@type": "/gno.PointerValue",
//                 "Base": {
//                     "@type": "/gno.RefValue",
//                     "Hash": "a8d63d7f75a18152a5d151a5995ac176cf36bce8",
//                     "ObjectID": "1ffd45e074aa1b8df562907c95ad97526b7ca187:12:0"
//                 },
//                 "Index": "0",
//                 "TV": null
//             }
//         },
//         {
//             "T": {
//                 "@type": "/gno.PrimitiveType",
//                 "value": "64"
//             }
//         },
//         {
//             "N": "AQAAAAAAAAA=",
//             "T": {
//                 "@type": "/gno.PrimitiveType",
//                 "value": "32"
//             }
//         },
//         {
//             "T": {
//                 "@type": "/gno.PointerType",
//                 "Elt": {
//                     "@type": "/gno.RefType",
//                     "ID": "gno.land/p/demo/avl.Node"
//                 }
//             }
//         },
//         {
//             "T": {
//                 "@type": "/gno.PointerType",
//                 "Elt": {
//                     "@type": "/gno.RefType",
//                     "ID": "gno.land/p/demo/avl.Node"
//                 }
//             }
//         }
//     ],
//     "ObjectInfo": {
<<<<<<< HEAD
//         "ID": "1ffd45e074aa1b8df562907c95ad97526b7ca187:11:0",
=======
//         "ID": "1ffd45e074aa1b8df562907c95ad97526b7ca187:11",
//         "LastObjectSize": "682",
>>>>>>> 95d5f5e7
//         "ModTime": "0",
//         "OwnerID": "1ffd45e074aa1b8df562907c95ad97526b7ca187:10:0",
//         "RefCount": "1"
//     }
// }
<<<<<<< HEAD
// c[1ffd45e074aa1b8df562907c95ad97526b7ca187:10:0]={
//     "ObjectInfo": {
//         "ID": "1ffd45e074aa1b8df562907c95ad97526b7ca187:10:0",
=======
// c[1ffd45e074aa1b8df562907c95ad97526b7ca187:10](342)={
//     "ObjectInfo": {
//         "ID": "1ffd45e074aa1b8df562907c95ad97526b7ca187:10",
//         "LastObjectSize": "342",
>>>>>>> 95d5f5e7
//         "ModTime": "0",
//         "OwnerID": "1ffd45e074aa1b8df562907c95ad97526b7ca187:9:0",
//         "RefCount": "1"
//     },
//     "Value": {
//         "T": {
//             "@type": "/gno.RefType",
//             "ID": "gno.land/p/demo/avl.Node"
//         },
//         "V": {
//             "@type": "/gno.RefValue",
//             "Hash": "bcaf8dd674a712da8e459fbbd62f92daccd5fa1d",
//             "ObjectID": "1ffd45e074aa1b8df562907c95ad97526b7ca187:11:0"
//         }
//     }
// }
<<<<<<< HEAD
// u[1ffd45e074aa1b8df562907c95ad97526b7ca187:9:0]=
//     @@ -7,12 +7,22 @@
=======
// u[1ffd45e074aa1b8df562907c95ad97526b7ca187:9](135)=
//     @@ -7,13 +7,23 @@
>>>>>>> 95d5f5e7
//                          "@type": "/gno.RefType",
//                          "ID": "gno.land/p/demo/avl.Node"
//                      }
//     +            },
//     +            "V": {
//     +                "@type": "/gno.PointerValue",
//     +                "Base": {
//     +                    "@type": "/gno.RefValue",
//     +                    "Hash": "dc6b175496dd3c6b15b9f3794a8e93946567f963",
//     +                    "ObjectID": "1ffd45e074aa1b8df562907c95ad97526b7ca187:10:0"
//     +                },
//     +                "Index": "0",
//     +                "TV": null
//                  }
//              }
//          ],
//          "ObjectInfo": {
<<<<<<< HEAD
//              "ID": "1ffd45e074aa1b8df562907c95ad97526b7ca187:9:0",
=======
//              "ID": "1ffd45e074aa1b8df562907c95ad97526b7ca187:9",
//              "LastObjectSize": "254",
>>>>>>> 95d5f5e7
//     -        "ModTime": "0",
//     +        "ModTime": "9",
//              "OwnerID": "1ffd45e074aa1b8df562907c95ad97526b7ca187:8:0",
//              "RefCount": "1"
//          }
<<<<<<< HEAD
// u[1ffd45e074aa1b8df562907c95ad97526b7ca187:8:0]=
=======
// u[1ffd45e074aa1b8df562907c95ad97526b7ca187:8](5)=
>>>>>>> 95d5f5e7
//     @@ -17,11 +17,12 @@
//                  },
//                  "V": {
//                      "@type": "/gno.RefValue",
<<<<<<< HEAD
//     -                "Hash": "878dfe3ae10e615c09dfda4009c4f421f90eb16c",
//     +                "Hash": "c30b1be0551d7965f1c3e279527865e8216b93eb",
//                      "ObjectID": "1ffd45e074aa1b8df562907c95ad97526b7ca187:9:0"
=======
//     -                "Hash": "26d848664a18b9656977e1a343672fa667890bac",
//     +                "Hash": "90966262bf536f809e84456091dcb7e547af4017",
//                      "ObjectID": "1ffd45e074aa1b8df562907c95ad97526b7ca187:9"
>>>>>>> 95d5f5e7
//                  }
//              },
//              {
//     +            "N": "AQAAAAAAAAA=",
//                  "T": {
//                      "@type": "/gno.PrimitiveType",
//                      "value": "32"
//     @@ -31,7 +32,7 @@
//          "ObjectInfo": {
<<<<<<< HEAD
//              "ID": "1ffd45e074aa1b8df562907c95ad97526b7ca187:8:0",
=======
//              "ID": "1ffd45e074aa1b8df562907c95ad97526b7ca187:8",
//              "LastObjectSize": "448",
>>>>>>> 95d5f5e7
//     -        "ModTime": "0",
//     +        "ModTime": "9",
//              "OwnerID": "1ffd45e074aa1b8df562907c95ad97526b7ca187:7:0",
//              "RefCount": "1"
//          }<|MERGE_RESOLUTION|>--- conflicted
+++ resolved
@@ -24,11 +24,7 @@
 
 // Realm:
 // finalizerealm["gno.land/r/example"]
-<<<<<<< HEAD
-// c[1ffd45e074aa1b8df562907c95ad97526b7ca187:14:0]={
-=======
-// c[1ffd45e074aa1b8df562907c95ad97526b7ca187:14](256)={
->>>>>>> 95d5f5e7
+// c[1ffd45e074aa1b8df562907c95ad97526b7ca187:14:0](260)={
 //     "Fields": [
 //         {
 //             "T": {
@@ -41,22 +37,14 @@
 //         }
 //     ],
 //     "ObjectInfo": {
-<<<<<<< HEAD
 //         "ID": "1ffd45e074aa1b8df562907c95ad97526b7ca187:14:0",
-=======
-//         "ID": "1ffd45e074aa1b8df562907c95ad97526b7ca187:14",
-//         "LastObjectSize": "256",
->>>>>>> 95d5f5e7
+//         "LastObjectSize": "260",
 //         "ModTime": "0",
 //         "OwnerID": "1ffd45e074aa1b8df562907c95ad97526b7ca187:13:0",
 //         "RefCount": "1"
 //     }
 // }
-<<<<<<< HEAD
-// c[1ffd45e074aa1b8df562907c95ad97526b7ca187:13:0]={
-=======
-// c[1ffd45e074aa1b8df562907c95ad97526b7ca187:13](484)={
->>>>>>> 95d5f5e7
+// c[1ffd45e074aa1b8df562907c95ad97526b7ca187:13:0](490)={
 //     "Fields": [
 //         {
 //             "T": {
@@ -91,27 +79,17 @@
 //         }
 //     ],
 //     "ObjectInfo": {
-<<<<<<< HEAD
 //         "ID": "1ffd45e074aa1b8df562907c95ad97526b7ca187:13:0",
-=======
-//         "ID": "1ffd45e074aa1b8df562907c95ad97526b7ca187:13",
-//         "LastObjectSize": "484",
->>>>>>> 95d5f5e7
+//         "LastObjectSize": "490",
 //         "ModTime": "0",
 //         "OwnerID": "1ffd45e074aa1b8df562907c95ad97526b7ca187:12:0",
 //         "RefCount": "1"
 //     }
 // }
-<<<<<<< HEAD
-// c[1ffd45e074aa1b8df562907c95ad97526b7ca187:12:0]={
+// c[1ffd45e074aa1b8df562907c95ad97526b7ca187:12:0](349)={
 //     "ObjectInfo": {
 //         "ID": "1ffd45e074aa1b8df562907c95ad97526b7ca187:12:0",
-=======
-// c[1ffd45e074aa1b8df562907c95ad97526b7ca187:12](343)={
-//     "ObjectInfo": {
-//         "ID": "1ffd45e074aa1b8df562907c95ad97526b7ca187:12",
-//         "LastObjectSize": "343",
->>>>>>> 95d5f5e7
+//         "LastObjectSize": "349",
 //         "ModTime": "0",
 //         "OwnerID": "1ffd45e074aa1b8df562907c95ad97526b7ca187:11:0",
 //         "RefCount": "1"
@@ -128,11 +106,7 @@
 //         }
 //     }
 // }
-<<<<<<< HEAD
-// c[1ffd45e074aa1b8df562907c95ad97526b7ca187:11:0]={
-=======
-// c[1ffd45e074aa1b8df562907c95ad97526b7ca187:11](682)={
->>>>>>> 95d5f5e7
+// c[1ffd45e074aa1b8df562907c95ad97526b7ca187:11:0](689)={
 //     "Fields": [
 //         {
 //             "T": {
@@ -196,27 +170,17 @@
 //         }
 //     ],
 //     "ObjectInfo": {
-<<<<<<< HEAD
 //         "ID": "1ffd45e074aa1b8df562907c95ad97526b7ca187:11:0",
-=======
-//         "ID": "1ffd45e074aa1b8df562907c95ad97526b7ca187:11",
-//         "LastObjectSize": "682",
->>>>>>> 95d5f5e7
+//         "LastObjectSize": "689",
 //         "ModTime": "0",
 //         "OwnerID": "1ffd45e074aa1b8df562907c95ad97526b7ca187:10:0",
 //         "RefCount": "1"
 //     }
 // }
-<<<<<<< HEAD
-// c[1ffd45e074aa1b8df562907c95ad97526b7ca187:10:0]={
+// c[1ffd45e074aa1b8df562907c95ad97526b7ca187:10:0](348)={
 //     "ObjectInfo": {
 //         "ID": "1ffd45e074aa1b8df562907c95ad97526b7ca187:10:0",
-=======
-// c[1ffd45e074aa1b8df562907c95ad97526b7ca187:10](342)={
-//     "ObjectInfo": {
-//         "ID": "1ffd45e074aa1b8df562907c95ad97526b7ca187:10",
-//         "LastObjectSize": "342",
->>>>>>> 95d5f5e7
+//         "LastObjectSize": "348",
 //         "ModTime": "0",
 //         "OwnerID": "1ffd45e074aa1b8df562907c95ad97526b7ca187:9:0",
 //         "RefCount": "1"
@@ -233,13 +197,8 @@
 //         }
 //     }
 // }
-<<<<<<< HEAD
-// u[1ffd45e074aa1b8df562907c95ad97526b7ca187:9:0]=
-//     @@ -7,12 +7,22 @@
-=======
-// u[1ffd45e074aa1b8df562907c95ad97526b7ca187:9](135)=
+// u[1ffd45e074aa1b8df562907c95ad97526b7ca187:9:0](138)=
 //     @@ -7,13 +7,23 @@
->>>>>>> 95d5f5e7
 //                          "@type": "/gno.RefType",
 //                          "ID": "gno.land/p/demo/avl.Node"
 //                      }
@@ -257,35 +216,21 @@
 //              }
 //          ],
 //          "ObjectInfo": {
-<<<<<<< HEAD
 //              "ID": "1ffd45e074aa1b8df562907c95ad97526b7ca187:9:0",
-=======
-//              "ID": "1ffd45e074aa1b8df562907c95ad97526b7ca187:9",
-//              "LastObjectSize": "254",
->>>>>>> 95d5f5e7
+//              "LastObjectSize": "258",
 //     -        "ModTime": "0",
 //     +        "ModTime": "9",
 //              "OwnerID": "1ffd45e074aa1b8df562907c95ad97526b7ca187:8:0",
 //              "RefCount": "1"
 //          }
-<<<<<<< HEAD
-// u[1ffd45e074aa1b8df562907c95ad97526b7ca187:8:0]=
-=======
-// u[1ffd45e074aa1b8df562907c95ad97526b7ca187:8](5)=
->>>>>>> 95d5f5e7
+// u[1ffd45e074aa1b8df562907c95ad97526b7ca187:8:0](5)=
 //     @@ -17,11 +17,12 @@
 //                  },
 //                  "V": {
 //                      "@type": "/gno.RefValue",
-<<<<<<< HEAD
 //     -                "Hash": "878dfe3ae10e615c09dfda4009c4f421f90eb16c",
-//     +                "Hash": "c30b1be0551d7965f1c3e279527865e8216b93eb",
+//     +                "Hash": "889a454042f7bc1d0a0e7451bb180b1a2de80772",
 //                      "ObjectID": "1ffd45e074aa1b8df562907c95ad97526b7ca187:9:0"
-=======
-//     -                "Hash": "26d848664a18b9656977e1a343672fa667890bac",
-//     +                "Hash": "90966262bf536f809e84456091dcb7e547af4017",
-//                      "ObjectID": "1ffd45e074aa1b8df562907c95ad97526b7ca187:9"
->>>>>>> 95d5f5e7
 //                  }
 //              },
 //              {
@@ -295,12 +240,8 @@
 //                      "value": "32"
 //     @@ -31,7 +32,7 @@
 //          "ObjectInfo": {
-<<<<<<< HEAD
 //              "ID": "1ffd45e074aa1b8df562907c95ad97526b7ca187:8:0",
-=======
-//              "ID": "1ffd45e074aa1b8df562907c95ad97526b7ca187:8",
-//              "LastObjectSize": "448",
->>>>>>> 95d5f5e7
+//              "LastObjectSize": "454",
 //     -        "ModTime": "0",
 //     +        "ModTime": "9",
 //              "OwnerID": "1ffd45e074aa1b8df562907c95ad97526b7ca187:7:0",
