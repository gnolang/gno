--- conflicted
+++ resolved
@@ -26,11 +26,7 @@
 
 // Realm:
 // switchrealm["gno.land/r/example"]
-<<<<<<< HEAD
-// c[1ffd45e074aa1b8df562907c95ad97526b7ca187:11](256)={
-=======
 // c[1ffd45e074aa1b8df562907c95ad97526b7ca187:14]={
->>>>>>> 404deea0
 //     "Fields": [
 //         {
 //             "T": {
@@ -49,11 +45,7 @@
 //         "RefCount": "1"
 //     }
 // }
-<<<<<<< HEAD
-// c[1ffd45e074aa1b8df562907c95ad97526b7ca187:10](483)={
-=======
 // c[1ffd45e074aa1b8df562907c95ad97526b7ca187:13]={
->>>>>>> 404deea0
 //     "Fields": [
 //         {
 //             "T": {
@@ -94,11 +86,7 @@
 //         "RefCount": "1"
 //     }
 // }
-<<<<<<< HEAD
-// c[1ffd45e074aa1b8df562907c95ad97526b7ca187:9](341)={
-=======
 // c[1ffd45e074aa1b8df562907c95ad97526b7ca187:12]={
->>>>>>> 404deea0
 //     "ObjectInfo": {
 //         "ID": "1ffd45e074aa1b8df562907c95ad97526b7ca187:12",
 //         "ModTime": "0",
@@ -117,11 +105,7 @@
 //         }
 //     }
 // }
-<<<<<<< HEAD
-// c[1ffd45e074aa1b8df562907c95ad97526b7ca187:8](679)={
-=======
 // c[1ffd45e074aa1b8df562907c95ad97526b7ca187:11]={
->>>>>>> 404deea0
 //     "Fields": [
 //         {
 //             "T": {
@@ -191,11 +175,7 @@
 //         "RefCount": "1"
 //     }
 // }
-<<<<<<< HEAD
-// c[1ffd45e074aa1b8df562907c95ad97526b7ca187:7](340)={
-=======
 // c[1ffd45e074aa1b8df562907c95ad97526b7ca187:10]={
->>>>>>> 404deea0
 //     "ObjectInfo": {
 //         "ID": "1ffd45e074aa1b8df562907c95ad97526b7ca187:10",
 //         "ModTime": "0",
@@ -214,11 +194,7 @@
 //         }
 //     }
 // }
-<<<<<<< HEAD
-// u[1ffd45e074aa1b8df562907c95ad97526b7ca187:6](131)=
-=======
 // u[1ffd45e074aa1b8df562907c95ad97526b7ca187:9]=
->>>>>>> 404deea0
 //     @@ -7,12 +7,22 @@
 //                          "@type": "/gno.RefType",
 //                          "ID": "gno.land/p/demo/avl.Node"
@@ -243,11 +219,7 @@
 //              "OwnerID": "1ffd45e074aa1b8df562907c95ad97526b7ca187:8",
 //              "RefCount": "1"
 //          }
-<<<<<<< HEAD
-// u[1ffd45e074aa1b8df562907c95ad97526b7ca187:5](2)=
-=======
 // u[1ffd45e074aa1b8df562907c95ad97526b7ca187:8]=
->>>>>>> 404deea0
 //     @@ -17,11 +17,12 @@
 //                  },
 //                  "V": {
