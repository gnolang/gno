--- conflicted
+++ resolved
@@ -1,27 +1,10 @@
 package main
 
-import "chain/runtime"
+import (
+	"std"
+)
 
 func main() {
-<<<<<<< HEAD
-	caller1 := runtime.CallerAt(1)
-	println(caller1)
-	caller2 := runtime.CallerAt(2)
-	println(caller2)
-}
-
-// Stacktrace:
-// panic: frame not found
-// callerAt<VPBlock(3,11)>(n<VPBlock(1,0)>)
-//     gonative:chain/runtime.callerAt
-// runtime<VPBlock(2,0)>.CallerAt(2)
-//     chain/runtime/native.gno:32
-// main<VPBlock(1,0)>()
-//     main/files/std5.gno:8
-
-// Error:
-// frame not found
-=======
 	realm1 := std.CurrentRealm()
 	println(realm1)
 	realm2 := std.PreviousRealm()
@@ -30,5 +13,4 @@
 
 // Output:
 // CodeRealm{ g17rgsdnfxzza0sdfsdma37sdwxagsz378833ca4, main }
-// UserRealm{ g1wymu47drhr0kuq2098m792lytgtj2nyx77yrsm }
->>>>>>> a56a225e
+// UserRealm{ g1wymu47drhr0kuq2098m792lytgtj2nyx77yrsm }