--- conflicted
+++ resolved
@@ -13,17 +13,10 @@
 
 // Stacktrace:
 // panic: frame not found
-<<<<<<< HEAD
-// callerAt<VPBlock(3,50)>(n<VPBlock(1,0)>)
+// callerAt<VPBlock(3,54)>(n<VPBlock(1,0)>)
 //     gonative:std.callerAt
 // std<VPBlock(2,0)>.GetCallerAt(2)
-//     std/native.gno:48
-=======
-// callerAt<VPBlock(3,52)>(n<VPBlock(1,0)>)
-//     gonative:std.callerAt
-// std<VPBlock(2,0)>.GetCallerAt(2)
-//     std/native.gno:41
->>>>>>> f75a77a8
+//     std/native.gno:44
 // main<VPBlock(1,0)>()
 //     main/files/std5.gno:10
 
