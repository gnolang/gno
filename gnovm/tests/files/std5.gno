--- conflicted
+++ resolved
@@ -15,13 +15,8 @@
 // panic: frame not found
 // callerAt<VPBlock(3,52)>(n<VPBlock(1,0)>)
 //     gonative:std.callerAt
-<<<<<<< HEAD
-// std<VPBlock(2,0)>.CallerAt(2)
-//     std/native.gno:45
-=======
 // std<VPBlock(2,0)>.GetCallerAt(2)
 //     std/native.gno:41
->>>>>>> 85a8740b
 // main<VPBlock(1,0)>()
 //     main/files/std5.gno:10
 
