--- conflicted
+++ resolved
@@ -102,45 +102,6 @@
 //         },
 //         {
 //             "T": {
-<<<<<<< HEAD
-=======
-//                 "@type": "/gno.FuncType",
-//                 "Params": [],
-//                 "Results": []
-//             },
-//             "V": {
-//                 "@type": "/gno.FuncValue",
-//                 "Closure": {
-//                     "@type": "/gno.RefValue",
-//                     "Escaped": true,
-//                     "ObjectID": "a8ada09dee16d791fd406d629fe29bb0ed084a30:3"
-//                 },
-//                 "FileName": "main.gno",
-//                 "IsMethod": false,
-//                 "Name": "main",
-//                 "NativeName": "",
-//                 "NativePkg": "",
-//                 "PkgPath": "gno.land/r/test",
-//                 "Source": {
-//                     "@type": "/gno.RefNode",
-//                     "BlockNode": null,
-//                     "Location": {
-//                         "Column": "1",
-//                         "File": "main.gno",
-//                         "Line": "10",
-//                         "PkgPath": "gno.land/r/test"
-//                     }
-//                 },
-//                 "Type": {
-//                     "@type": "/gno.FuncType",
-//                     "Params": [],
-//                     "Results": []
-//                 }
-//             }
-//         },
-//         {
-//             "T": {
->>>>>>> 77ceda41
 //                 "@type": "/gno.PointerType",
 //                 "Elt": {
 //                     "@type": "/gno.RefType",
@@ -200,9 +161,9 @@
 //                     "@type": "/gno.RefNode",
 //                     "BlockNode": null,
 //                     "Location": {
+//                         "Column": "1",
 //                         "File": "main.gno",
 //                         "Line": "10",
-//                         "Nonce": "0",
 //                         "PkgPath": "gno.land/r/test"
 //                     }
 //                 },
