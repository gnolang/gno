// PKGPATH: gno.land/r/test
package test

type S struct {
	A int
}

var a, b *S

func main() {
	crossing()

	a = new(S)
	a.A = 4
	b = a
}

// Realm:
// finalizerealm["gno.land/r/test"]
// c[a8ada09dee16d791fd406d629fe29bb0ed084a30:8]={
//     "Fields": [
//         {
//             "N": "BAAAAAAAAAA=",
//             "T": {
//                 "@type": "/gno.PrimitiveType",
//                 "value": "32"
//             }
//         }
//     ],
//     "ObjectInfo": {
//         "ID": "a8ada09dee16d791fd406d629fe29bb0ed084a30:8",
//         "ModTime": "0",
//         "OwnerID": "a8ada09dee16d791fd406d629fe29bb0ed084a30:7",
//         "RefCount": "1"
//     }
// }
// c[a8ada09dee16d791fd406d629fe29bb0ed084a30:7]={
//     "ObjectInfo": {
//         "ID": "a8ada09dee16d791fd406d629fe29bb0ed084a30:7",
//         "IsEscaped": true,
//         "ModTime": "0",
//         "RefCount": "2"
//     },
//     "Value": {
//         "T": {
//             "@type": "/gno.RefType",
//             "ID": "gno.land/r/test.S"
//         },
//         "V": {
//             "@type": "/gno.RefValue",
//             "Hash": "624f026b2961f3570f2ec9cbc3330418955c4895",
//             "ObjectID": "a8ada09dee16d791fd406d629fe29bb0ed084a30:8"
//         }
//     }
// }
<<<<<<< HEAD
// u[a8ada09dee16d791fd406d629fe29bb0ed084a30:2]=
//     @@ -3,7 +3,7 @@
//          "ObjectInfo": {
//              "ID": "a8ada09dee16d791fd406d629fe29bb0ed084a30:2",
//              "IsEscaped": true,
//     -        "ModTime": "0",
//     +        "ModTime": "3",
//              "RefCount": "2"
//          },
//          "Parent": null,
//     @@ -54,6 +54,16 @@
//                          "@type": "/gno.RefType",
//                          "ID": "gno.land/r/test.S"
//                      }
//     +            },
//     +            "V": {
//     +                "@type": "/gno.PointerValue",
//     +                "Base": {
//     +                    "@type": "/gno.RefValue",
//     +                    "Escaped": true,
//     +                    "ObjectID": "a8ada09dee16d791fd406d629fe29bb0ed084a30:4"
//     +                },
//     +                "Index": "0",
//     +                "TV": null
=======
// u[a8ada09dee16d791fd406d629fe29bb0ed084a30:3]=
//     @@ -1,7 +1,7 @@
//      {
//          "ObjectInfo": {
//              "ID": "a8ada09dee16d791fd406d629fe29bb0ed084a30:3",
//     -        "ModTime": "0",
//     +        "ModTime": "6",
//              "OwnerID": "a8ada09dee16d791fd406d629fe29bb0ed084a30:2",
//              "RefCount": "1"
//          },
//     @@ -12,6 +12,16 @@
//                      "@type": "/gno.RefType",
//                      "ID": "gno.land/r/test.S"
>>>>>>> 9a21cfea
//                  }
//     +        },
//     +        "V": {
//     +            "@type": "/gno.PointerValue",
//     +            "Base": {
//     +                "@type": "/gno.RefValue",
//     +                "Escaped": true,
//     +                "ObjectID": "a8ada09dee16d791fd406d629fe29bb0ed084a30:7"
//     +            },
//     +            "Index": "0",
//     +            "TV": null
//              }
//          }
//      }
// u[a8ada09dee16d791fd406d629fe29bb0ed084a30:4]=
//     @@ -1,7 +1,7 @@
//      {
//          "ObjectInfo": {
//              "ID": "a8ada09dee16d791fd406d629fe29bb0ed084a30:4",
//     -        "ModTime": "0",
//     +        "ModTime": "6",
//              "OwnerID": "a8ada09dee16d791fd406d629fe29bb0ed084a30:2",
//              "RefCount": "1"
//          },
//     @@ -12,6 +12,16 @@
//                      "@type": "/gno.RefType",
//                      "ID": "gno.land/r/test.S"
//                  }
//     +        },
//     +        "V": {
//     +            "@type": "/gno.PointerValue",
//     +            "Base": {
//     +                "@type": "/gno.RefValue",
//     +                "Escaped": true,
//     +                "ObjectID": "a8ada09dee16d791fd406d629fe29bb0ed084a30:7"
//     +            },
//     +            "Index": "0",
//     +            "TV": null
//              }
//          }
//      }<|MERGE_RESOLUTION|>--- conflicted
+++ resolved
@@ -53,32 +53,6 @@
 //         }
 //     }
 // }
-<<<<<<< HEAD
-// u[a8ada09dee16d791fd406d629fe29bb0ed084a30:2]=
-//     @@ -3,7 +3,7 @@
-//          "ObjectInfo": {
-//              "ID": "a8ada09dee16d791fd406d629fe29bb0ed084a30:2",
-//              "IsEscaped": true,
-//     -        "ModTime": "0",
-//     +        "ModTime": "3",
-//              "RefCount": "2"
-//          },
-//          "Parent": null,
-//     @@ -54,6 +54,16 @@
-//                          "@type": "/gno.RefType",
-//                          "ID": "gno.land/r/test.S"
-//                      }
-//     +            },
-//     +            "V": {
-//     +                "@type": "/gno.PointerValue",
-//     +                "Base": {
-//     +                    "@type": "/gno.RefValue",
-//     +                    "Escaped": true,
-//     +                    "ObjectID": "a8ada09dee16d791fd406d629fe29bb0ed084a30:4"
-//     +                },
-//     +                "Index": "0",
-//     +                "TV": null
-=======
 // u[a8ada09dee16d791fd406d629fe29bb0ed084a30:3]=
 //     @@ -1,7 +1,7 @@
 //      {
@@ -92,7 +66,6 @@
 //     @@ -12,6 +12,16 @@
 //                      "@type": "/gno.RefType",
 //                      "ID": "gno.land/r/test.S"
->>>>>>> 9a21cfea
 //                  }
 //     +        },
 //     +        "V": {
