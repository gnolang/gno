// PKGPATH: gno.land/r/test
package test

type S struct {
	A int
}

var a, b *S

func main() {
	crossing()

	a = new(S)
	a.A = 4
	b = a
}

// Realm:
// switchrealm["gno.land/r/test"]
<<<<<<< HEAD
// c[a8ada09dee16d791fd406d629fe29bb0ed084a30:5](214)={
=======
// c[a8ada09dee16d791fd406d629fe29bb0ed084a30:8]={
>>>>>>> 404deea0
//     "Fields": [
//         {
//             "N": "BAAAAAAAAAA=",
//             "T": {
//                 "@type": "/gno.PrimitiveType",
//                 "value": "32"
//             }
//         }
//     ],
//     "ObjectInfo": {
//         "ID": "a8ada09dee16d791fd406d629fe29bb0ed084a30:8",
//         "ModTime": "0",
//         "OwnerID": "a8ada09dee16d791fd406d629fe29bb0ed084a30:7",
//         "RefCount": "1"
//     }
// }
<<<<<<< HEAD
// c[a8ada09dee16d791fd406d629fe29bb0ed084a30:4](335)={
=======
// c[a8ada09dee16d791fd406d629fe29bb0ed084a30:7]={
>>>>>>> 404deea0
//     "ObjectInfo": {
//         "ID": "a8ada09dee16d791fd406d629fe29bb0ed084a30:7",
//         "IsEscaped": true,
//         "ModTime": "0",
//         "RefCount": "2"
//     },
//     "Value": {
//         "T": {
//             "@type": "/gno.RefType",
//             "ID": "gno.land/r/test.S"
//         },
//         "V": {
//             "@type": "/gno.RefValue",
//             "Hash": "624f026b2961f3570f2ec9cbc3330418955c4895",
//             "ObjectID": "a8ada09dee16d791fd406d629fe29bb0ed084a30:8"
//         }
//     }
// }
<<<<<<< HEAD
// u[a8ada09dee16d791fd406d629fe29bb0ed084a30:2](264)=
//     @@ -54,6 +54,16 @@
//                          "@type": "/gno.RefType",
//                          "ID": "gno.land/r/test.S"
//                      }
//     +            },
//     +            "V": {
//     +                "@type": "/gno.PointerValue",
//     +                "Base": {
//     +                    "@type": "/gno.RefValue",
//     +                    "Escaped": true,
//     +                    "ObjectID": "a8ada09dee16d791fd406d629fe29bb0ed084a30:4"
//     +                },
//     +                "Index": "0",
//     +                "TV": null
=======
// u[a8ada09dee16d791fd406d629fe29bb0ed084a30:3]=
//     @@ -1,7 +1,7 @@
//      {
//          "ObjectInfo": {
//              "ID": "a8ada09dee16d791fd406d629fe29bb0ed084a30:3",
//     -        "ModTime": "0",
//     +        "ModTime": "6",
//              "OwnerID": "a8ada09dee16d791fd406d629fe29bb0ed084a30:2",
//              "RefCount": "1"
//          },
//     @@ -12,6 +12,16 @@
//                      "@type": "/gno.RefType",
//                      "ID": "gno.land/r/test.S"
>>>>>>> 404deea0
//                  }
//     +        },
//     +        "V": {
//     +            "@type": "/gno.PointerValue",
//     +            "Base": {
//     +                "@type": "/gno.RefValue",
//     +                "Escaped": true,
//     +                "ObjectID": "a8ada09dee16d791fd406d629fe29bb0ed084a30:7"
//     +            },
//     +            "Index": "0",
//     +            "TV": null
//              }
//          }
//      }
// u[a8ada09dee16d791fd406d629fe29bb0ed084a30:4]=
//     @@ -1,7 +1,7 @@
//      {
//          "ObjectInfo": {
//              "ID": "a8ada09dee16d791fd406d629fe29bb0ed084a30:4",
//     -        "ModTime": "0",
//     +        "ModTime": "6",
//              "OwnerID": "a8ada09dee16d791fd406d629fe29bb0ed084a30:2",
//              "RefCount": "1"
//          },
//     @@ -12,6 +12,16 @@
//                      "@type": "/gno.RefType",
//                      "ID": "gno.land/r/test.S"
//                  }
//     +        },
//     +        "V": {
//     +            "@type": "/gno.PointerValue",
//     +            "Base": {
//     +                "@type": "/gno.RefValue",
//     +                "Escaped": true,
//     +                "ObjectID": "a8ada09dee16d791fd406d629fe29bb0ed084a30:7"
//     +            },
//     +            "Index": "0",
//     +            "TV": null
//              }
//          }
//      }<|MERGE_RESOLUTION|>--- conflicted
+++ resolved
@@ -17,11 +17,7 @@
 
 // Realm:
 // switchrealm["gno.land/r/test"]
-<<<<<<< HEAD
-// c[a8ada09dee16d791fd406d629fe29bb0ed084a30:5](214)={
-=======
 // c[a8ada09dee16d791fd406d629fe29bb0ed084a30:8]={
->>>>>>> 404deea0
 //     "Fields": [
 //         {
 //             "N": "BAAAAAAAAAA=",
@@ -38,11 +34,7 @@
 //         "RefCount": "1"
 //     }
 // }
-<<<<<<< HEAD
-// c[a8ada09dee16d791fd406d629fe29bb0ed084a30:4](335)={
-=======
 // c[a8ada09dee16d791fd406d629fe29bb0ed084a30:7]={
->>>>>>> 404deea0
 //     "ObjectInfo": {
 //         "ID": "a8ada09dee16d791fd406d629fe29bb0ed084a30:7",
 //         "IsEscaped": true,
@@ -61,23 +53,6 @@
 //         }
 //     }
 // }
-<<<<<<< HEAD
-// u[a8ada09dee16d791fd406d629fe29bb0ed084a30:2](264)=
-//     @@ -54,6 +54,16 @@
-//                          "@type": "/gno.RefType",
-//                          "ID": "gno.land/r/test.S"
-//                      }
-//     +            },
-//     +            "V": {
-//     +                "@type": "/gno.PointerValue",
-//     +                "Base": {
-//     +                    "@type": "/gno.RefValue",
-//     +                    "Escaped": true,
-//     +                    "ObjectID": "a8ada09dee16d791fd406d629fe29bb0ed084a30:4"
-//     +                },
-//     +                "Index": "0",
-//     +                "TV": null
-=======
 // u[a8ada09dee16d791fd406d629fe29bb0ed084a30:3]=
 //     @@ -1,7 +1,7 @@
 //      {
@@ -91,7 +66,6 @@
 //     @@ -12,6 +12,16 @@
 //                      "@type": "/gno.RefType",
 //                      "ID": "gno.land/r/test.S"
->>>>>>> 404deea0
 //                  }
 //     +        },
 //     +        "V": {
