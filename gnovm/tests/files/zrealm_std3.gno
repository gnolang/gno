--- conflicted
+++ resolved
@@ -1,19 +1,16 @@
 // PKGPATH: gno.land/r/std
 package std
 
-import "chain/runtime"
+import (
+	"std"
+)
 
 func foo() {
-	println("foo", runtime.CurrentRealm().PkgPath())
+	println("foo", std.CurrentRealm().PkgPath())
 }
 
-<<<<<<< HEAD
-func main() {
-	println("main", runtime.CurrentRealm().PkgPath())
-=======
 func main(cur realm) {
 	println("main", std.CurrentRealm().PkgPath())
->>>>>>> a56a225e
 	foo()
 }
 
