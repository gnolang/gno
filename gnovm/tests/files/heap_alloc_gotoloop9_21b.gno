--- conflicted
+++ resolved
@@ -27,11 +27,7 @@
 }
 
 // Preprocessed:
-<<<<<<< HEAD
-// file{ package main; func main() { var counter<!VPBlock(1,0)> (const-type int); var f<!VPBlock(1,1)> []func(); defer func func(){ for _<VPBlock(0,0)>, ff<VPBlock(1,0)> := range f<VPBlock(3,1)> { ff<VPBlock(1,0)>() } }(); f1<!VPBlock(1,2)> := func func(){ if counter<VPBlock(3,0)> == (const (2 int)) { return }; func func(){ x<!VPBlock(1,0)> := counter<VPBlock(3,0)>; f<VPBlock(3,1)> = (const (append func([]func()(), ...func()())([]func()())))(f<VPBlock(3,1)>, func func(){ (const (println func(...interface{})))(x<VPBlock(2,0)>) }) }(); counter<VPBlock(2,0)>++; goto LABEL_1<0,0> }; f1<VPBlock(1,2)>() } }
-=======
-// file{ package main; func main() { var counter<!VPBlock(1,0)> (const-type int); var f<!VPBlock(1,1)> []func(); defer func func(){ for _<VPBlock(0,0)>, ff<VPBlock(1,0)> := range f<VPBlock(3,1)> { ff<VPBlock(1,0)>() } }(); f1<!VPBlock(1,2)> := func func(){ if counter<VPBlock(3,0)> == (const (2 int)) { return }; func func(){ x<!VPBlock(1,0)> := counter<VPBlock(3,0)>; f<VPBlock(3,1)> = (const (append func([]func(), ...func()) []func()))(f<VPBlock(3,1)>, func func(){ (const (println func(...interface{})))(x<VPBlock(2,0)>) }) }(); counter<VPBlock(2,0)>++; goto LABEL_1<0,0> }; f1<VPBlock(1,2)>() } }
->>>>>>> fcec2602
+// file{ package main; func main() { var counter<!VPBlock(1,0)> (const-type int); var f<!VPBlock(1,1)> []func(); defer func func(){ for _<VPBlock(0,0)>, ff<VPBlock(1,0)> := range f<VPBlock(3,1)> { ff<VPBlock(1,0)>() } }(); f1<!VPBlock(1,2)> := func func(){ if counter<VPBlock(3,0)> == (const (2 int)) { return }; func func(){ x<!VPBlock(1,0)> := counter<VPBlock(3,0)>; f<VPBlock(3,1)> = (const (append func([]func(), ...func()) []func()))(f<VPBlock(3,1)>, func func(){ (const (println func(...interface {})))(x<VPBlock(2,0)>) }) }(); counter<VPBlock(2,0)>++; goto LABEL_1<0,0> }; f1<VPBlock(1,2)>() } }
 
 // Output:
 // 0
