--- conflicted
+++ resolved
@@ -21,11 +21,7 @@
 }
 
 // Output:
-<<<<<<< HEAD
-// MemStats:  Allocator{maxBytes:100000000, bytes:7704}
-=======
 // MemStats:  Allocator{maxBytes:100000000, bytes:7596}
->>>>>>> 1f0de36f
 
 // TypeCheckError:
 // main/alloc_1.gno:18:2: declared and not used: S1