package main

func main() {
	var counter int
	var f []func()
	defer func() {
		for _, ff := range f {
			ff()
		}
	}()

	// this is actually an implicit for loop
LABEL_1:
	if counter == 2 {
		return
	}
	x := counter
	f = append(f, func() { println(x) })
	counter++
	goto LABEL_1
}

// Preprocessed:
<<<<<<< HEAD
// file{ package main; func main() { var counter<!VPBlock(1,0)> (const-type int); var f<!VPBlock(1,1)> []func(); defer func func(){ for _<VPBlock(0,0)>, ff<VPBlock(1,0)> := range f<VPBlock(3,1)> { ff<VPBlock(1,0)>() } }(); if counter<VPBlock(2,0)> == (const (2 int)) { return }; x<!~VPBlock(1,2)> := counter<VPBlock(1,0)>; f<VPBlock(1,1)> = (const (append func([]func()(), ...func()())([]func()())))(f<VPBlock(1,1)>, func func(){ (const (println func(...interface{})))(x<~VPBlock(1,0)>) }<x<()~VPBlock(1,2)>>); counter<VPBlock(1,0)>++; goto LABEL_1<0,3> } }
=======
// file{ package main; func main() { var counter<!VPBlock(1,0)> (const-type int); var f<!VPBlock(1,1)> []func(); defer func func(){ for _<VPBlock(0,0)>, ff<VPBlock(1,0)> := range f<VPBlock(3,1)> { ff<VPBlock(1,0)>() } }(); if counter<VPBlock(2,0)> == (const (2 int)) { return }; x<!~VPBlock(1,2)> := counter<VPBlock(1,0)>; f<VPBlock(1,1)> = (const (append func([]func(), ...func()) []func()))(f<VPBlock(1,1)>, func func(){ (const (println func(...interface{})))(x<~VPBlock(1,0)>) }<x<()~VPBlock(1,2)>>); counter<VPBlock(1,0)>++; goto LABEL_1<0,3> } }
>>>>>>> fcec2602

// Output:
// 0
// 1<|MERGE_RESOLUTION|>--- conflicted
+++ resolved
@@ -21,11 +21,7 @@
 }
 
 // Preprocessed:
-<<<<<<< HEAD
-// file{ package main; func main() { var counter<!VPBlock(1,0)> (const-type int); var f<!VPBlock(1,1)> []func(); defer func func(){ for _<VPBlock(0,0)>, ff<VPBlock(1,0)> := range f<VPBlock(3,1)> { ff<VPBlock(1,0)>() } }(); if counter<VPBlock(2,0)> == (const (2 int)) { return }; x<!~VPBlock(1,2)> := counter<VPBlock(1,0)>; f<VPBlock(1,1)> = (const (append func([]func()(), ...func()())([]func()())))(f<VPBlock(1,1)>, func func(){ (const (println func(...interface{})))(x<~VPBlock(1,0)>) }<x<()~VPBlock(1,2)>>); counter<VPBlock(1,0)>++; goto LABEL_1<0,3> } }
-=======
-// file{ package main; func main() { var counter<!VPBlock(1,0)> (const-type int); var f<!VPBlock(1,1)> []func(); defer func func(){ for _<VPBlock(0,0)>, ff<VPBlock(1,0)> := range f<VPBlock(3,1)> { ff<VPBlock(1,0)>() } }(); if counter<VPBlock(2,0)> == (const (2 int)) { return }; x<!~VPBlock(1,2)> := counter<VPBlock(1,0)>; f<VPBlock(1,1)> = (const (append func([]func(), ...func()) []func()))(f<VPBlock(1,1)>, func func(){ (const (println func(...interface{})))(x<~VPBlock(1,0)>) }<x<()~VPBlock(1,2)>>); counter<VPBlock(1,0)>++; goto LABEL_1<0,3> } }
->>>>>>> fcec2602
+// file{ package main; func main() { var counter<!VPBlock(1,0)> (const-type int); var f<!VPBlock(1,1)> []func(); defer func func(){ for _<VPBlock(0,0)>, ff<VPBlock(1,0)> := range f<VPBlock(3,1)> { ff<VPBlock(1,0)>() } }(); if counter<VPBlock(2,0)> == (const (2 int)) { return }; x<!~VPBlock(1,2)> := counter<VPBlock(1,0)>; f<VPBlock(1,1)> = (const (append func([]func(), ...func()) []func()))(f<VPBlock(1,1)>, func func(){ (const (println func(...interface {})))(x<~VPBlock(1,0)>) }<x<()~VPBlock(1,2)>>); counter<VPBlock(1,0)>++; goto LABEL_1<0,3> } }
 
 // Output:
 // 0
