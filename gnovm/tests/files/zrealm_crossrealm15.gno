// PKGPATH: gno.land/r/crossrealm
package crossrealm

import (
	"std"

	crossrealm "gno.land/r/tests/vm/crossrealm"
)

type fooer struct{}

func (fooer) Foo(cur realm) {
	println("hello " + std.CurrentRealm().PkgPath())
}

func (fooer) Bar() {
	println("hello " + std.CurrentRealm().PkgPath())
}

var f *fooer

func init() {
	println("init")
	f = &fooer{}
	crossrealm.SetFooer(cross, f)
	// crossrealm.CallFooerFooCur(cross) <-- panics: cannot cur-call to
	// external realm function gno.land/r/crossrealm_test.Foo from
	// gno.land/r/tests/vm/crossrealm
	crossrealm.CallFooerFooCross(cross)
	crossrealm.CallFooerBar()
	crossrealm.CallFooerBarCrossing(cross)
}

func main(cur realm) {
	print(".")
}

// Output:
// init
// hello gno.land/r/crossrealm
// hello gno.land/r/crossrealm
<<<<<<< HEAD
// hello gno.land/r/demo/tests/crossrealm
// .
=======
// hello gno.land/r/tests/vm/crossrealm
// .
>>>>>>> 94254aef
<|MERGE_RESOLUTION|>--- conflicted
+++ resolved
@@ -39,10 +39,5 @@
 // init
 // hello gno.land/r/crossrealm
 // hello gno.land/r/crossrealm
-<<<<<<< HEAD
-// hello gno.land/r/demo/tests/crossrealm
-// .
-=======
 // hello gno.land/r/tests/vm/crossrealm
 // .
->>>>>>> 94254aef
