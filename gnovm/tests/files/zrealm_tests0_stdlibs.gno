// PKGPATH: gno.land/r/demo/tests_test
package tests_test

import (
	"gno.land/r/demo/tests"
	"gno.land/r/demo/tests_foo"
)

func init() {
	tests_foo.AddFooStringer("one")
	tests_foo.AddFooStringer("two")
}

func main() {
	tests_foo.AddFooStringer("three")
	println(tests.Render(""))
}

// Output:
// 0: &FooStringer{one}
// 1: &FooStringer{two}
// 2: &FooStringer{three}

// Realm:
// switchrealm["gno.land/r/demo/tests"]
// c[0ffe7732b4d549b4cf9ec18bd68641cd2c75ad0a:18]={
//     "Fields": [
//         {
//             "T": {
//                 "@type": "/gno.PrimitiveType",
//                 "value": "16"
//             },
//             "V": {
//                 "@type": "/gno.StringValue",
//                 "value": "three"
//             }
//         }
//     ],
//     "ObjectInfo": {
//         "ID": "0ffe7732b4d549b4cf9ec18bd68641cd2c75ad0a:18",
//         "ModTime": "0",
//         "OwnerID": "0ffe7732b4d549b4cf9ec18bd68641cd2c75ad0a:17",
//         "RefCount": "1"
//     }
// }
// c[0ffe7732b4d549b4cf9ec18bd68641cd2c75ad0a:17]={
//     "ObjectInfo": {
//         "ID": "0ffe7732b4d549b4cf9ec18bd68641cd2c75ad0a:17",
//         "ModTime": "0",
//         "OwnerID": "0ffe7732b4d549b4cf9ec18bd68641cd2c75ad0a:16",
//         "RefCount": "1"
//     },
//     "Value": {
//         "T": {
//             "@type": "/gno.RefType",
//             "ID": "gno.land/r/demo/tests_foo.FooStringer"
//         },
//         "V": {
//             "@type": "/gno.RefValue",
//             "Hash": "d3d6ffa52602f2bc976051d79294d219750aca64",
//             "ObjectID": "0ffe7732b4d549b4cf9ec18bd68641cd2c75ad0a:18"
//         }
//     }
// }
// c[0ffe7732b4d549b4cf9ec18bd68641cd2c75ad0a:16]={
//     "Data": null,
//     "List": [
//         {
//             "T": {
//                 "@type": "/gno.PointerType",
//                 "Elt": {
//                     "@type": "/gno.RefType",
//                     "ID": "gno.land/r/demo/tests_foo.FooStringer"
//                 }
//             },
//             "V": {
//                 "@type": "/gno.PointerValue",
//                 "Base": {
//                     "@type": "/gno.RefValue",
//                     "Hash": "4ea1e08156f3849b74a0f41f92cd4b48fb94926b",
//                     "ObjectID": "0ffe7732b4d549b4cf9ec18bd68641cd2c75ad0a:11"
//                 },
//                 "Index": "0",
//                 "TV": null
//             }
//         },
//         {
//             "T": {
//                 "@type": "/gno.PointerType",
//                 "Elt": {
//                     "@type": "/gno.RefType",
//                     "ID": "gno.land/r/demo/tests_foo.FooStringer"
//                 }
//             },
//             "V": {
//                 "@type": "/gno.PointerValue",
//                 "Base": {
//                     "@type": "/gno.RefValue",
//                     "Hash": "ce86ea1156e75a44cd9d7ba2261819b100aa4ed1",
//                     "ObjectID": "0ffe7732b4d549b4cf9ec18bd68641cd2c75ad0a:14"
//                 },
//                 "Index": "0",
//                 "TV": null
//             }
//         },
//         {
//             "T": {
//                 "@type": "/gno.PointerType",
//                 "Elt": {
//                     "@type": "/gno.RefType",
//                     "ID": "gno.land/r/demo/tests_foo.FooStringer"
//                 }
//             },
//             "V": {
//                 "@type": "/gno.PointerValue",
//                 "Base": {
//                     "@type": "/gno.RefValue",
//                     "Hash": "b66192fbd8a8dde79b6f854b5cc3c4cc965cfd92",
//                     "ObjectID": "0ffe7732b4d549b4cf9ec18bd68641cd2c75ad0a:17"
//                 },
//                 "Index": "0",
//                 "TV": null
//             }
//         }
//     ],
//     "ObjectInfo": {
//         "ID": "0ffe7732b4d549b4cf9ec18bd68641cd2c75ad0a:16",
//         "ModTime": "0",
//         "OwnerID": "0ffe7732b4d549b4cf9ec18bd68641cd2c75ad0a:2",
//         "RefCount": "1"
//     }
// }
// u[0ffe7732b4d549b4cf9ec18bd68641cd2c75ad0a:2]={
//     "Blank": {},
//     "ObjectInfo": {
//         "ID": "0ffe7732b4d549b4cf9ec18bd68641cd2c75ad0a:2",
//         "IsEscaped": true,
//         "ModTime": "15",
//         "RefCount": "5"
//     },
//     "Parent": null,
//     "Source": {
//         "@type": "/gno.RefNode",
//         "BlockNode": null,
//         "Location": {
//             "Column": "0",
//             "File": "",
//             "Line": "0",
//             "PkgPath": "gno.land/r/demo/tests"
//         }
//     },
//     "Values": [
//         {
//             "T": {
//                 "@type": "/gno.TypeType"
//             },
//             "V": {
//                 "@type": "/gno.TypeValue",
//                 "Type": {
//                     "@type": "/gno.DeclaredType",
//                     "Base": {
//                         "@type": "/gno.InterfaceType",
//                         "Generic": "",
//                         "Methods": [
//                             {
//                                 "Embedded": false,
//                                 "Name": "String",
//                                 "Tag": "",
//                                 "Type": {
//                                     "@type": "/gno.FuncType",
//                                     "Params": [],
//                                     "Results": [
//                                         {
//                                             "Embedded": false,
//                                             "Name": "",
//                                             "Tag": "",
//                                             "Type": {
//                                                 "@type": "/gno.PrimitiveType",
//                                                 "value": "16"
//                                             }
//                                         }
//                                     ]
//                                 }
//                             }
//                         ],
//                         "PkgPath": "gno.land/r/demo/tests"
//                     },
//                     "Methods": [],
//                     "Name": "Stringer",
//                     "PkgPath": "gno.land/r/demo/tests"
//                 }
//             }
//         },
//         {
//             "T": {
//                 "@type": "/gno.SliceType",
//                 "Elt": {
//                     "@type": "/gno.RefType",
//                     "ID": "gno.land/r/demo/tests.Stringer"
//                 },
//                 "Vrd": false
//             },
//             "V": {
//                 "@type": "/gno.SliceValue",
//                 "Base": {
//                     "@type": "/gno.RefValue",
//                     "Hash": "ad25f70f66c8c53042afd1377e5ff5ab744bf1a5",
//                     "ObjectID": "0ffe7732b4d549b4cf9ec18bd68641cd2c75ad0a:16"
//                 },
//                 "Length": "3",
//                 "Maxcap": "3",
//                 "Offset": "0"
//             }
//         },
//         {
//             "T": {
//                 "@type": "/gno.FuncType",
//                 "Params": [
//                     {
//                         "Embedded": false,
//                         "Name": "str",
//                         "Tag": "",
//                         "Type": {
//                             "@type": "/gno.RefType",
//                             "ID": "gno.land/r/demo/tests.Stringer"
//                         }
//                     }
//                 ],
//                 "Results": []
//             },
//             "V": {
//                 "@type": "/gno.FuncValue",
//                 "Closure": {
//                     "@type": "/gno.RefValue",
//                     "Escaped": true,
//                     "ObjectID": "0ffe7732b4d549b4cf9ec18bd68641cd2c75ad0a:3"
//                 },
//                 "FileName": "interfaces.gno",
//                 "IsMethod": false,
//                 "Name": "AddStringer",
//                 "NativeName": "",
//                 "NativePkg": "",
//                 "PkgPath": "gno.land/r/demo/tests",
//                 "Source": {
//                     "@type": "/gno.RefNode",
//                     "BlockNode": null,
//                     "Location": {
//                         "File": "interfaces.gno",
//                         "Line": "13",
//                         "Nonce": "0",
//                         "PkgPath": "gno.land/r/demo/tests"
//                     }
//                 },
//                 "Type": {
//                     "@type": "/gno.FuncType",
//                     "Params": [
//                         {
//                             "Embedded": false,
//                             "Name": "str",
//                             "Tag": "",
//                             "Type": {
//                                 "@type": "/gno.RefType",
//                                 "ID": "gno.land/r/demo/tests.Stringer"
//                             }
//                         }
//                     ],
//                     "Results": []
//                 }
//             }
//         },
//         {
//             "T": {
//                 "@type": "/gno.FuncType",
//                 "Params": [
//                     {
//                         "Embedded": false,
//                         "Name": "path",
//                         "Tag": "",
//                         "Type": {
//                             "@type": "/gno.PrimitiveType",
//                             "value": "16"
//                         }
//                     }
//                 ],
//                 "Results": [
//                     {
//                         "Embedded": false,
//                         "Name": "",
//                         "Tag": "",
//                         "Type": {
//                             "@type": "/gno.PrimitiveType",
//                             "value": "16"
//                         }
//                     }
//                 ]
//             },
//             "V": {
//                 "@type": "/gno.FuncValue",
//                 "Closure": {
//                     "@type": "/gno.RefValue",
//                     "Escaped": true,
//                     "ObjectID": "0ffe7732b4d549b4cf9ec18bd68641cd2c75ad0a:3"
//                 },
//                 "FileName": "interfaces.gno",
//                 "IsMethod": false,
//                 "Name": "Render",
//                 "NativeName": "",
//                 "NativePkg": "",
//                 "PkgPath": "gno.land/r/demo/tests",
//                 "Source": {
//                     "@type": "/gno.RefNode",
//                     "BlockNode": null,
//                     "Location": {
//                         "File": "interfaces.gno",
//                         "Line": "20",
//                         "Nonce": "0",
//                         "PkgPath": "gno.land/r/demo/tests"
//                     }
//                 },
//                 "Type": {
//                     "@type": "/gno.FuncType",
//                     "Params": [
//                         {
//                             "Embedded": false,
//                             "Name": "path",
//                             "Tag": "",
//                             "Type": {
//                                 "@type": "/gno.PrimitiveType",
//                                 "value": "16"
//                             }
//                         }
//                     ],
//                     "Results": [
//                         {
//                             "Embedded": false,
//                             "Name": "",
//                             "Tag": "",
//                             "Type": {
//                                 "@type": "/gno.PrimitiveType",
//                                 "value": "16"
//                             }
//                         }
//                     ]
//                 }
//             }
//         },
//         {
//             "T": {
//                 "@type": "/gno.TypeType"
//             },
//             "V": {
//                 "@type": "/gno.TypeValue",
//                 "Type": {
//                     "@type": "/gno.DeclaredType",
//                     "Base": {
//                         "@type": "/gno.PrimitiveType",
//                         "value": "2048"
//                     },
//                     "Methods": [],
//                     "Name": "Word",
//                     "PkgPath": "gno.land/r/demo/tests"
//                 }
//             }
//         },
//         {
//             "T": {
//                 "@type": "/gno.TypeType"
//             },
//             "V": {
//                 "@type": "/gno.TypeValue",
//                 "Type": {
//                     "@type": "/gno.DeclaredType",
//                     "Base": {
//                         "@type": "/gno.SliceType",
//                         "Elt": {
//                             "@type": "/gno.RefType",
//                             "ID": "gno.land/r/demo/tests.Word"
//                         },
//                         "Vrd": false
//                     },
//                     "Methods": [
//                         {
//                             "T": {
//                                 "@type": "/gno.FuncType",
//                                 "Params": [
//                                     {
//                                         "Embedded": false,
//                                         "Name": "n",
//                                         "Tag": "",
//                                         "Type": {
//                                             "@type": "/gno.RefType",
//                                             "ID": "gno.land/r/demo/tests.nat"
//                                         }
//                                     }
//                                 ],
//                                 "Results": [
//                                     {
//                                         "Embedded": false,
//                                         "Name": "",
//                                         "Tag": "",
//                                         "Type": {
//                                             "@type": "/gno.RefType",
//                                             "ID": "gno.land/r/demo/tests.nat"
//                                         }
//                                     }
//                                 ]
//                             },
//                             "V": {
//                                 "@type": "/gno.FuncValue",
//                                 "Closure": null,
//                                 "FileName": "realm_method38d.gno",
//                                 "IsMethod": true,
//                                 "Name": "Add",
//                                 "NativeName": "",
//                                 "NativePkg": "",
//                                 "PkgPath": "gno.land/r/demo/tests",
//                                 "Source": {
//                                     "@type": "/gno.RefNode",
//                                     "BlockNode": null,
//                                     "Location": {
//                                         "Column": "1",
//                                         "File": "realm_method38d.gno",
//                                         "Line": "5",
//                                         "PkgPath": "gno.land/r/demo/tests"
//                                     }
//                                 },
//                                 "Type": {
//                                     "@type": "/gno.FuncType",
//                                     "Params": [
//                                         {
//                                             "Embedded": false,
//                                             "Name": "n",
//                                             "Tag": "",
//                                             "Type": {
//                                                 "@type": "/gno.RefType",
//                                                 "ID": "gno.land/r/demo/tests.nat"
//                                             }
//                                         }
//                                     ],
//                                     "Results": [
//                                         {
//                                             "Embedded": false,
//                                             "Name": "",
//                                             "Tag": "",
//                                             "Type": {
//                                                 "@type": "/gno.RefType",
//                                                 "ID": "gno.land/r/demo/tests.nat"
//                                             }
//                                         }
//                                     ]
//                                 }
//                             }
//                         }
//                     ],
//                     "Name": "nat",
//                     "PkgPath": "gno.land/r/demo/tests"
//                 }
//             }
//         },
//         {
//             "T": {
//                 "@type": "/gno.PointerType",
//                 "Elt": {
//                     "@type": "/gno.RefType",
//                     "ID": "gno.land/r/demo/tests.Int"
//                 }
//             },
//             "V": {
<<<<<<< HEAD
//                 "@type": "/gno.PointerValue",
//                 "Base": {
//                     "@type": "/gno.RefValue",
//                     "Hash": "49283398258e135138cd8e234142d5daaa8c661d",
//                     "ObjectID": "0ffe7732b4d549b4cf9ec18bd68641cd2c75ad0a:4"
//                 },
//                 "Index": "0",
//                 "TV": null
=======
//                 "@type": "/gno.TypeValue",
//                 "Type": {
//                     "@type": "/gno.DeclaredType",
//                     "Base": {
//                         "@type": "/gno.StructType",
//                         "Fields": [
//                             {
//                                 "Embedded": false,
//                                 "Name": "Field",
//                                 "Tag": "",
//                                 "Type": {
//                                     "@type": "/gno.PrimitiveType",
//                                     "value": "16"
//                                 }
//                             }
//                         ],
//                         "PkgPath": "gno.land/r/demo/tests"
//                     },
//                     "Methods": [
//                         {
//                             "T": {
//                                 "@type": "/gno.FuncType",
//                                 "Params": [
//                                     {
//                                         "Embedded": false,
//                                         "Name": "t",
//                                         "Tag": "",
//                                         "Type": {
//                                             "@type": "/gno.PointerType",
//                                             "Elt": {
//                                                 "@type": "/gno.RefType",
//                                                 "ID": "gno.land/r/demo/tests.TestRealmObject"
//                                             }
//                                         }
//                                     }
//                                 ],
//                                 "Results": []
//                             },
//                             "V": {
//                                 "@type": "/gno.FuncValue",
//                                 "Closure": null,
//                                 "FileName": "tests.gno",
//                                 "IsMethod": true,
//                                 "Name": "Modify",
//                                 "NativeName": "",
//                                 "NativePkg": "",
//                                 "PkgPath": "gno.land/r/demo/tests",
//                                 "Source": {
//                                     "@type": "/gno.RefNode",
//                                     "BlockNode": null,
//                                     "Location": {
//                                         "Column": "1",
//                                         "File": "tests.gno",
//                                         "Line": "56",
//                                         "PkgPath": "gno.land/r/demo/tests"
//                                     }
//                                 },
//                                 "Type": {
//                                     "@type": "/gno.FuncType",
//                                     "Params": [
//                                         {
//                                             "Embedded": false,
//                                             "Name": "t",
//                                             "Tag": "",
//                                             "Type": {
//                                                 "@type": "/gno.PointerType",
//                                                 "Elt": {
//                                                     "@type": "/gno.RefType",
//                                                     "ID": "gno.land/r/demo/tests.TestRealmObject"
//                                                 }
//                                             }
//                                         }
//                                     ],
//                                     "Results": []
//                                 }
//                             }
//                         }
//                     ],
//                     "Name": "TestRealmObject",
//                     "PkgPath": "gno.land/r/demo/tests"
//                 }
>>>>>>> 77ceda41
//             }
//         },
//         {
//             "T": {
//                 "@type": "/gno.TypeType"
//             },
//             "V": {
//                 "@type": "/gno.TypeValue",
//                 "Type": {
//                     "@type": "/gno.DeclaredType",
//                     "Base": {
//                         "@type": "/gno.StructType",
//                         "Fields": [
//                             {
//                                 "Embedded": false,
//                                 "Name": "neg",
//                                 "Tag": "",
//                                 "Type": {
//                                     "@type": "/gno.PrimitiveType",
//                                     "value": "4"
//                                 }
//                             },
//                             {
//                                 "Embedded": false,
//                                 "Name": "abs",
//                                 "Tag": "",
//                                 "Type": {
//                                     "@type": "/gno.RefType",
//                                     "ID": "gno.land/r/demo/tests.nat"
//                                 }
//                             }
//                         ],
//                         "PkgPath": "gno.land/r/demo/tests"
//                     },
//                     "Methods": [],
//                     "Name": "Int",
//                     "PkgPath": "gno.land/r/demo/tests"
//                 }
//             }
//         },
//         {
//             "T": {
//                 "@type": "/gno.FuncType",
<<<<<<< HEAD
=======
//                 "Params": [
//                     {
//                         "Embedded": false,
//                         "Name": "str",
//                         "Tag": "",
//                         "Type": {
//                             "@type": "/gno.RefType",
//                             "ID": "gno.land/r/demo/tests.Stringer"
//                         }
//                     }
//                 ],
//                 "Results": []
//             },
//             "V": {
//                 "@type": "/gno.FuncValue",
//                 "Closure": {
//                     "@type": "/gno.RefValue",
//                     "Escaped": true,
//                     "ObjectID": "0ffe7732b4d549b4cf9ec18bd68641cd2c75ad0a:3"
//                 },
//                 "FileName": "interfaces.gno",
//                 "IsMethod": false,
//                 "Name": "AddStringer",
//                 "NativeName": "",
//                 "NativePkg": "",
//                 "PkgPath": "gno.land/r/demo/tests",
//                 "Source": {
//                     "@type": "/gno.RefNode",
//                     "BlockNode": null,
//                     "Location": {
//                         "Column": "1",
//                         "File": "interfaces.gno",
//                         "Line": "13",
//                         "PkgPath": "gno.land/r/demo/tests"
//                     }
//                 },
//                 "Type": {
//                     "@type": "/gno.FuncType",
//                     "Params": [
//                         {
//                             "Embedded": false,
//                             "Name": "str",
//                             "Tag": "",
//                             "Type": {
//                                 "@type": "/gno.RefType",
//                                 "ID": "gno.land/r/demo/tests.Stringer"
//                             }
//                         }
//                     ],
//                     "Results": []
//                 }
//             }
//         },
//         {
//             "T": {
//                 "@type": "/gno.FuncType",
//                 "Params": [
//                     {
//                         "Embedded": false,
//                         "Name": "path",
//                         "Tag": "",
//                         "Type": {
//                             "@type": "/gno.PrimitiveType",
//                             "value": "16"
//                         }
//                     }
//                 ],
//                 "Results": [
//                     {
//                         "Embedded": false,
//                         "Name": "",
//                         "Tag": "",
//                         "Type": {
//                             "@type": "/gno.PrimitiveType",
//                             "value": "16"
//                         }
//                     }
//                 ]
//             },
//             "V": {
//                 "@type": "/gno.FuncValue",
//                 "Closure": {
//                     "@type": "/gno.RefValue",
//                     "Escaped": true,
//                     "ObjectID": "0ffe7732b4d549b4cf9ec18bd68641cd2c75ad0a:3"
//                 },
//                 "FileName": "interfaces.gno",
//                 "IsMethod": false,
//                 "Name": "Render",
//                 "NativeName": "",
//                 "NativePkg": "",
//                 "PkgPath": "gno.land/r/demo/tests",
//                 "Source": {
//                     "@type": "/gno.RefNode",
//                     "BlockNode": null,
//                     "Location": {
//                         "Column": "1",
//                         "File": "interfaces.gno",
//                         "Line": "20",
//                         "PkgPath": "gno.land/r/demo/tests"
//                     }
//                 },
//                 "Type": {
//                     "@type": "/gno.FuncType",
//                     "Params": [
//                         {
//                             "Embedded": false,
//                             "Name": "path",
//                             "Tag": "",
//                             "Type": {
//                                 "@type": "/gno.PrimitiveType",
//                                 "value": "16"
//                             }
//                         }
//                     ],
//                     "Results": [
//                         {
//                             "Embedded": false,
//                             "Name": "",
//                             "Tag": "",
//                             "Type": {
//                                 "@type": "/gno.PrimitiveType",
//                                 "value": "16"
//                             }
//                         }
//                     ]
//                 }
//             }
//         },
//         {
//             "T": {
//                 "@type": "/gno.FuncType",
>>>>>>> 77ceda41
//                 "Params": [],
//                 "Results": [
//                     {
//                         "Embedded": false,
//                         "Name": "",
//                         "Tag": "",
//                         "Type": {
//                             "@type": "/gno.RefType",
//                             "ID": "gno.land/r/demo/tests.nat"
//                         }
//                     }
//                 ]
//             },
//             "V": {
//                 "@type": "/gno.FuncValue",
//                 "Closure": {
//                     "@type": "/gno.RefValue",
//                     "Escaped": true,
//                     "ObjectID": "0ffe7732b4d549b4cf9ec18bd68641cd2c75ad0a:7"
//                 },
//                 "FileName": "realm_compositelit.gno",
//                 "IsMethod": false,
//                 "Name": "GetZeroType",
//                 "NativeName": "",
//                 "NativePkg": "",
//                 "PkgPath": "gno.land/r/demo/tests",
//                 "Source": {
//                     "@type": "/gno.RefNode",
//                     "BlockNode": null,
//                     "Location": {
//                         "Column": "1",
//                         "File": "realm_compositelit.gno",
//                         "Line": "19",
//                         "PkgPath": "gno.land/r/demo/tests"
//                     }
//                 },
//                 "Type": {
//                     "@type": "/gno.FuncType",
//                     "Params": [],
//                     "Results": [
//                         {
//                             "Embedded": false,
//                             "Name": "",
//                             "Tag": "",
//                             "Type": {
//                                 "@type": "/gno.RefType",
//                                 "ID": "gno.land/r/demo/tests.nat"
//                             }
//                         }
//                     ]
//                 }
//             }
//         },
//         {
//             "T": {
//                 "@type": "/gno.RefType",
//                 "ID": "gno.land/r/demo/tests.nat"
//             }
//         },
//         {
//             "T": {
//                 "@type": "/gno.FuncType",
//                 "Params": [],
//                 "Results": [
//                     {
//                         "Embedded": false,
//                         "Name": "",
//                         "Tag": "",
//                         "Type": {
//                             "@type": "/gno.RefType",
//                             "ID": "gno.land/r/demo/tests.nat"
//                         }
//                     }
//                 ]
//             },
//             "V": {
//                 "@type": "/gno.FuncValue",
//                 "Closure": {
//                     "@type": "/gno.RefValue",
//                     "Escaped": true,
//                     "ObjectID": "0ffe7732b4d549b4cf9ec18bd68641cd2c75ad0a:8"
//                 },
//                 "FileName": "realm_method38d.gno",
//                 "IsMethod": false,
//                 "Name": "GetAbs",
//                 "NativeName": "",
//                 "NativePkg": "",
//                 "PkgPath": "gno.land/r/demo/tests",
//                 "Source": {
//                     "@type": "/gno.RefNode",
//                     "BlockNode": null,
//                     "Location": {
//                         "Column": "1",
//                         "File": "realm_method38d.gno",
//                         "Line": "9",
//                         "PkgPath": "gno.land/r/demo/tests"
//                     }
//                 },
//                 "Type": {
//                     "@type": "/gno.FuncType",
//                     "Params": [],
//                     "Results": [
//                         {
//                             "Embedded": false,
//                             "Name": "",
//                             "Tag": "",
//                             "Type": {
//                                 "@type": "/gno.RefType",
//                                 "ID": "gno.land/r/demo/tests.nat"
//                             }
//                         }
//                     ]
//                 }
//             }
//         },
//         {
//             "T": {
//                 "@type": "/gno.FuncType",
//                 "Params": [],
//                 "Results": [
//                     {
//                         "Embedded": false,
//                         "Name": "",
//                         "Tag": "",
//                         "Type": {
//                             "@type": "/gno.RefType",
//                             "ID": "gno.land/r/demo/tests.nat"
//                         }
//                     }
//                 ]
//             },
//             "V": {
//                 "@type": "/gno.FuncValue",
//                 "Closure": {
//                     "@type": "/gno.RefValue",
//                     "Escaped": true,
//                     "ObjectID": "0ffe7732b4d549b4cf9ec18bd68641cd2c75ad0a:8"
//                 },
//                 "FileName": "realm_method38d.gno",
//                 "IsMethod": false,
//                 "Name": "AbsAdd",
//                 "NativeName": "",
//                 "NativePkg": "",
//                 "PkgPath": "gno.land/r/demo/tests",
//                 "Source": {
//                     "@type": "/gno.RefNode",
//                     "BlockNode": null,
//                     "Location": {
//                         "Column": "1",
//                         "File": "realm_method38d.gno",
//                         "Line": "15",
//                         "PkgPath": "gno.land/r/demo/tests"
//                     }
//                 },
//                 "Type": {
//                     "@type": "/gno.FuncType",
//                     "Params": [],
//                     "Results": [
//                         {
//                             "Embedded": false,
//                             "Name": "",
//                             "Tag": "",
//                             "Type": {
//                                 "@type": "/gno.RefType",
//                                 "ID": "gno.land/r/demo/tests.nat"
//                             }
//                         }
//                     ]
//                 }
//             }
//         },
//         {
//             "T": {
//                 "@type": "/gno.PrimitiveType",
//                 "value": "32"
//             }
//         },
//         {
//             "T": {
//                 "@type": "/gno.FuncType",
//                 "Params": [],
//                 "Results": []
//             },
//             "V": {
//                 "@type": "/gno.FuncValue",
//                 "Closure": {
//                     "@type": "/gno.RefValue",
//                     "Escaped": true,
//                     "ObjectID": "0ffe7732b4d549b4cf9ec18bd68641cd2c75ad0a:9"
//                 },
//                 "FileName": "tests.gno",
//                 "IsMethod": false,
//                 "Name": "IncCounter",
//                 "NativeName": "",
//                 "NativePkg": "",
//                 "PkgPath": "gno.land/r/demo/tests",
//                 "Source": {
//                     "@type": "/gno.RefNode",
//                     "BlockNode": null,
//                     "Location": {
//                         "Column": "1",
//                         "File": "tests.gno",
//                         "Line": "11",
//                         "PkgPath": "gno.land/r/demo/tests"
//                     }
//                 },
//                 "Type": {
//                     "@type": "/gno.FuncType",
//                     "Params": [],
//                     "Results": []
//                 }
//             }
//         },
//         {
//             "T": {
//                 "@type": "/gno.FuncType",
//                 "Params": [],
//                 "Results": [
//                     {
//                         "Embedded": false,
//                         "Name": "",
//                         "Tag": "",
//                         "Type": {
//                             "@type": "/gno.PrimitiveType",
//                             "value": "32"
//                         }
//                     }
//                 ]
//             },
//             "V": {
//                 "@type": "/gno.FuncValue",
//                 "Closure": {
//                     "@type": "/gno.RefValue",
//                     "Escaped": true,
//                     "ObjectID": "0ffe7732b4d549b4cf9ec18bd68641cd2c75ad0a:9"
//                 },
//                 "FileName": "tests.gno",
//                 "IsMethod": false,
//                 "Name": "Counter",
//                 "NativeName": "",
//                 "NativePkg": "",
//                 "PkgPath": "gno.land/r/demo/tests",
//                 "Source": {
//                     "@type": "/gno.RefNode",
//                     "BlockNode": null,
//                     "Location": {
//                         "Column": "1",
//                         "File": "tests.gno",
//                         "Line": "15",
//                         "PkgPath": "gno.land/r/demo/tests"
//                     }
//                 },
//                 "Type": {
//                     "@type": "/gno.FuncType",
//                     "Params": [],
//                     "Results": [
//                         {
//                             "Embedded": false,
//                             "Name": "",
//                             "Tag": "",
//                             "Type": {
//                                 "@type": "/gno.PrimitiveType",
//                                 "value": "32"
//                             }
//                         }
//                     ]
//                 }
//             }
//         },
//         {
//             "T": {
//                 "@type": "/gno.FuncType",
//                 "Params": [],
//                 "Results": [
//                     {
//                         "Embedded": false,
//                         "Name": "",
//                         "Tag": "",
//                         "Type": {
//                             "@type": "/gno.PrimitiveType",
//                             "value": "16"
//                         }
//                     }
//                 ]
//             },
//             "V": {
//                 "@type": "/gno.FuncValue",
//                 "Closure": {
//                     "@type": "/gno.RefValue",
//                     "Escaped": true,
//                     "ObjectID": "0ffe7732b4d549b4cf9ec18bd68641cd2c75ad0a:9"
//                 },
//                 "FileName": "tests.gno",
//                 "IsMethod": false,
//                 "Name": "CurrentRealmPath",
//                 "NativeName": "",
//                 "NativePkg": "",
//                 "PkgPath": "gno.land/r/demo/tests",
//                 "Source": {
//                     "@type": "/gno.RefNode",
//                     "BlockNode": null,
//                     "Location": {
//                         "Column": "1",
//                         "File": "tests.gno",
//                         "Line": "19",
//                         "PkgPath": "gno.land/r/demo/tests"
//                     }
//                 },
//                 "Type": {
//                     "@type": "/gno.FuncType",
//                     "Params": [],
//                     "Results": [
//                         {
//                             "Embedded": false,
//                             "Name": "",
//                             "Tag": "",
//                             "Type": {
//                                 "@type": "/gno.PrimitiveType",
//                                 "value": "16"
//                             }
//                         }
//                     ]
//                 }
//             }
//         },
//         {
//             "T": {
//                 "@type": "/gno.RefType",
//                 "ID": "std.Address"
//             },
//             "V": {
//                 "@type": "/gno.StringValue",
//                 "value": "g1wymu47drhr0kuq2098m792lytgtj2nyx77yrsm"
//             }
//         },
//         {
//             "T": {
//                 "@type": "/gno.FuncType",
//                 "Params": [],
//                 "Results": [
//                     {
//                         "Embedded": false,
//                         "Name": "",
//                         "Tag": "",
//                         "Type": {
//                             "@type": "/gno.RefType",
//                             "ID": "std.Address"
//                         }
//                     }
//                 ]
//             },
//             "V": {
//                 "@type": "/gno.FuncValue",
//                 "Closure": {
//                     "@type": "/gno.RefValue",
//                     "Escaped": true,
//                     "ObjectID": "0ffe7732b4d549b4cf9ec18bd68641cd2c75ad0a:9"
//                 },
//                 "FileName": "tests.gno",
//                 "IsMethod": false,
//                 "Name": "InitOrigCaller",
//                 "NativeName": "",
//                 "NativePkg": "",
//                 "PkgPath": "gno.land/r/demo/tests",
//                 "Source": {
//                     "@type": "/gno.RefNode",
//                     "BlockNode": null,
//                     "Location": {
//                         "Column": "1",
//                         "File": "tests.gno",
//                         "Line": "25",
//                         "PkgPath": "gno.land/r/demo/tests"
//                     }
//                 },
//                 "Type": {
//                     "@type": "/gno.FuncType",
//                     "Params": [],
//                     "Results": [
//                         {
//                             "Embedded": false,
//                             "Name": "",
//                             "Tag": "",
//                             "Type": {
//                                 "@type": "/gno.RefType",
//                                 "ID": "std.Address"
//                             }
//                         }
//                     ]
//                 }
//             }
//         },
//         {
//             "T": {
//                 "@type": "/gno.FuncType",
//                 "Params": [],
//                 "Results": []
//             },
//             "V": {
//                 "@type": "/gno.FuncValue",
//                 "Closure": {
//                     "@type": "/gno.RefValue",
//                     "Escaped": true,
//                     "ObjectID": "0ffe7732b4d549b4cf9ec18bd68641cd2c75ad0a:9"
//                 },
//                 "FileName": "tests.gno",
//                 "IsMethod": false,
//                 "Name": "CallAssertOriginCall",
//                 "NativeName": "",
//                 "NativePkg": "",
//                 "PkgPath": "gno.land/r/demo/tests",
//                 "Source": {
//                     "@type": "/gno.RefNode",
//                     "BlockNode": null,
//                     "Location": {
//                         "Column": "1",
//                         "File": "tests.gno",
//                         "Line": "29",
//                         "PkgPath": "gno.land/r/demo/tests"
//                     }
//                 },
//                 "Type": {
//                     "@type": "/gno.FuncType",
//                     "Params": [],
//                     "Results": []
//                 }
//             }
//         },
//         {
//             "T": {
//                 "@type": "/gno.FuncType",
//                 "Params": [],
//                 "Results": [
//                     {
//                         "Embedded": false,
//                         "Name": "",
//                         "Tag": "",
//                         "Type": {
//                             "@type": "/gno.PrimitiveType",
//                             "value": "4"
//                         }
//                     }
//                 ]
//             },
//             "V": {
//                 "@type": "/gno.FuncValue",
//                 "Closure": {
//                     "@type": "/gno.RefValue",
//                     "Escaped": true,
//                     "ObjectID": "0ffe7732b4d549b4cf9ec18bd68641cd2c75ad0a:9"
//                 },
//                 "FileName": "tests.gno",
//                 "IsMethod": false,
//                 "Name": "CallIsOriginCall",
//                 "NativeName": "",
//                 "NativePkg": "",
//                 "PkgPath": "gno.land/r/demo/tests",
//                 "Source": {
//                     "@type": "/gno.RefNode",
//                     "BlockNode": null,
//                     "Location": {
//                         "Column": "1",
//                         "File": "tests.gno",
//                         "Line": "33",
//                         "PkgPath": "gno.land/r/demo/tests"
//                     }
//                 },
//                 "Type": {
//                     "@type": "/gno.FuncType",
//                     "Params": [],
//                     "Results": [
//                         {
//                             "Embedded": false,
//                             "Name": "",
//                             "Tag": "",
//                             "Type": {
//                                 "@type": "/gno.PrimitiveType",
//                                 "value": "4"
//                             }
//                         }
//                     ]
//                 }
//             }
//         },
//         {
//             "T": {
//                 "@type": "/gno.FuncType",
//                 "Params": [],
//                 "Results": []
//             },
//             "V": {
//                 "@type": "/gno.FuncValue",
//                 "Closure": {
//                     "@type": "/gno.RefValue",
//                     "Escaped": true,
//                     "ObjectID": "0ffe7732b4d549b4cf9ec18bd68641cd2c75ad0a:9"
//                 },
//                 "FileName": "tests.gno",
//                 "IsMethod": false,
//                 "Name": "CallSubtestsAssertOriginCall",
//                 "NativeName": "",
//                 "NativePkg": "",
//                 "PkgPath": "gno.land/r/demo/tests",
//                 "Source": {
//                     "@type": "/gno.RefNode",
//                     "BlockNode": null,
//                     "Location": {
//                         "Column": "1",
//                         "File": "tests.gno",
//                         "Line": "37",
//                         "PkgPath": "gno.land/r/demo/tests"
//                     }
//                 },
//                 "Type": {
//                     "@type": "/gno.FuncType",
//                     "Params": [],
//                     "Results": []
//                 }
//             }
//         },
//         {
//             "T": {
//                 "@type": "/gno.FuncType",
//                 "Params": [],
//                 "Results": [
//                     {
//                         "Embedded": false,
//                         "Name": "",
//                         "Tag": "",
//                         "Type": {
//                             "@type": "/gno.PrimitiveType",
//                             "value": "4"
//                         }
//                     }
//                 ]
//             },
//             "V": {
//                 "@type": "/gno.FuncValue",
//                 "Closure": {
//                     "@type": "/gno.RefValue",
//                     "Escaped": true,
//                     "ObjectID": "0ffe7732b4d549b4cf9ec18bd68641cd2c75ad0a:9"
//                 },
//                 "FileName": "tests.gno",
//                 "IsMethod": false,
//                 "Name": "CallSubtestsIsOriginCall",
//                 "NativeName": "",
//                 "NativePkg": "",
//                 "PkgPath": "gno.land/r/demo/tests",
//                 "Source": {
//                     "@type": "/gno.RefNode",
//                     "BlockNode": null,
//                     "Location": {
//                         "Column": "1",
//                         "File": "tests.gno",
//                         "Line": "41",
//                         "PkgPath": "gno.land/r/demo/tests"
//                     }
//                 },
//                 "Type": {
//                     "@type": "/gno.FuncType",
//                     "Params": [],
//                     "Results": [
//                         {
//                             "Embedded": false,
//                             "Name": "",
//                             "Tag": "",
//                             "Type": {
//                                 "@type": "/gno.PrimitiveType",
//                                 "value": "4"
//                             }
//                         }
//                     ]
//                 }
//             }
//         },
//         {
//             "T": {
//                 "@type": "/gno.TypeType"
//             },
//             "V": {
//                 "@type": "/gno.TypeValue",
//                 "Type": {
//                     "@type": "/gno.DeclaredType",
//                     "Base": {
//                         "@type": "/gno.StructType",
//                         "Fields": [
//                             {
//                                 "Embedded": false,
//                                 "Name": "Field",
//                                 "Tag": "",
//                                 "Type": {
//                                     "@type": "/gno.PrimitiveType",
//                                     "value": "16"
//                                 }
//                             }
//                         ],
//                         "PkgPath": "gno.land/r/demo/tests"
//                     },
//                     "Methods": [
//                         {
//                             "T": {
//                                 "@type": "/gno.FuncType",
//                                 "Params": [
//                                     {
//                                         "Embedded": false,
//                                         "Name": "t",
//                                         "Tag": "",
//                                         "Type": {
//                                             "@type": "/gno.PointerType",
//                                             "Elt": {
//                                                 "@type": "/gno.RefType",
//                                                 "ID": "gno.land/r/demo/tests.TestRealmObject"
//                                             }
//                                         }
//                                     }
//                                 ],
//                                 "Results": []
//                             },
//                             "V": {
//                                 "@type": "/gno.FuncValue",
//                                 "Closure": null,
//                                 "FileName": "tests.gno",
//                                 "IsMethod": true,
//                                 "Name": "Modify",
//                                 "NativeName": "",
//                                 "NativePkg": "",
//                                 "PkgPath": "gno.land/r/demo/tests",
//                                 "Source": {
//                                     "@type": "/gno.RefNode",
//                                     "BlockNode": null,
//                                     "Location": {
//                                         "File": "tests.gno",
//                                         "Line": "56",
//                                         "Nonce": "0",
//                                         "PkgPath": "gno.land/r/demo/tests"
//                                     }
//                                 },
//                                 "Type": {
//                                     "@type": "/gno.FuncType",
//                                     "Params": [
//                                         {
//                                             "Embedded": false,
//                                             "Name": "t",
//                                             "Tag": "",
//                                             "Type": {
//                                                 "@type": "/gno.PointerType",
//                                                 "Elt": {
//                                                     "@type": "/gno.RefType",
//                                                     "ID": "gno.land/r/demo/tests.TestRealmObject"
//                                                 }
//                                             }
//                                         }
//                                     ],
//                                     "Results": []
//                                 }
//                             }
//                         }
//                     ],
//                     "Name": "TestRealmObject",
//                     "PkgPath": "gno.land/r/demo/tests"
//                 }
//             }
//         },
//         {
//             "T": {
//                 "@type": "/gno.FuncType",
//                 "Params": [
//                     {
//                         "Embedded": false,
//                         "Name": "t",
//                         "Tag": "",
//                         "Type": {
//                             "@type": "/gno.PointerType",
//                             "Elt": {
//                                 "@type": "/gno.RefType",
//                                 "ID": "gno.land/r/demo/tests.TestRealmObject"
//                             }
//                         }
//                     }
//                 ],
//                 "Results": []
//             },
//             "V": {
//                 "@type": "/gno.FuncValue",
//                 "Closure": {
//                     "@type": "/gno.RefValue",
//                     "Escaped": true,
//                     "ObjectID": "0ffe7732b4d549b4cf9ec18bd68641cd2c75ad0a:9"
//                 },
//                 "FileName": "tests.gno",
//                 "IsMethod": false,
//                 "Name": "ModifyTestRealmObject",
//                 "NativeName": "",
//                 "NativePkg": "",
//                 "PkgPath": "gno.land/r/demo/tests",
//                 "Source": {
//                     "@type": "/gno.RefNode",
//                     "BlockNode": null,
//                     "Location": {
//                         "Column": "1",
//                         "File": "tests.gno",
//                         "Line": "52",
//                         "PkgPath": "gno.land/r/demo/tests"
//                     }
//                 },
//                 "Type": {
//                     "@type": "/gno.FuncType",
//                     "Params": [
//                         {
//                             "Embedded": false,
//                             "Name": "t",
//                             "Tag": "",
//                             "Type": {
//                                 "@type": "/gno.PointerType",
//                                 "Elt": {
//                                     "@type": "/gno.RefType",
//                                     "ID": "gno.land/r/demo/tests.TestRealmObject"
//                                 }
//                             }
//                         }
//                     ],
//                     "Results": []
//                 }
//             }
//         },
//         {
//             "T": {
//                 "@type": "/gno.TypeType"
//             },
//             "V": {
//                 "@type": "/gno.TypeValue",
//                 "Type": {
//                     "@type": "/gno.DeclaredType",
//                     "Base": {
//                         "@type": "/gno.StructType",
//                         "Fields": [
//                             {
//                                 "Embedded": false,
//                                 "Name": "Name",
//                                 "Tag": "",
//                                 "Type": {
//                                     "@type": "/gno.PrimitiveType",
//                                     "value": "16"
//                                 }
//                             },
//                             {
//                                 "Embedded": false,
//                                 "Name": "Child",
//                                 "Tag": "",
//                                 "Type": {
//                                     "@type": "/gno.PointerType",
//                                     "Elt": {
//                                         "@type": "/gno.RefType",
//                                         "ID": "gno.land/r/demo/tests.TestNode"
//                                     }
//                                 }
//                             }
//                         ],
//                         "PkgPath": "gno.land/r/demo/tests"
//                     },
//                     "Methods": [],
//                     "Name": "TestNode",
//                     "PkgPath": "gno.land/r/demo/tests"
//                 }
//             }
//         },
//         {
//             "T": {
//                 "@type": "/gno.PointerType",
//                 "Elt": {
//                     "@type": "/gno.RefType",
//                     "ID": "gno.land/r/demo/tests.TestNode"
//                 }
//             }
//         },
//         {
//             "T": {
//                 "@type": "/gno.PointerType",
//                 "Elt": {
//                     "@type": "/gno.RefType",
//                     "ID": "gno.land/r/demo/tests.TestNode"
//                 }
//             }
//         },
//         {
//             "T": {
//                 "@type": "/gno.PointerType",
//                 "Elt": {
//                     "@type": "/gno.RefType",
//                     "ID": "gno.land/r/demo/tests.TestNode"
//                 }
//             }
//         },
//         {
//             "T": {
//                 "@type": "/gno.FuncType",
//                 "Params": [],
//                 "Results": []
//             },
//             "V": {
//                 "@type": "/gno.FuncValue",
//                 "Closure": {
//                     "@type": "/gno.RefValue",
//                     "Escaped": true,
//                     "ObjectID": "0ffe7732b4d549b4cf9ec18bd68641cd2c75ad0a:9"
//                 },
//                 "FileName": "tests.gno",
//                 "IsMethod": false,
//                 "Name": "InitTestNodes",
//                 "NativeName": "",
//                 "NativePkg": "",
//                 "PkgPath": "gno.land/r/demo/tests",
//                 "Source": {
//                     "@type": "/gno.RefNode",
//                     "BlockNode": null,
//                     "Location": {
//                         "Column": "1",
//                         "File": "tests.gno",
//                         "Line": "74",
//                         "PkgPath": "gno.land/r/demo/tests"
//                     }
//                 },
//                 "Type": {
//                     "@type": "/gno.FuncType",
//                     "Params": [],
//                     "Results": []
//                 }
//             }
//         },
//         {
//             "T": {
//                 "@type": "/gno.FuncType",
//                 "Params": [],
//                 "Results": []
//             },
//             "V": {
//                 "@type": "/gno.FuncValue",
//                 "Closure": {
//                     "@type": "/gno.RefValue",
//                     "Escaped": true,
//                     "ObjectID": "0ffe7732b4d549b4cf9ec18bd68641cd2c75ad0a:9"
//                 },
//                 "FileName": "tests.gno",
//                 "IsMethod": false,
//                 "Name": "ModTestNodes",
//                 "NativeName": "",
//                 "NativePkg": "",
//                 "PkgPath": "gno.land/r/demo/tests",
//                 "Source": {
//                     "@type": "/gno.RefNode",
//                     "BlockNode": null,
//                     "Location": {
//                         "Column": "1",
//                         "File": "tests.gno",
//                         "Line": "79",
//                         "PkgPath": "gno.land/r/demo/tests"
//                     }
//                 },
//                 "Type": {
//                     "@type": "/gno.FuncType",
//                     "Params": [],
//                     "Results": []
//                 }
//             }
//         },
//         {
//             "T": {
//                 "@type": "/gno.FuncType",
//                 "Params": [],
//                 "Results": []
//             },
//             "V": {
//                 "@type": "/gno.FuncValue",
//                 "Closure": {
//                     "@type": "/gno.RefValue",
//                     "Escaped": true,
//                     "ObjectID": "0ffe7732b4d549b4cf9ec18bd68641cd2c75ad0a:9"
//                 },
//                 "FileName": "tests.gno",
//                 "IsMethod": false,
//                 "Name": "PrintTestNodes",
//                 "NativeName": "",
//                 "NativePkg": "",
//                 "PkgPath": "gno.land/r/demo/tests",
//                 "Source": {
//                     "@type": "/gno.RefNode",
//                     "BlockNode": null,
//                     "Location": {
//                         "Column": "1",
//                         "File": "tests.gno",
//                         "Line": "87",
//                         "PkgPath": "gno.land/r/demo/tests"
//                     }
//                 },
//                 "Type": {
//                     "@type": "/gno.FuncType",
//                     "Params": [],
//                     "Results": []
//                 }
//             }
//         },
//         {
//             "T": {
//                 "@type": "/gno.FuncType",
//                 "Params": [],
//                 "Results": [
//                     {
//                         "Embedded": false,
//                         "Name": "",
//                         "Tag": "",
//                         "Type": {
//                             "@type": "/gno.RefType",
//                             "ID": "std.Realm"
//                         }
//                     }
//                 ]
//             },
//             "V": {
//                 "@type": "/gno.FuncValue",
//                 "Closure": {
//                     "@type": "/gno.RefValue",
//                     "Escaped": true,
//                     "ObjectID": "0ffe7732b4d549b4cf9ec18bd68641cd2c75ad0a:9"
//                 },
//                 "FileName": "tests.gno",
//                 "IsMethod": false,
//                 "Name": "GetPrevRealm",
//                 "NativeName": "",
//                 "NativePkg": "",
//                 "PkgPath": "gno.land/r/demo/tests",
//                 "Source": {
//                     "@type": "/gno.RefNode",
//                     "BlockNode": null,
//                     "Location": {
//                         "Column": "1",
//                         "File": "tests.gno",
//                         "Line": "91",
//                         "PkgPath": "gno.land/r/demo/tests"
//                     }
//                 },
//                 "Type": {
//                     "@type": "/gno.FuncType",
//                     "Params": [],
//                     "Results": [
//                         {
//                             "Embedded": false,
//                             "Name": "",
//                             "Tag": "",
//                             "Type": {
//                                 "@type": "/gno.RefType",
//                                 "ID": "std.Realm"
//                             }
//                         }
//                     ]
//                 }
//             }
//         },
//         {
//             "T": {
//                 "@type": "/gno.FuncType",
//                 "Params": [],
//                 "Results": [
//                     {
//                         "Embedded": false,
//                         "Name": "",
//                         "Tag": "",
//                         "Type": {
//                             "@type": "/gno.RefType",
//                             "ID": "std.Realm"
//                         }
//                     }
//                 ]
//             },
//             "V": {
//                 "@type": "/gno.FuncValue",
//                 "Closure": {
//                     "@type": "/gno.RefValue",
//                     "Escaped": true,
//                     "ObjectID": "0ffe7732b4d549b4cf9ec18bd68641cd2c75ad0a:9"
//                 },
//                 "FileName": "tests.gno",
//                 "IsMethod": false,
//                 "Name": "GetRSubtestsPrevRealm",
//                 "NativeName": "",
//                 "NativePkg": "",
//                 "PkgPath": "gno.land/r/demo/tests",
//                 "Source": {
//                     "@type": "/gno.RefNode",
//                     "BlockNode": null,
//                     "Location": {
//                         "Column": "1",
//                         "File": "tests.gno",
//                         "Line": "95",
//                         "PkgPath": "gno.land/r/demo/tests"
//                     }
//                 },
//                 "Type": {
//                     "@type": "/gno.FuncType",
//                     "Params": [],
//                     "Results": [
//                         {
//                             "Embedded": false,
//                             "Name": "",
//                             "Tag": "",
//                             "Type": {
//                                 "@type": "/gno.RefType",
//                                 "ID": "std.Realm"
//                             }
//                         }
//                     ]
//                 }
//             }
//         },
//         {
//             "T": {
//                 "@type": "/gno.FuncType",
//                 "Params": [
//                     {
//                         "Embedded": false,
//                         "Name": "fn",
//                         "Tag": "",
//                         "Type": {
//                             "@type": "/gno.FuncType",
//                             "Params": [],
//                             "Results": []
//                         }
//                     }
//                 ],
//                 "Results": []
//             },
//             "V": {
//                 "@type": "/gno.FuncValue",
//                 "Closure": {
//                     "@type": "/gno.RefValue",
//                     "Escaped": true,
//                     "ObjectID": "0ffe7732b4d549b4cf9ec18bd68641cd2c75ad0a:9"
//                 },
//                 "FileName": "tests.gno",
//                 "IsMethod": false,
//                 "Name": "Exec",
//                 "NativeName": "",
//                 "NativePkg": "",
//                 "PkgPath": "gno.land/r/demo/tests",
//                 "Source": {
//                     "@type": "/gno.RefNode",
//                     "BlockNode": null,
//                     "Location": {
//                         "Column": "1",
//                         "File": "tests.gno",
//                         "Line": "99",
//                         "PkgPath": "gno.land/r/demo/tests"
//                     }
//                 },
//                 "Type": {
//                     "@type": "/gno.FuncType",
//                     "Params": [
//                         {
//                             "Embedded": false,
//                             "Name": "fn",
//                             "Tag": "",
//                             "Type": {
//                                 "@type": "/gno.FuncType",
//                                 "Params": [],
//                                 "Results": []
//                             }
//                         }
//                     ],
//                     "Results": []
//                 }
//             }
//         }
//     ]
// }
// d[0ffe7732b4d549b4cf9ec18bd68641cd2c75ad0a:13]
// switchrealm["gno.land/r/demo/tests_foo"]
// switchrealm["gno.land/r/demo/tests_foo"]
// switchrealm["gno.land/r/demo/tests_foo"]
// switchrealm["gno.land/r/demo/tests_foo"]
// switchrealm["gno.land/r/demo/tests"]
// switchrealm["gno.land/r/demo/tests_test"]<|MERGE_RESOLUTION|>--- conflicted
+++ resolved
@@ -210,145 +210,6 @@
 //                 "Length": "3",
 //                 "Maxcap": "3",
 //                 "Offset": "0"
-//             }
-//         },
-//         {
-//             "T": {
-//                 "@type": "/gno.FuncType",
-//                 "Params": [
-//                     {
-//                         "Embedded": false,
-//                         "Name": "str",
-//                         "Tag": "",
-//                         "Type": {
-//                             "@type": "/gno.RefType",
-//                             "ID": "gno.land/r/demo/tests.Stringer"
-//                         }
-//                     }
-//                 ],
-//                 "Results": []
-//             },
-//             "V": {
-//                 "@type": "/gno.FuncValue",
-//                 "Closure": {
-//                     "@type": "/gno.RefValue",
-//                     "Escaped": true,
-//                     "ObjectID": "0ffe7732b4d549b4cf9ec18bd68641cd2c75ad0a:3"
-//                 },
-//                 "FileName": "interfaces.gno",
-//                 "IsMethod": false,
-//                 "Name": "AddStringer",
-//                 "NativeName": "",
-//                 "NativePkg": "",
-//                 "PkgPath": "gno.land/r/demo/tests",
-//                 "Source": {
-//                     "@type": "/gno.RefNode",
-//                     "BlockNode": null,
-//                     "Location": {
-//                         "File": "interfaces.gno",
-//                         "Line": "13",
-//                         "Nonce": "0",
-//                         "PkgPath": "gno.land/r/demo/tests"
-//                     }
-//                 },
-//                 "Type": {
-//                     "@type": "/gno.FuncType",
-//                     "Params": [
-//                         {
-//                             "Embedded": false,
-//                             "Name": "str",
-//                             "Tag": "",
-//                             "Type": {
-//                                 "@type": "/gno.RefType",
-//                                 "ID": "gno.land/r/demo/tests.Stringer"
-//                             }
-//                         }
-//                     ],
-//                     "Results": []
-//                 }
-//             }
-//         },
-//         {
-//             "T": {
-//                 "@type": "/gno.FuncType",
-//                 "Params": [
-//                     {
-//                         "Embedded": false,
-//                         "Name": "path",
-//                         "Tag": "",
-//                         "Type": {
-//                             "@type": "/gno.PrimitiveType",
-//                             "value": "16"
-//                         }
-//                     }
-//                 ],
-//                 "Results": [
-//                     {
-//                         "Embedded": false,
-//                         "Name": "",
-//                         "Tag": "",
-//                         "Type": {
-//                             "@type": "/gno.PrimitiveType",
-//                             "value": "16"
-//                         }
-//                     }
-//                 ]
-//             },
-//             "V": {
-//                 "@type": "/gno.FuncValue",
-//                 "Closure": {
-//                     "@type": "/gno.RefValue",
-//                     "Escaped": true,
-//                     "ObjectID": "0ffe7732b4d549b4cf9ec18bd68641cd2c75ad0a:3"
-//                 },
-//                 "FileName": "interfaces.gno",
-//                 "IsMethod": false,
-//                 "Name": "Render",
-//                 "NativeName": "",
-//                 "NativePkg": "",
-//                 "PkgPath": "gno.land/r/demo/tests",
-//                 "Source": {
-//                     "@type": "/gno.RefNode",
-//                     "BlockNode": null,
-//                     "Location": {
-//                         "File": "interfaces.gno",
-//                         "Line": "20",
-//                         "Nonce": "0",
-//                         "PkgPath": "gno.land/r/demo/tests"
-//                     }
-//                 },
-//                 "Type": {
-//                     "@type": "/gno.FuncType",
-//                     "Params": [
-//                         {
-//                             "Embedded": false,
-//                             "Name": "path",
-//                             "Tag": "",
-//                             "Type": {
-//                                 "@type": "/gno.PrimitiveType",
-//                                 "value": "16"
-//                             }
-//                         }
-//                     ],
-//                     "Results": [
-//                         {
-//                             "Embedded": false,
-//                             "Name": "",
-//                             "Tag": "",
-//                             "Type": {
-//                                 "@type": "/gno.PrimitiveType",
-//                                 "value": "16"
-//                             }
-//                         }
-//                     ]
-//                 }
-//             }
-//         },
-//         {
-//             "T": {
-//                 "@type": "/gno.TypeType"
-//             },
-//             "V": {
 //                 "@type": "/gno.TypeValue",
 //                 "Type": {
 //                     "@type": "/gno.DeclaredType",
@@ -459,23 +320,47 @@
 //         },
 //         {
 //             "T": {
-//                 "@type": "/gno.PointerType",
-//                 "Elt": {
-//                     "@type": "/gno.RefType",
-//                     "ID": "gno.land/r/demo/tests.Int"
-//                 }
-//             },
-//             "V": {
-<<<<<<< HEAD
-//                 "@type": "/gno.PointerValue",
-//                 "Base": {
-//                     "@type": "/gno.RefValue",
-//                     "Hash": "49283398258e135138cd8e234142d5daaa8c661d",
-//                     "ObjectID": "0ffe7732b4d549b4cf9ec18bd68641cd2c75ad0a:4"
-//                 },
-//                 "Index": "0",
-//                 "TV": null
-=======
+//                 "@type": "/gno.TypeType"
+//             },
+//             "V": {
+//                 "@type": "/gno.TypeValue",
+//                 "Type": {
+//                     "@type": "/gno.DeclaredType",
+//                     "Base": {
+//                         "@type": "/gno.StructType",
+//                         "Fields": [
+//                             {
+//                                 "Embedded": false,
+//                                 "Name": "neg",
+//                                 "Tag": "",
+//                                 "Type": {
+//                                     "@type": "/gno.PrimitiveType",
+//                                     "value": "4"
+//                                 }
+//                             },
+//                             {
+//                                 "Embedded": false,
+//                                 "Name": "abs",
+//                                 "Tag": "",
+//                                 "Type": {
+//                                     "@type": "/gno.RefType",
+//                                     "ID": "gno.land/r/demo/tests.nat"
+//                                 }
+//                             }
+//                         ],
+//                         "PkgPath": "gno.land/r/demo/tests"
+//                     },
+//                     "Methods": [],
+//                     "Name": "Int",
+//                     "PkgPath": "gno.land/r/demo/tests"
+//                 }
+//             }
+//         },
+//         {
+//             "T": {
+//                 "@type": "/gno.TypeType"
+//             },
+//             "V": {
 //                 "@type": "/gno.TypeValue",
 //                 "Type": {
 //                     "@type": "/gno.DeclaredType",
@@ -557,7 +442,311 @@
 //                     "Name": "TestRealmObject",
 //                     "PkgPath": "gno.land/r/demo/tests"
 //                 }
->>>>>>> 77ceda41
+//             }
+//         },
+//         {
+//             "T": {
+//                 "@type": "/gno.TypeType"
+//             },
+//             "V": {
+//                 "@type": "/gno.TypeValue",
+//                 "Type": {
+//                     "@type": "/gno.DeclaredType",
+//                     "Base": {
+//                         "@type": "/gno.StructType",
+//                         "Fields": [
+//                             {
+//                                 "Embedded": false,
+//                                 "Name": "Name",
+//                                 "Tag": "",
+//                                 "Type": {
+//                                     "@type": "/gno.PrimitiveType",
+//                                     "value": "16"
+//                                 }
+//                             },
+//                             {
+//                                 "Embedded": false,
+//                                 "Name": "Child",
+//                                 "Tag": "",
+//                                 "Type": {
+//                                     "@type": "/gno.PointerType",
+//                                     "Elt": {
+//                                         "@type": "/gno.RefType",
+//                                         "ID": "gno.land/r/demo/tests.TestNode"
+//                                     }
+//                                 }
+//                             }
+//                         ],
+//                         "PkgPath": "gno.land/r/demo/tests"
+//                     },
+//                     "Methods": [],
+//                     "Name": "TestNode",
+//                     "PkgPath": "gno.land/r/demo/tests"
+//                 }
+//             }
+//         },
+//         {
+//             "T": {
+//                 "@type": "/gno.FuncType",
+//                 "Params": [
+//                     {
+//                         "Embedded": false,
+//                         "Name": "str",
+//                         "Tag": "",
+//                         "Type": {
+//                             "@type": "/gno.RefType",
+//                             "ID": "gno.land/r/demo/tests.Stringer"
+//                         }
+//                     }
+//                 ],
+//                 "Results": []
+//             },
+//             "V": {
+//                 "@type": "/gno.FuncValue",
+//                 "Closure": {
+//                     "@type": "/gno.RefValue",
+//                     "Escaped": true,
+//                     "ObjectID": "0ffe7732b4d549b4cf9ec18bd68641cd2c75ad0a:3"
+//                 },
+//                 "FileName": "interfaces.gno",
+//                 "IsMethod": false,
+//                 "Name": "AddStringer",
+//                 "NativeName": "",
+//                 "NativePkg": "",
+//                 "PkgPath": "gno.land/r/demo/tests",
+//                 "Source": {
+//                     "@type": "/gno.RefNode",
+//                     "BlockNode": null,
+//                     "Location": {
+//                         "Column": "1",
+//                         "File": "interfaces.gno",
+//                         "Line": "13",
+//                         "PkgPath": "gno.land/r/demo/tests"
+//                     }
+//                 },
+//                 "Type": {
+//                     "@type": "/gno.FuncType",
+//                     "Params": [
+//                         {
+//                             "Embedded": false,
+//                             "Name": "str",
+//                             "Tag": "",
+//                             "Type": {
+//                                 "@type": "/gno.RefType",
+//                                 "ID": "gno.land/r/demo/tests.Stringer"
+//                             }
+//                         }
+//                     ],
+//                     "Results": []
+//                 }
+//             }
+//         },
+//         {
+//             "T": {
+//                 "@type": "/gno.FuncType",
+//                 "Params": [
+//                     {
+//                         "Embedded": false,
+//                         "Name": "path",
+//                         "Tag": "",
+//                         "Type": {
+//                             "@type": "/gno.PrimitiveType",
+//                             "value": "16"
+//                         }
+//                     }
+//                 ],
+//                 "Results": [
+//                     {
+//                         "Embedded": false,
+//                         "Name": "",
+//                         "Tag": "",
+//                         "Type": {
+//                             "@type": "/gno.PrimitiveType",
+//                             "value": "16"
+//                         }
+//                     }
+//                 ]
+//             },
+//             "V": {
+//                 "@type": "/gno.FuncValue",
+//                 "Closure": {
+//                     "@type": "/gno.RefValue",
+//                     "Escaped": true,
+//                     "ObjectID": "0ffe7732b4d549b4cf9ec18bd68641cd2c75ad0a:3"
+//                 },
+//                 "FileName": "interfaces.gno",
+//                 "IsMethod": false,
+//                 "Name": "Render",
+//                 "NativeName": "",
+//                 "NativePkg": "",
+//                 "PkgPath": "gno.land/r/demo/tests",
+//                 "Source": {
+//                     "@type": "/gno.RefNode",
+//                     "BlockNode": null,
+//                     "Location": {
+//                         "Column": "1",
+//                         "File": "interfaces.gno",
+//                         "Line": "20",
+//                         "PkgPath": "gno.land/r/demo/tests"
+//                     }
+//                 },
+//                 "Type": {
+//                     "@type": "/gno.FuncType",
+//                     "Params": [
+//                         {
+//                             "Embedded": false,
+//                             "Name": "path",
+//                             "Tag": "",
+//                             "Type": {
+//                                 "@type": "/gno.PrimitiveType",
+//                                 "value": "16"
+//                             }
+//                         }
+//                     ],
+//                     "Results": [
+//                         {
+//                             "Embedded": false,
+//                             "Name": "",
+//                             "Tag": "",
+//                             "Type": {
+//                                 "@type": "/gno.PrimitiveType",
+//                                 "value": "16"
+//                             }
+//                         }
+//                     ]
+//                 }
+//             }
+//         },
+//         {
+//             "T": {
+//                 "@type": "/gno.TypeType"
+//             },
+//             "V": {
+//                 "@type": "/gno.TypeValue",
+//                 "Type": {
+//                     "@type": "/gno.DeclaredType",
+//                     "Base": {
+//                         "@type": "/gno.PrimitiveType",
+//                         "value": "2048"
+//                     },
+//                     "Methods": [],
+//                     "Name": "Word",
+//                     "PkgPath": "gno.land/r/demo/tests"
+//                 }
+//             }
+//         },
+//         {
+//             "T": {
+//                 "@type": "/gno.TypeType"
+//             },
+//             "V": {
+//                 "@type": "/gno.TypeValue",
+//                 "Type": {
+//                     "@type": "/gno.DeclaredType",
+//                     "Base": {
+//                         "@type": "/gno.SliceType",
+//                         "Elt": {
+//                             "@type": "/gno.RefType",
+//                             "ID": "gno.land/r/demo/tests.Word"
+//                         },
+//                         "Vrd": false
+//                     },
+//                     "Methods": [
+//                         {
+//                             "T": {
+//                                 "@type": "/gno.FuncType",
+//                                 "Params": [
+//                                     {
+//                                         "Embedded": false,
+//                                         "Name": "n",
+//                                         "Tag": "",
+//                                         "Type": {
+//                                             "@type": "/gno.RefType",
+//                                             "ID": "gno.land/r/demo/tests.nat"
+//                                         }
+//                                     }
+//                                 ],
+//                                 "Results": [
+//                                     {
+//                                         "Embedded": false,
+//                                         "Name": "",
+//                                         "Tag": "",
+//                                         "Type": {
+//                                             "@type": "/gno.RefType",
+//                                             "ID": "gno.land/r/demo/tests.nat"
+//                                         }
+//                                     }
+//                                 ]
+//                             },
+//                             "V": {
+//                                 "@type": "/gno.FuncValue",
+//                                 "Closure": null,
+//                                 "FileName": "realm_method38d.gno",
+//                                 "IsMethod": true,
+//                                 "Name": "Add",
+//                                 "NativeName": "",
+//                                 "NativePkg": "",
+//                                 "PkgPath": "gno.land/r/demo/tests",
+//                                 "Source": {
+//                                     "@type": "/gno.RefNode",
+//                                     "BlockNode": null,
+//                                     "Location": {
+//                                         "File": "realm_method38d.gno",
+//                                         "Line": "5",
+//                                         "Nonce": "0",
+//                                         "PkgPath": "gno.land/r/demo/tests"
+//                                     }
+//                                 },
+//                                 "Type": {
+//                                     "@type": "/gno.FuncType",
+//                                     "Params": [
+//                                         {
+//                                             "Embedded": false,
+//                                             "Name": "n",
+//                                             "Tag": "",
+//                                             "Type": {
+//                                                 "@type": "/gno.RefType",
+//                                                 "ID": "gno.land/r/demo/tests.nat"
+//                                             }
+//                                         }
+//                                     ],
+//                                     "Results": [
+//                                         {
+//                                             "Embedded": false,
+//                                             "Name": "",
+//                                             "Tag": "",
+//                                             "Type": {
+//                                                 "@type": "/gno.RefType",
+//                                                 "ID": "gno.land/r/demo/tests.nat"
+//                                             }
+//                                         }
+//                                     ]
+//                                 }
+//                             }
+//                         }
+//                     ],
+//                     "Name": "nat",
+//                     "PkgPath": "gno.land/r/demo/tests"
+//                 }
+//             }
+//         },
+//         {
+//             "T": {
+//                 "@type": "/gno.PointerType",
+//                 "Elt": {
+//                     "@type": "/gno.RefType",
+//                     "ID": "gno.land/r/demo/tests.Int"
+//                 }
+//             },
+//             "V": {
+//                 "@type": "/gno.PointerValue",
+//                 "Base": {
+//                     "@type": "/gno.RefValue",
+//                     "Hash": "49283398258e135138cd8e234142d5daaa8c661d",
+//                     "ObjectID": "0ffe7732b4d549b4cf9ec18bd68641cd2c75ad0a:4"
+//                 },
+//                 "Index": "0",
+//                 "TV": null
 //             }
 //         },
 //         {
@@ -601,141 +790,6 @@
 //         {
 //             "T": {
 //                 "@type": "/gno.FuncType",
-<<<<<<< HEAD
-=======
-//                 "Params": [
-//                     {
-//                         "Embedded": false,
-//                         "Name": "str",
-//                         "Tag": "",
-//                         "Type": {
-//                             "@type": "/gno.RefType",
-//                             "ID": "gno.land/r/demo/tests.Stringer"
-//                         }
-//                     }
-//                 ],
-//                 "Results": []
-//             },
-//             "V": {
-//                 "@type": "/gno.FuncValue",
-//                 "Closure": {
-//                     "@type": "/gno.RefValue",
-//                     "Escaped": true,
-//                     "ObjectID": "0ffe7732b4d549b4cf9ec18bd68641cd2c75ad0a:3"
-//                 },
-//                 "FileName": "interfaces.gno",
-//                 "IsMethod": false,
-//                 "Name": "AddStringer",
-//                 "NativeName": "",
-//                 "NativePkg": "",
-//                 "PkgPath": "gno.land/r/demo/tests",
-//                 "Source": {
-//                     "@type": "/gno.RefNode",
-//                     "BlockNode": null,
-//                     "Location": {
-//                         "Column": "1",
-//                         "File": "interfaces.gno",
-//                         "Line": "13",
-//                         "PkgPath": "gno.land/r/demo/tests"
-//                     }
-//                 },
-//                 "Type": {
-//                     "@type": "/gno.FuncType",
-//                     "Params": [
-//                         {
-//                             "Embedded": false,
-//                             "Name": "str",
-//                             "Tag": "",
-//                             "Type": {
-//                                 "@type": "/gno.RefType",
-//                                 "ID": "gno.land/r/demo/tests.Stringer"
-//                             }
-//                         }
-//                     ],
-//                     "Results": []
-//                 }
-//             }
-//         },
-//         {
-//             "T": {
-//                 "@type": "/gno.FuncType",
-//                 "Params": [
-//                     {
-//                         "Embedded": false,
-//                         "Name": "path",
-//                         "Tag": "",
-//                         "Type": {
-//                             "@type": "/gno.PrimitiveType",
-//                             "value": "16"
-//                         }
-//                     }
-//                 ],
-//                 "Results": [
-//                     {
-//                         "Embedded": false,
-//                         "Name": "",
-//                         "Tag": "",
-//                         "Type": {
-//                             "@type": "/gno.PrimitiveType",
-//                             "value": "16"
-//                         }
-//                     }
-//                 ]
-//             },
-//             "V": {
-//                 "@type": "/gno.FuncValue",
-//                 "Closure": {
-//                     "@type": "/gno.RefValue",
-//                     "Escaped": true,
-//                     "ObjectID": "0ffe7732b4d549b4cf9ec18bd68641cd2c75ad0a:3"
-//                 },
-//                 "FileName": "interfaces.gno",
-//                 "IsMethod": false,
-//                 "Name": "Render",
-//                 "NativeName": "",
-//                 "NativePkg": "",
-//                 "PkgPath": "gno.land/r/demo/tests",
-//                 "Source": {
-//                     "@type": "/gno.RefNode",
-//                     "BlockNode": null,
-//                     "Location": {
-//                         "Column": "1",
-//                         "File": "interfaces.gno",
-//                         "Line": "20",
-//                         "PkgPath": "gno.land/r/demo/tests"
-//                     }
-//                 },
-//                 "Type": {
-//                     "@type": "/gno.FuncType",
-//                     "Params": [
-//                         {
-//                             "Embedded": false,
-//                             "Name": "path",
-//                             "Tag": "",
-//                             "Type": {
-//                                 "@type": "/gno.PrimitiveType",
-//                                 "value": "16"
-//                             }
-//                         }
-//                     ],
-//                     "Results": [
-//                         {
-//                             "Embedded": false,
-//                             "Name": "",
-//                             "Tag": "",
-//                             "Type": {
-//                                 "@type": "/gno.PrimitiveType",
-//                                 "value": "16"
-//                             }
-//                         }
-//                     ]
-//                 }
-//             }
-//         },
-//         {
-//             "T": {
-//                 "@type": "/gno.FuncType",
->>>>>>> 77ceda41
 //                 "Params": [],
 //                 "Results": [
 //                     {
