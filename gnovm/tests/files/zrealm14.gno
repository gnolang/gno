// PKGPATH: gno.land/r/test
package test

var (
	a = &A{A: "here"}
	b [2]*B
)

type A struct {
	A string
}
type B struct {
	A *A
	B string
}

func init() {
	c := B{
		A: a,
		B: "c",
	}
	b[0] = &c

	d := B{
		A: a,
		B: "d",
	}
	b[1] = &d
}

func main() {
	crossing()

	b[0] = nil
	b[1] = nil
}

// Realm:
// finalizerealm["gno.land/r/test"]
// u[a8ada09dee16d791fd406d629fe29bb0ed084a30:7]=
//     @@ -8,16 +8,6 @@
//                          "@type": "/gno.RefType",
//                          "ID": "gno.land/r/test.B"
//                      }
//     -            },
//     -            "V": {
//     -                "@type": "/gno.PointerValue",
//     -                "Base": {
//     -                    "@type": "/gno.RefValue",
//     -                    "Hash": "ff7ee2df0e65a933be3dce7550bf361d29e83bc0",
//     -                    "ObjectID": "a8ada09dee16d791fd406d629fe29bb0ed084a30:11"
//     -                },
//     -                "Index": "0",
//     -                "TV": null
//                  }
//              },
//              {
//     @@ -27,22 +17,12 @@
//                          "@type": "/gno.RefType",
//                          "ID": "gno.land/r/test.B"
//                      }
//     -            },
//     -            "V": {
//     -                "@type": "/gno.PointerValue",
//     -                "Base": {
//     -                    "@type": "/gno.RefValue",
//     -                    "Hash": "ff020e571a6e197bf9ed4e90057ba19a576e0622",
//     -                    "ObjectID": "a8ada09dee16d791fd406d629fe29bb0ed084a30:13"
//     -                },
//     -                "Index": "0",
//     -                "TV": null
//                  }
//              }
//          ],
//          "ObjectInfo": {
//              "ID": "a8ada09dee16d791fd406d629fe29bb0ed084a30:7",
//     -        "ModTime": "10",
//     +        "ModTime": "14",
//              "OwnerID": "a8ada09dee16d791fd406d629fe29bb0ed084a30:6",
//              "RefCount": "1"
//          }
<<<<<<< HEAD
// u[a8ada09dee16d791fd406d629fe29bb0ed084a30:3]=
=======
// u[a8ada09dee16d791fd406d629fe29bb0ed084a30:4]=
>>>>>>> 9a21cfea
//     @@ -2,8 +2,8 @@
//          "ObjectInfo": {
//              "ID": "a8ada09dee16d791fd406d629fe29bb0ed084a30:4",
//              "IsEscaped": true,
//     -        "ModTime": "12",
//     -        "RefCount": "3"
//     +        "ModTime": "14",
//     +        "RefCount": "1"
//          },
//          "Value": {
//              "T": {
// d[a8ada09dee16d791fd406d629fe29bb0ed084a30:11]
// d[a8ada09dee16d791fd406d629fe29bb0ed084a30:12]
// d[a8ada09dee16d791fd406d629fe29bb0ed084a30:13]
// d[a8ada09dee16d791fd406d629fe29bb0ed084a30:14]<|MERGE_RESOLUTION|>--- conflicted
+++ resolved
@@ -79,11 +79,7 @@
 //              "OwnerID": "a8ada09dee16d791fd406d629fe29bb0ed084a30:6",
 //              "RefCount": "1"
 //          }
-<<<<<<< HEAD
-// u[a8ada09dee16d791fd406d629fe29bb0ed084a30:3]=
-=======
 // u[a8ada09dee16d791fd406d629fe29bb0ed084a30:4]=
->>>>>>> 9a21cfea
 //     @@ -2,8 +2,8 @@
 //          "ObjectInfo": {
 //              "ID": "a8ada09dee16d791fd406d629fe29bb0ed084a30:4",
