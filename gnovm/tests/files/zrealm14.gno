--- conflicted
+++ resolved
@@ -37,11 +37,7 @@
 
 // Realm:
 // switchrealm["gno.land/r/test"]
-<<<<<<< HEAD
-// u[a8ada09dee16d791fd406d629fe29bb0ed084a30:5](-266)=
-=======
 // u[a8ada09dee16d791fd406d629fe29bb0ed084a30:7]=
->>>>>>> 404deea0
 //     @@ -8,16 +8,6 @@
 //                          "@type": "/gno.RefType",
 //                          "ID": "gno.land/r/test.B"
@@ -83,23 +79,7 @@
 //              "OwnerID": "a8ada09dee16d791fd406d629fe29bb0ed084a30:6",
 //              "RefCount": "1"
 //          }
-<<<<<<< HEAD
-// u[a8ada09dee16d791fd406d629fe29bb0ed084a30:7](0)=
-//     @@ -3,8 +3,8 @@
-//          "ObjectInfo": {
-//              "ID": "a8ada09dee16d791fd406d629fe29bb0ed084a30:7",
-//              "IsEscaped": true,
-//     -        "ModTime": "0",
-//     -        "RefCount": "2"
-//     +        "ModTime": "9",
-//     +        "RefCount": "0"
-//          },
-//          "Parent": {
-//              "@type": "/gno.RefValue",
-// u[a8ada09dee16d791fd406d629fe29bb0ed084a30:3](0)=
-=======
 // u[a8ada09dee16d791fd406d629fe29bb0ed084a30:4]=
->>>>>>> 404deea0
 //     @@ -2,8 +2,8 @@
 //          "ObjectInfo": {
 //              "ID": "a8ada09dee16d791fd406d629fe29bb0ed084a30:4",
@@ -111,23 +91,7 @@
 //          },
 //          "Value": {
 //              "T": {
-<<<<<<< HEAD
-// u[a8ada09dee16d791fd406d629fe29bb0ed084a30:6](0)=
-//     @@ -4,7 +4,7 @@
-//              "ID": "a8ada09dee16d791fd406d629fe29bb0ed084a30:6",
-//              "IsEscaped": true,
-//              "ModTime": "9",
-//     -        "RefCount": "4"
-//     +        "RefCount": "3"
-//          },
-//          "Parent": {
-//              "@type": "/gno.RefValue",
-// d[a8ada09dee16d791fd406d629fe29bb0ed084a30:7](-662)
-// d[a8ada09dee16d791fd406d629fe29bb0ed084a30:8](-442)
-// d[a8ada09dee16d791fd406d629fe29bb0ed084a30:9](-442)
-=======
 // d[a8ada09dee16d791fd406d629fe29bb0ed084a30:11]
 // d[a8ada09dee16d791fd406d629fe29bb0ed084a30:12]
 // d[a8ada09dee16d791fd406d629fe29bb0ed084a30:13]
-// d[a8ada09dee16d791fd406d629fe29bb0ed084a30:14]
->>>>>>> 404deea0
+// d[a8ada09dee16d791fd406d629fe29bb0ed084a30:14]