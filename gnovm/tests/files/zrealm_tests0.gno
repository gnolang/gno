// PKGPATH: gno.land/r/demo/tests0
package tests0

import (
	"gno.land/r/demo/tests"
	"gno.land/r/demo/tests_foo"
)

func init() {
	tests_foo.AddFooStringer("one")
	tests_foo.AddFooStringer("two")
}

func main(cur realm) {
	tests_foo.AddFooStringer("three")
	println(tests.Render(""))
	println("end")
}

// Output:
// 0: &FooStringer{one}
// 1: &FooStringer{two}
// 2: &FooStringer{three}
//
// end

// Realm:
// finalizerealm["gno.land/r/demo/tests"]
<<<<<<< HEAD
// c[0ffe7732b4d549b4cf9ec18bd68641cd2c75ad0a:59:0]={
=======
// c[0ffe7732b4d549b4cf9ec18bd68641cd2c75ad0a:59](245)={
>>>>>>> 95d5f5e7
//     "Fields": [
//         {
//             "T": {
//                 "@type": "/gno.PrimitiveType",
//                 "value": "16"
//             },
//             "V": {
//                 "@type": "/gno.StringValue",
//                 "value": "three"
//             }
//         }
//     ],
//     "ObjectInfo": {
<<<<<<< HEAD
//         "ID": "0ffe7732b4d549b4cf9ec18bd68641cd2c75ad0a:59:0",
=======
//         "ID": "0ffe7732b4d549b4cf9ec18bd68641cd2c75ad0a:59",
//         "LastObjectSize": "245",
>>>>>>> 95d5f5e7
//         "ModTime": "0",
//         "OwnerID": "0ffe7732b4d549b4cf9ec18bd68641cd2c75ad0a:58:0",
//         "RefCount": "1"
//     }
// }
<<<<<<< HEAD
// c[0ffe7732b4d549b4cf9ec18bd68641cd2c75ad0a:58:0]={
//     "ObjectInfo": {
//         "ID": "0ffe7732b4d549b4cf9ec18bd68641cd2c75ad0a:58:0",
=======
// c[0ffe7732b4d549b4cf9ec18bd68641cd2c75ad0a:58](356)={
//     "ObjectInfo": {
//         "ID": "0ffe7732b4d549b4cf9ec18bd68641cd2c75ad0a:58",
//         "LastObjectSize": "356",
>>>>>>> 95d5f5e7
//         "ModTime": "0",
//         "OwnerID": "0ffe7732b4d549b4cf9ec18bd68641cd2c75ad0a:57:0",
//         "RefCount": "1"
//     },
//     "Value": {
//         "T": {
//             "@type": "/gno.RefType",
//             "ID": "gno.land/r/demo/tests_foo.FooStringer"
//         },
//         "V": {
//             "@type": "/gno.RefValue",
//             "Hash": "119f670aea32410f7ede937b0e52d803a17a244d",
//             "ObjectID": "0ffe7732b4d549b4cf9ec18bd68641cd2c75ad0a:59:0"
//         }
//     }
// }
<<<<<<< HEAD
// c[0ffe7732b4d549b4cf9ec18bd68641cd2c75ad0a:57:0]={
=======
// c[0ffe7732b4d549b4cf9ec18bd68641cd2c75ad0a:57](839)={
>>>>>>> 95d5f5e7
//     "Data": null,
//     "List": [
//         {
//             "T": {
//                 "@type": "/gno.PointerType",
//                 "Elt": {
//                     "@type": "/gno.RefType",
//                     "ID": "gno.land/r/demo/tests_foo.FooStringer"
//                 }
//             },
//             "V": {
//                 "@type": "/gno.PointerValue",
//                 "Base": {
//                     "@type": "/gno.RefValue",
<<<<<<< HEAD
//                     "Hash": "925f5ec55589710eaf57eac5873436074369da41",
//                     "ObjectID": "0ffe7732b4d549b4cf9ec18bd68641cd2c75ad0a:52:0"
=======
//                     "Hash": "8c99c24d8e7ec300bdd6a13847d29d7f7ec0dff8",
//                     "ObjectID": "0ffe7732b4d549b4cf9ec18bd68641cd2c75ad0a:52"
>>>>>>> 95d5f5e7
//                 },
//                 "Index": "0",
//                 "TV": null
//             }
//         },
//         {
//             "T": {
//                 "@type": "/gno.PointerType",
//                 "Elt": {
//                     "@type": "/gno.RefType",
//                     "ID": "gno.land/r/demo/tests_foo.FooStringer"
//                 }
//             },
//             "V": {
//                 "@type": "/gno.PointerValue",
//                 "Base": {
//                     "@type": "/gno.RefValue",
//                     "Hash": "4458b93fd33392c7c4398b66398325e83deb503d",
//                     "ObjectID": "0ffe7732b4d549b4cf9ec18bd68641cd2c75ad0a:55:0"
//                 },
//                 "Index": "0",
//                 "TV": null
//             }
//         },
//         {
//             "T": {
//                 "@type": "/gno.PointerType",
//                 "Elt": {
//                     "@type": "/gno.RefType",
//                     "ID": "gno.land/r/demo/tests_foo.FooStringer"
//                 }
//             },
//             "V": {
//                 "@type": "/gno.PointerValue",
//                 "Base": {
//                     "@type": "/gno.RefValue",
//                     "Hash": "5f909b68cbb4f28cdd866493f20198b7fc3eef3f",
//                     "ObjectID": "0ffe7732b4d549b4cf9ec18bd68641cd2c75ad0a:58:0"
//                 },
//                 "Index": "0",
//                 "TV": null
//             }
//         }
//     ],
//     "ObjectInfo": {
<<<<<<< HEAD
//         "ID": "0ffe7732b4d549b4cf9ec18bd68641cd2c75ad0a:57:0",
=======
//         "ID": "0ffe7732b4d549b4cf9ec18bd68641cd2c75ad0a:57",
//         "LastObjectSize": "839",
>>>>>>> 95d5f5e7
//         "ModTime": "0",
//         "OwnerID": "0ffe7732b4d549b4cf9ec18bd68641cd2c75ad0a:6:0",
//         "RefCount": "1"
//     }
// }
<<<<<<< HEAD
// u[0ffe7732b4d549b4cf9ec18bd68641cd2c75ad0a:6:0]=
//     @@ -1,7 +1,7 @@
//      {
//          "ObjectInfo": {
//              "ID": "0ffe7732b4d549b4cf9ec18bd68641cd2c75ad0a:6:0",
=======
// u[0ffe7732b4d549b4cf9ec18bd68641cd2c75ad0a:6](0)=
//     @@ -2,7 +2,7 @@
//          "ObjectInfo": {
//              "ID": "0ffe7732b4d549b4cf9ec18bd68641cd2c75ad0a:6",
//              "LastObjectSize": "398",
>>>>>>> 95d5f5e7
//     -        "ModTime": "53",
//     +        "ModTime": "56",
//              "OwnerID": "0ffe7732b4d549b4cf9ec18bd68641cd2c75ad0a:2:0",
//              "RefCount": "1"
//          },
//     @@ -19,11 +19,11 @@
//                  "@type": "/gno.SliceValue",
//                  "Base": {
//                      "@type": "/gno.RefValue",
<<<<<<< HEAD
//     -                "Hash": "491fe4b1d3ca109210a46c2c517420f63de64b1b",
//     -                "ObjectID": "0ffe7732b4d549b4cf9ec18bd68641cd2c75ad0a:54:0"
//     +                "Hash": "98f8f1d257b6f6d9688d6797d5dd9cad69c7d066",
//     +                "ObjectID": "0ffe7732b4d549b4cf9ec18bd68641cd2c75ad0a:57:0"
=======
//     -                "Hash": "0fde1ba458cc8b8f85b29d1a83344de65ee3deeb",
//     -                "ObjectID": "0ffe7732b4d549b4cf9ec18bd68641cd2c75ad0a:54"
//     +                "Hash": "fa3db52d45922cca150586e334a8c5c34aea4ab4",
//     +                "ObjectID": "0ffe7732b4d549b4cf9ec18bd68641cd2c75ad0a:57"
>>>>>>> 95d5f5e7
//                  },
//     -            "Length": "2",
//     -            "Maxcap": "2",
//     +            "Length": "3",
//     +            "Maxcap": "3",
//                  "Offset": "0"
//              }
//          }
<<<<<<< HEAD
// u[0ffe7732b4d549b4cf9ec18bd68641cd2c75ad0a:52:0]=
//     @@ -1,7 +1,7 @@
//      {
//          "ObjectInfo": {
//              "ID": "0ffe7732b4d549b4cf9ec18bd68641cd2c75ad0a:52:0",
=======
// u[0ffe7732b4d549b4cf9ec18bd68641cd2c75ad0a:52](0)=
//     @@ -2,7 +2,7 @@
//          "ObjectInfo": {
//              "ID": "0ffe7732b4d549b4cf9ec18bd68641cd2c75ad0a:52",
//              "LastObjectSize": "361",
>>>>>>> 95d5f5e7
//     -        "ModTime": "54",
//     +        "ModTime": "57",
//              "OwnerID": "0ffe7732b4d549b4cf9ec18bd68641cd2c75ad0a:51:0",
//              "RefCount": "1"
//          },
<<<<<<< HEAD
// u[0ffe7732b4d549b4cf9ec18bd68641cd2c75ad0a:55:0]=
//     @@ -1,7 +1,7 @@
//      {
//          "ObjectInfo": {
//              "ID": "0ffe7732b4d549b4cf9ec18bd68641cd2c75ad0a:55:0",
=======
// u[0ffe7732b4d549b4cf9ec18bd68641cd2c75ad0a:55](5)=
//     @@ -2,7 +2,7 @@
//          "ObjectInfo": {
//              "ID": "0ffe7732b4d549b4cf9ec18bd68641cd2c75ad0a:55",
//              "LastObjectSize": "356",
>>>>>>> 95d5f5e7
//     -        "ModTime": "0",
//     +        "ModTime": "57",
//              "OwnerID": "0ffe7732b4d549b4cf9ec18bd68641cd2c75ad0a:54:0",
//              "RefCount": "1"
//          },
<<<<<<< HEAD
// d[0ffe7732b4d549b4cf9ec18bd68641cd2c75ad0a:54:0]
=======
// d[0ffe7732b4d549b4cf9ec18bd68641cd2c75ad0a:54](-618)
>>>>>>> 95d5f5e7
// finalizerealm["gno.land/r/demo/tests"]
// finalizerealm["gno.land/r/demo/tests"]
// finalizerealm["gno.land/r/demo/tests"]
// finalizerealm["gno.land/r/demo/tests0"]<|MERGE_RESOLUTION|>--- conflicted
+++ resolved
@@ -26,11 +26,7 @@
 
 // Realm:
 // finalizerealm["gno.land/r/demo/tests"]
-<<<<<<< HEAD
-// c[0ffe7732b4d549b4cf9ec18bd68641cd2c75ad0a:59:0]={
-=======
-// c[0ffe7732b4d549b4cf9ec18bd68641cd2c75ad0a:59](245)={
->>>>>>> 95d5f5e7
+// c[0ffe7732b4d549b4cf9ec18bd68641cd2c75ad0a:59:0](249)={
 //     "Fields": [
 //         {
 //             "T": {
@@ -44,27 +40,17 @@
 //         }
 //     ],
 //     "ObjectInfo": {
-<<<<<<< HEAD
 //         "ID": "0ffe7732b4d549b4cf9ec18bd68641cd2c75ad0a:59:0",
-=======
-//         "ID": "0ffe7732b4d549b4cf9ec18bd68641cd2c75ad0a:59",
-//         "LastObjectSize": "245",
->>>>>>> 95d5f5e7
+//         "LastObjectSize": "249",
 //         "ModTime": "0",
 //         "OwnerID": "0ffe7732b4d549b4cf9ec18bd68641cd2c75ad0a:58:0",
 //         "RefCount": "1"
 //     }
 // }
-<<<<<<< HEAD
-// c[0ffe7732b4d549b4cf9ec18bd68641cd2c75ad0a:58:0]={
+// c[0ffe7732b4d549b4cf9ec18bd68641cd2c75ad0a:58:0](362)={
 //     "ObjectInfo": {
 //         "ID": "0ffe7732b4d549b4cf9ec18bd68641cd2c75ad0a:58:0",
-=======
-// c[0ffe7732b4d549b4cf9ec18bd68641cd2c75ad0a:58](356)={
-//     "ObjectInfo": {
-//         "ID": "0ffe7732b4d549b4cf9ec18bd68641cd2c75ad0a:58",
-//         "LastObjectSize": "356",
->>>>>>> 95d5f5e7
+//         "LastObjectSize": "362",
 //         "ModTime": "0",
 //         "OwnerID": "0ffe7732b4d549b4cf9ec18bd68641cd2c75ad0a:57:0",
 //         "RefCount": "1"
@@ -81,11 +67,7 @@
 //         }
 //     }
 // }
-<<<<<<< HEAD
-// c[0ffe7732b4d549b4cf9ec18bd68641cd2c75ad0a:57:0]={
-=======
-// c[0ffe7732b4d549b4cf9ec18bd68641cd2c75ad0a:57](839)={
->>>>>>> 95d5f5e7
+// c[0ffe7732b4d549b4cf9ec18bd68641cd2c75ad0a:57:0](852)={
 //     "Data": null,
 //     "List": [
 //         {
@@ -100,13 +82,8 @@
 //                 "@type": "/gno.PointerValue",
 //                 "Base": {
 //                     "@type": "/gno.RefValue",
-<<<<<<< HEAD
-//                     "Hash": "925f5ec55589710eaf57eac5873436074369da41",
+//                     "Hash": "3634df509c283534e7e0d6dae9a6e669d5758284",
 //                     "ObjectID": "0ffe7732b4d549b4cf9ec18bd68641cd2c75ad0a:52:0"
-=======
-//                     "Hash": "8c99c24d8e7ec300bdd6a13847d29d7f7ec0dff8",
-//                     "ObjectID": "0ffe7732b4d549b4cf9ec18bd68641cd2c75ad0a:52"
->>>>>>> 95d5f5e7
 //                 },
 //                 "Index": "0",
 //                 "TV": null
@@ -152,30 +129,18 @@
 //         }
 //     ],
 //     "ObjectInfo": {
-<<<<<<< HEAD
 //         "ID": "0ffe7732b4d549b4cf9ec18bd68641cd2c75ad0a:57:0",
-=======
-//         "ID": "0ffe7732b4d549b4cf9ec18bd68641cd2c75ad0a:57",
-//         "LastObjectSize": "839",
->>>>>>> 95d5f5e7
+//         "LastObjectSize": "852",
 //         "ModTime": "0",
 //         "OwnerID": "0ffe7732b4d549b4cf9ec18bd68641cd2c75ad0a:6:0",
 //         "RefCount": "1"
 //     }
 // }
-<<<<<<< HEAD
-// u[0ffe7732b4d549b4cf9ec18bd68641cd2c75ad0a:6:0]=
-//     @@ -1,7 +1,7 @@
-//      {
+// u[0ffe7732b4d549b4cf9ec18bd68641cd2c75ad0a:6:0](0)=
+//     @@ -2,7 +2,7 @@
 //          "ObjectInfo": {
 //              "ID": "0ffe7732b4d549b4cf9ec18bd68641cd2c75ad0a:6:0",
-=======
-// u[0ffe7732b4d549b4cf9ec18bd68641cd2c75ad0a:6](0)=
-//     @@ -2,7 +2,7 @@
-//          "ObjectInfo": {
-//              "ID": "0ffe7732b4d549b4cf9ec18bd68641cd2c75ad0a:6",
-//              "LastObjectSize": "398",
->>>>>>> 95d5f5e7
+//              "LastObjectSize": "404",
 //     -        "ModTime": "53",
 //     +        "ModTime": "56",
 //              "OwnerID": "0ffe7732b4d549b4cf9ec18bd68641cd2c75ad0a:2:0",
@@ -185,17 +150,10 @@
 //                  "@type": "/gno.SliceValue",
 //                  "Base": {
 //                      "@type": "/gno.RefValue",
-<<<<<<< HEAD
-//     -                "Hash": "491fe4b1d3ca109210a46c2c517420f63de64b1b",
+//     -                "Hash": "d7d93b21b000d3cc98daed477278c032a5ebdbf0",
 //     -                "ObjectID": "0ffe7732b4d549b4cf9ec18bd68641cd2c75ad0a:54:0"
-//     +                "Hash": "98f8f1d257b6f6d9688d6797d5dd9cad69c7d066",
+//     +                "Hash": "970aa861060b2f632343d924ef33ddfa610ba392",
 //     +                "ObjectID": "0ffe7732b4d549b4cf9ec18bd68641cd2c75ad0a:57:0"
-=======
-//     -                "Hash": "0fde1ba458cc8b8f85b29d1a83344de65ee3deeb",
-//     -                "ObjectID": "0ffe7732b4d549b4cf9ec18bd68641cd2c75ad0a:54"
-//     +                "Hash": "fa3db52d45922cca150586e334a8c5c34aea4ab4",
-//     +                "ObjectID": "0ffe7732b4d549b4cf9ec18bd68641cd2c75ad0a:57"
->>>>>>> 95d5f5e7
 //                  },
 //     -            "Length": "2",
 //     -            "Maxcap": "2",
@@ -204,47 +162,27 @@
 //                  "Offset": "0"
 //              }
 //          }
-<<<<<<< HEAD
-// u[0ffe7732b4d549b4cf9ec18bd68641cd2c75ad0a:52:0]=
-//     @@ -1,7 +1,7 @@
-//      {
+// u[0ffe7732b4d549b4cf9ec18bd68641cd2c75ad0a:52:0](0)=
+//     @@ -2,7 +2,7 @@
 //          "ObjectInfo": {
 //              "ID": "0ffe7732b4d549b4cf9ec18bd68641cd2c75ad0a:52:0",
-=======
-// u[0ffe7732b4d549b4cf9ec18bd68641cd2c75ad0a:52](0)=
-//     @@ -2,7 +2,7 @@
-//          "ObjectInfo": {
-//              "ID": "0ffe7732b4d549b4cf9ec18bd68641cd2c75ad0a:52",
-//              "LastObjectSize": "361",
->>>>>>> 95d5f5e7
+//              "LastObjectSize": "367",
 //     -        "ModTime": "54",
 //     +        "ModTime": "57",
 //              "OwnerID": "0ffe7732b4d549b4cf9ec18bd68641cd2c75ad0a:51:0",
 //              "RefCount": "1"
 //          },
-<<<<<<< HEAD
-// u[0ffe7732b4d549b4cf9ec18bd68641cd2c75ad0a:55:0]=
-//     @@ -1,7 +1,7 @@
-//      {
+// u[0ffe7732b4d549b4cf9ec18bd68641cd2c75ad0a:55:0](5)=
+//     @@ -2,7 +2,7 @@
 //          "ObjectInfo": {
 //              "ID": "0ffe7732b4d549b4cf9ec18bd68641cd2c75ad0a:55:0",
-=======
-// u[0ffe7732b4d549b4cf9ec18bd68641cd2c75ad0a:55](5)=
-//     @@ -2,7 +2,7 @@
-//          "ObjectInfo": {
-//              "ID": "0ffe7732b4d549b4cf9ec18bd68641cd2c75ad0a:55",
-//              "LastObjectSize": "356",
->>>>>>> 95d5f5e7
+//              "LastObjectSize": "362",
 //     -        "ModTime": "0",
 //     +        "ModTime": "57",
 //              "OwnerID": "0ffe7732b4d549b4cf9ec18bd68641cd2c75ad0a:54:0",
 //              "RefCount": "1"
 //          },
-<<<<<<< HEAD
-// d[0ffe7732b4d549b4cf9ec18bd68641cd2c75ad0a:54:0]
-=======
-// d[0ffe7732b4d549b4cf9ec18bd68641cd2c75ad0a:54](-618)
->>>>>>> 95d5f5e7
+// d[0ffe7732b4d549b4cf9ec18bd68641cd2c75ad0a:54:0](-628)
 // finalizerealm["gno.land/r/demo/tests"]
 // finalizerealm["gno.land/r/demo/tests"]
 // finalizerealm["gno.land/r/demo/tests"]
