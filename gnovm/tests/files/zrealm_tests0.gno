// PKGPATH: gno.land/r/demo/tests_test
package tests_test

import (
	"gno.land/r/demo/tests"
	"gno.land/r/demo/tests_foo"
)

func init() {
	tests_foo.AddFooStringer("one")
	tests_foo.AddFooStringer("two")
}

func main() {
	crossing()

	tests_foo.AddFooStringer("three")
	println(tests.Render(""))
	println("end")
}

// Output:
// 0: &FooStringer{one}
// 1: &FooStringer{two}
// 2: &FooStringer{three}
//
// end

// Realm:
// switchrealm["gno.land/r/demo/tests"]
<<<<<<< HEAD
// c[0ffe7732b4d549b4cf9ec18bd68641cd2c75ad0a:19](245)={
=======
// c[0ffe7732b4d549b4cf9ec18bd68641cd2c75ad0a:59]={
>>>>>>> 404deea0
//     "Fields": [
//         {
//             "T": {
//                 "@type": "/gno.PrimitiveType",
//                 "value": "16"
//             },
//             "V": {
//                 "@type": "/gno.StringValue",
//                 "value": "three"
//             }
//         }
//     ],
//     "ObjectInfo": {
//         "ID": "0ffe7732b4d549b4cf9ec18bd68641cd2c75ad0a:59",
//         "ModTime": "0",
//         "OwnerID": "0ffe7732b4d549b4cf9ec18bd68641cd2c75ad0a:58",
//         "RefCount": "1"
//     }
// }
<<<<<<< HEAD
// c[0ffe7732b4d549b4cf9ec18bd68641cd2c75ad0a:18](356)={
=======
// c[0ffe7732b4d549b4cf9ec18bd68641cd2c75ad0a:58]={
>>>>>>> 404deea0
//     "ObjectInfo": {
//         "ID": "0ffe7732b4d549b4cf9ec18bd68641cd2c75ad0a:58",
//         "ModTime": "0",
//         "OwnerID": "0ffe7732b4d549b4cf9ec18bd68641cd2c75ad0a:57",
//         "RefCount": "1"
//     },
//     "Value": {
//         "T": {
//             "@type": "/gno.RefType",
//             "ID": "gno.land/r/demo/tests_foo.FooStringer"
//         },
//         "V": {
//             "@type": "/gno.RefValue",
//             "Hash": "a7c81f1e07e69c77e7d4cd89ec82fc78cc28fc63",
//             "ObjectID": "0ffe7732b4d549b4cf9ec18bd68641cd2c75ad0a:59"
//         }
//     }
// }
<<<<<<< HEAD
// c[0ffe7732b4d549b4cf9ec18bd68641cd2c75ad0a:17](839)={
=======
// c[0ffe7732b4d549b4cf9ec18bd68641cd2c75ad0a:57]={
>>>>>>> 404deea0
//     "Data": null,
//     "List": [
//         {
//             "T": {
//                 "@type": "/gno.PointerType",
//                 "Elt": {
//                     "@type": "/gno.RefType",
//                     "ID": "gno.land/r/demo/tests_foo.FooStringer"
//                 }
//             },
//             "V": {
//                 "@type": "/gno.PointerValue",
//                 "Base": {
//                     "@type": "/gno.RefValue",
//                     "Hash": "e237f5d9b1327cf79b3b81212360b718dab745ed",
//                     "ObjectID": "0ffe7732b4d549b4cf9ec18bd68641cd2c75ad0a:52"
//                 },
//                 "Index": "0",
//                 "TV": null
//             }
//         },
//         {
//             "T": {
//                 "@type": "/gno.PointerType",
//                 "Elt": {
//                     "@type": "/gno.RefType",
//                     "ID": "gno.land/r/demo/tests_foo.FooStringer"
//                 }
//             },
//             "V": {
//                 "@type": "/gno.PointerValue",
//                 "Base": {
//                     "@type": "/gno.RefValue",
//                     "Hash": "06a3eec56308db2a854688299249e9325c8efa05",
//                     "ObjectID": "0ffe7732b4d549b4cf9ec18bd68641cd2c75ad0a:55"
//                 },
//                 "Index": "0",
//                 "TV": null
//             }
//         },
//         {
//             "T": {
//                 "@type": "/gno.PointerType",
//                 "Elt": {
//                     "@type": "/gno.RefType",
//                     "ID": "gno.land/r/demo/tests_foo.FooStringer"
//                 }
//             },
//             "V": {
//                 "@type": "/gno.PointerValue",
//                 "Base": {
//                     "@type": "/gno.RefValue",
//                     "Hash": "e9679398e8552c552254fc5dbfef3a9b34162c9d",
//                     "ObjectID": "0ffe7732b4d549b4cf9ec18bd68641cd2c75ad0a:58"
//                 },
//                 "Index": "0",
//                 "TV": null
//             }
//         }
//     ],
//     "ObjectInfo": {
//         "ID": "0ffe7732b4d549b4cf9ec18bd68641cd2c75ad0a:57",
//         "ModTime": "0",
//         "OwnerID": "0ffe7732b4d549b4cf9ec18bd68641cd2c75ad0a:6",
//         "RefCount": "1"
//     }
// }
<<<<<<< HEAD
// u[0ffe7732b4d549b4cf9ec18bd68641cd2c75ad0a:2](0)=
//     @@ -3,7 +3,7 @@
=======
// u[0ffe7732b4d549b4cf9ec18bd68641cd2c75ad0a:6]=
//     @@ -1,7 +1,7 @@
//      {
>>>>>>> 404deea0
//          "ObjectInfo": {
//              "ID": "0ffe7732b4d549b4cf9ec18bd68641cd2c75ad0a:6",
//     -        "ModTime": "53",
//     +        "ModTime": "56",
//              "OwnerID": "0ffe7732b4d549b4cf9ec18bd68641cd2c75ad0a:2",
//              "RefCount": "1"
//          },
<<<<<<< HEAD
//          "Parent": null,
//     @@ -73,11 +73,11 @@
//                      "@type": "/gno.SliceValue",
//                      "Base": {
//                          "@type": "/gno.RefValue",
//     -                    "Hash": "694cb4385eb8d5e25fe7737cbc45695c7ac83f3c",
//     -                    "ObjectID": "0ffe7732b4d549b4cf9ec18bd68641cd2c75ad0a:14"
//     -                },
//     -                "Length": "2",
//     -                "Maxcap": "2",
//     +                    "Hash": "c2aab89570a9faa4acf463a140a04e9b96fae73d",
//     +                    "ObjectID": "0ffe7732b4d549b4cf9ec18bd68641cd2c75ad0a:17"
//     +                },
//     +                "Length": "3",
//     +                "Maxcap": "3",
//                      "Offset": "0"
//                  }
//              },
// u[0ffe7732b4d549b4cf9ec18bd68641cd2c75ad0a:12](0)=
=======
//     @@ -18,11 +18,11 @@
//                  "@type": "/gno.SliceValue",
//                  "Base": {
//                      "@type": "/gno.RefValue",
//     -                "Hash": "0a4e300c064e340c37a1704afebf583034c7fe96",
//     -                "ObjectID": "0ffe7732b4d549b4cf9ec18bd68641cd2c75ad0a:54"
//     +                "Hash": "6abf6994a55444381588af249eb4d9185910e7af",
//     +                "ObjectID": "0ffe7732b4d549b4cf9ec18bd68641cd2c75ad0a:57"
//                  },
//     -            "Length": "2",
//     -            "Maxcap": "2",
//     +            "Length": "3",
//     +            "Maxcap": "3",
//                  "Offset": "0"
//              }
//          }
// u[0ffe7732b4d549b4cf9ec18bd68641cd2c75ad0a:52]=
>>>>>>> 404deea0
//     @@ -1,7 +1,7 @@
//      {
//          "ObjectInfo": {
//              "ID": "0ffe7732b4d549b4cf9ec18bd68641cd2c75ad0a:52",
//     -        "ModTime": "54",
//     +        "ModTime": "57",
//              "OwnerID": "0ffe7732b4d549b4cf9ec18bd68641cd2c75ad0a:51",
//              "RefCount": "1"
//          },
<<<<<<< HEAD
// u[0ffe7732b4d549b4cf9ec18bd68641cd2c75ad0a:15](2)=
=======
// u[0ffe7732b4d549b4cf9ec18bd68641cd2c75ad0a:55]=
>>>>>>> 404deea0
//     @@ -1,7 +1,7 @@
//      {
//          "ObjectInfo": {
//              "ID": "0ffe7732b4d549b4cf9ec18bd68641cd2c75ad0a:55",
//     -        "ModTime": "0",
//     +        "ModTime": "57",
//              "OwnerID": "0ffe7732b4d549b4cf9ec18bd68641cd2c75ad0a:54",
//              "RefCount": "1"
//          },
<<<<<<< HEAD
// d[0ffe7732b4d549b4cf9ec18bd68641cd2c75ad0a:14](-618)
// switchrealm["gno.land/r/demo/tests_foo"]
// switchrealm["gno.land/r/demo/tests_foo"]
// switchrealm["gno.land/r/demo/tests_foo"]
// switchrealm["gno.land/r/demo/tests_foo"]
// switchrealm["gno.land/r/demo/tests"]
=======
// d[0ffe7732b4d549b4cf9ec18bd68641cd2c75ad0a:54]
>>>>>>> 404deea0
// switchrealm["gno.land/r/demo/tests_test"]<|MERGE_RESOLUTION|>--- conflicted
+++ resolved
@@ -28,11 +28,7 @@
 
 // Realm:
 // switchrealm["gno.land/r/demo/tests"]
-<<<<<<< HEAD
-// c[0ffe7732b4d549b4cf9ec18bd68641cd2c75ad0a:19](245)={
-=======
 // c[0ffe7732b4d549b4cf9ec18bd68641cd2c75ad0a:59]={
->>>>>>> 404deea0
 //     "Fields": [
 //         {
 //             "T": {
@@ -52,11 +48,7 @@
 //         "RefCount": "1"
 //     }
 // }
-<<<<<<< HEAD
-// c[0ffe7732b4d549b4cf9ec18bd68641cd2c75ad0a:18](356)={
-=======
 // c[0ffe7732b4d549b4cf9ec18bd68641cd2c75ad0a:58]={
->>>>>>> 404deea0
 //     "ObjectInfo": {
 //         "ID": "0ffe7732b4d549b4cf9ec18bd68641cd2c75ad0a:58",
 //         "ModTime": "0",
@@ -75,11 +67,7 @@
 //         }
 //     }
 // }
-<<<<<<< HEAD
-// c[0ffe7732b4d549b4cf9ec18bd68641cd2c75ad0a:17](839)={
-=======
 // c[0ffe7732b4d549b4cf9ec18bd68641cd2c75ad0a:57]={
->>>>>>> 404deea0
 //     "Data": null,
 //     "List": [
 //         {
@@ -147,14 +135,9 @@
 //         "RefCount": "1"
 //     }
 // }
-<<<<<<< HEAD
-// u[0ffe7732b4d549b4cf9ec18bd68641cd2c75ad0a:2](0)=
-//     @@ -3,7 +3,7 @@
-=======
 // u[0ffe7732b4d549b4cf9ec18bd68641cd2c75ad0a:6]=
 //     @@ -1,7 +1,7 @@
 //      {
->>>>>>> 404deea0
 //          "ObjectInfo": {
 //              "ID": "0ffe7732b4d549b4cf9ec18bd68641cd2c75ad0a:6",
 //     -        "ModTime": "53",
@@ -162,27 +145,6 @@
 //              "OwnerID": "0ffe7732b4d549b4cf9ec18bd68641cd2c75ad0a:2",
 //              "RefCount": "1"
 //          },
-<<<<<<< HEAD
-//          "Parent": null,
-//     @@ -73,11 +73,11 @@
-//                      "@type": "/gno.SliceValue",
-//                      "Base": {
-//                          "@type": "/gno.RefValue",
-//     -                    "Hash": "694cb4385eb8d5e25fe7737cbc45695c7ac83f3c",
-//     -                    "ObjectID": "0ffe7732b4d549b4cf9ec18bd68641cd2c75ad0a:14"
-//     -                },
-//     -                "Length": "2",
-//     -                "Maxcap": "2",
-//     +                    "Hash": "c2aab89570a9faa4acf463a140a04e9b96fae73d",
-//     +                    "ObjectID": "0ffe7732b4d549b4cf9ec18bd68641cd2c75ad0a:17"
-//     +                },
-//     +                "Length": "3",
-//     +                "Maxcap": "3",
-//                      "Offset": "0"
-//                  }
-//              },
-// u[0ffe7732b4d549b4cf9ec18bd68641cd2c75ad0a:12](0)=
-=======
 //     @@ -18,11 +18,11 @@
 //                  "@type": "/gno.SliceValue",
 //                  "Base": {
@@ -200,7 +162,6 @@
 //              }
 //          }
 // u[0ffe7732b4d549b4cf9ec18bd68641cd2c75ad0a:52]=
->>>>>>> 404deea0
 //     @@ -1,7 +1,7 @@
 //      {
 //          "ObjectInfo": {
@@ -210,11 +171,7 @@
 //              "OwnerID": "0ffe7732b4d549b4cf9ec18bd68641cd2c75ad0a:51",
 //              "RefCount": "1"
 //          },
-<<<<<<< HEAD
-// u[0ffe7732b4d549b4cf9ec18bd68641cd2c75ad0a:15](2)=
-=======
 // u[0ffe7732b4d549b4cf9ec18bd68641cd2c75ad0a:55]=
->>>>>>> 404deea0
 //     @@ -1,7 +1,7 @@
 //      {
 //          "ObjectInfo": {
@@ -224,14 +181,5 @@
 //              "OwnerID": "0ffe7732b4d549b4cf9ec18bd68641cd2c75ad0a:54",
 //              "RefCount": "1"
 //          },
-<<<<<<< HEAD
-// d[0ffe7732b4d549b4cf9ec18bd68641cd2c75ad0a:14](-618)
-// switchrealm["gno.land/r/demo/tests_foo"]
-// switchrealm["gno.land/r/demo/tests_foo"]
-// switchrealm["gno.land/r/demo/tests_foo"]
-// switchrealm["gno.land/r/demo/tests_foo"]
-// switchrealm["gno.land/r/demo/tests"]
-=======
 // d[0ffe7732b4d549b4cf9ec18bd68641cd2c75ad0a:54]
->>>>>>> 404deea0
 // switchrealm["gno.land/r/demo/tests_test"]