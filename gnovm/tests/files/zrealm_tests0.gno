--- conflicted
+++ resolved
@@ -23,11 +23,7 @@
 
 // Realm:
 // switchrealm["gno.land/r/demo/tests"]
-<<<<<<< HEAD
 // c[0ffe7732b4d549b4cf9ec18bd68641cd2c75ad0a:13]={
-=======
-// c[0ffe7732b4d549b4cf9ec18bd68641cd2c75ad0a:14]={
->>>>>>> 93299802
 //     "Fields": [
 //         {
 //             "T": {
@@ -41,7 +37,6 @@
 //         }
 //     ],
 //     "ObjectInfo": {
-<<<<<<< HEAD
 //         "ID": "0ffe7732b4d549b4cf9ec18bd68641cd2c75ad0a:13",
 //         "ModTime": "0",
 //         "OwnerID": "0ffe7732b4d549b4cf9ec18bd68641cd2c75ad0a:12",
@@ -68,15 +63,6 @@
 //     }
 // }
 // c[0ffe7732b4d549b4cf9ec18bd68641cd2c75ad0a:11]={
-=======
-//         "ID": "0ffe7732b4d549b4cf9ec18bd68641cd2c75ad0a:14",
-//         "ModTime": "0",
-//         "OwnerID": "0ffe7732b4d549b4cf9ec18bd68641cd2c75ad0a:13",
-//         "RefCount": "1"
-//     }
-// }
-// c[0ffe7732b4d549b4cf9ec18bd68641cd2c75ad0a:13]={
->>>>>>> 93299802
 //     "Data": null,
 //     "List": [
 //         {
@@ -95,21 +81,7 @@
 //                     "ObjectID": "0ffe7732b4d549b4cf9ec18bd68641cd2c75ad0a:6"
 //                 },
 //                 "Index": "0",
-<<<<<<< HEAD
 //                 "TV": null
-=======
-//                 "TV": {
-//                     "T": {
-//                         "@type": "/gno.RefType",
-//                         "ID": "gno.land/r/demo/tests_foo.FooStringer"
-//                     },
-//                     "V": {
-//                         "@type": "/gno.RefValue",
-//                         "Hash": "63ef2b51ca911a9b1727588bacb958ec3cb2a392",
-//                         "ObjectID": "0ffe7732b4d549b4cf9ec18bd68641cd2c75ad0a:10"
-//                     }
-//                 }
->>>>>>> 93299802
 //             }
 //         },
 //         {
@@ -128,9 +100,40 @@
 //                     "ObjectID": "0ffe7732b4d549b4cf9ec18bd68641cd2c75ad0a:9"
 //                 },
 //                 "Index": "0",
-<<<<<<< HEAD
 //                 "TV": null
-=======
+//             }
+//         },
+//         {
+//             "T": {
+//                 "@type": "/gno.PointerType",
+//                 "Elt": {
+//                     "@type": "/gno.RefType",
+//                     "ID": "gno.land/r/demo/tests_foo.FooStringer"
+//                 }
+//             },
+//             "V": {
+//                 "@type": "/gno.PointerValue",
+//                 "Base": {
+//                     "@type": "/gno.RefValue",
+//                     "Hash": "115838ed3ba1e3d03fb7742aac6ed3635c9a8bf9",
+//                     "ObjectID": "0ffe7732b4d549b4cf9ec18bd68641cd2c75ad0a:12"
+//                 },
+//                 "Index": "0",
+//                 "TV": null
+//             }
+//         },
+//         {
+//             "T": {
+//                 "@type": "/gno.PointerType",
+//                 "Elt": {
+//                     "@type": "/gno.RefType",
+//                     "ID": "gno.land/r/demo/tests_foo.FooStringer"
+//                 }
+//             },
+//             "V": {
+//                 "@type": "/gno.PointerValue",
+//                 "Base": null,
+//                 "Index": "0",
 //                 "TV": {
 //                     "T": {
 //                         "@type": "/gno.RefType",
@@ -142,7 +145,6 @@
 //                         "ObjectID": "0ffe7732b4d549b4cf9ec18bd68641cd2c75ad0a:12"
 //                     }
 //                 }
->>>>>>> 93299802
 //             }
 //         },
 //         {
@@ -155,15 +157,8 @@
 //             },
 //             "V": {
 //                 "@type": "/gno.PointerValue",
-//                 "Base": {
-//                     "@type": "/gno.RefValue",
-//                     "Hash": "115838ed3ba1e3d03fb7742aac6ed3635c9a8bf9",
-//                     "ObjectID": "0ffe7732b4d549b4cf9ec18bd68641cd2c75ad0a:12"
-//                 },
+//                 "Base": null,
 //                 "Index": "0",
-<<<<<<< HEAD
-//                 "TV": null
-=======
 //                 "TV": {
 //                     "T": {
 //                         "@type": "/gno.RefType",
@@ -175,16 +170,11 @@
 //                         "ObjectID": "0ffe7732b4d549b4cf9ec18bd68641cd2c75ad0a:14"
 //                     }
 //                 }
->>>>>>> 93299802
 //             }
 //         }
 //     ],
 //     "ObjectInfo": {
-<<<<<<< HEAD
 //         "ID": "0ffe7732b4d549b4cf9ec18bd68641cd2c75ad0a:11",
-=======
-//         "ID": "0ffe7732b4d549b4cf9ec18bd68641cd2c75ad0a:13",
->>>>>>> 93299802
 //         "ModTime": "0",
 //         "OwnerID": "0ffe7732b4d549b4cf9ec18bd68641cd2c75ad0a:2",
 //         "RefCount": "1"
@@ -195,13 +185,8 @@
 //     "ObjectInfo": {
 //         "ID": "0ffe7732b4d549b4cf9ec18bd68641cd2c75ad0a:2",
 //         "IsEscaped": true,
-<<<<<<< HEAD
 //         "ModTime": "10",
 //         "RefCount": "3"
-=======
-//         "ModTime": "12",
-//         "RefCount": "5"
->>>>>>> 93299802
 //     },
 //     "Parent": null,
 //     "Source": {
@@ -1577,13 +1562,8 @@
 //                 "@type": "/gno.SliceValue",
 //                 "Base": {
 //                     "@type": "/gno.RefValue",
-<<<<<<< HEAD
 //                     "Hash": "d26b76f9d5b71eeb6c02e3dcb3fe48de7179a6a6",
 //                     "ObjectID": "0ffe7732b4d549b4cf9ec18bd68641cd2c75ad0a:11"
-=======
-//                     "Hash": "5f12a61dd16d828be8584debc0e395e8d2136acb",
-//                     "ObjectID": "0ffe7732b4d549b4cf9ec18bd68641cd2c75ad0a:13"
->>>>>>> 93299802
 //                 },
 //                 "Length": "3",
 //                 "Maxcap": "3",
@@ -1666,11 +1646,7 @@
 //         }
 //     ]
 // }
-<<<<<<< HEAD
 // d[0ffe7732b4d549b4cf9ec18bd68641cd2c75ad0a:8]
-=======
-// d[0ffe7732b4d549b4cf9ec18bd68641cd2c75ad0a:11]
->>>>>>> 93299802
 // switchrealm["gno.land/r/demo/tests_foo"]
 // switchrealm["gno.land/r/demo/tests_foo"]
 // switchrealm["gno.land/r/demo/tests_foo"]
