// PKGPATH: gno.land/r/crossrealm
package crossrealm

import (
	"std"

	crossrealm "gno.land/r/tests/vm/crossrealm"
)

type fooer struct {
	s string
}

func (f *fooer) Foo(cur realm) {
	// f.s = "Foo" <-- panics (crossing yet stored in crossrealm)
	println("hello " + f.s + " " + std.CurrentRealm().PkgPath())
}

func (f *fooer) Bar() {
	f.s = "Bar"
	println("hello " + f.s + " " + std.CurrentRealm().PkgPath())
}

var f *fooer

func init() {
	f = &fooer{s: "A"}
	crossrealm.SetFooer(cross, f)
	crossrealm.CallFooerFooCross(cross)
	// crossrealm.CallFooerFooCur(cross) <-- panics: cannot cross-call to
	// external realm function gno.land/r/crossrealm_test.Foo from
	// gno.land/r/tests/vm/crossrealm
	crossrealm.CallFooerBar()
	crossrealm.CallFooerBarCrossing(cross)
}

func main(cur realm) {
	print(".")
}

// Output:
// hello A gno.land/r/crossrealm
<<<<<<< HEAD

// Error:
// cannot directly modify readonly tainted object (w/o method): f<VPBlock(1,0)>.s
=======
// hello Bar gno.land/r/crossrealm
// hello Bar gno.land/r/tests/vm/crossrealm
// .
>>>>>>> 94254aef
<|MERGE_RESOLUTION|>--- conflicted
+++ resolved
@@ -40,12 +40,6 @@
 
 // Output:
 // hello A gno.land/r/crossrealm
-<<<<<<< HEAD
 
 // Error:
-// cannot directly modify readonly tainted object (w/o method): f<VPBlock(1,0)>.s
-=======
-// hello Bar gno.land/r/crossrealm
-// hello Bar gno.land/r/tests/vm/crossrealm
-// .
->>>>>>> 94254aef
+// cannot directly modify readonly tainted object (w/o method): f<VPBlock(1,0)>.s