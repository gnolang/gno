--- conflicted
+++ resolved
@@ -25,11 +25,7 @@
 
 // Realm:
 // finalizerealm["gno.land/r/test"]
-<<<<<<< HEAD
-// c[a8ada09dee16d791fd406d629fe29bb0ed084a30:10:0]={
-=======
-// c[a8ada09dee16d791fd406d629fe29bb0ed084a30:10](390)={
->>>>>>> 95d5f5e7
+// c[a8ada09dee16d791fd406d629fe29bb0ed084a30:10:0](394)={
 //     "Fields": [
 //         {
 //             "T": {
@@ -61,27 +57,17 @@
 //         }
 //     ],
 //     "ObjectInfo": {
-<<<<<<< HEAD
 //         "ID": "a8ada09dee16d791fd406d629fe29bb0ed084a30:10:0",
-=======
-//         "ID": "a8ada09dee16d791fd406d629fe29bb0ed084a30:10",
-//         "LastObjectSize": "390",
->>>>>>> 95d5f5e7
+//         "LastObjectSize": "394",
 //         "ModTime": "0",
 //         "OwnerID": "a8ada09dee16d791fd406d629fe29bb0ed084a30:9:0",
 //         "RefCount": "1"
 //     }
 // }
-<<<<<<< HEAD
-// c[a8ada09dee16d791fd406d629fe29bb0ed084a30:9:0]={
+// c[a8ada09dee16d791fd406d629fe29bb0ed084a30:9:0](343)={
 //     "ObjectInfo": {
 //         "ID": "a8ada09dee16d791fd406d629fe29bb0ed084a30:9:0",
-=======
-// c[a8ada09dee16d791fd406d629fe29bb0ed084a30:9](337)={
-//     "ObjectInfo": {
-//         "ID": "a8ada09dee16d791fd406d629fe29bb0ed084a30:9",
-//         "LastObjectSize": "337",
->>>>>>> 95d5f5e7
+//         "LastObjectSize": "343",
 //         "ModTime": "0",
 //         "OwnerID": "a8ada09dee16d791fd406d629fe29bb0ed084a30:3:0",
 //         "RefCount": "1"
@@ -98,19 +84,11 @@
 //         }
 //     }
 // }
-<<<<<<< HEAD
-// u[a8ada09dee16d791fd406d629fe29bb0ed084a30:3:0]=
-//     @@ -1,7 +1,7 @@
-//      {
+// u[a8ada09dee16d791fd406d629fe29bb0ed084a30:3:0](0)=
+//     @@ -2,7 +2,7 @@
 //          "ObjectInfo": {
 //              "ID": "a8ada09dee16d791fd406d629fe29bb0ed084a30:3:0",
-=======
-// u[a8ada09dee16d791fd406d629fe29bb0ed084a30:3](0)=
-//     @@ -2,7 +2,7 @@
-//          "ObjectInfo": {
-//              "ID": "a8ada09dee16d791fd406d629fe29bb0ed084a30:3",
-//              "LastObjectSize": "386",
->>>>>>> 95d5f5e7
+//              "LastObjectSize": "393",
 //     -        "ModTime": "6",
 //     +        "ModTime": "8",
 //              "OwnerID": "a8ada09dee16d791fd406d629fe29bb0ed084a30:2:0",
@@ -127,10 +105,5 @@
 //                  },
 //                  "Index": "0",
 //                  "TV": null
-<<<<<<< HEAD
-// d[a8ada09dee16d791fd406d629fe29bb0ed084a30:7:0]
-// d[a8ada09dee16d791fd406d629fe29bb0ed084a30:8:0]
-=======
-// d[a8ada09dee16d791fd406d629fe29bb0ed084a30:7](-336)
-// d[a8ada09dee16d791fd406d629fe29bb0ed084a30:8](-389)
->>>>>>> 95d5f5e7
+// d[a8ada09dee16d791fd406d629fe29bb0ed084a30:7:0](-342)
+// d[a8ada09dee16d791fd406d629fe29bb0ed084a30:8:0](-393)