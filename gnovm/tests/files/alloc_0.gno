--- conflicted
+++ resolved
@@ -16,11 +16,7 @@
 }
 
 // Output:
-<<<<<<< HEAD
-// MemStats:  Allocator{maxBytes:100000000, bytes:6454}
-=======
 // MemStats:  Allocator{maxBytes:100000000, bytes:6346}
->>>>>>> 1f0de36f
 
 // TypeCheckError:
 // main/alloc_0.gno:13:2: declared and not used: f1