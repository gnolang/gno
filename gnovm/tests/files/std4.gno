package main

import "chain/runtime"

func main() {
<<<<<<< HEAD
	caller1 := runtime.CallerAt(1)
	println(caller1)
=======
	realm1 := std.CurrentRealm()
	println(realm1)
>>>>>>> a56a225e
}

// Output:
// CodeRealm{ g17rgsdnfxzza0sdfsdma37sdwxagsz378833ca4, main }<|MERGE_RESOLUTION|>--- conflicted
+++ resolved
@@ -1,15 +1,12 @@
 package main
 
-import "chain/runtime"
+import (
+	"std"
+)
 
 func main() {
-<<<<<<< HEAD
-	caller1 := runtime.CallerAt(1)
-	println(caller1)
-=======
 	realm1 := std.CurrentRealm()
 	println(realm1)
->>>>>>> a56a225e
 }
 
 // Output:
