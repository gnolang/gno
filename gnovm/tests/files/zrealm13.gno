// PKGPATH: gno.land/r/test
package test

var (
	a = &A{A: "here"}
	b [2]*B
)

type A struct {
	A string
}
type B struct {
	A *A
	B string
}

func init() {
	c := B{
		A: a,
		B: "c",
	}
	b[0] = &c

	d := B{
		A: a,
		B: "d",
	}
	b[1] = &d
}

func main(cur realm,) {
	b[0] = nil
}

// Realm:
// finalizerealm["gno.land/r/test"]
<<<<<<< HEAD
// u[a8ada09dee16d791fd406d629fe29bb0ed084a30:7:0]=
=======
// u[a8ada09dee16d791fd406d629fe29bb0ed084a30:7](-130)=
>>>>>>> 95d5f5e7
//     @@ -8,16 +8,6 @@
//                          "@type": "/gno.RefType",
//                          "ID": "gno.land/r/test.B"
//                      }
//     -            },
//     -            "V": {
//     -                "@type": "/gno.PointerValue",
//     -                "Base": {
//     -                    "@type": "/gno.RefValue",
//     -                    "Hash": "257ca6e0ad33b6ca40478156cb7c5f5262f7dffb",
//     -                    "ObjectID": "a8ada09dee16d791fd406d629fe29bb0ed084a30:11:0"
//     -                },
//     -                "Index": "0",
//     -                "TV": null
//                  }
//              },
//              {
//     @@ -43,7 +33,7 @@
//          "ObjectInfo": {
<<<<<<< HEAD
//              "ID": "a8ada09dee16d791fd406d629fe29bb0ed084a30:7:0",
=======
//              "ID": "a8ada09dee16d791fd406d629fe29bb0ed084a30:7",
//              "LastObjectSize": "582",
>>>>>>> 95d5f5e7
//     -        "ModTime": "10",
//     +        "ModTime": "14",
//              "OwnerID": "a8ada09dee16d791fd406d629fe29bb0ed084a30:6:0",
//              "RefCount": "1"
//          }
<<<<<<< HEAD
// u[a8ada09dee16d791fd406d629fe29bb0ed084a30:4:0]=
//     @@ -2,8 +2,8 @@
//          "ObjectInfo": {
//              "ID": "a8ada09dee16d791fd406d629fe29bb0ed084a30:4:0",
=======
// u[a8ada09dee16d791fd406d629fe29bb0ed084a30:4](0)=
//     @@ -3,8 +3,8 @@
//              "ID": "a8ada09dee16d791fd406d629fe29bb0ed084a30:4",
>>>>>>> 95d5f5e7
//              "IsEscaped": true,
//              "LastObjectSize": "340",
//     -        "ModTime": "12",
//     -        "RefCount": "3"
//     +        "ModTime": "14",
//     +        "RefCount": "2"
//          },
//          "Value": {
//              "T": {
<<<<<<< HEAD
// d[a8ada09dee16d791fd406d629fe29bb0ed084a30:11:0]
// d[a8ada09dee16d791fd406d629fe29bb0ed084a30:12:0]
=======
// d[a8ada09dee16d791fd406d629fe29bb0ed084a30:11](-335)
// d[a8ada09dee16d791fd406d629fe29bb0ed084a30:12](-444)
>>>>>>> 95d5f5e7
<|MERGE_RESOLUTION|>--- conflicted
+++ resolved
@@ -34,11 +34,7 @@
 
 // Realm:
 // finalizerealm["gno.land/r/test"]
-<<<<<<< HEAD
-// u[a8ada09dee16d791fd406d629fe29bb0ed084a30:7:0]=
-=======
-// u[a8ada09dee16d791fd406d629fe29bb0ed084a30:7](-130)=
->>>>>>> 95d5f5e7
+// u[a8ada09dee16d791fd406d629fe29bb0ed084a30:7:0](-133)=
 //     @@ -8,16 +8,6 @@
 //                          "@type": "/gno.RefType",
 //                          "ID": "gno.land/r/test.B"
@@ -58,29 +54,18 @@
 //              {
 //     @@ -43,7 +33,7 @@
 //          "ObjectInfo": {
-<<<<<<< HEAD
 //              "ID": "a8ada09dee16d791fd406d629fe29bb0ed084a30:7:0",
-=======
-//              "ID": "a8ada09dee16d791fd406d629fe29bb0ed084a30:7",
-//              "LastObjectSize": "582",
->>>>>>> 95d5f5e7
+//              "LastObjectSize": "592",
 //     -        "ModTime": "10",
 //     +        "ModTime": "14",
 //              "OwnerID": "a8ada09dee16d791fd406d629fe29bb0ed084a30:6:0",
 //              "RefCount": "1"
 //          }
-<<<<<<< HEAD
-// u[a8ada09dee16d791fd406d629fe29bb0ed084a30:4:0]=
-//     @@ -2,8 +2,8 @@
-//          "ObjectInfo": {
+// u[a8ada09dee16d791fd406d629fe29bb0ed084a30:4:0](0)=
+//     @@ -3,8 +3,8 @@
 //              "ID": "a8ada09dee16d791fd406d629fe29bb0ed084a30:4:0",
-=======
-// u[a8ada09dee16d791fd406d629fe29bb0ed084a30:4](0)=
-//     @@ -3,8 +3,8 @@
-//              "ID": "a8ada09dee16d791fd406d629fe29bb0ed084a30:4",
->>>>>>> 95d5f5e7
 //              "IsEscaped": true,
-//              "LastObjectSize": "340",
+//              "LastObjectSize": "346",
 //     -        "ModTime": "12",
 //     -        "RefCount": "3"
 //     +        "ModTime": "14",
@@ -88,10 +73,5 @@
 //          },
 //          "Value": {
 //              "T": {
-<<<<<<< HEAD
-// d[a8ada09dee16d791fd406d629fe29bb0ed084a30:11:0]
-// d[a8ada09dee16d791fd406d629fe29bb0ed084a30:12:0]
-=======
-// d[a8ada09dee16d791fd406d629fe29bb0ed084a30:11](-335)
-// d[a8ada09dee16d791fd406d629fe29bb0ed084a30:12](-444)
->>>>>>> 95d5f5e7
+// d[a8ada09dee16d791fd406d629fe29bb0ed084a30:11:0](-341)
+// d[a8ada09dee16d791fd406d629fe29bb0ed084a30:12:0](-450)