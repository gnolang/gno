--- conflicted
+++ resolved
@@ -57,15 +57,9 @@
 //              }
 //          }
 //      }
-<<<<<<< HEAD
-// d[0edc46caf30c00efd87b6c272673239eafbd051e:16](-308)
-// finalizerealm["gno.land/r/crossrealm_test"]
-// u[f5a516808f8976c33939133293d598ce3bca4e8d:8](5)=
-=======
-// d[0edc46caf30c00efd87b6c272673239eafbd051e:16]
+// d[0edc46caf30c00efd87b6c272673239eafbd051e:16](-298)
 // finalizerealm["gno.land/r/crossrealm"]
-// u[dc8307f7bbe97fdb07b2d0fa6907b8d67517c02a:8]=
->>>>>>> 68a19755
+// u[dc8307f7bbe97fdb07b2d0fa6907b8d67517c02a:8](5)=
 //     @@ -1,7 +1,7 @@
 //      {
 //          "Fields": [
@@ -77,12 +71,8 @@
 //                      "value": "32"
 //     @@ -11,7 +11,7 @@
 //          "ObjectInfo": {
-<<<<<<< HEAD
-//              "ID": "f5a516808f8976c33939133293d598ce3bca4e8d:8",
+//              "ID": "dc8307f7bbe97fdb07b2d0fa6907b8d67517c02a:8",
 //              "LastObjectSize": "214",
-=======
-//              "ID": "dc8307f7bbe97fdb07b2d0fa6907b8d67517c02a:8",
->>>>>>> 68a19755
 //     -        "ModTime": "0",
 //     +        "ModTime": "8",
 //              "OwnerID": "dc8307f7bbe97fdb07b2d0fa6907b8d67517c02a:7",
