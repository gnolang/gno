--- conflicted
+++ resolved
@@ -37,20 +37,14 @@
 
 // Realm:
 // finalizerealm["gno.land/r/demo/tests/crossrealm_b"]
-<<<<<<< HEAD
 // u[0edc46caf30c00efd87b6c272673239eafbd051e:13](-98)=
-//     @@ -1,22 +1,16 @@
-=======
-// u[0edc46caf30c00efd87b6c272673239eafbd051e:13]=
-//     @@ -1,20 +1,15 @@
->>>>>>> 84e53f51
+//     @@ -1,21 +1,16 @@
 //      {
 //          "ObjectInfo": {
 //              "ID": "0edc46caf30c00efd87b6c272673239eafbd051e:13",
 //     -        "ModTime": "15",
-//     -        "ObjectSize": "191",
 //     +        "ModTime": "16",
-//     +        "ObjectSize": "320",
+//              "ObjectSize": "320",
 //              "OwnerID": "0edc46caf30c00efd87b6c272673239eafbd051e:2",
 //              "RefCount": "1"
 //          },
@@ -82,14 +76,12 @@
 //                  "T": {
 //                      "@type": "/gno.PrimitiveType",
 //                      "value": "32"
-//     @@ -10,8 +10,8 @@
+//     @@ -10,7 +10,7 @@
 //          ],
 //          "ObjectInfo": {
 //              "ID": "f5a516808f8976c33939133293d598ce3bca4e8d:8",
 //     -        "ModTime": "0",
-//     -        "ObjectSize": "0",
 //     +        "ModTime": "8",
-//     +        "ObjectSize": "214",
+//              "ObjectSize": "214",
 //              "OwnerID": "f5a516808f8976c33939133293d598ce3bca4e8d:7",
-//              "RefCount": "1"
-//          }+//              "RefCount": "1"