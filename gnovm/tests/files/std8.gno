--- conflicted
+++ resolved
@@ -23,11 +23,7 @@
 
 // Stacktrace:
 // panic: frame not found
-<<<<<<< HEAD
-// callerAt<VPBlock(3,10)>(n<VPBlock(1,0)>)
-=======
-// callerAt<VPBlock(3,52)>(n<VPBlock(1,0)>)
->>>>>>> 536ea5bc
+// callerAt<VPBlock(3,9)>(n<VPBlock(1,0)>)
 //     gonative:std.callerAt
 // std<VPBlock(2,0)>.CallerAt(4)
 //     std/native.gno:41
