--- conflicted
+++ resolved
@@ -1,51 +1,22 @@
 package main
 
 import (
-	"chain/runtime"
+	"std"
 
 	"gno.land/p/demo/testutils"
 )
 
 func inner() {
-<<<<<<< HEAD
-	caller1 := runtime.CallerAt(1)
-	println(caller1)
-	caller2 := runtime.CallerAt(2)
-	println(caller2)
-	caller3 := runtime.CallerAt(3)
-	println(caller3)
-	caller4 := runtime.CallerAt(4)
-	println(caller4)
-=======
 	realm1 := std.CurrentRealm()
 	println(realm1)
 	realm2 := std.PreviousRealm()
 	println(realm2)
->>>>>>> a56a225e
 }
 
 func main() {
 	testutils.WrapCall(inner)
 }
 
-<<<<<<< HEAD
-// Stacktrace:
-// panic: frame not found
-// callerAt<VPBlock(3,11)>(n<VPBlock(1,0)>)
-//     gonative:chain/runtime.callerAt
-// runtime<VPBlock(2,0)>.CallerAt(4)
-//     chain/runtime/native.gno:32
-// fn<VPBlock(1,0)>()
-//     main/files/std8.gno:16
-// testutils<VPBlock(2,1)>.WrapCall(inner<VPBlock(3,0)>)
-//     gno.land/p/demo/testutils/misc.gno:5
-// main<VPBlock(1,1)>()
-//     main/files/std8.gno:21
-
-// Error:
-// frame not found
-=======
 // Output:
 // CodeRealm{ g17rgsdnfxzza0sdfsdma37sdwxagsz378833ca4, main }
-// UserRealm{ g1wymu47drhr0kuq2098m792lytgtj2nyx77yrsm }
->>>>>>> a56a225e
+// UserRealm{ g1wymu47drhr0kuq2098m792lytgtj2nyx77yrsm }