--- conflicted
+++ resolved
@@ -23,11 +23,7 @@
 
 // Stacktrace:
 // panic: frame not found
-<<<<<<< HEAD
-// callerAt<VPBlock(3,47)>(n<VPBlock(1,0)>)
-=======
-// callerAt<VPBlock(3,45)>(n<VPBlock(1,0)>)
->>>>>>> 3de2475b
+// callerAt<VPBlock(3,48)>(n<VPBlock(1,0)>)
 //     gonative:std.callerAt
 // std<VPBlock(2,0)>.GetCallerAt(4)
 //     std/native.gno:45
