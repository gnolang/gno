// PKGPATH: gno.land/r/test
package test

type MyStruct struct {
	Field int
}

var ms MyStruct

func init() {
	ms.Field = 1
}

func main() {
	crossing()

	println(ms)
	ms.Field += 2
	println(ms)
}

// Output:
// (struct{(1 int)} gno.land/r/test.MyStruct)
// (struct{(3 int)} gno.land/r/test.MyStruct)

// Realm:
// switchrealm["gno.land/r/test"]
<<<<<<< HEAD
// u[a8ada09dee16d791fd406d629fe29bb0ed084a30:3](0)=
=======
// u[a8ada09dee16d791fd406d629fe29bb0ed084a30:4]=
>>>>>>> 404deea0
//     @@ -1,7 +1,7 @@
//      {
//          "Fields": [
//              {
//     -            "N": "AQAAAAAAAAA=",
//     +            "N": "AwAAAAAAAAA=",
//                  "T": {
//                      "@type": "/gno.PrimitiveType",
//                      "value": "32"<|MERGE_RESOLUTION|>--- conflicted
+++ resolved
@@ -25,11 +25,7 @@
 
 // Realm:
 // switchrealm["gno.land/r/test"]
-<<<<<<< HEAD
-// u[a8ada09dee16d791fd406d629fe29bb0ed084a30:3](0)=
-=======
 // u[a8ada09dee16d791fd406d629fe29bb0ed084a30:4]=
->>>>>>> 404deea0
 //     @@ -1,7 +1,7 @@
 //      {
 //          "Fields": [
