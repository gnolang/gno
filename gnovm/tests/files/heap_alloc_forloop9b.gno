package main

func main() {
	var y int
	var f []func()
	defer func() {
		for _, ff := range f {
			ff()
		}
	}()

	for i := 0; i < 2; i++ {
		for j := 0; j < 2; j++ {
			x := y
			f = append(f, func() { println(x) })
			y++
		}
	}
}

// Preprocessed:
<<<<<<< HEAD
// file{ package main; func main() { var y<!VPBlock(1,0)> (const-type int); var f<!VPBlock(1,1)> []func(); defer func func(){ for _<VPBlock(0,0)>, ff<VPBlock(1,0)> := range f<VPBlock(3,1)> { ff<VPBlock(1,0)>() } }(); for i<!VPBlock(1,0)> := (const (0 int)); i<VPBlock(1,0)> < (const (2 int)); i<VPBlock(1,0)>++ { for j<!VPBlock(1,0)> := (const (0 int)); j<VPBlock(1,0)> < (const (2 int)); j<VPBlock(1,0)>++ { x<!~VPBlock(1,1)> := y<VPBlock(3,0)>; f<VPBlock(3,1)> = (const (append func([]func()(), ...func()())([]func()())))(f<VPBlock(3,1)>, func func(){ (const (println func(...interface{})))(x<~VPBlock(1,0)>) }<x<()~VPBlock(1,1)>>); y<VPBlock(3,0)>++ } } } }
=======
// file{ package main; func main() { var y<!VPBlock(1,0)> (const-type int); var f<!VPBlock(1,1)> []func(); defer func func(){ for _<VPBlock(0,0)>, ff<VPBlock(1,0)> := range f<VPBlock(3,1)> { ff<VPBlock(1,0)>() } }(); for i<!VPBlock(1,0)> := (const (0 int)); i<VPBlock(1,0)> < (const (2 int)); i<VPBlock(1,0)>++ { for j<!VPBlock(1,0)> := (const (0 int)); j<VPBlock(1,0)> < (const (2 int)); j<VPBlock(1,0)>++ { x<!~VPBlock(1,1)> := y<VPBlock(3,0)>; f<VPBlock(3,1)> = (const (append func([]func(), ...func()) []func()))(f<VPBlock(3,1)>, func func(){ (const (println func(...interface{})))(x<~VPBlock(1,0)>) }<x<()~VPBlock(1,1)>>); y<VPBlock(3,0)>++ } } } }
>>>>>>> fcec2602

// Output:
// 0
// 1
// 2
// 3<|MERGE_RESOLUTION|>--- conflicted
+++ resolved
@@ -19,11 +19,7 @@
 }
 
 // Preprocessed:
-<<<<<<< HEAD
-// file{ package main; func main() { var y<!VPBlock(1,0)> (const-type int); var f<!VPBlock(1,1)> []func(); defer func func(){ for _<VPBlock(0,0)>, ff<VPBlock(1,0)> := range f<VPBlock(3,1)> { ff<VPBlock(1,0)>() } }(); for i<!VPBlock(1,0)> := (const (0 int)); i<VPBlock(1,0)> < (const (2 int)); i<VPBlock(1,0)>++ { for j<!VPBlock(1,0)> := (const (0 int)); j<VPBlock(1,0)> < (const (2 int)); j<VPBlock(1,0)>++ { x<!~VPBlock(1,1)> := y<VPBlock(3,0)>; f<VPBlock(3,1)> = (const (append func([]func()(), ...func()())([]func()())))(f<VPBlock(3,1)>, func func(){ (const (println func(...interface{})))(x<~VPBlock(1,0)>) }<x<()~VPBlock(1,1)>>); y<VPBlock(3,0)>++ } } } }
-=======
-// file{ package main; func main() { var y<!VPBlock(1,0)> (const-type int); var f<!VPBlock(1,1)> []func(); defer func func(){ for _<VPBlock(0,0)>, ff<VPBlock(1,0)> := range f<VPBlock(3,1)> { ff<VPBlock(1,0)>() } }(); for i<!VPBlock(1,0)> := (const (0 int)); i<VPBlock(1,0)> < (const (2 int)); i<VPBlock(1,0)>++ { for j<!VPBlock(1,0)> := (const (0 int)); j<VPBlock(1,0)> < (const (2 int)); j<VPBlock(1,0)>++ { x<!~VPBlock(1,1)> := y<VPBlock(3,0)>; f<VPBlock(3,1)> = (const (append func([]func(), ...func()) []func()))(f<VPBlock(3,1)>, func func(){ (const (println func(...interface{})))(x<~VPBlock(1,0)>) }<x<()~VPBlock(1,1)>>); y<VPBlock(3,0)>++ } } } }
->>>>>>> fcec2602
+// file{ package main; func main() { var y<!VPBlock(1,0)> (const-type int); var f<!VPBlock(1,1)> []func(); defer func func(){ for _<VPBlock(0,0)>, ff<VPBlock(1,0)> := range f<VPBlock(3,1)> { ff<VPBlock(1,0)>() } }(); for i<!VPBlock(1,0)> := (const (0 int)); i<VPBlock(1,0)> < (const (2 int)); i<VPBlock(1,0)>++ { for j<!VPBlock(1,0)> := (const (0 int)); j<VPBlock(1,0)> < (const (2 int)); j<VPBlock(1,0)>++ { x<!~VPBlock(1,1)> := y<VPBlock(3,0)>; f<VPBlock(3,1)> = (const (append func([]func(), ...func()) []func()))(f<VPBlock(3,1)>, func func(){ (const (println func(...interface {})))(x<~VPBlock(1,0)>) }<x<()~VPBlock(1,1)>>); y<VPBlock(3,0)>++ } } } }
 
 // Output:
 // 0
