--- conflicted
+++ resolved
@@ -9,8 +9,4 @@
 }
 
 // Error:
-<<<<<<< HEAD
-// main/files/type31.gno:8:10: incompatible types in binary expression: string ADD main.String
-=======
-// main/files/type31.gno:8: invalid operation: mismatched types string and main.String
->>>>>>> 3901e7e5
+// main/files/type31.gno:8:31: invalid operation: mismatched types string and main.String