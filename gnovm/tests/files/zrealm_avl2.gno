// PKGPATH: gno.land/r/test
package test

import (
	"gno.land/p/demo/avl"
)

var tree avl.Tree

func init() {
	tree.Set("key1", "value1")
}

func main(cur realm) {
	var updated bool
	updated = tree.Set("key2", "value2")
	// println(tree, updated)
	println(updated, tree.Size())
}

// Output:
// false 2

// Realm:
// finalizerealm["gno.land/r/test"]
<<<<<<< HEAD
// u[a8ada09dee16d791fd406d629fe29bb0ed084a30:8:0]=
//     @@ -1,8 +1,8 @@
//      {
//          "ObjectInfo": {
//              "ID": "a8ada09dee16d791fd406d629fe29bb0ed084a30:8:0",
=======
// u[a8ada09dee16d791fd406d629fe29bb0ed084a30:8](6)=
//     @@ -2,8 +2,8 @@
//          "ObjectInfo": {
//              "ID": "a8ada09dee16d791fd406d629fe29bb0ed084a30:8",
//              "LastObjectSize": "340",
>>>>>>> 95d5f5e7
//     -        "ModTime": "0",
//     -        "OwnerID": "a8ada09dee16d791fd406d629fe29bb0ed084a30:4:0",
//     +        "ModTime": "11",
//     +        "OwnerID": "a8ada09dee16d791fd406d629fe29bb0ed084a30:11:0",
//              "RefCount": "1"
//          },
//          "Value": {
<<<<<<< HEAD
// c[a8ada09dee16d791fd406d629fe29bb0ed084a30:13:0]={
=======
// c[a8ada09dee16d791fd406d629fe29bb0ed084a30:13](545)={
>>>>>>> 95d5f5e7
//     "Fields": [
//         {
//             "T": {
//                 "@type": "/gno.PrimitiveType",
//                 "value": "16"
//             },
//             "V": {
//                 "@type": "/gno.StringValue",
//                 "value": "key2"
//             }
//         },
//         {
//             "T": {
//                 "@type": "/gno.PrimitiveType",
//                 "value": "16"
//             },
//             "V": {
//                 "@type": "/gno.StringValue",
//                 "value": "value2"
//             }
//         },
//         {
//             "T": {
//                 "@type": "/gno.PrimitiveType",
//                 "value": "64"
//             }
//         },
//         {
//             "N": "AQAAAAAAAAA=",
//             "T": {
//                 "@type": "/gno.PrimitiveType",
//                 "value": "32"
//             }
//         },
//         {
//             "T": {
//                 "@type": "/gno.PointerType",
//                 "Elt": {
//                     "@type": "/gno.RefType",
//                     "ID": "gno.land/p/demo/avl.Node"
//                 }
//             }
//         },
//         {
//             "T": {
//                 "@type": "/gno.PointerType",
//                 "Elt": {
//                     "@type": "/gno.RefType",
//                     "ID": "gno.land/p/demo/avl.Node"
//                 }
//             }
//         }
//     ],
//     "ObjectInfo": {
<<<<<<< HEAD
//         "ID": "a8ada09dee16d791fd406d629fe29bb0ed084a30:13:0",
=======
//         "ID": "a8ada09dee16d791fd406d629fe29bb0ed084a30:13",
//         "LastObjectSize": "545",
>>>>>>> 95d5f5e7
//         "ModTime": "0",
//         "OwnerID": "a8ada09dee16d791fd406d629fe29bb0ed084a30:12:0",
//         "RefCount": "1"
//     }
// }
<<<<<<< HEAD
// c[a8ada09dee16d791fd406d629fe29bb0ed084a30:12:0]={
//     "ObjectInfo": {
//         "ID": "a8ada09dee16d791fd406d629fe29bb0ed084a30:12:0",
=======
// c[a8ada09dee16d791fd406d629fe29bb0ed084a30:12](343)={
//     "ObjectInfo": {
//         "ID": "a8ada09dee16d791fd406d629fe29bb0ed084a30:12",
//         "LastObjectSize": "343",
>>>>>>> 95d5f5e7
//         "ModTime": "0",
//         "OwnerID": "a8ada09dee16d791fd406d629fe29bb0ed084a30:11:0",
//         "RefCount": "1"
//     },
//     "Value": {
//         "T": {
//             "@type": "/gno.RefType",
//             "ID": "gno.land/p/demo/avl.Node"
//         },
//         "V": {
//             "@type": "/gno.RefValue",
//             "Hash": "5398ce520422fff888a769668068d0a66a3bbdf4",
//             "ObjectID": "a8ada09dee16d791fd406d629fe29bb0ed084a30:13:0"
//         }
//     }
// }
<<<<<<< HEAD
// c[a8ada09dee16d791fd406d629fe29bb0ed084a30:11:0]={
=======
// c[a8ada09dee16d791fd406d629fe29bb0ed084a30:11](748)={
>>>>>>> 95d5f5e7
//     "Fields": [
//         {
//             "T": {
//                 "@type": "/gno.PrimitiveType",
//                 "value": "16"
//             },
//             "V": {
//                 "@type": "/gno.StringValue",
//                 "value": "key2"
//             }
//         },
//         {},
//         {
//             "N": "AQAAAAAAAAA=",
//             "T": {
//                 "@type": "/gno.PrimitiveType",
//                 "value": "64"
//             }
//         },
//         {
//             "N": "AgAAAAAAAAA=",
//             "T": {
//                 "@type": "/gno.PrimitiveType",
//                 "value": "32"
//             }
//         },
//         {
//             "T": {
//                 "@type": "/gno.PointerType",
//                 "Elt": {
//                     "@type": "/gno.RefType",
//                     "ID": "gno.land/p/demo/avl.Node"
//                 }
//             },
//             "V": {
//                 "@type": "/gno.PointerValue",
//                 "Base": {
//                     "@type": "/gno.RefValue",
<<<<<<< HEAD
//                     "Hash": "ef636dc79b7a39d35f8b581e48da3720544dd7bb",
//                     "ObjectID": "a8ada09dee16d791fd406d629fe29bb0ed084a30:8:0"
=======
//                     "Hash": "b9d14c08c1ecc7370baf512728d9ff740fa207ce",
//                     "ObjectID": "a8ada09dee16d791fd406d629fe29bb0ed084a30:8"
>>>>>>> 95d5f5e7
//                 },
//                 "Index": "0",
//                 "TV": null
//             }
//         },
//         {
//             "T": {
//                 "@type": "/gno.PointerType",
//                 "Elt": {
//                     "@type": "/gno.RefType",
//                     "ID": "gno.land/p/demo/avl.Node"
//                 }
//             },
//             "V": {
//                 "@type": "/gno.PointerValue",
//                 "Base": {
//                     "@type": "/gno.RefValue",
//                     "Hash": "8694c2e1ad4738403311e6687f35b3020303df4f",
//                     "ObjectID": "a8ada09dee16d791fd406d629fe29bb0ed084a30:12:0"
//                 },
//                 "Index": "0",
//                 "TV": null
//             }
//         }
//     ],
//     "ObjectInfo": {
<<<<<<< HEAD
//         "ID": "a8ada09dee16d791fd406d629fe29bb0ed084a30:11:0",
=======
//         "ID": "a8ada09dee16d791fd406d629fe29bb0ed084a30:11",
//         "LastObjectSize": "748",
>>>>>>> 95d5f5e7
//         "ModTime": "0",
//         "OwnerID": "a8ada09dee16d791fd406d629fe29bb0ed084a30:10:0",
//         "RefCount": "1"
//     }
// }
<<<<<<< HEAD
// c[a8ada09dee16d791fd406d629fe29bb0ed084a30:10:0]={
//     "ObjectInfo": {
//         "ID": "a8ada09dee16d791fd406d629fe29bb0ed084a30:10:0",
=======
// c[a8ada09dee16d791fd406d629fe29bb0ed084a30:10](342)={
//     "ObjectInfo": {
//         "ID": "a8ada09dee16d791fd406d629fe29bb0ed084a30:10",
//         "LastObjectSize": "342",
>>>>>>> 95d5f5e7
//         "ModTime": "0",
//         "OwnerID": "a8ada09dee16d791fd406d629fe29bb0ed084a30:4:0",
//         "RefCount": "1"
//     },
//     "Value": {
//         "T": {
//             "@type": "/gno.RefType",
//             "ID": "gno.land/p/demo/avl.Node"
//         },
//         "V": {
//             "@type": "/gno.RefValue",
<<<<<<< HEAD
//             "Hash": "ee59fd616a533f340ad0d4662c1e4e2746e2b283",
//             "ObjectID": "a8ada09dee16d791fd406d629fe29bb0ed084a30:11:0"
//         }
//     }
// }
// u[a8ada09dee16d791fd406d629fe29bb0ed084a30:4:0]=
=======
//             "Hash": "e8ce22f5c4196911921a6cf4a9175d00615d8bba",
//             "ObjectID": "a8ada09dee16d791fd406d629fe29bb0ed084a30:11"
//         }
//     }
// }
// u[a8ada09dee16d791fd406d629fe29bb0ed084a30:4](1)=
>>>>>>> 95d5f5e7
//     @@ -12,8 +12,8 @@
//                      "@type": "/gno.PointerValue",
//                      "Base": {
//                          "@type": "/gno.RefValue",
<<<<<<< HEAD
//     -                    "Hash": "16f1d516135d22d1578db14ff6aad81d5d08a3d4",
//     -                    "ObjectID": "a8ada09dee16d791fd406d629fe29bb0ed084a30:8:0"
//     +                    "Hash": "dcf141810b4095268970cb339fb018ed43bccfe8",
//     +                    "ObjectID": "a8ada09dee16d791fd406d629fe29bb0ed084a30:10:0"
=======
//     -                    "Hash": "38d92623e7ba4beb1d35693382b944d1dd9df1d2",
//     -                    "ObjectID": "a8ada09dee16d791fd406d629fe29bb0ed084a30:8"
//     +                    "Hash": "229f006b03430c7b65d762d76c27942d1131f655",
//     +                    "ObjectID": "a8ada09dee16d791fd406d629fe29bb0ed084a30:10"
>>>>>>> 95d5f5e7
//                      },
//                      "Index": "0",
//                      "TV": null
//     @@ -23,7 +23,7 @@
//          "ObjectInfo": {
<<<<<<< HEAD
//              "ID": "a8ada09dee16d791fd406d629fe29bb0ed084a30:4:0",
=======
//              "ID": "a8ada09dee16d791fd406d629fe29bb0ed084a30:4",
//              "LastObjectSize": "388",
>>>>>>> 95d5f5e7
//     -        "ModTime": "7",
//     +        "ModTime": "9",
//              "OwnerID": "a8ada09dee16d791fd406d629fe29bb0ed084a30:3:0",
//              "RefCount": "1"
//          }<|MERGE_RESOLUTION|>--- conflicted
+++ resolved
@@ -23,19 +23,11 @@
 
 // Realm:
 // finalizerealm["gno.land/r/test"]
-<<<<<<< HEAD
-// u[a8ada09dee16d791fd406d629fe29bb0ed084a30:8:0]=
-//     @@ -1,8 +1,8 @@
-//      {
+// u[a8ada09dee16d791fd406d629fe29bb0ed084a30:8:0](6)=
+//     @@ -2,8 +2,8 @@
 //          "ObjectInfo": {
 //              "ID": "a8ada09dee16d791fd406d629fe29bb0ed084a30:8:0",
-=======
-// u[a8ada09dee16d791fd406d629fe29bb0ed084a30:8](6)=
-//     @@ -2,8 +2,8 @@
-//          "ObjectInfo": {
-//              "ID": "a8ada09dee16d791fd406d629fe29bb0ed084a30:8",
-//              "LastObjectSize": "340",
->>>>>>> 95d5f5e7
+//              "LastObjectSize": "346",
 //     -        "ModTime": "0",
 //     -        "OwnerID": "a8ada09dee16d791fd406d629fe29bb0ed084a30:4:0",
 //     +        "ModTime": "11",
@@ -43,11 +35,7 @@
 //              "RefCount": "1"
 //          },
 //          "Value": {
-<<<<<<< HEAD
-// c[a8ada09dee16d791fd406d629fe29bb0ed084a30:13:0]={
-=======
-// c[a8ada09dee16d791fd406d629fe29bb0ed084a30:13](545)={
->>>>>>> 95d5f5e7
+// c[a8ada09dee16d791fd406d629fe29bb0ed084a30:13:0](549)={
 //     "Fields": [
 //         {
 //             "T": {
@@ -102,27 +90,17 @@
 //         }
 //     ],
 //     "ObjectInfo": {
-<<<<<<< HEAD
 //         "ID": "a8ada09dee16d791fd406d629fe29bb0ed084a30:13:0",
-=======
-//         "ID": "a8ada09dee16d791fd406d629fe29bb0ed084a30:13",
-//         "LastObjectSize": "545",
->>>>>>> 95d5f5e7
+//         "LastObjectSize": "549",
 //         "ModTime": "0",
 //         "OwnerID": "a8ada09dee16d791fd406d629fe29bb0ed084a30:12:0",
 //         "RefCount": "1"
 //     }
 // }
-<<<<<<< HEAD
-// c[a8ada09dee16d791fd406d629fe29bb0ed084a30:12:0]={
+// c[a8ada09dee16d791fd406d629fe29bb0ed084a30:12:0](349)={
 //     "ObjectInfo": {
 //         "ID": "a8ada09dee16d791fd406d629fe29bb0ed084a30:12:0",
-=======
-// c[a8ada09dee16d791fd406d629fe29bb0ed084a30:12](343)={
-//     "ObjectInfo": {
-//         "ID": "a8ada09dee16d791fd406d629fe29bb0ed084a30:12",
-//         "LastObjectSize": "343",
->>>>>>> 95d5f5e7
+//         "LastObjectSize": "349",
 //         "ModTime": "0",
 //         "OwnerID": "a8ada09dee16d791fd406d629fe29bb0ed084a30:11:0",
 //         "RefCount": "1"
@@ -139,11 +117,7 @@
 //         }
 //     }
 // }
-<<<<<<< HEAD
-// c[a8ada09dee16d791fd406d629fe29bb0ed084a30:11:0]={
-=======
-// c[a8ada09dee16d791fd406d629fe29bb0ed084a30:11](748)={
->>>>>>> 95d5f5e7
+// c[a8ada09dee16d791fd406d629fe29bb0ed084a30:11:0](758)={
 //     "Fields": [
 //         {
 //             "T": {
@@ -182,13 +156,8 @@
 //                 "@type": "/gno.PointerValue",
 //                 "Base": {
 //                     "@type": "/gno.RefValue",
-<<<<<<< HEAD
-//                     "Hash": "ef636dc79b7a39d35f8b581e48da3720544dd7bb",
+//                     "Hash": "b04b3e94cee7c6913cabb9a97e78effcaf6875c4",
 //                     "ObjectID": "a8ada09dee16d791fd406d629fe29bb0ed084a30:8:0"
-=======
-//                     "Hash": "b9d14c08c1ecc7370baf512728d9ff740fa207ce",
-//                     "ObjectID": "a8ada09dee16d791fd406d629fe29bb0ed084a30:8"
->>>>>>> 95d5f5e7
 //                 },
 //                 "Index": "0",
 //                 "TV": null
@@ -215,27 +184,17 @@
 //         }
 //     ],
 //     "ObjectInfo": {
-<<<<<<< HEAD
 //         "ID": "a8ada09dee16d791fd406d629fe29bb0ed084a30:11:0",
-=======
-//         "ID": "a8ada09dee16d791fd406d629fe29bb0ed084a30:11",
-//         "LastObjectSize": "748",
->>>>>>> 95d5f5e7
+//         "LastObjectSize": "758",
 //         "ModTime": "0",
 //         "OwnerID": "a8ada09dee16d791fd406d629fe29bb0ed084a30:10:0",
 //         "RefCount": "1"
 //     }
 // }
-<<<<<<< HEAD
-// c[a8ada09dee16d791fd406d629fe29bb0ed084a30:10:0]={
+// c[a8ada09dee16d791fd406d629fe29bb0ed084a30:10:0](348)={
 //     "ObjectInfo": {
 //         "ID": "a8ada09dee16d791fd406d629fe29bb0ed084a30:10:0",
-=======
-// c[a8ada09dee16d791fd406d629fe29bb0ed084a30:10](342)={
-//     "ObjectInfo": {
-//         "ID": "a8ada09dee16d791fd406d629fe29bb0ed084a30:10",
-//         "LastObjectSize": "342",
->>>>>>> 95d5f5e7
+//         "LastObjectSize": "348",
 //         "ModTime": "0",
 //         "OwnerID": "a8ada09dee16d791fd406d629fe29bb0ed084a30:4:0",
 //         "RefCount": "1"
@@ -247,47 +206,27 @@
 //         },
 //         "V": {
 //             "@type": "/gno.RefValue",
-<<<<<<< HEAD
-//             "Hash": "ee59fd616a533f340ad0d4662c1e4e2746e2b283",
+//             "Hash": "c6d0f11239092dfe3bda0220ad87926fdc989c22",
 //             "ObjectID": "a8ada09dee16d791fd406d629fe29bb0ed084a30:11:0"
 //         }
 //     }
 // }
-// u[a8ada09dee16d791fd406d629fe29bb0ed084a30:4:0]=
-=======
-//             "Hash": "e8ce22f5c4196911921a6cf4a9175d00615d8bba",
-//             "ObjectID": "a8ada09dee16d791fd406d629fe29bb0ed084a30:11"
-//         }
-//     }
-// }
-// u[a8ada09dee16d791fd406d629fe29bb0ed084a30:4](1)=
->>>>>>> 95d5f5e7
+// u[a8ada09dee16d791fd406d629fe29bb0ed084a30:4:0](1)=
 //     @@ -12,8 +12,8 @@
 //                      "@type": "/gno.PointerValue",
 //                      "Base": {
 //                          "@type": "/gno.RefValue",
-<<<<<<< HEAD
 //     -                    "Hash": "16f1d516135d22d1578db14ff6aad81d5d08a3d4",
 //     -                    "ObjectID": "a8ada09dee16d791fd406d629fe29bb0ed084a30:8:0"
-//     +                    "Hash": "dcf141810b4095268970cb339fb018ed43bccfe8",
+//     +                    "Hash": "d70928975d7fb3a2d6e0799bbad2a45a99fc4335",
 //     +                    "ObjectID": "a8ada09dee16d791fd406d629fe29bb0ed084a30:10:0"
-=======
-//     -                    "Hash": "38d92623e7ba4beb1d35693382b944d1dd9df1d2",
-//     -                    "ObjectID": "a8ada09dee16d791fd406d629fe29bb0ed084a30:8"
-//     +                    "Hash": "229f006b03430c7b65d762d76c27942d1131f655",
-//     +                    "ObjectID": "a8ada09dee16d791fd406d629fe29bb0ed084a30:10"
->>>>>>> 95d5f5e7
 //                      },
 //                      "Index": "0",
 //                      "TV": null
 //     @@ -23,7 +23,7 @@
 //          "ObjectInfo": {
-<<<<<<< HEAD
 //              "ID": "a8ada09dee16d791fd406d629fe29bb0ed084a30:4:0",
-=======
-//              "ID": "a8ada09dee16d791fd406d629fe29bb0ed084a30:4",
-//              "LastObjectSize": "388",
->>>>>>> 95d5f5e7
+//              "LastObjectSize": "395",
 //     -        "ModTime": "7",
 //     +        "ModTime": "9",
 //              "OwnerID": "a8ada09dee16d791fd406d629fe29bb0ed084a30:3:0",
