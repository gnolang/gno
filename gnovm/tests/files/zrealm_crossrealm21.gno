--- conflicted
+++ resolved
@@ -21,15 +21,9 @@
 // .
 
 // Realm:
-<<<<<<< HEAD
-// finalizerealm["gno.land/r/tests/tests/crossrealm"]
-// u[83c395a7172ae8aebc131bd64cc048bbd2b31851:7](220)=
-//     @@ -2,9 +2,28 @@
-=======
 // finalizerealm["gno.land/r/demo/tests/crossrealm"]
 // u[1712ac7adcfdc8e58a67e5615e20fb312394c4df:7](219)=
 //     @@ -2,9 +2,27 @@
->>>>>>> 9acc2100
 //          "ObjectInfo": {
 //              "ID": "83c395a7172ae8aebc131bd64cc048bbd2b31851:7",
 //              "LastObjectSize": "190",
