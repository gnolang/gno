--- conflicted
+++ resolved
@@ -25,11 +25,7 @@
 
 // Realm:
 // switchrealm["gno.land/r/test"]
-<<<<<<< HEAD
-// u[a8ada09dee16d791fd406d629fe29bb0ed084a30:5](6)=
-=======
 // u[a8ada09dee16d791fd406d629fe29bb0ed084a30:8]=
->>>>>>> 404deea0
 //     @@ -17,7 +17,7 @@
 //                  },
 //                  "V": {
@@ -48,11 +44,7 @@
 //              "OwnerID": "a8ada09dee16d791fd406d629fe29bb0ed084a30:7",
 //              "RefCount": "1"
 //          }
-<<<<<<< HEAD
-// u[a8ada09dee16d791fd406d629fe29bb0ed084a30:4](2)=
-=======
 // u[a8ada09dee16d791fd406d629fe29bb0ed084a30:7]=
->>>>>>> 404deea0
 //     @@ -1,7 +1,7 @@
 //      {
 //          "ObjectInfo": {
@@ -71,14 +63,9 @@
 //                  "ObjectID": "a8ada09dee16d791fd406d629fe29bb0ed084a30:8"
 //              }
 //          }
-<<<<<<< HEAD
-// u[a8ada09dee16d791fd406d629fe29bb0ed084a30:2](0)=
-//     @@ -3,7 +3,7 @@
-=======
 // u[a8ada09dee16d791fd406d629fe29bb0ed084a30:3]=
 //     @@ -1,7 +1,7 @@
 //      {
->>>>>>> 404deea0
 //          "ObjectInfo": {
 //              "ID": "a8ada09dee16d791fd406d629fe29bb0ed084a30:3",
 //     -        "ModTime": "6",
