--- conflicted
+++ resolved
@@ -23,11 +23,7 @@
 
 // Realm:
 // finalizerealm["gno.land/r/test"]
-<<<<<<< HEAD
-// u[a8ada09dee16d791fd406d629fe29bb0ed084a30:8:0]=
-=======
-// u[a8ada09dee16d791fd406d629fe29bb0ed084a30:8](9)=
->>>>>>> 95d5f5e7
+// u[a8ada09dee16d791fd406d629fe29bb0ed084a30:8:0](9)=
 //     @@ -17,7 +17,7 @@
 //                  },
 //                  "V": {
@@ -39,30 +35,18 @@
 //              {
 //     @@ -49,7 +49,7 @@
 //          "ObjectInfo": {
-<<<<<<< HEAD
 //              "ID": "a8ada09dee16d791fd406d629fe29bb0ed084a30:8:0",
-=======
-//              "ID": "a8ada09dee16d791fd406d629fe29bb0ed084a30:8",
-//              "LastObjectSize": "617",
->>>>>>> 95d5f5e7
+//              "LastObjectSize": "621",
 //     -        "ModTime": "0",
 //     +        "ModTime": "8",
 //              "OwnerID": "a8ada09dee16d791fd406d629fe29bb0ed084a30:7:0",
 //              "RefCount": "1"
 //          }
-<<<<<<< HEAD
-// u[a8ada09dee16d791fd406d629fe29bb0ed084a30:7:0]=
-//     @@ -1,7 +1,7 @@
-//      {
+// u[a8ada09dee16d791fd406d629fe29bb0ed084a30:7:0](5)=
+//     @@ -2,7 +2,7 @@
 //          "ObjectInfo": {
 //              "ID": "a8ada09dee16d791fd406d629fe29bb0ed084a30:7:0",
-=======
-// u[a8ada09dee16d791fd406d629fe29bb0ed084a30:7](5)=
-//     @@ -2,7 +2,7 @@
-//          "ObjectInfo": {
-//              "ID": "a8ada09dee16d791fd406d629fe29bb0ed084a30:7",
-//              "LastObjectSize": "373",
->>>>>>> 95d5f5e7
+//              "LastObjectSize": "379",
 //     -        "ModTime": "0",
 //     +        "ModTime": "8",
 //              "OwnerID": "a8ada09dee16d791fd406d629fe29bb0ed084a30:3:0",
@@ -72,29 +56,16 @@
 //              },
 //              "V": {
 //                  "@type": "/gno.RefValue",
-<<<<<<< HEAD
 //     -            "Hash": "566cdbbe752b5e69cbf2f419fc5ab575cec70374",
-//     +            "Hash": "d88baaec04933cf75ed3d698cb6547b37527835a",
+//     +            "Hash": "07447cc2daf47014fec6aaa803474a2ba10c70f1",
 //                  "ObjectID": "a8ada09dee16d791fd406d629fe29bb0ed084a30:8:0"
 //              }
 //          }
-// u[a8ada09dee16d791fd406d629fe29bb0ed084a30:3:0]=
-//     @@ -1,7 +1,7 @@
-//      {
+// u[a8ada09dee16d791fd406d629fe29bb0ed084a30:3:0](0)=
+//     @@ -2,7 +2,7 @@
 //          "ObjectInfo": {
 //              "ID": "a8ada09dee16d791fd406d629fe29bb0ed084a30:3:0",
-=======
-//     -            "Hash": "ff7d2f7d23827a0af50e33994bc896d1b1ab3ea8",
-//     +            "Hash": "6e91c2c1ddacaac0d8a29bbbfa6816187d7a491c",
-//                  "ObjectID": "a8ada09dee16d791fd406d629fe29bb0ed084a30:8"
-//              }
-//          }
-// u[a8ada09dee16d791fd406d629fe29bb0ed084a30:3](0)=
-//     @@ -2,7 +2,7 @@
-//          "ObjectInfo": {
-//              "ID": "a8ada09dee16d791fd406d629fe29bb0ed084a30:3",
-//              "LastObjectSize": "423",
->>>>>>> 95d5f5e7
+//              "LastObjectSize": "430",
 //     -        "ModTime": "6",
 //     +        "ModTime": "8",
 //              "OwnerID": "a8ada09dee16d791fd406d629fe29bb0ed084a30:2:0",
@@ -104,14 +75,8 @@
 //                  "@type": "/gno.PointerValue",
 //                  "Base": {
 //                      "@type": "/gno.RefValue",
-<<<<<<< HEAD
 //     -                "Hash": "d2b6f59a56e97f6a1d9bfdac2802eedc97309c4d",
-//     +                "Hash": "172b658cf0fc5a2e1ac7c2694682abbe957ae3d9",
+//     +                "Hash": "de7daadba4798c199bdfc0b8eee55c9206bca629",
 //                      "ObjectID": "a8ada09dee16d791fd406d629fe29bb0ed084a30:7:0"
-=======
-//     -                "Hash": "9ca98fdf0502999046966e61b84ad729e39753e7",
-//     +                "Hash": "4fa20e6392426796a09b98a2f36a70a1dff01392",
-//                      "ObjectID": "a8ada09dee16d791fd406d629fe29bb0ed084a30:7"
->>>>>>> 95d5f5e7
 //                  },
 //                  "Index": "0",