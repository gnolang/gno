package tests

import (
	"bufio"
	"bytes"
	"compress/flate"
	"compress/gzip"
	"context"
	"crypto/md5" //nolint:gosec
	crand "crypto/rand"
	"crypto/sha1" //nolint:gosec
	"encoding/base64"
	"encoding/binary"
	"encoding/json"
	"encoding/xml"
	"errors"
	"flag"
	"fmt"
	"hash/fnv"
	"image"
	"image/color"
	"io"
	"log"
	"math"
	"math/big"
	"math/rand"
	"net"
	"net/url"
	"os"
	"path/filepath"
	"reflect"
	"sort"
	"strconv"
	"strings"
	"sync"
	"sync/atomic"
	"text/template"
	"time"
	"unicode/utf8"

	gno "github.com/gnolang/gno/gnovm/pkg/gnolang"
	"github.com/gnolang/gno/gnovm/stdlibs"
	teststdlibs "github.com/gnolang/gno/gnovm/tests/stdlibs"
	dbm "github.com/gnolang/gno/tm2/pkg/db"
	osm "github.com/gnolang/gno/tm2/pkg/os"
	"github.com/gnolang/gno/tm2/pkg/store/dbadapter"
	"github.com/gnolang/gno/tm2/pkg/store/iavl"
	stypes "github.com/gnolang/gno/tm2/pkg/store/types"
)

type importMode uint64

// Import modes to control the import behaviour of TestStore.
const (
	// use stdlibs/* only (except a few exceptions). for stdlibs/* and examples/* testing.
	ImportModeStdlibsOnly importMode = iota
	// use stdlibs/* if present, otherwise use native. used in files/tests, excluded for *_native.go
	ImportModeStdlibsPreferred
	// do not use stdlibs/* if native registered. used in files/tests, excluded for *_stdlibs.go
	ImportModeNativePreferred
)

// NOTE: this isn't safe, should only be used for testing.
func TestStore(rootDir, filesPath string, stdin io.Reader, stdout, stderr io.Writer, mode importMode) (store gno.Store) {
	getPackage := func(pkgPath string) (pn *gno.PackageNode, pv *gno.PackageValue) {
		if pkgPath == "" {
			panic(fmt.Sprintf("invalid zero package path in testStore().pkgGetter"))
		}
		if mode != ImportModeStdlibsOnly &&
			mode != ImportModeStdlibsPreferred &&
			mode != ImportModeNativePreferred {
			panic(fmt.Sprintf("unrecognized import mode"))
		}

		if filesPath != "" {
			// if _test package...
			const testPath = "github.com/gnolang/gno/_test/"
			if strings.HasPrefix(pkgPath, testPath) {
				baseDir := filepath.Join(filesPath, "extern", pkgPath[len(testPath):])
				memPkg := gno.ReadMemPackage(baseDir, pkgPath)
				m2 := gno.NewMachineWithOptions(gno.MachineOptions{
					PkgPath: "test",
					Output:  stdout,
					Store:   store,
				})
				// pkg := gno.NewPackageNode(gno.Name(memPkg.Name), memPkg.Path, nil)
				// pv := pkg.NewPackage()
				// m2.SetActivePackage(pv)
				return m2.RunMemPackage(memPkg, false)
			}
		}

		// if stdlibs package is preferred , try to load it first.
		if mode == ImportModeStdlibsOnly ||
			mode == ImportModeStdlibsPreferred {
			pn, pv = loadStdlib(rootDir, pkgPath, store, stdout)
			if pn != nil {
				return
			}
		}

		// if native package is allowed, return it.
		if pkgPath == "os" || // special cases even when StdlibsOnly (for tests).
			pkgPath == "fmt" || // TODO: try to minimize these exceptions over time.
			pkgPath == "log" ||
			pkgPath == "crypto/rand" ||
			pkgPath == "crypto/md5" ||
			pkgPath == "crypto/sha1" ||
			pkgPath == "encoding/binary" ||
			pkgPath == "encoding/json" ||
			pkgPath == "encoding/xml" ||
			pkgPath == "internal/os_test" ||
			pkgPath == "math/big" ||
			pkgPath == "math/rand" ||
			mode == ImportModeStdlibsPreferred ||
			mode == ImportModeNativePreferred {
			switch pkgPath {
			case "os":
				pkg := gno.NewPackageNode("os", pkgPath, nil)
				pkg.DefineGoNativeValue("Stdin", stdin)
				pkg.DefineGoNativeValue("Stdout", stdout)
				pkg.DefineGoNativeValue("Stderr", stderr)
				return pkg, pkg.NewPackage()
			case "fmt":
				pkg := gno.NewPackageNode("fmt", pkgPath, nil)
				pkg.DefineGoNativeType(reflect.TypeOf((*fmt.Stringer)(nil)).Elem())
				pkg.DefineGoNativeType(reflect.TypeOf((*fmt.Formatter)(nil)).Elem())
				pkg.DefineGoNativeValue("Println", func(a ...interface{}) (n int, err error) {
					// NOTE: uncomment to debug long running tests
					// fmt.Println(a...)
					res := fmt.Sprintln(a...)
					return stdout.Write([]byte(res))
				})
				pkg.DefineGoNativeValue("Printf", func(format string, a ...interface{}) (n int, err error) {
					res := fmt.Sprintf(format, a...)
					return stdout.Write([]byte(res))
				})
				pkg.DefineGoNativeValue("Print", func(a ...interface{}) (n int, err error) {
					res := fmt.Sprint(a...)
					return stdout.Write([]byte(res))
				})
				pkg.DefineGoNativeValue("Sprint", fmt.Sprint)
				pkg.DefineGoNativeValue("Sprintf", fmt.Sprintf)
				pkg.DefineGoNativeValue("Sprintln", fmt.Sprintln)
				pkg.DefineGoNativeValue("Sscanf", fmt.Sscanf)
				pkg.DefineGoNativeValue("Errorf", fmt.Errorf)
				pkg.DefineGoNativeValue("Fprintln", fmt.Fprintln)
				pkg.DefineGoNativeValue("Fprintf", fmt.Fprintf)
				pkg.DefineGoNativeValue("Fprint", fmt.Fprint)
				return pkg, pkg.NewPackage()
			case "encoding/base64":
				pkg := gno.NewPackageNode("base64", pkgPath, nil)
				pkg.DefineGoNativeValue("RawStdEncoding", base64.RawStdEncoding)
				pkg.DefineGoNativeValue("StdEncoding", base64.StdEncoding)
				pkg.DefineGoNativeValue("NewDecoder", base64.NewDecoder)
				return pkg, pkg.NewPackage()
			case "encoding/binary":
				pkg := gno.NewPackageNode("binary", pkgPath, nil)
				pkg.DefineGoNativeValue("LittleEndian", binary.LittleEndian)
				pkg.DefineGoNativeValue("BigEndian", binary.BigEndian)
				pkg.DefineGoNativeValue("Write", binary.BigEndian) // warn: use reflection
				return pkg, pkg.NewPackage()
			case "encoding/json":
				pkg := gno.NewPackageNode("json", pkgPath, nil)
				pkg.DefineGoNativeValue("Unmarshal", json.Unmarshal)
				pkg.DefineGoNativeValue("Marshal", json.Marshal)
				return pkg, pkg.NewPackage()
			case "encoding/xml":
				pkg := gno.NewPackageNode("xml", pkgPath, nil)
				pkg.DefineGoNativeValue("Unmarshal", xml.Unmarshal)
				return pkg, pkg.NewPackage()
			case "internal/os_test":
				pkg := gno.NewPackageNode("os_test", pkgPath, nil)
				pkg.DefineNative("Sleep",
					gno.Flds( // params
						"d", gno.AnyT(), // NOTE: should be time.Duration
					),
					gno.Flds( // results
					),
					func(m *gno.Machine) {
						// For testing purposes here, nanoseconds are separately kept track.
						arg0 := m.LastBlock().GetParams1().TV
						d := arg0.GetInt64()
						sec := d / int64(time.Second)
						nano := d % int64(time.Second)
						ctx := m.Context.(stdlibs.ExecContext)
						ctx.Timestamp += sec
						ctx.TimestampNano += nano
						if ctx.TimestampNano >= int64(time.Second) {
							ctx.Timestamp += 1
							ctx.TimestampNano -= int64(time.Second)
						}
						m.Context = ctx
					},
				)
				return pkg, pkg.NewPackage()
			case "net":
				pkg := gno.NewPackageNode("net", pkgPath, nil)
				pkg.DefineGoNativeType(reflect.TypeOf(net.TCPAddr{}))
				pkg.DefineGoNativeValue("IPv4", net.IPv4)
				return pkg, pkg.NewPackage()
			case "net/url":
				pkg := gno.NewPackageNode("url", pkgPath, nil)
				pkg.DefineGoNativeType(reflect.TypeOf(url.Values{}))
				return pkg, pkg.NewPackage()
			case "bufio":
				pkg := gno.NewPackageNode("bufio", pkgPath, nil)
				pkg.DefineGoNativeValue("NewScanner", bufio.NewScanner)
				pkg.DefineGoNativeType(reflect.TypeOf(bufio.SplitFunc(nil)))
				return pkg, pkg.NewPackage()
			case "bytes":
				pkg := gno.NewPackageNode("bytes", pkgPath, nil)
				pkg.DefineGoNativeValue("Equal", bytes.Equal)
				pkg.DefineGoNativeValue("Compare", bytes.Compare)
				pkg.DefineGoNativeValue("NewReader", bytes.NewReader)
				pkg.DefineGoNativeValue("NewBuffer", bytes.NewBuffer)
				pkg.DefineGoNativeValue("Repeat", bytes.Repeat)
				pkg.DefineGoNativeType(reflect.TypeOf(bytes.Buffer{}))
				return pkg, pkg.NewPackage()
			case "time":
				pkg := gno.NewPackageNode("time", pkgPath, nil)
				pkg.DefineGoNativeValue("Millisecond", time.Millisecond)
				pkg.DefineGoNativeValue("Second", time.Second)
				pkg.DefineGoNativeValue("Minute", time.Minute)
				pkg.DefineGoNativeValue("Hour", time.Hour)
				pkg.DefineGoNativeValue("Date", time.Date)
				pkg.DefineGoNativeValue("Now", func() time.Time { return time.Unix(0, 0).UTC() }) // deterministic
				pkg.DefineGoNativeValue("November", time.November)
				pkg.DefineGoNativeValue("UTC", time.UTC)
				pkg.DefineGoNativeValue("Unix", time.Unix)
				pkg.DefineGoNativeType(reflect.TypeOf(time.Time{}))
				pkg.DefineGoNativeType(reflect.TypeOf(time.Duration(0)))
				pkg.DefineGoNativeType(reflect.TypeOf(time.Month(0)))
				return pkg, pkg.NewPackage()
			case "strings":
				pkg := gno.NewPackageNode("strings", pkgPath, nil)
				pkg.DefineGoNativeValue("Split", strings.Split)
				pkg.DefineGoNativeValue("SplitN", strings.SplitN)
				pkg.DefineGoNativeValue("Contains", strings.Contains)
				pkg.DefineGoNativeValue("TrimSpace", strings.TrimSpace)
				pkg.DefineGoNativeValue("HasPrefix", strings.HasPrefix)
				pkg.DefineGoNativeValue("NewReader", strings.NewReader)
				pkg.DefineGoNativeValue("Index", strings.Index)
				pkg.DefineGoNativeValue("IndexRune", strings.IndexRune)
				pkg.DefineGoNativeValue("Join", strings.Join)
				pkg.DefineGoNativeType(reflect.TypeOf(strings.Builder{}))
				return pkg, pkg.NewPackage()
			case "math":
				pkg := gno.NewPackageNode("math", pkgPath, nil)
				pkg.DefineGoNativeValue("Abs", math.Abs)
				pkg.DefineGoNativeValue("Cos", math.Cos)
				pkg.DefineGoNativeValue("Pi", math.Pi)
				pkg.DefineGoNativeValue("Float64bits", math.Float64bits)
				pkg.DefineGoNativeValue("Pi", math.Pi)
				pkg.DefineGoNativeValue("MaxFloat32", math.MaxFloat32)
				pkg.DefineGoNativeValue("MaxFloat64", math.MaxFloat64)
				return pkg, pkg.NewPackage()
			case "math/rand":
				// XXX only expose for tests.
				pkg := gno.NewPackageNode("rand", pkgPath, nil)
				pkg.DefineGoNativeValue("Intn", rand.Intn)
				pkg.DefineGoNativeValue("Uint32", rand.Uint32)
				pkg.DefineGoNativeValue("Seed", rand.Seed)
				pkg.DefineGoNativeValue("New", rand.New)
				pkg.DefineGoNativeValue("NewSource", rand.NewSource)
				pkg.DefineGoNativeType(reflect.TypeOf(rand.Rand{}))
				return pkg, pkg.NewPackage()
			case "crypto/rand":
				pkg := gno.NewPackageNode("rand", pkgPath, nil)
				pkg.DefineGoNativeValue("Prime", crand.Prime)
				// for determinism:
				// pkg.DefineGoNativeValue("Reader", crand.Reader)
				pkg.DefineGoNativeValue("Reader", &dummyReader{})
				return pkg, pkg.NewPackage()
			case "crypto/md5":
				pkg := gno.NewPackageNode("md5", pkgPath, nil)
				pkg.DefineGoNativeValue("New", md5.New)
				return pkg, pkg.NewPackage()
			case "crypto/sha1":
				pkg := gno.NewPackageNode("sha1", pkgPath, nil)
				pkg.DefineGoNativeValue("New", sha1.New)
				return pkg, pkg.NewPackage()
			case "image":
				pkg := gno.NewPackageNode("image", pkgPath, nil)
				pkg.DefineGoNativeType(reflect.TypeOf(image.Point{}))
				return pkg, pkg.NewPackage()
			case "image/color":
				pkg := gno.NewPackageNode("color", pkgPath, nil)
				pkg.DefineGoNativeType(reflect.TypeOf(color.NRGBA64{}))
				return pkg, pkg.NewPackage()
			case "compress/flate":
				pkg := gno.NewPackageNode("flate", pkgPath, nil)
				pkg.DefineGoNativeValue("BestSpeed", flate.BestSpeed)
				return pkg, pkg.NewPackage()
			case "compress/gzip":
				pkg := gno.NewPackageNode("gzip", pkgPath, nil)
				pkg.DefineGoNativeType(reflect.TypeOf(gzip.Writer{}))
				pkg.DefineGoNativeValue("BestCompression", gzip.BestCompression)
				pkg.DefineGoNativeValue("BestSpeed", gzip.BestSpeed)
				return pkg, pkg.NewPackage()
			case "context":
				pkg := gno.NewPackageNode("context", pkgPath, nil)
				pkg.DefineGoNativeType(reflect.TypeOf((*context.Context)(nil)).Elem())
				pkg.DefineGoNativeValue("WithValue", context.WithValue)
				pkg.DefineGoNativeValue("Background", context.Background)
				return pkg, pkg.NewPackage()
			case "sync":
				pkg := gno.NewPackageNode("sync", pkgPath, nil)
				pkg.DefineGoNativeType(reflect.TypeOf(sync.Mutex{}))
				pkg.DefineGoNativeType(reflect.TypeOf(sync.RWMutex{}))
				pkg.DefineGoNativeType(reflect.TypeOf(sync.Pool{}))
				return pkg, pkg.NewPackage()
			case "sync/atomic":
				pkg := gno.NewPackageNode("atomic", pkgPath, nil)
				pkg.DefineGoNativeType(reflect.TypeOf(atomic.Value{}))
				return pkg, pkg.NewPackage()
			case "math/big":
				pkg := gno.NewPackageNode("big", pkgPath, nil)
				pkg.DefineGoNativeValue("NewInt", big.NewInt)
				return pkg, pkg.NewPackage()
			case "sort":
				pkg := gno.NewPackageNode("sort", pkgPath, nil)
				pkg.DefineGoNativeValue("Strings", sort.Strings)
				// pkg.DefineGoNativeValue("Sort", sort.Sort)
				return pkg, pkg.NewPackage()
			case "flag":
				pkg := gno.NewPackageNode("flag", pkgPath, nil)
				pkg.DefineGoNativeType(reflect.TypeOf(flag.Flag{}))
				return pkg, pkg.NewPackage()
			case "io":
				pkg := gno.NewPackageNode("io", pkgPath, nil)
				pkg.DefineGoNativeValue("EOF", io.EOF)
				pkg.DefineGoNativeValue("NopCloser", io.NopCloser)
				pkg.DefineGoNativeValue("ReadFull", io.ReadFull)
				pkg.DefineGoNativeValue("ReadAll", io.ReadAll)
				pkg.DefineGoNativeType(reflect.TypeOf((*io.ReadCloser)(nil)).Elem())
				pkg.DefineGoNativeType(reflect.TypeOf((*io.Closer)(nil)).Elem())
				pkg.DefineGoNativeType(reflect.TypeOf((*io.Reader)(nil)).Elem())
				return pkg, pkg.NewPackage()
			case "log":
				pkg := gno.NewPackageNode("log", pkgPath, nil)
				pkg.DefineGoNativeValue("Fatal", log.Fatal)
				return pkg, pkg.NewPackage()
			case "text/template":
				pkg := gno.NewPackageNode("template", pkgPath, nil)
				pkg.DefineGoNativeType(reflect.TypeOf(template.FuncMap{}))
				return pkg, pkg.NewPackage()
			case "unicode/utf8":
				pkg := gno.NewPackageNode("utf8", pkgPath, nil)
				pkg.DefineGoNativeValue("DecodeRuneInString", utf8.DecodeRuneInString)
				tv := gno.TypedValue{T: gno.PrimitiveType{
					Val:       gno.UntypedRuneType,
					Debugging: nil,
				}} // TODO dry
				tv.SetInt32(utf8.RuneSelf) // ..
				pkg.Define("RuneSelf", tv) // ..
				return pkg, pkg.NewPackage()
			case "errors":
				pkg := gno.NewPackageNode("errors", pkgPath, nil)
				pkg.DefineGoNativeValue("New", errors.New)
				return pkg, pkg.NewPackage()
			case "hash/fnv":
				pkg := gno.NewPackageNode("fnv", pkgPath, nil)
				pkg.DefineGoNativeValue("New32a", fnv.New32a)
				return pkg, pkg.NewPackage()
			default:
				// continue on...
			}
		}

		// if native package is preferred, try to load stdlibs/* as backup.
		if mode == ImportModeNativePreferred {
			pn, pv = loadStdlib(rootDir, pkgPath, store, stdout)
			if pn != nil {
				return
			}
		}

		// if examples package...
		examplePath := filepath.Join(rootDir, "examples", pkgPath)
		if osm.DirExists(examplePath) {
			memPkg := gno.ReadMemPackage(examplePath, pkgPath)
			if memPkg.IsEmpty() {
				panic(fmt.Sprintf("found an empty package %q", pkgPath))
			}

			m2 := gno.NewMachineWithOptions(gno.MachineOptions{
				PkgPath: "test",
				Output:  stdout,
				Store:   store,
			})
			pn, pv = m2.RunMemPackage(memPkg, true)
			return
		}
		return nil, nil
	}
	// NOTE: store is also used in closure above.
	db := dbm.NewMemDB()
	baseStore := dbadapter.StoreConstructor(db, stypes.StoreOptions{})
	iavlStore := iavl.StoreConstructor(db, stypes.StoreOptions{})
	store = gno.NewStore(nil, baseStore, iavlStore)
	store.SetPackageGetter(getPackage)
	store.SetNativeStore(teststdlibs.NativeStore)
	store.SetPackageInjector(testPackageInjector)
	store.SetStrictGo2GnoMapping(false)
	// native mappings
	stdlibs.InjectNativeMappings(store)
	return
}

func loadStdlib(rootDir, pkgPath string, store gno.Store, stdout io.Writer) (*gno.PackageNode, *gno.PackageValue) {
	dirs := [...]string{
		// normal stdlib path.
		filepath.Join(rootDir, "gnovm", "stdlibs", pkgPath),
		// override path. definitions here override the previous if duplicate.
		filepath.Join(rootDir, "gnovm", "tests", "stdlibs", pkgPath),
	}
	files := make([]string, 0, 32) // pre-alloc 32 as a likely high number of files
	for _, path := range dirs {
		dl, err := os.ReadDir(path)
		if err != nil {
			if os.IsNotExist(err) {
				continue
			}
			panic(fmt.Errorf("could not access dir %q: %w", path, err))
		}

		for _, f := range dl {
			// NOTE: RunMemPackage has other rules; those should be mostly useful
			// for on-chain packages (ie. include README and gno.mod).
			if !f.IsDir() && strings.HasSuffix(f.Name(), ".gno") {
				files = append(files, filepath.Join(path, f.Name()))
			}
		}
	}
	if len(files) == 0 {
		return nil, nil
	}

	memPkg := gno.ReadMemPackageFromList(files, pkgPath)
	m2 := gno.NewMachineWithOptions(gno.MachineOptions{
		// NOTE: see also pkgs/sdk/vm/builtins.go
		// Needs PkgPath != its name because TestStore.getPackage is the package
		// getter for the store, which calls loadStdlib, so it would be recursively called.
		PkgPath: "stdlibload",
		Output:  stdout,
		Store:   store,
	})
	save := pkgPath != "testing" // never save the "testing" package
	return m2.RunMemPackageWithOverrides(memPkg, save)
}

func testPackageInjector(store gno.Store, pn *gno.PackageNode) {
	// Test specific injections:
	switch pn.PkgPath {
	case "strconv":
		// NOTE: Itoa and Atoi are already injected
		// from stdlibs.InjectNatives.
		pn.DefineGoNativeType(reflect.TypeOf(strconv.NumError{}))
		pn.DefineGoNativeValue("ParseInt", strconv.ParseInt)
<<<<<<< HEAD
	case "std":
		// NOTE: some of these are overrides.
		// Also see stdlibs/InjectPackage.
		pn.DefineNativeOverride("AssertOriginCall",
			/*
				gno.Flds( // params
				),
				gno.Flds( // results
				),
			*/
			func(m *gno.Machine) {
				if !isOriginCall(m) {
					m.Panic(typedString(m.Debugging, "invalid non-origin call"))
					return
				}
			},
		)
		pn.DefineNativeOverride("IsOriginCall",
			/*
				gno.Flds( // params
				),
				gno.Flds( // results
					"isOrigin", "bool",
				),
			*/
			func(m *gno.Machine) {
				res0 := gno.TypedValue{T: gno.PrimitiveType{
					Val:       gno.BoolType,
					Debugging: m.Debugging,
				}}
				res0.SetBool(isOriginCall(m))
				m.PushValue(res0)
			},
		)
		pn.DefineNativeOverride("GetCallerAt",
			/*
				gno.Flds( // params
					"n", "int",
				),
				gno.Flds( // results
					"", "Address",
				),
			*/
			func(m *gno.Machine) {
				arg0 := m.LastBlock().GetParams1().TV
				n := arg0.GetInt()
				if n <= 0 {
					m.Panic(typedString(m.Debugging, "GetCallerAt requires positive arg"))
					return
				}
				if n > m.NumFrames()-1 {
					// NOTE: the last frame's LastPackage
					// is set to the original non-frame
					// package, so need this check.
					m.Panic(typedString(m.Debugging, "frame not found"))
					return
				}
				var pkgAddr string
				if n == m.NumFrames()-1 {
					// This makes it consistent with GetOrigCaller and TestSetOrigCaller.
					ctx := m.Context.(stdlibs.ExecContext)
					pkgAddr = string(ctx.OrigCaller)
				} else {
					pkgAddr = string(m.LastCallFrame(n).LastPackage.GetPkgAddr().Bech32())
				}
				res0 := gno.Go2GnoValue(m.Debugging,
					m.Alloc,
					m.Store,
					reflect.ValueOf(pkgAddr),
				)
				addrT := store.GetType(gno.DeclaredTypeID(m.Debugging, "std", "Address"))
				res0.T = addrT
				m.PushValue(res0)
			},
		)
		pn.DefineNative("TestSetOrigCaller",
			gno.Flds( // params
				"", "Address",
			),
			gno.Flds( // results
			),
			func(m *gno.Machine) {
				arg0 := m.LastBlock().GetParams1().TV
				addr := arg0.GetString()
				// overwrite context
				ctx := m.Context.(stdlibs.ExecContext)
				ctx.OrigCaller = crypto.Bech32Address(addr)
				m.Context = ctx
			},
		)
		pn.DefineNative("TestSetOrigPkgAddr",
			gno.Flds( // params
				"", "Address",
			),
			gno.Flds( // results
			),
			func(m *gno.Machine) {
				arg0 := m.LastBlock().GetParams1().TV
				addr := crypto.Bech32Address(arg0.GetString())
				// overwrite context
				ctx := m.Context.(stdlibs.ExecContext)
				ctx.OrigPkgAddr = addr
				m.Context = ctx
			},
		)
		pn.DefineNative("TestSetOrigSend",
			gno.Flds( // params
				"sent", "Coins",
				"spent", "Coins",
			),
			gno.Flds( // results
			),
			func(m *gno.Machine) {
				arg0, arg1 := m.LastBlock().GetParams2()
				var sent std.Coins
				rvSent := reflect.ValueOf(&sent).Elem()
				gno.Gno2GoValue(m.Debugging, arg0.TV, rvSent)
				sent = rvSent.Interface().(std.Coins) // needed?
				var spent std.Coins
				rvSpent := reflect.ValueOf(&spent).Elem()
				gno.Gno2GoValue(m.Debugging, arg1.TV, rvSpent)
				spent = rvSpent.Interface().(std.Coins) // needed?
				// overwrite context.
				ctx := m.Context.(stdlibs.ExecContext)
				ctx.OrigSend = sent
				ctx.OrigSendSpent = &spent
				m.Context = ctx
			},
		)
		pn.DefineNative("TestIssueCoins",
			gno.Flds( // params
				"addr", "Address",
				"coins", "Coins",
			),
			gno.Flds( // results
			),
			func(m *gno.Machine) {
				arg0, arg1 := m.LastBlock().GetParams2()
				addr := crypto.Bech32Address(arg0.TV.GetString())
				var coins std.Coins
				rvCoins := reflect.ValueOf(&coins).Elem()
				gno.Gno2GoValue(m.Debugging, arg1.TV, rvCoins)
				coins = rvCoins.Interface().(std.Coins) // needed?
				// overwrite context.
				ctx := m.Context.(stdlibs.ExecContext)
				banker := ctx.Banker
				for _, coin := range coins {
					banker.IssueCoin(addr, coin.Denom, coin.Amount)
				}
			},
		)
		pn.DefineNative("TestCurrentRealm",
			gno.Flds( // params
			),
			gno.Flds( // results
				"realm", "string",
			),
			func(m *gno.Machine) {
				rlmpath := m.Realm.Path
				m.PushValue(typedString(m.Debugging, rlmpath))
			},
		)
		pn.DefineNative("TestSkipHeights",
			gno.Flds( // params
				"count", "int64",
			),
			gno.Flds( // results
			),
			func(m *gno.Machine) {
				arg0 := m.LastBlock().GetParams1().TV
				count := arg0.GetInt64()

				ctx := m.Context.(stdlibs.ExecContext)
				ctx.Height += count
				m.Context = ctx
			},
		)
		// TODO: move elsewhere.
		pn.DefineNative("ClearStoreCache",
			gno.Flds( // params
			),
			gno.Flds( // results
			),
			func(m *gno.Machine) {
				if m.Debugging.IsDebug() && testing.Verbose() {
					store.Print()
					fmt.Println("========================================")
					fmt.Println("CLEAR CACHE (RUNTIME)")
					fmt.Println("========================================")
				}
				m.Store.ClearCache()
				m.PreprocessAllFilesAndSaveBlockNodes()
				if m.Debugging.IsDebug() && testing.Verbose() {
					store.Print()
					fmt.Println("========================================")
					fmt.Println("CLEAR CACHE DONE")
					fmt.Println("========================================")
				}
			},
		)
=======
>>>>>>> e58316c0
	}
}

//----------------------------------------

type dummyReader struct{}

func (*dummyReader) Read(b []byte) (n int, err error) {
	for i := 0; i < len(b); i++ {
		b[i] = byte((100 + i) % 256)
	}
	return len(b), nil
}

//----------------------------------------

<<<<<<< HEAD
// NOTE: does not allocate; used for panics.
func typedString(debugging *gno.Debugging, s string) gno.TypedValue {
	tv := gno.TypedValue{T: gno.PrimitiveType{
		Val:       gno.StringType,
		Debugging: debugging,
	}}
	tv.V = gno.StringValue(s)
	return tv
}

=======
>>>>>>> e58316c0
type TestReport struct {
	Name    string
	Verbose bool
	Failed  bool
	Skipped bool
	Output  string
}<|MERGE_RESOLUTION|>--- conflicted
+++ resolved
@@ -458,209 +458,6 @@
 		// from stdlibs.InjectNatives.
 		pn.DefineGoNativeType(reflect.TypeOf(strconv.NumError{}))
 		pn.DefineGoNativeValue("ParseInt", strconv.ParseInt)
-<<<<<<< HEAD
-	case "std":
-		// NOTE: some of these are overrides.
-		// Also see stdlibs/InjectPackage.
-		pn.DefineNativeOverride("AssertOriginCall",
-			/*
-				gno.Flds( // params
-				),
-				gno.Flds( // results
-				),
-			*/
-			func(m *gno.Machine) {
-				if !isOriginCall(m) {
-					m.Panic(typedString(m.Debugging, "invalid non-origin call"))
-					return
-				}
-			},
-		)
-		pn.DefineNativeOverride("IsOriginCall",
-			/*
-				gno.Flds( // params
-				),
-				gno.Flds( // results
-					"isOrigin", "bool",
-				),
-			*/
-			func(m *gno.Machine) {
-				res0 := gno.TypedValue{T: gno.PrimitiveType{
-					Val:       gno.BoolType,
-					Debugging: m.Debugging,
-				}}
-				res0.SetBool(isOriginCall(m))
-				m.PushValue(res0)
-			},
-		)
-		pn.DefineNativeOverride("GetCallerAt",
-			/*
-				gno.Flds( // params
-					"n", "int",
-				),
-				gno.Flds( // results
-					"", "Address",
-				),
-			*/
-			func(m *gno.Machine) {
-				arg0 := m.LastBlock().GetParams1().TV
-				n := arg0.GetInt()
-				if n <= 0 {
-					m.Panic(typedString(m.Debugging, "GetCallerAt requires positive arg"))
-					return
-				}
-				if n > m.NumFrames()-1 {
-					// NOTE: the last frame's LastPackage
-					// is set to the original non-frame
-					// package, so need this check.
-					m.Panic(typedString(m.Debugging, "frame not found"))
-					return
-				}
-				var pkgAddr string
-				if n == m.NumFrames()-1 {
-					// This makes it consistent with GetOrigCaller and TestSetOrigCaller.
-					ctx := m.Context.(stdlibs.ExecContext)
-					pkgAddr = string(ctx.OrigCaller)
-				} else {
-					pkgAddr = string(m.LastCallFrame(n).LastPackage.GetPkgAddr().Bech32())
-				}
-				res0 := gno.Go2GnoValue(m.Debugging,
-					m.Alloc,
-					m.Store,
-					reflect.ValueOf(pkgAddr),
-				)
-				addrT := store.GetType(gno.DeclaredTypeID(m.Debugging, "std", "Address"))
-				res0.T = addrT
-				m.PushValue(res0)
-			},
-		)
-		pn.DefineNative("TestSetOrigCaller",
-			gno.Flds( // params
-				"", "Address",
-			),
-			gno.Flds( // results
-			),
-			func(m *gno.Machine) {
-				arg0 := m.LastBlock().GetParams1().TV
-				addr := arg0.GetString()
-				// overwrite context
-				ctx := m.Context.(stdlibs.ExecContext)
-				ctx.OrigCaller = crypto.Bech32Address(addr)
-				m.Context = ctx
-			},
-		)
-		pn.DefineNative("TestSetOrigPkgAddr",
-			gno.Flds( // params
-				"", "Address",
-			),
-			gno.Flds( // results
-			),
-			func(m *gno.Machine) {
-				arg0 := m.LastBlock().GetParams1().TV
-				addr := crypto.Bech32Address(arg0.GetString())
-				// overwrite context
-				ctx := m.Context.(stdlibs.ExecContext)
-				ctx.OrigPkgAddr = addr
-				m.Context = ctx
-			},
-		)
-		pn.DefineNative("TestSetOrigSend",
-			gno.Flds( // params
-				"sent", "Coins",
-				"spent", "Coins",
-			),
-			gno.Flds( // results
-			),
-			func(m *gno.Machine) {
-				arg0, arg1 := m.LastBlock().GetParams2()
-				var sent std.Coins
-				rvSent := reflect.ValueOf(&sent).Elem()
-				gno.Gno2GoValue(m.Debugging, arg0.TV, rvSent)
-				sent = rvSent.Interface().(std.Coins) // needed?
-				var spent std.Coins
-				rvSpent := reflect.ValueOf(&spent).Elem()
-				gno.Gno2GoValue(m.Debugging, arg1.TV, rvSpent)
-				spent = rvSpent.Interface().(std.Coins) // needed?
-				// overwrite context.
-				ctx := m.Context.(stdlibs.ExecContext)
-				ctx.OrigSend = sent
-				ctx.OrigSendSpent = &spent
-				m.Context = ctx
-			},
-		)
-		pn.DefineNative("TestIssueCoins",
-			gno.Flds( // params
-				"addr", "Address",
-				"coins", "Coins",
-			),
-			gno.Flds( // results
-			),
-			func(m *gno.Machine) {
-				arg0, arg1 := m.LastBlock().GetParams2()
-				addr := crypto.Bech32Address(arg0.TV.GetString())
-				var coins std.Coins
-				rvCoins := reflect.ValueOf(&coins).Elem()
-				gno.Gno2GoValue(m.Debugging, arg1.TV, rvCoins)
-				coins = rvCoins.Interface().(std.Coins) // needed?
-				// overwrite context.
-				ctx := m.Context.(stdlibs.ExecContext)
-				banker := ctx.Banker
-				for _, coin := range coins {
-					banker.IssueCoin(addr, coin.Denom, coin.Amount)
-				}
-			},
-		)
-		pn.DefineNative("TestCurrentRealm",
-			gno.Flds( // params
-			),
-			gno.Flds( // results
-				"realm", "string",
-			),
-			func(m *gno.Machine) {
-				rlmpath := m.Realm.Path
-				m.PushValue(typedString(m.Debugging, rlmpath))
-			},
-		)
-		pn.DefineNative("TestSkipHeights",
-			gno.Flds( // params
-				"count", "int64",
-			),
-			gno.Flds( // results
-			),
-			func(m *gno.Machine) {
-				arg0 := m.LastBlock().GetParams1().TV
-				count := arg0.GetInt64()
-
-				ctx := m.Context.(stdlibs.ExecContext)
-				ctx.Height += count
-				m.Context = ctx
-			},
-		)
-		// TODO: move elsewhere.
-		pn.DefineNative("ClearStoreCache",
-			gno.Flds( // params
-			),
-			gno.Flds( // results
-			),
-			func(m *gno.Machine) {
-				if m.Debugging.IsDebug() && testing.Verbose() {
-					store.Print()
-					fmt.Println("========================================")
-					fmt.Println("CLEAR CACHE (RUNTIME)")
-					fmt.Println("========================================")
-				}
-				m.Store.ClearCache()
-				m.PreprocessAllFilesAndSaveBlockNodes()
-				if m.Debugging.IsDebug() && testing.Verbose() {
-					store.Print()
-					fmt.Println("========================================")
-					fmt.Println("CLEAR CACHE DONE")
-					fmt.Println("========================================")
-				}
-			},
-		)
-=======
->>>>>>> e58316c0
 	}
 }
 
@@ -675,9 +472,7 @@
 	return len(b), nil
 }
 
-//----------------------------------------
-
-<<<<<<< HEAD
+// ----------------------------------------
 // NOTE: does not allocate; used for panics.
 func typedString(debugging *gno.Debugging, s string) gno.TypedValue {
 	tv := gno.TypedValue{T: gno.PrimitiveType{
@@ -688,8 +483,6 @@
 	return tv
 }
 
-=======
->>>>>>> e58316c0
 type TestReport struct {
 	Name    string
 	Verbose bool
