package doc

import (
	"bufio"
	"bytes"
	"fmt"
	"go/ast"
	"go/doc"
	"go/doc/comment"
	"go/format"
	"go/printer"
	"go/token"
	"io"
	"strings"

	"github.com/gnolang/gno/tm2/pkg/amino"
	"github.com/gnolang/gno/tm2/pkg/std"
)

// JSONDocumentation holds package documentation suitable for transmitting
// as JSON with printable string fields
type JSONDocumentation struct {
	PackagePath string   `json:"package_path"`
	PackageLine string   `json:"package_line"` // package io // import "io"
	PackageDoc  string   `json:"package_doc"`  // markdown of top-level package documentation
	Bugs        []string `json:"bugs"`         // From comments with "BUG(who): Details"

	// These match each of the sections in a pkg.go.dev package documentation
	Values []*JSONValueDecl `json:"values"` // constants and variables declared
	Funcs  []*JSONFunc      `json:"funcs"`  // Funcs and methods
	Types  []*JSONType      `json:"types"`
}

type JSONValueDecl struct {
	Signature string       `json:"signature"`
	Const     bool         `json:"const"`
	Values    []*JSONValue `json:"values"`
	Doc       string       `json:"doc"` // markdown
}

type JSONValue struct {
	Name string `json:"name"`
	Doc  string `json:"doc"`
	Type string `json:"type"` // often empty
}

type JSONField struct {
	Name string `json:"name"`
	Type string `json:"type"`
	Doc  string `json:"doc"` // markdown
}

type JSONFunc struct {
	Type      string       `json:"type"` // if this is a method
	Name      string       `json:"name"`
	Crossing  bool         `json:"crossing"` // true if the first param is "cur realm"
	Signature string       `json:"signature"`
	Doc       string       `json:"doc"` // markdown
	Params    []*JSONField `json:"params"`
	Results   []*JSONField `json:"results"`
}

const (
	structKind    = "struct"
	interfaceKind = "interface"
	arrayKind     = "array"
	sliceKind     = "slice"
	mapKind       = "map"
	chanKind      = "chan"
	funcKind      = "func"
	pointerKind   = "pointer"
	identKind     = "ident"
)

type JSONInterfaceElement struct {
	Method *JSONFunc `json:"method,omitempty"` // Normal interface method
	Type   string    `json:"type,omitempty"`   // Embedded type
}

type JSONType struct {
	Name  string `json:"name"`  // "MyType"
	Type  string `json:"type"`  // "struct { ... }"
	Doc   string `json:"doc"`   // godoc documentation...
	Alias bool   `json:"alias"` // if an alias like `type A = B`
	Kind  string `json:"kind"`  // struct | interface | array | slice | map | channel | func | pointer | ident
	// TODO: Use omitzero when upgraded to Go 1.24
	InterElems []*JSONInterfaceElement `json:"inter_elems,omitempty"` // interface methods or embedded types (Kind == "interface") (struct methods are in JSONDocumentation.Funcs)
	Fields     []*JSONField            `json:"fields,omitempty"`      // struct fields (Kind == "struct")
}

// NewDocumentableFromMemPkg gets the pkgData from mpkg and returns a Documentable
func NewDocumentableFromMemPkg(mpkg *std.MemPackage, unexported bool, symbol, accessible string) (*Documentable, error) {
	pd, err := newPkgDataFromMemPkg(mpkg, unexported)
	if err != nil {
		return nil, err
	}

	doc := &Documentable{
		bfsDir:     pd.dir,
		pkgData:    pd,
		symbol:     symbol,
		accessible: accessible,
	}
	return doc, nil
}

// WriteJSONDocumentation returns a JSONDocumentation for the package
// A useful opt is Source=true. opt may be nil
func (d *Documentable) WriteJSONDocumentation(opt *WriteDocumentationOptions) (*JSONDocumentation, error) {
	if opt == nil {
		opt = &WriteDocumentationOptions{}
	}
	astpkg, pkg, err := d.pkgData.docPackage()
	if err != nil {
		return nil, err
	}
	file := ast.MergePackageFiles(astpkg, 0)

	// Create custom printer that doesn't generate heading IDs
	printer := createCustomPrinter(pkg)

	// Parse package documentation
	var pkgDoc string
	if pkg.Doc != "" {
		var p comment.Parser
		doc := p.Parse(pkg.Doc)
		pkgDoc = normalizedMarkdownPrinter(printer, doc)
	}

	jsonDoc := &JSONDocumentation{
		PackagePath: d.pkgData.dir.dir,
		PackageLine: fmt.Sprintf("package %s // import %q", pkg.Name, pkg.ImportPath),
		PackageDoc:  pkgDoc,
		Values:      []*JSONValueDecl{},
		Funcs:       []*JSONFunc{},
		Types:       []*JSONType{},
	}

	if pkg.Notes["BUG"] != nil {
		for _, note := range pkg.Notes["BUG"] {
			jsonDoc.Bugs = append(jsonDoc.Bugs, note.Body)
		}
	}

	for _, value := range pkg.Consts {
		var p comment.Parser
		doc := p.Parse(value.Doc)
		jsonDoc.Values = append(jsonDoc.Values, &JSONValueDecl{
			Signature: mustFormatNode(d.pkgData.fset, value.Decl, opt.Source, file),
			Const:     true,
			Values:    d.extractValueSpecs(value.Decl.Specs, printer),
			Doc:       normalizedMarkdownPrinter(printer, doc),
		})
	}

	for _, value := range pkg.Vars {
		var p comment.Parser
		doc := p.Parse(value.Doc)
		jsonDoc.Values = append(jsonDoc.Values, &JSONValueDecl{
			Signature: mustFormatNode(d.pkgData.fset, value.Decl, opt.Source, file),
			Const:     false,
			Values:    d.extractValueSpecs(value.Decl.Specs, printer),
			Doc:       normalizedMarkdownPrinter(printer, doc),
		})
	}

	for _, fun := range pkg.Funcs {
<<<<<<< HEAD
		var p comment.Parser
		doc := p.Parse(fun.Doc)
		jsonDoc.Funcs = append(jsonDoc.Funcs, &JSONFunc{
			Name:      fun.Name,
			Signature: mustFormatNode(d.pkgData.fset, fun.Decl),
			Doc:       normalizedMarkdownPrinter(printer, doc),
			Params:    d.extractJSONFields(fun.Decl.Type.Params),
=======
		params := d.extractJSONFields(fun.Decl.Type.Params)
		jsonDoc.Funcs = append(jsonDoc.Funcs, &JSONFunc{
			Name:      fun.Name,
			Crossing:  isCrossing(params),
			Signature: mustFormatNode(d.pkgData.fset, fun.Decl, opt.Source, file),
			Doc:       string(pkg.Markdown(fun.Doc)),
			Params:    params,
>>>>>>> 9ad8ee79
			Results:   d.extractJSONFields(fun.Decl.Type.Results),
		})
	}

	for _, typ := range pkg.Types {
<<<<<<< HEAD
		var p comment.Parser
		doc := p.Parse(typ.Doc)
		jsonDoc.Types = append(jsonDoc.Types, &JSONType{
			Name:      typ.Name,
			Signature: mustFormatNode(d.pkgData.fset, typ.Decl),
			Doc:       normalizedMarkdownPrinter(printer, doc),
=======
		typeSpec := getTypeSpec(typ)
		if typeSpec == nil || typeSpec.Type == nil {
			// We don't expect this
			continue
		}
		typeExpr := deparenthesize(typeSpec.Type)

		kind := ""
		var interElems []*JSONInterfaceElement
		var fields []*JSONField

		switch t := typeExpr.(type) {
		case *ast.StructType:
			kind = structKind
			// TODO: Anonymous fields.
			fields = d.extractJSONFields(t.Fields)
		case *ast.InterfaceType:
			kind = interfaceKind
			for _, iMethod := range t.Methods.List {
				if len(iMethod.Names) == 0 {
					// Embedded type
					interElems = append(interElems, &JSONInterfaceElement{
						Type: mustFormatNode(d.pkgData.fset, iMethod.Type, false, nil),
					})
					continue
				}

				// Method
				fun, ok := iMethod.Type.(*ast.FuncType)
				if !ok {
					// We don't expect this
					continue
				}
				// This is an interface, so we should expect only one name
				if len(iMethod.Names) != 1 {
					continue
				}
				name := iMethod.Names[0].Name

				docBuf := new(strings.Builder)
				if iMethod.Doc != nil {
					for _, comment := range iMethod.Doc.List {
						docBuf.WriteString(comment.Text)
						docBuf.WriteString("\n")
					}
				}
				if iMethod.Comment != nil {
					for _, comment := range iMethod.Comment.List {
						docBuf.WriteString(comment.Text)
						docBuf.WriteString("\n")
					}
				}

				interElems = append(interElems, &JSONInterfaceElement{
					Method: &JSONFunc{
						Type:      typ.Name,
						Name:      name,
						Signature: name + strings.TrimPrefix(mustFormatNode(d.pkgData.fset, fun, false, file), "func"),
						Doc:       string(pkg.Markdown(docBuf.String())),
						Params:    d.extractJSONFields(fun.Params),
						Results:   d.extractJSONFields(fun.Results),
					},
				})
			}
		case *ast.ArrayType:
			if t.Len == nil {
				kind = sliceKind
			} else {
				kind = arrayKind
			}
		case *ast.MapType:
			kind = mapKind
		case *ast.ChanType:
			kind = chanKind
		case *ast.FuncType:
			kind = funcKind
		case *ast.StarExpr:
			kind = pointerKind
		default:
			// Default to ident
			kind = identKind
		}

		jsonDoc.Types = append(jsonDoc.Types, &JSONType{
			Name:       typ.Name,
			Type:       mustFormatNode(d.pkgData.fset, typeExpr, false, file),
			Doc:        string(pkg.Markdown(typ.Doc)),
			Alias:      typeSpec.Assign != 0,
			Kind:       kind,
			InterElems: interElems,
			Fields:     fields,
>>>>>>> 9ad8ee79
		})

		// values of this type
		for _, c := range typ.Consts {
			var p comment.Parser
			doc := p.Parse(c.Doc)
			jsonDoc.Values = append(jsonDoc.Values, &JSONValueDecl{
				Signature: mustFormatNode(d.pkgData.fset, c.Decl, opt.Source, file),
				Const:     true,
				Values:    d.extractValueSpecs(c.Decl.Specs, printer),
				Doc:       normalizedMarkdownPrinter(printer, doc),
			})
		}
		for _, v := range typ.Vars {
			var p comment.Parser
			doc := p.Parse(v.Doc)
			jsonDoc.Values = append(jsonDoc.Values, &JSONValueDecl{
				Signature: mustFormatNode(d.pkgData.fset, v.Decl, opt.Source, file),
				Const:     false,
				Values:    d.extractValueSpecs(v.Decl.Specs, printer),
				Doc:       normalizedMarkdownPrinter(printer, doc),
			})
		}

		// constructors for this type
		for _, fun := range typ.Funcs {
<<<<<<< HEAD
			var p comment.Parser
			doc := p.Parse(fun.Doc)
			jsonDoc.Funcs = append(jsonDoc.Funcs, &JSONFunc{
				Name:      fun.Name,
				Signature: mustFormatNode(d.pkgData.fset, fun.Decl),
				Doc:       normalizedMarkdownPrinter(printer, doc),
				Params:    d.extractJSONFields(fun.Decl.Type.Params),
=======
			params := d.extractJSONFields(fun.Decl.Type.Params)
			jsonDoc.Funcs = append(jsonDoc.Funcs, &JSONFunc{
				Name:      fun.Name,
				Crossing:  isCrossing(params),
				Signature: mustFormatNode(d.pkgData.fset, fun.Decl, opt.Source, file),
				Doc:       string(pkg.Markdown(fun.Doc)),
				Params:    params,
>>>>>>> 9ad8ee79
				Results:   d.extractJSONFields(fun.Decl.Type.Results),
			})
		}

		for _, meth := range typ.Methods {
<<<<<<< HEAD
			var p comment.Parser
			doc := p.Parse(meth.Doc)
			jsonDoc.Funcs = append(jsonDoc.Funcs, &JSONFunc{
				Type:      typ.Name,
				Name:      meth.Name,
				Signature: mustFormatNode(d.pkgData.fset, meth.Decl),
				Doc:       normalizedMarkdownPrinter(printer, doc),
				Params:    d.extractJSONFields(meth.Decl.Type.Params),
=======
			params := d.extractJSONFields(meth.Decl.Type.Params)
			jsonDoc.Funcs = append(jsonDoc.Funcs, &JSONFunc{
				Type:      typ.Name,
				Name:      meth.Name,
				Crossing:  isCrossing(params),
				Signature: mustFormatNode(d.pkgData.fset, meth.Decl, opt.Source, file),
				Doc:       string(pkg.Markdown(meth.Doc)),
				Params:    params,
>>>>>>> 9ad8ee79
				Results:   d.extractJSONFields(meth.Decl.Type.Results),
			})
		}
	}

	return jsonDoc, nil
}

// createCustomPrinter creates a printer that doesn't generate heading IDs
// and handles backslash escaping properly
func createCustomPrinter(pkg *doc.Package) *comment.Printer {
	printer := pkg.Printer()
	printer.HeadingID = func(h *comment.Heading) string {
		return "" // Return empty string to omit heading IDs
	}
	return printer
}

// normalizedMarkdownPrinter converts a doc comment to markdown without double backslashes
// and converts indented code blocks to fenced code blocks for Chroma syntax highlighting
func normalizedMarkdownPrinter(printer *comment.Printer, doc *comment.Doc) string {
	md := string(printer.Markdown(doc))
	md = convertIndentedCodeBlocksToFenced(md)
	md = strings.ReplaceAll(md, `\\`, `\`)

	return md
}

// convertIndentedCodeBlocksToFenced converts 4-space indented code blocks to fenced code blocks
// This is needed because Chroma only works with fenced code blocks, not indented ones
func convertIndentedCodeBlocksToFenced(markdown string) string {
	var buf bytes.Buffer
	reader := strings.NewReader(markdown)

	if err := normalizeCodeBlockStream(reader, &buf); err != nil {
		// If conversion fails, return original markdown
		return markdown
	}

	return buf.String()
}

// normalizeCodeBlockStream converts indented code blocks to fenced code blocks using streams
func normalizeCodeBlockStream(r io.Reader, w io.Writer) error {
	scanner := bufio.NewScanner(r)
	writer := bufio.NewWriter(w)
	defer writer.Flush()

	inCode := false
	write := func(s string) error { _, err := writer.WriteString(s + "\n"); return err }

	for scanner.Scan() {
		line := scanner.Text()
		isCode := strings.HasPrefix(line, "\t") || (len(line) >= 4 && line[:4] == "    ")

		if isCode && !inCode {
			if err := write("```go"); err != nil {
				return err
			}
			inCode = true
		}
		if !isCode && inCode {
			if err := write("```"); err != nil {
				return err
			}
			inCode = false
		}

		if isCode {
			if strings.HasPrefix(line, "\t") {
				line = line[1:]
			} else {
				line = line[4:]
			}
		}
		if err := write(line); err != nil {
			return err
		}
	}

	if err := scanner.Err(); err != nil {
		return fmt.Errorf("lecture failed: %w", err)
	}
	if inCode {
		if err := write("```"); err != nil {
			return err
		}
	}
	return nil
}

func (d *Documentable) extractJSONFields(fieldList *ast.FieldList) []*JSONField {
	results := []*JSONField{}
	if fieldList != nil {
		for _, field := range fieldList.List {
			commentBuf := new(strings.Builder)
			if field.Doc != nil {
				for _, comment := range field.Doc.List {
					commentBuf.WriteString(comment.Text)
					commentBuf.WriteString("\n")
				}
			}
			if field.Comment != nil {
				for _, comment := range field.Comment.List {
					commentBuf.WriteString(comment.Text)
					commentBuf.WriteString("\n")
				}
			}

			if len(field.Names) == 0 {
				// if there are no names, then the field is unnamed, but still has a type
				f := &JSONField{
					Name: "",
					Type: mustFormatNode(d.pkgData.fset, field.Type, false, nil),
					Doc:  commentBuf.String(),
				}
				results = append(results, f)
			} else {
				// fields can be of the format: (a, b int, c string)
				// so we need to iterate over the names
				for _, name := range field.Names {
					f := &JSONField{
						Name: name.Name,
						Type: mustFormatNode(d.pkgData.fset, field.Type, false, nil),
						Doc:  commentBuf.String(),
					}
					results = append(results, f)
				}
			}
		}
	}
	return results
}

func (d *Documentable) extractValueSpecs(specs []ast.Spec, printer *comment.Printer) []*JSONValue {
	values := []*JSONValue{}

	for _, value := range specs {
		constSpec := value.(*ast.ValueSpec)

		typeString := ""
		if constSpec.Type != nil {
			typeString = mustFormatNode(d.pkgData.fset, constSpec.Type, false, nil)
		}

		commentBuf := new(strings.Builder)
		if constSpec.Comment != nil {
			for _, comment := range constSpec.Comment.List {
				commentBuf.WriteString(comment.Text)
			}
		}

		// Const declaration can be of the form: const a, b, c = 1, 2, 3
		// so we need to iterate over the names
		for _, name := range constSpec.Names {
			// Parse the comment and use our custom printer
			var p comment.Parser
			doc := p.Parse(commentBuf.String())
			jsonValue := &JSONValue{
				Name: name.Name,
				Type: typeString,
				Doc:  normalizedMarkdownPrinter(printer, doc),
			}
			values = append(values, jsonValue)
		}
	}
	return values
}

// mustFormatNode calls format.Node and returns the result as a string.
// Panic on error, which shouldn't happen since the node is a valid AST from pkgData.parseFile.
// If source is true and the optional ast.File is given, then use it to get internal comments.
func mustFormatNode(fset *token.FileSet, node any, source bool, file *ast.File) string {
	if !source {
		// Omit the Doc and Body so that it's not in the signature
		switch n := node.(type) {
		case *ast.FuncDecl:
			node = &ast.FuncDecl{
				Recv: n.Recv,
				Name: n.Name,
				Type: n.Type,
			}
		case *ast.GenDecl:
			node = &ast.GenDecl{
				TokPos: n.TokPos,
				Tok:    n.Tok,
				Lparen: n.Lparen,
				Specs:  n.Specs,
				Rparen: n.Rparen,
			}
		}
	}

	if file != nil && source {
		// Need an extra little dance to get internal comments to appear.
		node = &printer.CommentedNode{
			Node:     node,
			Comments: file.Comments,
		}
	}

	buf := new(strings.Builder)
	if err := format.Node(buf, fset, node); err != nil {
		panic("Error in format.Node: " + err.Error())
	}
	return buf.String()
}

// isCrossing returns true if the first param has type "realm"
func isCrossing(params []*JSONField) bool {
	if len(params) < 1 {
		return false
	}

	return params[0].Type == "realm"
}

// Search typ for the ast.TypeSpec with the same name and return it, or nil if not found
func getTypeSpec(typ *doc.Type) *ast.TypeSpec {
	for _, spec := range typ.Decl.Specs {
		tSpec := spec.(*ast.TypeSpec) // Must succeed
		if typ.Name == tSpec.Name.Name {
			return tSpec
		}
	}

	return nil
}

// Return the expression inside the parentheses, if any
func deparenthesize(expr ast.Expr) ast.Expr {
	x := expr
	for {
		if t, ok := x.(*ast.ParenExpr); ok {
			x = t.X
		} else {
			break
		}
	}
	return x
}

func (jsonDoc *JSONDocumentation) JSON() string {
	bz := amino.MustMarshalJSON(jsonDoc)
	return string(bz)
}<|MERGE_RESOLUTION|>--- conflicted
+++ resolved
@@ -165,36 +165,18 @@
 	}
 
 	for _, fun := range pkg.Funcs {
-<<<<<<< HEAD
-		var p comment.Parser
-		doc := p.Parse(fun.Doc)
-		jsonDoc.Funcs = append(jsonDoc.Funcs, &JSONFunc{
-			Name:      fun.Name,
-			Signature: mustFormatNode(d.pkgData.fset, fun.Decl),
-			Doc:       normalizedMarkdownPrinter(printer, doc),
-			Params:    d.extractJSONFields(fun.Decl.Type.Params),
-=======
 		params := d.extractJSONFields(fun.Decl.Type.Params)
 		jsonDoc.Funcs = append(jsonDoc.Funcs, &JSONFunc{
 			Name:      fun.Name,
 			Crossing:  isCrossing(params),
 			Signature: mustFormatNode(d.pkgData.fset, fun.Decl, opt.Source, file),
-			Doc:       string(pkg.Markdown(fun.Doc)),
+			Doc:       normalizedMarkdownPrinter(printer, fun.Doc),
 			Params:    params,
->>>>>>> 9ad8ee79
 			Results:   d.extractJSONFields(fun.Decl.Type.Results),
 		})
 	}
 
 	for _, typ := range pkg.Types {
-<<<<<<< HEAD
-		var p comment.Parser
-		doc := p.Parse(typ.Doc)
-		jsonDoc.Types = append(jsonDoc.Types, &JSONType{
-			Name:      typ.Name,
-			Signature: mustFormatNode(d.pkgData.fset, typ.Decl),
-			Doc:       normalizedMarkdownPrinter(printer, doc),
-=======
 		typeSpec := getTypeSpec(typ)
 		if typeSpec == nil || typeSpec.Type == nil {
 			// We don't expect this
@@ -281,12 +263,11 @@
 		jsonDoc.Types = append(jsonDoc.Types, &JSONType{
 			Name:       typ.Name,
 			Type:       mustFormatNode(d.pkgData.fset, typeExpr, false, file),
-			Doc:        string(pkg.Markdown(typ.Doc)),
+			Doc:        normalizedMarkdownPrinter(printer, typ.Doc),
 			Alias:      typeSpec.Assign != 0,
 			Kind:       kind,
 			InterElems: interElems,
 			Fields:     fields,
->>>>>>> 9ad8ee79
 		})
 
 		// values of this type
@@ -313,47 +294,26 @@
 
 		// constructors for this type
 		for _, fun := range typ.Funcs {
-<<<<<<< HEAD
-			var p comment.Parser
-			doc := p.Parse(fun.Doc)
-			jsonDoc.Funcs = append(jsonDoc.Funcs, &JSONFunc{
-				Name:      fun.Name,
-				Signature: mustFormatNode(d.pkgData.fset, fun.Decl),
-				Doc:       normalizedMarkdownPrinter(printer, doc),
-				Params:    d.extractJSONFields(fun.Decl.Type.Params),
-=======
 			params := d.extractJSONFields(fun.Decl.Type.Params)
 			jsonDoc.Funcs = append(jsonDoc.Funcs, &JSONFunc{
 				Name:      fun.Name,
 				Crossing:  isCrossing(params),
 				Signature: mustFormatNode(d.pkgData.fset, fun.Decl, opt.Source, file),
-				Doc:       string(pkg.Markdown(fun.Doc)),
+				Doc:       normalizedMarkdownPrinter(printer, fun.Doc),
 				Params:    params,
->>>>>>> 9ad8ee79
 				Results:   d.extractJSONFields(fun.Decl.Type.Results),
 			})
 		}
 
 		for _, meth := range typ.Methods {
-<<<<<<< HEAD
-			var p comment.Parser
-			doc := p.Parse(meth.Doc)
-			jsonDoc.Funcs = append(jsonDoc.Funcs, &JSONFunc{
-				Type:      typ.Name,
-				Name:      meth.Name,
-				Signature: mustFormatNode(d.pkgData.fset, meth.Decl),
-				Doc:       normalizedMarkdownPrinter(printer, doc),
-				Params:    d.extractJSONFields(meth.Decl.Type.Params),
-=======
 			params := d.extractJSONFields(meth.Decl.Type.Params)
 			jsonDoc.Funcs = append(jsonDoc.Funcs, &JSONFunc{
 				Type:      typ.Name,
 				Name:      meth.Name,
 				Crossing:  isCrossing(params),
 				Signature: mustFormatNode(d.pkgData.fset, meth.Decl, opt.Source, file),
-				Doc:       string(pkg.Markdown(meth.Doc)),
+				Doc:       normalizedMarkdownPrinter(printer, meth.Doc),
 				Params:    params,
->>>>>>> 9ad8ee79
 				Results:   d.extractJSONFields(meth.Decl.Type.Results),
 			})
 		}
