--- conflicted
+++ resolved
@@ -254,11 +254,7 @@
 
 		// Run test files in pkg.
 		if len(tset.Files) > 0 {
-<<<<<<< HEAD
 			err := opts.runTestFiles(memPkg, tset, gs, coverage.GetGlobalTracker())
-=======
-			err := opts.runTestFiles(mpkg, tset, gs)
->>>>>>> 8945fd4d
 			if err != nil {
 				errs = multierr.Append(errs, err)
 			}
@@ -361,7 +357,7 @@
 	// Check if we already have the package - it may have been eagerly loaded.
 	m = Machine(gs, opts.WriterForStore(), mpkg.Path, opts.Debug)
 	m.Alloc = alloc
-<<<<<<< HEAD
+
 	if gs.GetMemPackage(memPkg.Path) == nil {
 		// if coverage is enabled, instrument the files
 		if opts.Coverage {
@@ -375,10 +371,6 @@
 			}
 		}
 		m.RunMemPackage(memPkg, true)
-=======
-	if gs.GetMemPackage(mpkg.Path) == nil {
-		m.RunMemPackage(mpkg, true)
->>>>>>> 8945fd4d
 	} else {
 		m.SetActivePackage(gs.GetPackage(mpkg.Path, false))
 	}
@@ -388,9 +380,6 @@
 	m.RunFiles(files.Files...)
 
 	for _, tf := range tests {
-<<<<<<< HEAD
-		m = Machine(gs, opts.WriterForStore(), memPkg.Path, opts.Debug)
-=======
 		// TODO(morgan): we could theoretically use wrapping on the baseStore
 		// and gno store to achieve per-test isolation. However, that requires
 		// some deeper changes, as ideally we'd:
@@ -400,7 +389,6 @@
 		//   RunFiles doesn't do that currently)
 		// - Wrap here.
 		m = Machine(gs, opts.WriterForStore(), mpkg.Path, opts.Debug)
->>>>>>> 8945fd4d
 		m.Alloc = alloc.Reset()
 		m.SetActivePackage(pv)
 
