// Package test contains the code to parse and execute Gno tests and filetests.
package test

import (
	"bytes"
	"encoding/json"
	"errors"
	"fmt"
	"io"
	"math"
	"os"
	"path/filepath"
	"runtime/debug"
	"strconv"
	"strings"
	"time"

	gno "github.com/gnolang/gno/gnovm/pkg/gnolang"
	"github.com/gnolang/gno/gnovm/stdlibs"
	teststd "github.com/gnolang/gno/gnovm/tests/stdlibs/std"
	"github.com/gnolang/gno/tm2/pkg/crypto"
	"github.com/gnolang/gno/tm2/pkg/sdk"
	"github.com/gnolang/gno/tm2/pkg/std"
	storetypes "github.com/gnolang/gno/tm2/pkg/store/types"
	"go.uber.org/multierr"
)

const (
	// DefaultHeight is the default height used in the [Context].
	DefaultHeight = 123
	// DefaultTimestamp is the Timestamp value used by default in [Context].
	DefaultTimestamp = 1234567890
	// DefaultCaller is the result of gno.DerivePkgBech32Addr("user1.gno"),
	// used as the default caller in [Context].
	DefaultCaller crypto.Bech32Address = "g1wymu47drhr0kuq2098m792lytgtj2nyx77yrsm"
)

// Context returns a TestExecContext. Usable for test purpose only.
// The caller should be empty for package initialization.
// The returned context has a mock banker, params and event logger. It will give
// the pkgAddr the coins in `send` by default, and only that.
// The Height and Timestamp parameters are set to the [DefaultHeight] and
// [DefaultTimestamp].
func Context(caller crypto.Bech32Address, pkgPath string, send std.Coins) *teststd.TestExecContext {
	// FIXME: create a better package to manage this, with custom constructors
	pkgAddr := gno.DerivePkgBech32Addr(pkgPath) // the addr of the pkgPath called.

	banker := &teststd.TestBanker{
		CoinTable: map[crypto.Bech32Address]std.Coins{
			pkgAddr: send,
		},
	}
	ctx := stdlibs.ExecContext{
		ChainID:         "dev",
		ChainDomain:     "gno.land", // TODO: make this configurable
		Height:          DefaultHeight,
		Timestamp:       DefaultTimestamp,
		OriginCaller:    caller,
		OriginSend:      send,
		OriginSendSpent: new(std.Coins),
		Banker:          banker,
		Params:          newTestParams(),
		EventLogger:     sdk.NewEventLogger(),
	}
	return &teststd.TestExecContext{
		ExecContext: ctx,
		RealmFrames: make(map[int]teststd.RealmOverride),
	}
}

// Machine is a minimal machine, set up with just the Store, Output and Context.
// It is only used for linting/preprocessing.
func Machine(testStore gno.Store, output io.Writer, pkgPath string, debug bool) *gno.Machine {
	return gno.NewMachineWithOptions(gno.MachineOptions{
		Store:         testStore,
		Output:        output,
		Context:       Context("", pkgPath, nil),
		Debug:         debug,
		ReviveEnabled: true,
	})
}

// OutputWithError returns an io.Writer that can be used as a [gno.Machine.Output],
// where the test standard libraries will write to errWriter when using
// os.Stderr.
func OutputWithError(output, errWriter io.Writer) io.Writer {
	return &outputWithError{output, errWriter}
}

type outputWithError struct {
	w    io.Writer
	errW io.Writer
}

func (o outputWithError) Write(p []byte) (int, error)       { return o.w.Write(p) }
func (o outputWithError) StderrWrite(p []byte) (int, error) { return o.errW.Write(p) }

// ----------------------------------------
// testParams

type testParams struct{}

func newTestParams() *testParams {
	return &testParams{}
}

func (tp *testParams) SetBool(key string, val bool)        { /* noop */ }
func (tp *testParams) SetBytes(key string, val []byte)     { /* noop */ }
func (tp *testParams) SetInt64(key string, val int64)      { /* noop */ }
func (tp *testParams) SetUint64(key string, val uint64)    { /* noop */ }
func (tp *testParams) SetString(key string, val string)    { /* noop */ }
func (tp *testParams) SetStrings(key string, val []string) { /* noop */ }

// ----------------------------------------
// main test function

// TestOptions is a list of options that must be passed to [Test].
type TestOptions struct {
	// BaseStore / TestStore to use for the tests.
	BaseStore storetypes.CommitStore
	TestStore gno.Store
	// Gno root dir.
	RootDir string
	// Used for printing program output, during verbose logging.
	Output io.Writer
	// Used for os.Stderr, and for printing errors.
	Error io.Writer
	// Debug enables the interactive debugger on gno tests.
	Debug bool

	// Not set by NewTestOptions:

	// Flag to filter tests to run.
	RunFlag string
	// Flag to stop executing as soon a test fails.
	FailfastFlag bool
	// Whether to update filetest directives.
	Sync bool
	// Uses Error to print when starting a test, and prints test output directly,
	// unbuffered.
	Verbose bool
	// Uses Error to print runtime metrics for tests.
	Metrics bool
	// Uses Error to print the events emitted.
	Events bool

	filetestBuffer bytes.Buffer
	outWriter      proxyWriter
}

// WriterForStore is the writer that should be passed to [Store], so that
// [Test] is then able to swap it when needed.
func (opts *TestOptions) WriterForStore() io.Writer {
	return &opts.outWriter
}

// NewTestOptions sets up TestOptions, filling out all "required" parameters.
func NewTestOptions(rootDir string, stdout, stderr io.Writer) *TestOptions {
	opts := &TestOptions{
		RootDir: rootDir,
		Output:  stdout,
		Error:   stderr,
	}
	opts.BaseStore, opts.TestStore = StoreWithOptions(
		rootDir, opts.WriterForStore(), StoreOptions{
			WithExtern:   false,
			WithExamples: true,
			Testing:      true,
		})
	return opts
}

// proxyWriter is a simple wrapper around a io.Writer, it exists so that the
// underlying writer can be swapped with another when necessary.
type proxyWriter struct {
	w    io.Writer
	errW io.Writer
}

func (p *proxyWriter) Write(b []byte) (int, error) {
	return p.w.Write(b)
}

// StderrWrite implements the interface specified in tests/stdlibs/os/os.go,
// which if found in Machine.Output allows to write to stderr from Gno.
func (p *proxyWriter) StderrWrite(b []byte) (int, error) {
	return p.errW.Write(b)
}

// tee temporarily appends the writer w to an underlying MultiWriter, which
// should then be reverted using revert().
func (p *proxyWriter) tee(w io.Writer) (revert func()) {
	rev := tee(&p.w, w)
	revErr := tee(&p.errW, w)
	return func() {
		rev()
		revErr()
	}
}

func tee(ptr *io.Writer, dst io.Writer) (revert func()) {
	save := *ptr
	if save == io.Discard {
		*ptr = dst
	} else {
		*ptr = io.MultiWriter(save, dst)
	}
	return func() {
		*ptr = save
	}
}

// Test runs tests on the specified mpkg.
// fsDir is the directory on filesystem of package; it's used in case opts.Sync
// is enabled, and points to the directory where the files are contained if they
// are to be updated.
// opts is a required set of options, which is often shared among different
// tests; you can use [NewTestOptions] for a common base configuration.
func Test(mpkg *std.MemPackage, fsDir string, opts *TestOptions) error {
	opts.outWriter.w = opts.Output
	opts.outWriter.errW = opts.Error

	var errs error

<<<<<<< HEAD
=======
	// Create a common tcw/tgs for both the `pkg` tests as well as the
	// `pkg_test` tests. This allows us to "export" symbols from the pkg
	// tests and import them from the `pkg_test` tests.
	tcw := opts.BaseStore.CacheWrap()
	tgs := opts.TestStore.BeginTransaction(tcw, tcw, nil)

>>>>>>> 1f3cbebd
	// Let opts.TestStore load itself.
	// This needs to happen before LoadImports, as LoadImports will
	// otherwise only load without *_test.gno files (but we want them for
	// mpkg since we're running tests on them).
<<<<<<< HEAD
	opts.TestStore.AddMemPackage(mpkg, gno.MPAny)
	m2 := gno.NewMachineWithOptions(gno.MachineOptions{
		PkgPath: mpkg.Path,
		Output:  os.Stdout,
		Store:   opts.TestStore,
	})
	_, _ = m2.RunMemPackageWithOverrides(mpkg, true)
=======
	m2 := gno.NewMachineWithOptions(gno.MachineOptions{
		PkgPath: mpkg.Path,
		Output:  os.Stdout,
		Store:   tgs,
		Context: Context("", mpkg.Path, nil),
		// When testing examples we will find them, so pv, pn, file
		// block nodes would otherwise become set, but for running
		// tests on packages not known by the store, it will construct
		// new packages by default, which we don't want.  Instead we
		// will run the mempackage ourselves in the next line.
		SkipPackage: true,
	})
	// Filter out xxx_test *_test.gno and *_filetest.gno and run.
	// If testing with only filetests, there will be no files.
	tmpkg := gno.MPFTest.FilterMemPackage(mpkg)
	if !tmpkg.IsEmptyOf(".gno") {
		_, _ = m2.RunMemPackageWithOverrides(tmpkg, true)
	}
>>>>>>> 1f3cbebd

	// Eagerly load imports.
	abortOnError := true
	if err := LoadImports(tgs, mpkg, abortOnError); err != nil {
		return err
	}

	// Stands for "test", "integration test", and "filetest".
	// "integration test" are the test files with `package xxx_test` (they are
	// not necessarily integration tests, it's just for our internal reference.)
	tset, itset, itfiles, ftfiles := parseMemPackageTests(mpkg)

	// Testing with *_test.gno
	if len(tset.Files)+len(itset.Files) > 0 {
		// Run test files in pkg.
		if len(tset.Files) > 0 {
			err := opts.runTestFiles(mpkg, tset, tgs)
			if err != nil {
				errs = multierr.Append(errs, err)
			}
		}

		// Test xxx_test pkg.
		if len(itset.Files) > 0 {
			itPkg := &std.MemPackage{
				Type:  gno.MPProd, // treated as a third-party prod package. (MPTest is for MPProd+*_test.gno)
				Name:  mpkg.Name + "_test",
				Path:  mpkg.Path + "_test",
				Files: itfiles,
			}

			err := opts.runTestFiles(itPkg, itset, tgs)
			if err != nil {
				errs = multierr.Append(errs, err)
			}
		}
	}

	// Testing with *_filetest.gno.
	if len(ftfiles) > 0 {
		filter := splitRegexp(opts.RunFlag)
		for _, testFile := range ftfiles {
			testFileName := testFile.Name
			testFilePath := filepath.Join(fsDir, testFileName)
			// XXX consider this
			testName := fsDir + "/" + testFileName
			// testName := "file/" + testFileName
			if !shouldRun(filter, testName) {
				continue
			}

			startedAt := time.Now()
			if opts.Verbose {
				fmt.Fprintf(opts.Error, "=== RUN   %s\n", testName)
			}

			changed, err := opts.runFiletest(testFileName, []byte(testFile.Body), tgs)
			if changed != "" {
				// Note: changed always == "" if opts.Sync == false.
				err = os.WriteFile(testFilePath, []byte(changed), 0o644)
				if err != nil {
					panic(fmt.Errorf("could not fix golden file: %w", err))
				}
			}

			duration := time.Since(startedAt)
			dstr := fmtDuration(duration)
			if err != nil {
				fmt.Fprintf(opts.Error, "--- FAIL: %s (%s)\n", testName, dstr)
				fmt.Fprintln(opts.Error, err.Error())
				errs = multierr.Append(errs, fmt.Errorf("%s failed", testName))
			} else if opts.Verbose {
				fmt.Fprintf(opts.Error, "--- PASS: %s (%s)\n", testName, dstr)
			}

			// XXX: add per-test metrics
		}
	}

	return errs
}

// Not the same as pkg/test/filetest runFiletests().
func (opts *TestOptions) runTestFiles(
	mpkg *std.MemPackage,
	files *gno.FileSet,
	tgs gno.TransactionStore,
) (errs error) {
	var m *gno.Machine
	defer func() {
		if r := recover(); r != nil {
			if st := m.ExceptionStacktrace(); st != "" {
				errs = multierr.Append(errors.New(st), errs)
			}
			errs = multierr.Append(
				fmt.Errorf("panic: %v\ngo stacktrace:\n%v\ngno machine: %v\ngno stacktrace:\n%v",
					r, string(debug.Stack()), m.String(), m.Stacktrace()),
				errs,
			)
		}
	}()

	tests := loadTestFuncs(mpkg.Name, files)

	var alloc *gno.Allocator
	if opts.Metrics {
		alloc = gno.NewAllocator(math.MaxInt64)
	}
	// reset store ops, if any - we only need them for some filetests.
	opts.TestStore.SetLogStoreOps(nil)

	// Check if we already have the package - it may have been eagerly loaded.
	m = Machine(tgs, opts.WriterForStore(), mpkg.Path, opts.Debug)
	m.Alloc = alloc
	if tgs.GetMemPackage(mpkg.Path) == nil {
		m.RunMemPackage(mpkg, true)
	} else {
		m.SetActivePackage(tgs.GetPackage(mpkg.Path, false))
	}
	pv := m.Package

	// Load the test files into package and save.
	m.RunFiles(files.Files...)

	for _, tf := range tests {
		// TODO(morgan): we could theoretically use wrapping on the baseStore
		// and gno store to achieve per-test isolation. However, that requires
		// some deeper changes, as ideally we'd:
		// - Run the MemPackage independently (so it can also be run as a
		//   consequence of an import)
		// - Run the test files before this for loop (but persist it to store;
		//   RunFiles doesn't do that currently)
		// - Wrap here.
		m = Machine(tgs, opts.WriterForStore(), mpkg.Path, opts.Debug)
		m.Alloc = alloc.Reset()
		m.SetActivePackage(pv)

		testingpv := m.Store.GetPackage("testing/base", false)
		testingtv := gno.TypedValue{T: &gno.PackageType{}, V: testingpv}
		testingcx := &gno.ConstExpr{TypedValue: testingtv}
		testfv := m.Eval(gno.Nx(tf.Name))[0].GetFunc()

		var runTestX gno.Expr
		var runTest gno.TypedValue
		var runTestF string
		var runTestCur gno.Expr
		if testfv.IsCrossing() {
			// Run a test with cur passed a special way.
			//
			// > TestSomething(cur realm, t *testing.T) {...}
			//
			// Normally this isn't possible because
			// stdlibs/testing/base is a non-realm, so it cannot
			// have `cur`. And while a realm could call `func(cur
			// realm){...}(cross)`, some *_test.gno test cases want
			// `cur` to refer to the realm package, while
			// `cur.Previous()` to refer to no realm--while the
			// `func(cur realm){...}(cross)` method would have both
			// previous to be the current realm.

			// Extract unexposed testing.runTestWithRealm.
			m.SetActivePackage(testingpv)
			runTestX = gno.Nx("runTest_cur")
			runTest = m.Eval(runTestX)[0]
			runTestF = "F_cur"
			runTestCur = gno.NewConstExpr(gno.Nx(".cur"), gno.NewConcreteRealm(mpkg.Path))
			m.SetActivePackage(pv)
		} else {
			// The normal way to test if `cur` isn't needed such as
			// in p package tests, or in realm package tests where
			// no non-crossing calls are made directly in the body
			// of the test func decl.
			//
			// > TestSomething(t *testing.T) {...}
			runTestX = gno.Sel(testingcx, "RunTest")
			runTest = m.Eval(runTestX)[0]
			runTestF = "F"
			runTestCur = gno.Nx("nil")
		}
		runTestCX := gno.NewConstExpr(runTestX, runTest)

		if opts.Debug {
			fileContent := func(ppath, name string) string {
				p := filepath.Join(opts.RootDir, ppath, name)
				b, err := os.ReadFile(p)
				if err != nil {
					p = filepath.Join(opts.RootDir, "gnovm", "stdlibs", ppath, name)
					b, err = os.ReadFile(p)
				}
				if err != nil {
					p = filepath.Join(opts.RootDir, "examples", ppath, name)
					b, err = os.ReadFile(p)
				}
				return string(b)
			}
			m.Debugger.Enable(os.Stdin, os.Stdout, fileContent)
		}

		eval := m.Eval(gno.Call(
			runTestCX,                                     // Call testing.RunTest
			gno.Str(opts.RunFlag),                         // run flag
			gno.Nx(strconv.FormatBool(opts.Verbose)),      // is verbose?
			gno.Nx(strconv.FormatBool(opts.FailfastFlag)), // stop as soon as a test fails
			&gno.CompositeLitExpr{ // Third param, the testing.InternalTest
				Type: gno.Sel(testingcx, "InternalTest"),
				Elts: gno.KeyValueExprs{
					// XXX Consider this.
					// {Key: gno.X("Name"), Value: gno.Str(mpkg.Path + "/" + tf.Filename + "." + tf.Name)},
					{Key: gno.X("Name"), Value: gno.Str(tf.Name)},
					{Key: gno.X(runTestF), Value: gno.Nx(tf.Name)},
					{Key: gno.X("Cur"), Value: runTestCur},
				},
			},
		))

		if opts.Events {
			events := m.Context.(*teststd.TestExecContext).EventLogger.Events()
			if events != nil {
				res, err := json.Marshal(events)
				if err != nil {
					panic(err)
				}
				fmt.Fprintf(opts.Error, "EVENTS: %s\n", string(res))
			}
		}

		ret := eval[0].GetString()
		if ret == "" {
			err := fmt.Errorf("failed to execute unit test: %q", tf.Name)
			errs = multierr.Append(errs, err)
			fmt.Fprintf(opts.Error, "--- FAIL: %s [internal gno testing error]", tf.Name)
			continue
		}

		// TODO: replace with amino or send native type?
		var rep report
		err := json.Unmarshal([]byte(ret), &rep)
		if err != nil {
			errs = multierr.Append(errs, err)
			fmt.Fprintf(opts.Error, "--- FAIL: %s [internal gno testing error]", tf.Name)
			continue
		}

		if rep.Failed {
			err := fmt.Errorf("failed: %q", tf.Name)
			errs = multierr.Append(errs, err)
			if opts.FailfastFlag {
				return errs
			}
		}

		if opts.Metrics {
			// XXX: store changes
			// XXX: max mem consumption
			allocsVal := "n/a"
			if m.Alloc != nil {
				maxAllocs, allocs := m.Alloc.Status()
				allocsVal = fmt.Sprintf("%s(%.2f%%)",
					prettySize(allocs),
					float64(allocs)/float64(maxAllocs)*100,
				)
			}
			fmt.Fprintf(opts.Error, "---       runtime: cycle=%s allocs=%s\n",
				prettySize(m.Cycles),
				allocsVal,
			)
		}
	}

	return errs
}

// report is a mirror of Gno's stdlibs/testing.Report.
type report struct {
	Failed  bool
	Skipped bool
}

type testFunc struct {
	Package  string
	Name     string
	Filename string
}

func loadTestFuncs(pkgName string, tfiles *gno.FileSet) (rt []testFunc) {
	for _, tf := range tfiles.Files {
		for _, d := range tf.Decls {
			if fd, ok := d.(*gno.FuncDecl); ok {
				if fd.IsMethod {
					continue
				}
				fname := string(fd.Name)
				if strings.HasPrefix(fname, "Test") {
					tf := testFunc{
						Package:  pkgName,
						Name:     fname,
						Filename: tf.FileName,
					}
					rt = append(rt, tf)
				}
			}
		}
	}
	return
}

// parseMemPackageTests parses test files (skipping filetests) in the mpkg.
func parseMemPackageTests(mpkg *std.MemPackage) (tset, itset *gno.FileSet, itfiles, ftfiles []*std.MemFile) {
	tset = &gno.FileSet{}
	itset = &gno.FileSet{}
	var errs error
	for _, mfile := range mpkg.Files {
		if !strings.HasSuffix(mfile.Name, ".gno") {
			continue // skip this file.
		}

		n, err := gno.ParseFile(mfile.Name, mfile.Body)
		if err != nil {
			errs = multierr.Append(errs, err)
			continue
		}
		if n == nil {
			panic("should not happen")
		}
		switch {
		case strings.HasSuffix(mfile.Name, "_filetest.gno"):
			ftfiles = append(ftfiles, mfile)
		case strings.HasSuffix(mfile.Name, "_test.gno") && mpkg.Name == string(n.PkgName):
			tset.AddFiles(n)
		case strings.HasSuffix(mfile.Name, "_test.gno") && mpkg.Name+"_test" == string(n.PkgName):
			itset.AddFiles(n)
			itfiles = append(itfiles, mfile)
		case mpkg.Name == string(n.PkgName):
			// normal package file
		default:
			panic(fmt.Sprintf(
				"expected package name [%s] or [%s_test] but got [%s] file [%s]",
				mpkg.Name, mpkg.Name, n.PkgName, mfile))
		}
	}
	if errs != nil {
		panic(errs)
	}
	return
}

func shouldRun(filter filterMatch, path string) bool {
	if filter == nil {
		return true
	}
	elem := strings.Split(path, "/")
	ok, _ := filter.matches(elem, matchString)
	return ok
}

// Adapted from https://yourbasic.org/golang/formatting-byte-size-to-human-readable-format/
func prettySize(nb int64) string {
	const unit = 1000
	if nb < unit {
		return fmt.Sprintf("%d", nb)
	}
	div, exp := int64(unit), 0
	for n := nb / unit; n >= unit; n /= unit {
		div *= unit
		exp++
	}
	return fmt.Sprintf("%.1f%c", float64(nb)/float64(div), "kMGTPE"[exp])
}

func fmtDuration(d time.Duration) string {
	return fmt.Sprintf("%.2fs", d.Seconds())
}<|MERGE_RESOLUTION|>--- conflicted
+++ resolved
@@ -127,6 +127,8 @@
 	Error io.Writer
 	// Debug enables the interactive debugger on gno tests.
 	Debug bool
+	// Set a Cache to enable faster type checking in filetests, for known packages.
+	Cache gno.TypeCheckCache
 
 	// Not set by NewTestOptions:
 
@@ -222,28 +224,16 @@
 
 	var errs error
 
-<<<<<<< HEAD
-=======
 	// Create a common tcw/tgs for both the `pkg` tests as well as the
 	// `pkg_test` tests. This allows us to "export" symbols from the pkg
 	// tests and import them from the `pkg_test` tests.
 	tcw := opts.BaseStore.CacheWrap()
 	tgs := opts.TestStore.BeginTransaction(tcw, tcw, nil)
 
->>>>>>> 1f3cbebd
 	// Let opts.TestStore load itself.
 	// This needs to happen before LoadImports, as LoadImports will
 	// otherwise only load without *_test.gno files (but we want them for
 	// mpkg since we're running tests on them).
-<<<<<<< HEAD
-	opts.TestStore.AddMemPackage(mpkg, gno.MPAny)
-	m2 := gno.NewMachineWithOptions(gno.MachineOptions{
-		PkgPath: mpkg.Path,
-		Output:  os.Stdout,
-		Store:   opts.TestStore,
-	})
-	_, _ = m2.RunMemPackageWithOverrides(mpkg, true)
-=======
 	m2 := gno.NewMachineWithOptions(gno.MachineOptions{
 		PkgPath: mpkg.Path,
 		Output:  os.Stdout,
@@ -262,7 +252,6 @@
 	if !tmpkg.IsEmptyOf(".gno") {
 		_, _ = m2.RunMemPackageWithOverrides(tmpkg, true)
 	}
->>>>>>> 1f3cbebd
 
 	// Eagerly load imports.
 	abortOnError := true
