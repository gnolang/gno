--- conflicted
+++ resolved
@@ -42,11 +42,7 @@
 // the pkgAddr the coins in `send` by default, and only that.
 // The Height and Timestamp parameters are set to the [DefaultHeight] and
 // [DefaultTimestamp].
-<<<<<<< HEAD
-func Context(pkgPath string, send std.Coins) *runtime.TestExecContext {
-=======
-func Context(caller crypto.Bech32Address, pkgPath string, send std.Coins) *teststd.TestExecContext {
->>>>>>> a56a225e
+func Context(caller crypto.Bech32Address, pkgPath string, send std.Coins) *runtime.TestExecContext {
 	// FIXME: create a better package to manage this, with custom constructors
 	pkgAddr := gno.DerivePkgBech32Addr(pkgPath) // the addr of the pkgPath called.
 
@@ -69,11 +65,7 @@
 	}
 	return &runtime.TestExecContext{
 		ExecContext: ctx,
-<<<<<<< HEAD
-		RealmFrames: make(map[*gno.Frame]runtime.RealmOverride),
-=======
-		RealmFrames: make(map[int]teststd.RealmOverride),
->>>>>>> a56a225e
+		RealmFrames: make(map[int]runtime.RealmOverride),
 	}
 }
 
