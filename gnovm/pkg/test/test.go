--- conflicted
+++ resolved
@@ -225,17 +225,13 @@
 	// Stands for "test", "integration test", and "filetest".
 	// "integration test" are the test files with `package xxx_test` (they are
 	// not necessarily integration tests, it's just for our internal reference.)
-<<<<<<< HEAD
 
 	// (Losborn) Just an idea: maybe we should change these to:
 	// whiteBoxParsed, blackBoxParsed, blackBoxFiles, fileTestFiles?
 	// (not the classical definition of "black box testing," but it is
 	// the terminology Golang uses.)
-	tset, itset, itfiles, ftfiles := parseMemPackageTests(memPkg)
+	tset, itset, itfiles, ftfiles := parseMemPackageTests(mpkg)
 	totalTestsFound := len(ftfiles)
-=======
-	tset, itset, itfiles, ftfiles := parseMemPackageTests(mpkg)
->>>>>>> f6b72554
 
 	// Testing with *_test.gno
 	if len(tset.Files)+len(itset.Files) > 0 {
@@ -247,12 +243,8 @@
 
 		// Run test files in pkg.
 		if len(tset.Files) > 0 {
-<<<<<<< HEAD
-			testsFound, err := opts.runTestFiles(memPkg, tset, gs)
+			testsFound, err := opts.runTestFiles(mpkg, tset, gs)
 			totalTestsFound += testsFound
-=======
-			err := opts.runTestFiles(mpkg, tset, gs)
->>>>>>> f6b72554
 			if err != nil {
 				errs = multierr.Append(errs, err)
 			}
@@ -340,12 +332,8 @@
 		}
 	}()
 
-<<<<<<< HEAD
-	tests := loadTestFuncs(memPkg.Name, files)
+	tests := loadTestFuncs(mpkg.Name, files)
 	testsFound = len(tests)
-=======
-	tests := loadTestFuncs(mpkg.Name, files)
->>>>>>> f6b72554
 
 	var alloc *gno.Allocator
 	if opts.Metrics {
