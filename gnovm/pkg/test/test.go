// Package test contains the code to parse and execute Gno tests and filetests.
package test

import (
	"bytes"
	"encoding/json"
	"errors"
	"fmt"
	"io"
	"math"
	"os"
	"path/filepath"
	"runtime/debug"
	"strconv"
	"strings"
	"time"

	"github.com/gnolang/gno/gnovm"
	gno "github.com/gnolang/gno/gnovm/pkg/gnolang"
	"github.com/gnolang/gno/gnovm/pkg/packages"
	"github.com/gnolang/gno/gnovm/stdlibs"
	teststd "github.com/gnolang/gno/gnovm/tests/stdlibs/std"
	"github.com/gnolang/gno/tm2/pkg/crypto"
	"github.com/gnolang/gno/tm2/pkg/sdk"
	"github.com/gnolang/gno/tm2/pkg/std"
	storetypes "github.com/gnolang/gno/tm2/pkg/store/types"
	"go.uber.org/multierr"
)

const (
	// DefaultHeight is the default height used in the [Context].
	DefaultHeight = 123
	// DefaultTimestamp is the Timestamp value used by default in [Context].
	DefaultTimestamp = 1234567890
	// DefaultCaller is the result of gno.DerivePkgAddr("user1.gno"),
	// used as the default caller in [Context].
	DefaultCaller crypto.Bech32Address = "g1wymu47drhr0kuq2098m792lytgtj2nyx77yrsm"
)

// Context returns a TestExecContext. Usable for test purpose only.
// The returned context has a mock banker, params and event logger. It will give
// the pkgAddr the coins in `send` by default, and only that.
// The Height and Timestamp parameters are set to the [DefaultHeight] and
// [DefaultTimestamp].
func Context(pkgPath string, send std.Coins) *teststd.TestExecContext {
	// FIXME: create a better package to manage this, with custom constructors
	pkgAddr := gno.DerivePkgAddr(pkgPath) // the addr of the pkgPath called.

	banker := &teststd.TestBanker{
		CoinTable: map[crypto.Bech32Address]std.Coins{
			pkgAddr.Bech32(): send,
		},
	}
	ctx := stdlibs.ExecContext{
		ChainID:         "dev",
		ChainDomain:     "gno.land", // TODO: make this configurable
		Height:          DefaultHeight,
		Timestamp:       DefaultTimestamp,
		OriginCaller:    DefaultCaller,
		OriginSend:      send,
		OriginSendSpent: new(std.Coins),
		Banker:          banker,
		Params:          newTestParams(),
		EventLogger:     sdk.NewEventLogger(),
	}
	return &teststd.TestExecContext{
		ExecContext: ctx,
		RealmFrames: make(map[*gno.Frame]teststd.RealmOverride),
	}
}

// Machine is a minimal machine, set up with just the Store, Output and Context.
func Machine(testStore gno.Store, output io.Writer, pkgPath string, debug bool) *gno.Machine {
	return gno.NewMachineWithOptions(gno.MachineOptions{
		Store:   testStore,
		Output:  output,
		Context: Context(pkgPath, nil),
		Debug:   debug,
	})
}

// OutputWithError returns an io.Writer that can be used as a [gno.Machine.Output],
// where the test standard libraries will write to errWriter when using
// os.Stderr.
func OutputWithError(output, errWriter io.Writer) io.Writer {
	return &outputWithError{output, errWriter}
}

type outputWithError struct {
	w    io.Writer
	errW io.Writer
}

func (o outputWithError) Write(p []byte) (int, error)       { return o.w.Write(p) }
func (o outputWithError) StderrWrite(p []byte) (int, error) { return o.errW.Write(p) }

// ----------------------------------------
// testParams

type testParams struct{}

func newTestParams() *testParams {
	return &testParams{}
}

func (tp *testParams) SetBool(key string, val bool)        { /* noop */ }
func (tp *testParams) SetBytes(key string, val []byte)     { /* noop */ }
func (tp *testParams) SetInt64(key string, val int64)      { /* noop */ }
func (tp *testParams) SetUint64(key string, val uint64)    { /* noop */ }
func (tp *testParams) SetString(key string, val string)    { /* noop */ }
func (tp *testParams) SetStrings(key string, val []string) { /* noop */ }

// ----------------------------------------
// main test function

// TestOptions is a list of options that must be passed to [Test].
type TestOptions struct {
	// BaseStore / TestStore to use for the tests.
	BaseStore storetypes.CommitStore
	TestStore gno.Store
	// Gno root dir.
	RootDir string
	// Used for printing program output, during verbose logging.
	Output io.Writer
	// Used for os.Stderr, and for printing errors.
	Error io.Writer
	// Debug enables the interactive debugger on gno tests.
	Debug bool

	// Not set by NewTestOptions:

	// Flag to filter tests to run.
	RunFlag string
	// Flag to stop executing as soon a test fails.
	FailfastFlag bool
	// Whether to update filetest directives.
	Sync bool
	// Uses Error to print when starting a test, and prints test output directly,
	// unbuffered.
	Verbose bool
	// Uses Error to print runtime metrics for tests.
	Metrics bool
	// Uses Error to print the events emitted.
	Events bool

	filetestBuffer bytes.Buffer
	outWriter      proxyWriter
}

// WriterForStore is the writer that should be passed to [Store], so that
// [Test] is then able to swap it when needed.
func (opts *TestOptions) WriterForStore() io.Writer {
	return &opts.outWriter
}

// NewTestOptions sets up TestOptions, filling out all "required" parameters.
<<<<<<< HEAD
func NewTestOptions(rootDir string, pkgs packages.PkgList, stdin io.Reader, stdout, stderr io.Writer) *TestOptions {
=======
func NewTestOptions(rootDir string, stdout, stderr io.Writer) *TestOptions {
>>>>>>> 481f3b2c
	opts := &TestOptions{
		RootDir: rootDir,
		Output:  stdout,
		Error:   stderr,
	}
<<<<<<< HEAD
	opts.BaseStore, opts.TestStore = Store(
		rootDir, pkgs,
		stdin, opts.WriterForStore(), stderr,
	)
=======
	opts.BaseStore, opts.TestStore = Store(rootDir, opts.WriterForStore())
>>>>>>> 481f3b2c
	return opts
}

// proxyWriter is a simple wrapper around a io.Writer, it exists so that the
// underlying writer can be swapped with another when necessary.
type proxyWriter struct {
	w    io.Writer
	errW io.Writer
}

func (p *proxyWriter) Write(b []byte) (int, error) {
	return p.w.Write(b)
}

// StderrWrite implements the interface specified in tests/stdlibs/os/os.go,
// which if found in Machine.Output allows to write to stderr from Gno.
func (p *proxyWriter) StderrWrite(b []byte) (int, error) {
	return p.errW.Write(b)
}

// tee temporarily appends the writer w to an underlying MultiWriter, which
// should then be reverted using revert().
func (p *proxyWriter) tee(w io.Writer) (revert func()) {
	rev := tee(&p.w, w)
	revErr := tee(&p.errW, w)
	return func() {
		rev()
		revErr()
	}
}

func tee(ptr *io.Writer, dst io.Writer) (revert func()) {
	save := *ptr
	if save == io.Discard {
		*ptr = dst
	} else {
		*ptr = io.MultiWriter(save, dst)
	}
	return func() {
		*ptr = save
	}
}

// Test runs tests on the specified memPkg.
// fsDir is the directory on filesystem of package; it's used in case opts.Sync
// is enabled, and points to the directory where the files are contained if they
// are to be updated.
// opts is a required set of options, which is often shared among different
// tests; you can use [NewTestOptions] for a common base configuration.
func Test(memPkg *gnovm.MemPackage, fsDir string, opts *TestOptions) error {
	opts.outWriter.w = opts.Output
	opts.outWriter.errW = opts.Error

	var errs error

	// fmt.Println("loading imports for", memPkg.Path, fsDir)

	// Eagerly load imports.
	if err := LoadImports(opts.TestStore, memPkg, nil); err != nil {
		return err
	}

	// fmt.Println("loaded imports for", memPkg.Path, fsDir)

	// Stands for "test", "integration test", and "filetest".
	// "integration test" are the test files with `package xxx_test` (they are
	// not necessarily integration tests, it's just for our internal reference.)
	tset, itset, itfiles, ftfiles := parseMemPackageTests(memPkg)

	// Testing with *_test.gno
	if len(tset.Files)+len(itset.Files) > 0 {
		// Create a common cw/gs for both the `pkg` tests as well as the `pkg_test`
		// tests. This allows us to "export" symbols from the pkg tests and
		// import them from the `pkg_test` tests.
		cw := opts.BaseStore.CacheWrap()
		gs := opts.TestStore.BeginTransaction(cw, cw, nil)

		// Run test files in pkg.
		if len(tset.Files) > 0 {
			err := opts.runTestFiles(memPkg, tset, gs)
			if err != nil {
				errs = multierr.Append(errs, err)
			}
		}

		// Test xxx_test pkg.
		if len(itset.Files) > 0 {
			itPkg := &gnovm.MemPackage{
				Name:  memPkg.Name + "_test",
				Path:  memPkg.Path + "_test",
				Files: itfiles,
			}

			err := opts.runTestFiles(itPkg, itset, gs)
			if err != nil {
				errs = multierr.Append(errs, err)
			}
		}
	}

	// Testing with *_filetest.gno.
	if len(ftfiles) > 0 {
		filter := splitRegexp(opts.RunFlag)
		for _, testFile := range ftfiles {
			testFileName := testFile.Name
			testFilePath := filepath.Join(fsDir, testFileName)
			testName := "file/" + testFileName
			if !shouldRun(filter, testName) {
				continue
			}

			startedAt := time.Now()
			if opts.Verbose {
				fmt.Fprintf(opts.Error, "=== RUN   %s\n", testName)
			}

			changed, err := opts.runFiletest(testFileName, []byte(testFile.Body))
			if changed != "" {
				// Note: changed always == "" if opts.Sync == false.
				err = os.WriteFile(testFilePath, []byte(changed), 0o644)
				if err != nil {
					panic(fmt.Errorf("could not fix golden file: %w", err))
				}
			}

			duration := time.Since(startedAt)
			dstr := fmtDuration(duration)
			if err != nil {
				fmt.Fprintf(opts.Error, "--- FAIL: %s (%s)\n", testName, dstr)
				fmt.Fprintln(opts.Error, err.Error())
				errs = multierr.Append(errs, fmt.Errorf("%s failed", testName))
			} else if opts.Verbose {
				fmt.Fprintf(opts.Error, "--- PASS: %s (%s)\n", testName, dstr)
			}

			// XXX: add per-test metrics
		}
	}

	return errs
}

func (opts *TestOptions) runTestFiles(
	memPkg *gnovm.MemPackage,
	files *gno.FileSet,
	gs gno.TransactionStore,
) (errs error) {
	var m *gno.Machine
	defer func() {
		if r := recover(); r != nil {
			if st := m.ExceptionsStacktrace(); st != "" {
				errs = multierr.Append(errors.New(st), errs)
			}
			errs = multierr.Append(
				fmt.Errorf("panic: %v\ngo stacktrace:\n%v\ngno machine: %v\ngno stacktrace:\n%v",
					r, string(debug.Stack()), m.String(), m.Stacktrace()),
				errs,
			)
		}
	}()

	tests := loadTestFuncs(memPkg.Name, files)

	var alloc *gno.Allocator
	if opts.Metrics {
		alloc = gno.NewAllocator(math.MaxInt64)
	}
	// reset store ops, if any - we only need them for some filetests.
	opts.TestStore.SetLogStoreOps(nil)

	// Check if we already have the package - it may have been eagerly loaded.
	m = Machine(gs, opts.WriterForStore(), memPkg.Path, opts.Debug)
	m.Alloc = alloc
	if gs.GetMemPackage(memPkg.Path) == nil {
		m.RunMemPackage(memPkg, true)
	} else {
		m.SetActivePackage(gs.GetPackage(memPkg.Path, false))
	}
	pv := m.Package

	m.RunFiles(files.Files...)

	for _, tf := range tests {
		// TODO(morgan): we could theoretically use wrapping on the baseStore
		// and gno store to achieve per-test isolation. However, that requires
		// some deeper changes, as ideally we'd:
		// - Run the MemPackage independently (so it can also be run as a
		//   consequence of an import)
		// - Run the test files before this for loop (but persist it to store;
		//   RunFiles doesn't do that currently)
		// - Wrap here.
		m = Machine(gs, opts.WriterForStore(), memPkg.Path, opts.Debug)
		m.Alloc = alloc.Reset()
		m.SetActivePackage(pv)

		testingpv := m.Store.GetPackage("testing", false)
		testingtv := gno.TypedValue{T: &gno.PackageType{}, V: testingpv}
		testingcx := &gno.ConstExpr{TypedValue: testingtv}

		if opts.Debug {
			fileContent := func(ppath, name string) string {
				p := filepath.Join(opts.RootDir, ppath, name)
				b, err := os.ReadFile(p)
				if err != nil {
					p = filepath.Join(opts.RootDir, "gnovm", "stdlibs", ppath, name)
					b, err = os.ReadFile(p)
				}
				if err != nil {
					p = filepath.Join(opts.RootDir, "examples", ppath, name)
					b, err = os.ReadFile(p)
				}
				return string(b)
			}
			m.Debugger.Enable(os.Stdin, os.Stdout, fileContent)
		}

		eval := m.Eval(gno.Call(
			gno.Sel(testingcx, "RunTest"),                 // Call testing.RunTest
			gno.Str(opts.RunFlag),                         // run flag
			gno.Nx(strconv.FormatBool(opts.Verbose)),      // is verbose?
			gno.Nx(strconv.FormatBool(opts.FailfastFlag)), // stop as soon as a test fails
			&gno.CompositeLitExpr{ // Third param, the testing.InternalTest
				Type: gno.Sel(testingcx, "InternalTest"),
				Elts: gno.KeyValueExprs{
					{Key: gno.X("Name"), Value: gno.Str(tf.Name)},
					{Key: gno.X("F"), Value: gno.Nx(tf.Name)},
				},
			},
		))

		if opts.Events {
			events := m.Context.(*teststd.TestExecContext).EventLogger.Events()
			if events != nil {
				res, err := json.Marshal(events)
				if err != nil {
					panic(err)
				}
				fmt.Fprintf(opts.Error, "EVENTS: %s\n", string(res))
			}
		}

		ret := eval[0].GetString()
		if ret == "" {
			err := fmt.Errorf("failed to execute unit test: %q", tf.Name)
			errs = multierr.Append(errs, err)
			fmt.Fprintf(opts.Error, "--- FAIL: %s [internal gno testing error]", tf.Name)
			continue
		}

		// TODO: replace with amino or send native type?
		var rep report
		err := json.Unmarshal([]byte(ret), &rep)
		if err != nil {
			errs = multierr.Append(errs, err)
			fmt.Fprintf(opts.Error, "--- FAIL: %s [internal gno testing error]", tf.Name)
			continue
		}

		if rep.Failed {
			err := fmt.Errorf("failed: %q", tf.Name)
			errs = multierr.Append(errs, err)
			if opts.FailfastFlag {
				return errs
			}
		}

		if opts.Metrics {
			// XXX: store changes
			// XXX: max mem consumption
			allocsVal := "n/a"
			if m.Alloc != nil {
				maxAllocs, allocs := m.Alloc.Status()
				allocsVal = fmt.Sprintf("%s(%.2f%%)",
					prettySize(allocs),
					float64(allocs)/float64(maxAllocs)*100,
				)
			}
			fmt.Fprintf(opts.Error, "---       runtime: cycle=%s allocs=%s\n",
				prettySize(m.Cycles),
				allocsVal,
			)
		}
	}

	return errs
}

// report is a mirror of Gno's stdlibs/testing.Report.
type report struct {
	Failed  bool
	Skipped bool
}

type testFunc struct {
	Package string
	Name    string
}

func loadTestFuncs(pkgName string, tfiles *gno.FileSet) (rt []testFunc) {
	for _, tf := range tfiles.Files {
		for _, d := range tf.Decls {
			if fd, ok := d.(*gno.FuncDecl); ok {
				fname := string(fd.Name)
				if strings.HasPrefix(fname, "Test") {
					tf := testFunc{
						Package: pkgName,
						Name:    fname,
					}
					rt = append(rt, tf)
				}
			}
		}
	}
	return
}

// parseMemPackageTests parses test files (skipping filetests) in the memPkg.
func parseMemPackageTests(memPkg *gnovm.MemPackage) (tset, itset *gno.FileSet, itfiles, ftfiles []*gnovm.MemFile) {
	tset = &gno.FileSet{}
	itset = &gno.FileSet{}
	var errs error
	for _, mfile := range memPkg.Files {
		if !strings.HasSuffix(mfile.Name, ".gno") {
			continue // skip this file.
		}

		n, err := gno.ParseFile(mfile.Name, mfile.Body)
		if err != nil {
			errs = multierr.Append(errs, err)
			continue
		}
		if n == nil {
			panic("should not happen")
		}
		switch {
		case strings.HasSuffix(mfile.Name, "_filetest.gno"):
			ftfiles = append(ftfiles, mfile)
		case strings.HasSuffix(mfile.Name, "_test.gno") && memPkg.Name == string(n.PkgName):
			tset.AddFiles(n)
		case strings.HasSuffix(mfile.Name, "_test.gno") && memPkg.Name+"_test" == string(n.PkgName):
			itset.AddFiles(n)
			itfiles = append(itfiles, mfile)
		case memPkg.Name == string(n.PkgName):
			// normal package file
		default:
			panic(fmt.Sprintf(
				"expected package name [%s] or [%s_test] but got [%s] file [%s]",
				memPkg.Name, memPkg.Name, n.PkgName, mfile))
		}
	}
	if errs != nil {
		panic(errs)
	}
	return
}

func shouldRun(filter filterMatch, path string) bool {
	if filter == nil {
		return true
	}
	elem := strings.Split(path, "/")
	ok, _ := filter.matches(elem, matchString)
	return ok
}

// Adapted from https://yourbasic.org/golang/formatting-byte-size-to-human-readable-format/
func prettySize(nb int64) string {
	const unit = 1000
	if nb < unit {
		return fmt.Sprintf("%d", nb)
	}
	div, exp := int64(unit), 0
	for n := nb / unit; n >= unit; n /= unit {
		div *= unit
		exp++
	}
	return fmt.Sprintf("%.1f%c", float64(nb)/float64(div), "kMGTPE"[exp])
}

func fmtDuration(d time.Duration) string {
	return fmt.Sprintf("%.2fs", d.Seconds())
}<|MERGE_RESOLUTION|>--- conflicted
+++ resolved
@@ -17,7 +17,6 @@
 
 	"github.com/gnolang/gno/gnovm"
 	gno "github.com/gnolang/gno/gnovm/pkg/gnolang"
-	"github.com/gnolang/gno/gnovm/pkg/packages"
 	"github.com/gnolang/gno/gnovm/stdlibs"
 	teststd "github.com/gnolang/gno/gnovm/tests/stdlibs/std"
 	"github.com/gnolang/gno/tm2/pkg/crypto"
@@ -154,24 +153,13 @@
 }
 
 // NewTestOptions sets up TestOptions, filling out all "required" parameters.
-<<<<<<< HEAD
-func NewTestOptions(rootDir string, pkgs packages.PkgList, stdin io.Reader, stdout, stderr io.Writer) *TestOptions {
-=======
 func NewTestOptions(rootDir string, stdout, stderr io.Writer) *TestOptions {
->>>>>>> 481f3b2c
 	opts := &TestOptions{
 		RootDir: rootDir,
 		Output:  stdout,
 		Error:   stderr,
 	}
-<<<<<<< HEAD
-	opts.BaseStore, opts.TestStore = Store(
-		rootDir, pkgs,
-		stdin, opts.WriterForStore(), stderr,
-	)
-=======
 	opts.BaseStore, opts.TestStore = Store(rootDir, opts.WriterForStore())
->>>>>>> 481f3b2c
 	return opts
 }
 
@@ -227,14 +215,10 @@
 
 	var errs error
 
-	// fmt.Println("loading imports for", memPkg.Path, fsDir)
-
 	// Eagerly load imports.
-	if err := LoadImports(opts.TestStore, memPkg, nil); err != nil {
+	if err := LoadImports(opts.TestStore, memPkg); err != nil {
 		return err
 	}
-
-	// fmt.Println("loaded imports for", memPkg.Path, fsDir)
 
 	// Stands for "test", "integration test", and "filetest".
 	// "integration test" are the test files with `package xxx_test` (they are
