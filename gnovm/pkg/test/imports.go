--- conflicted
+++ resolved
@@ -184,19 +184,12 @@
 				send := std.Coins{}
 				ctx := Context("", pkgPath, send)
 				m2 := gno.NewMachineWithOptions(gno.MachineOptions{
-<<<<<<< HEAD
-					PkgPath:       "test",
-=======
 					PkgPath:       pkgPath,
->>>>>>> 1f3cbebd
 					Output:        output,
 					Store:         store,
 					Context:       ctx,
 					ReviveEnabled: true,
-<<<<<<< HEAD
-=======
 					SkipPackage:   true,
->>>>>>> 1f3cbebd
 				})
 				return _processMemPackage(m2, mpkg, true)
 			}
@@ -261,11 +254,7 @@
 	})
 	if preprocessOnly {
 		m2.Store.AddMemPackage(mpkg, gno.MPStdlib)
-<<<<<<< HEAD
-		return m2.PreprocessFiles(mpkg.Name, mpkg.Path, gno.ParseMemPackage(mpkg), true, true, "")
-=======
 		return m2.PreprocessFiles(mpkg.Name, mpkg.Path, gno.ParseMemPackage(mpkg, gno.MPProd), true, true, "")
->>>>>>> 1f3cbebd
 	}
 	// TODO: make this work when using gno lint.
 	return m2.RunMemPackageWithOverrides(mpkg, true)
