package test

import (
	"errors"
	"fmt"
	"go/token"
	"io"
	"os"
	"path/filepath"
	"runtime/debug"
	"strings"

	gno "github.com/gnolang/gno/gnovm/pkg/gnolang"
	"github.com/gnolang/gno/gnovm/pkg/packages"
	gnostdlibs "github.com/gnolang/gno/gnovm/stdlibs"
	teststdlibs "github.com/gnolang/gno/gnovm/tests/stdlibs"
	"github.com/gnolang/gno/tm2/pkg/db/memdb"
	osm "github.com/gnolang/gno/tm2/pkg/os"
	"github.com/gnolang/gno/tm2/pkg/std"
	"github.com/gnolang/gno/tm2/pkg/store/dbadapter"
	storetypes "github.com/gnolang/gno/tm2/pkg/store/types"
)

type StoreOptions struct {
	// WithExamples if true includes the examples/ folder in the gno project.
	WithExamples bool

	// Testing if true includes tests/stdlibs. If false, WithExtern omitted.
	Testing bool

	// WithExtern lets imports of packages "filetests/extern/"
	// as imports under the directory in "gnovm/tests/files/extern".
	// This should only be used for GnoVM internal filetests (gnovm/tests/files).
	WithExtern bool

	// PreprocessOnly instructs the PackageGetter to run the imported files using
	// [gno.Machine.PreprocessFiles]. It avoids executing code for contexts
	// which only intend to perform a type check, ie. `gno lint`.
	PreprocessOnly bool

	// When transpiling code in examples/ we use the test store. gno fix may need
	// gno.mod to not be auto-generated when importing from the test store.
	DoNotGenerateGnoMod bool

	// When fixing code from an earler gno version. Not supported for stdlibs.
	FixFrom string

<<<<<<< HEAD
	// Loaded packages
	Packages packages.PkgList
=======
	// SourceStore, if given, is used to process imports, whenever a custom
	// version doesn't exist in the testing standard libraries.
	// This ignores the value of WithExtern.
	SourceStore gno.Store
>>>>>>> 8fbde765
}

// This store without options supports stdlibs without test/stdlibs overrides.
// It is used for type-checking gno files without any test files.
// NOTE: It's called "Prod*" because it's suitable for type-checking non-test
// (production) files of a mem package, but it shouldn't be used for production
// systems.
func ProdStore(
	rootDir string,
	output io.Writer,
	pkgs packages.PkgList,
) (
	baseStore storetypes.CommitStore,
	gnoStore gno.Store,
) {
	return StoreWithOptions(
		rootDir,
		output,
		StoreOptions{
			WithExamples: true,
			Testing:      false,
			Packages:     pkgs,
		},
	)
}

// This store without options supports stdlibs with test/stdlibs overrides.  It
// is used for type-checking normal + non-xxx_test *_test.gno files, as well as
// xxx_test integrataion files, and filetest files.
func TestStore(
	rootDir string,
	output io.Writer,
	pkgs packages.PkgList,
) (
	baseStore storetypes.CommitStore,
	gnoStore gno.Store,
) {
	return StoreWithOptions(
		rootDir,
		output,
		StoreOptions{
			WithExamples: true,
			Testing:      true,
			Packages:     pkgs,
		},
	)
}

// ========================================
// StoreWithOptions is a variant of [Store] which additionally accepts a
// [StoreOptions] argument.
func StoreWithOptions(
	rootDir string,
	output io.Writer,
	opts StoreOptions,
) (
	baseStore storetypes.CommitStore,
	gnoStore gno.Store,
) {
	//----------------------------------------
	// process the non-stdlib mempackage after gno.MustReadMemPackage().
	// * m.PreprocessFiles() if opts.PreprocessOnly.
	// * m.RunMemPackage() otherwise.
	_processMemPackage := func(
		m *gno.Machine, mpkg *std.MemPackage, save bool) (
		pn *gno.PackageNode, pv *gno.PackageValue,
	) {
		// _processMemPackage should only be called for "prod" packages.
		// filetests/extern are MPStdlibProd, and examples are MPUserProd.
		// (pkg/test/test.go Test() will filter for MPFTest and store
		// the MP*Test mpkg in the store before running tests, so
		// MPUserProd is all we need here.)
		mptype := mpkg.Type.(gno.MemPackageType)
		if !mptype.IsProd() {
			// For non-prod packages (like test packages during linting),
			// skip processing and return nil
			return nil, nil
		}
		if opts.PreprocessOnly {
			// Check the gno.mod gno version.
			mod, err := gno.ParseCheckGnoMod(mpkg)
			if err != nil {
				panic(fmt.Errorf("test store parsing gno.mod: %w", err))
			}
			if mod == nil || mod.GetGno() == gno.GnoVerMissing {
				// In order to translate into a newer Gno version with
				// the preprocessor make a slight modifications to the
				// AST. This needs to happen even for imports, because
				// the preprocessor requires imports also preprocessed.
				// This is because the linter uses pkg/test/imports.go.
				gofset, _, gofs, _gofs, tgofs, errs := gno.GoParseMemPackage(mpkg)
				if errs != nil {
					panic(fmt.Errorf("test store parsing: %w", errs))
				}
				allgofs := append(gofs, _gofs...)
				allgofs = append(allgofs, tgofs...)
				errs = gno.PrepareGno0p9(gofset, allgofs, mpkg)
				if errs != nil {
					panic(fmt.Errorf("test store preparing AST: %w", errs))
				}
			}
			m.Store.AddMemPackage(mpkg, mptype)
			return m.PreprocessFiles(
				mpkg.Name, mpkg.Path,
				gno.ParseMemPackageAsType(mpkg, mptype),
				save, false, opts.FixFrom)
		} else {
			return m.RunMemPackage(mpkg, save)
		}
	}

	//----------------------------------------
	// Main entrypoint for new test imports.
	getPackage := func(pkgPath string, store gno.Store) (pn *gno.PackageNode, pv *gno.PackageValue) {
		if pkgPath == "" {
			panic(fmt.Sprintf("invalid zero package path in testStore().pkgGetter"))
		}
		if opts.WithExtern {
			// if _test package... pretend stdlib.
			const testPath = "filetests/extern/"
			if strings.HasPrefix(pkgPath, testPath) {
				baseDir := filepath.Join(rootDir, "gnovm", "tests", "files", "extern", pkgPath[len(testPath):])
				mpkg := gno.MustReadMemPackage(baseDir, pkgPath, gno.MPStdlibProd)
				send := std.Coins{}
				ctx := Context("", pkgPath, send)
				m2 := gno.NewMachineWithOptions(gno.MachineOptions{
					PkgPath:       pkgPath,
					Output:        output,
					Store:         store,
					Context:       ctx,
					ReviveEnabled: true,
					SkipPackage:   true,
				})
				return _processMemPackage(m2, mpkg, true)
			}
		}

		// Load normal stdlib.
		if opts.SourceStore != nil {
			// Only perform actual loading if there exists a testing stdlib.
			if gno.IsStdlib(pkgPath) {
				loc := testStdlibLocation(rootDir, pkgPath)
				if osm.DirExists(loc) {
					pn, pv = loadStdlib(rootDir, pkgPath, store, output, opts.PreprocessOnly, opts.Testing)
					if pn != nil {
						return
					}
				}
			}
			// Get the package from the source store.
			pv = opts.SourceStore.GetPackage(pkgPath, true)
			if pv != nil {
				pn = pv.GetPackageNode(opts.SourceStore)
				mp := opts.SourceStore.GetMemPackage(pkgPath)
				if mp != nil {
					store.AddMemPackage(mp, mp.Type.(gno.MemPackageType))
				}
			} else {
				pn = nil
			}
			return
		}
		if gno.IsStdlib(pkgPath) {
			pn, pv = loadStdlib(rootDir, pkgPath, store, output, opts.PreprocessOnly, opts.Testing)
			if pn != nil {
				return
			}
		}

		loadFromDir := func(dir string) (pn *gno.PackageNode, pv *gno.PackageValue) {
			mpkg := gno.MustReadMemPackage(dir, pkgPath, gno.MPUserProd)
			if mpkg.IsEmpty() {
				panic(fmt.Sprintf("found an empty package %q", pkgPath))
			}
			send := std.Coins{}
			ctx := Context("", pkgPath, send)
			m2 := gno.NewMachineWithOptions(gno.MachineOptions{
				PkgPath:       pkgPath,
				Output:        output,
				Store:         store,
				Context:       ctx,
				ReviveEnabled: true,
				SkipPackage:   true,
			})
			return _processMemPackage(m2, mpkg, true)
		}

		// If available in loaded packages
		if pkg := opts.Packages.Get(pkgPath); pkg != nil {
			return loadFromDir(pkg.Dir)
		}

		if opts.WithExamples {
			// if examples package...
			examplePath := filepath.Join(rootDir, "examples", pkgPath)
			if osm.DirExists(examplePath) {
				return loadFromDir(examplePath)
			}
		}

		return nil, nil
	}

	//----------------------------------------
	// Construct new stores
	db := memdb.NewMemDB()
	baseStore = dbadapter.StoreConstructor(db, storetypes.StoreOptions{})
	// Make a new gno store.
	gnoStore = gno.NewStore(nil, baseStore, baseStore)
	gnoStore.SetPackageGetter(getPackage)
	if opts.Testing {
		gnoStore.SetNativeResolver(teststdlibs.NativeResolver)
	} else {
		gnoStore.SetNativeResolver(gnostdlibs.NativeResolver)
	}
	return
}

func stdlibLocation(rootDir, pkgPath string) string {
	return filepath.Join(rootDir, "gnovm", "stdlibs", pkgPath)
}

func testStdlibLocation(rootDir, pkgPath string) string {
	return filepath.Join(rootDir, "gnovm", "tests", "stdlibs", pkgPath)
}

// if !testing, result must be safe for production type-checking.
func loadStdlib(
	rootDir, pkgPath string,
	store gno.Store,
	stdout io.Writer,
	preprocessOnly bool,
	testing bool,
) (*gno.PackageNode, *gno.PackageValue) {
	dirs := []string{
		// Normal stdlib path.
		stdlibLocation(rootDir, pkgPath),
	}
	var mPkgType gno.MemPackageType
	if testing {
		// Override path. Definitions here override the previous if duplicate.
		dirs = append(dirs, testStdlibLocation(rootDir, pkgPath))
		mPkgType = gno.MPStdlibTest
	} else {
		mPkgType = gno.MPStdlibProd
	}
	files := make([]string, 0, 32) // pre-alloc 32 as a likely high number of files
	for _, path := range dirs {
		dl, err := os.ReadDir(path)
		if err != nil {
			if os.IsNotExist(err) {
				continue
			}
			panic(fmt.Errorf("could not access dir %q: %w", path, err))
		}

		for _, f := range dl {
			// NOTE: RunMemPackage has other rules; those should be mostly useful
			// for on-chain packages (ie. include README and gno.mod).
			if !f.IsDir() && strings.HasSuffix(f.Name(), ".gno") {
				files = append(files, filepath.Join(path, f.Name()))
			}
		}
	}
	if len(files) == 0 {
		return nil, nil
	}

	mpkg := gno.MustReadMemPackageFromList(files, pkgPath, mPkgType)
	m2 := gno.NewMachineWithOptions(gno.MachineOptions{
		PkgPath:       pkgPath,
		Output:        stdout,
		Store:         store,
		ReviveEnabled: true,
		SkipPackage:   true, // will PreprocessFiles() or RunMemPackage() after.
	})
	if preprocessOnly {
		m2.Store.AddMemPackage(mpkg, mPkgType)
		return m2.PreprocessFiles(mpkg.Name, mpkg.Path, gno.ParseMemPackageAsType(mpkg, mPkgType), true, true, "")
	}
	// TODO: make this work when using gno lint.
	return m2.RunMemPackageWithOverrides(mpkg, true)
}

type stackWrappedError struct {
	err   error
	stack []byte
}

func (e *stackWrappedError) Error() string { return e.err.Error() }
func (e *stackWrappedError) Unwrap() error { return e.err }
func (e *stackWrappedError) String() string {
	return fmt.Sprintf("%v\nstack:\n%v", e.err, string(e.stack))
}

// LoadImports parses the given MemPackage and attempts to retrieve all pure packages
// from the store. This is mostly useful for "eager import loading", whereby all
// imports are pre-loaded in a permanent store, so that the tests can use
// ephemeral transaction stores.
func LoadImports(store gno.Store, mpkg *std.MemPackage, abortOnError bool) (err error) {
	// If this gets out of hand (e.g. with nested catchPanic with need for
	// selective catching) then pass in a bool instead.
	// See also cmd/gno/common.go.
	if os.Getenv("DEBUG_PANIC") == "1" {
		fmt.Println("DEBUG_PANIC=1 (will not recover)")
	} else {
		defer func() {
			// This is slightly different from other similar error handling; we do not have a
			// machine to work with, as this comes from an import; so we need
			// "machine-less" alternatives. (like v.String instead of v.Sprint)
			if r := recover(); r != nil {
				switch v := r.(type) {
				case *gno.TypedValue:
					err = errors.New(v.String())
				case *gno.PreprocessError:
					err = &stackWrappedError{v.Unwrap(), debug.Stack()}
				case gno.UnhandledPanicError:
					err = v
				case error:
					err = &stackWrappedError{v, debug.Stack()}
				default:
					err = &stackWrappedError{fmt.Errorf("%v", v), debug.Stack()}
				}
			}
		}()
	}

	fset := token.NewFileSet()
	importsMap, err := packages.Imports(mpkg, fset)
	if err != nil {
		return err
	}
	imports := importsMap.Merge(
		packages.FileKindPackageSource,
		packages.FileKindTest,
		packages.FileKindXTest,
	)
	for _, imp := range imports {
		if gno.IsRealmPath(imp.PkgPath) {
			// Don't eagerly load realms.
			// Realms persist state and can change the state of other realms in initialization.
			continue
		}
		if !abortOnError {
			defer func() {
				if r := recover(); r != nil {
					fmt.Printf("ignoring panic: %v\n", r)
				}
			}()
		}
		// Get package from store, recursively as necessary.
		pkg := store.GetPackage(imp.PkgPath, true)
		if abortOnError && pkg == nil {
			return gno.ImportNotFoundError{Location: fset.Position(imp.Spec.Pos()).String(), PkgPath: imp.PkgPath}
		}
	}
	return nil
}<|MERGE_RESOLUTION|>--- conflicted
+++ resolved
@@ -45,15 +45,13 @@
 	// When fixing code from an earler gno version. Not supported for stdlibs.
 	FixFrom string
 
-<<<<<<< HEAD
-	// Loaded packages
+	// Preloaded packages
 	Packages packages.PkgList
-=======
+
 	// SourceStore, if given, is used to process imports, whenever a custom
 	// version doesn't exist in the testing standard libraries.
 	// This ignores the value of WithExtern.
 	SourceStore gno.Store
->>>>>>> 8fbde765
 }
 
 // This store without options supports stdlibs without test/stdlibs overrides.
