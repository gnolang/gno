package test

import (
	"errors"
	"fmt"
	"go/token"
	"io"
	"os"
	"path/filepath"
	"runtime/debug"
	"strings"

	gno "github.com/gnolang/gno/gnovm/pkg/gnolang"
	"github.com/gnolang/gno/gnovm/pkg/packages"
	teststdlibs "github.com/gnolang/gno/gnovm/tests/stdlibs"
	"github.com/gnolang/gno/tm2/pkg/db/memdb"
	osm "github.com/gnolang/gno/tm2/pkg/os"
	"github.com/gnolang/gno/tm2/pkg/std"
	"github.com/gnolang/gno/tm2/pkg/store/dbadapter"
	storetypes "github.com/gnolang/gno/tm2/pkg/store/types"
)

type StoreOptions struct {
	// WithExtern interprets imports of packages under "github.com/gnolang/gno/_test/"
	// as imports under the directory in gnovm/tests/files/extern.
	// This should only be used for GnoVM internal filetests (gnovm/tests/files).
	WithExtern bool

	// PreprocessOnly instructs the PackageGetter to run the imported files using
	// [gno.Machine.PreprocessFiles]. It avoids executing code for contexts
	// which only intend to perform a type check, ie. `gno lint`.
	PreprocessOnly bool

	// When transpiling code in examples/ we use the test store. gno fix may need
	// gno.mod to not be auto-generated when importing from the test store.
	DoNotGenerateGnoMod bool

	// When fixing code from an earler gno version. Not supported for stdlibs.
	FixFrom string
}

// NOTE: this isn't safe, should only be used for testing.
func Store(
	rootDir string,
	output io.Writer,
) (
	baseStore storetypes.CommitStore,
	resStore gno.Store,
) {
	return StoreWithOptions(
		rootDir,
		output,
		StoreOptions{},
	)
}

// ========================================
// StoreWithOptions is a variant of [Store] which additionally accepts a
// [StoreOptions] argument.
func StoreWithOptions(
	rootDir string,
	output io.Writer,
	opts StoreOptions,
) (
	baseStore storetypes.CommitStore,
	resStore gno.Store,
) {
	//----------------------------------------
	// process the mempackage after gno.MustReadMemPackage().
	// * m.PreprocessFiles() if opts.PreprocessOnly.
	// * m.RunMemPackage() otherwise.
	_processMemPackage := func(
		m *gno.Machine, mpkg *std.MemPackage, save bool) (
		pn *gno.PackageNode, pv *gno.PackageValue,
	) {
		if opts.PreprocessOnly {
			// Check the gno.mod gno version.
			mod, err := gno.ParseCheckGnoMod(mpkg)
			if err != nil {
				panic(fmt.Errorf("test store parsing gno.mod: %w", err))
			}
			if mod == nil || mod.GetGno() == gno.GnoVerMissing {
				// In order to translate into a newer Gno version with
				// the preprocessor make a slight modifications to the
				// AST. This needs to happen even for imports, because
				// the preprocessor requires imports also preprocessed.
				// This is because the linter uses pkg/test/imports.go.
				gofset, _, gofs, _gofs, tgofs, errs := gno.GoParseMemPackage(
					mpkg, gno.ParseModeAll)
				if errs != nil {
					panic(fmt.Errorf("test store parsing: %w", errs))
				}
				allgofs := append(gofs, _gofs...)
				allgofs = append(allgofs, tgofs...)
				errs = gno.PrepareGno0p9(gofset, allgofs, mpkg)
				if errs != nil {
					panic(fmt.Errorf("test store preparing AST: %w", errs))
				}
			}
			m.Store.AddMemPackage(mpkg, gno.MemPackageTypeAny)
			return m.PreprocessFiles(
				mpkg.Name, mpkg.Path,
				gno.ParseMemPackage(mpkg),
				save, false, opts.FixFrom)
		} else {
			return m.RunMemPackage(mpkg, save)
		}
	}

	//----------------------------------------
	// Main entrypoint for new test imports.
	getPackage := func(pkgPath string, store gno.Store) (pn *gno.PackageNode, pv *gno.PackageValue) {
		if pkgPath == "" {
			panic(fmt.Sprintf("invalid zero package path in testStore().pkgGetter"))
		}
		if opts.WithExtern {
			// if _test package...
			const testPath = "github.com/gnolang/gno/_test/"
			if strings.HasPrefix(pkgPath, testPath) {
				baseDir := filepath.Join(rootDir, "gnovm", "tests", "files", "extern", pkgPath[len(testPath):])
				mpkg := gno.MustReadMemPackage(baseDir, pkgPath)
				send := std.Coins{}
				ctx := Context("", pkgPath, send)
				m2 := gno.NewMachineWithOptions(gno.MachineOptions{
					PkgPath:       "test",
					Output:        output,
					Store:         store,
					Context:       ctx,
					ReviveEnabled: true,
				})
				return _processMemPackage(m2, mpkg, true)
			}
		}

		// Load normal stdlib.
		pn, pv = loadStdlib(rootDir, pkgPath, store, output, opts.PreprocessOnly)
		if pn != nil {
			return
		}

		// if examples package...
		examplePath := filepath.Join(rootDir, "examples", pkgPath)
		if osm.DirExists(examplePath) {
			mpkg := gno.MustReadMemPackage(examplePath, pkgPath)
			if mpkg.IsEmpty() {
				panic(fmt.Sprintf("found an empty package %q", pkgPath))
			}

			send := std.Coins{}
			ctx := Context("", pkgPath, send)
			m2 := gno.NewMachineWithOptions(gno.MachineOptions{
				PkgPath:       "test",
				Output:        output,
				Store:         store,
				Context:       ctx,
				ReviveEnabled: true,
			})
			return _processMemPackage(m2, mpkg, true)
		}

		return nil, nil
	}

	//----------------------------------------
	// Construct new stores
	db := memdb.NewMemDB()
	baseStore = dbadapter.StoreConstructor(db, storetypes.StoreOptions{})
	// Make a new store.
	resStore = gno.NewStore(nil, baseStore, baseStore)
	resStore.SetPackageGetter(getPackage)
	resStore.SetNativeResolver(teststdlibs.NativeResolver)
	return
}

func loadStdlib(rootDir, pkgPath string, store gno.Store, stdout io.Writer, preprocessOnly bool) (*gno.PackageNode, *gno.PackageValue) {
	dirs := [...]string{
		// Normal stdlib path.
		filepath.Join(rootDir, "gnovm", "stdlibs", pkgPath),
		// Override path. Definitions here override the previous if duplicate.
		filepath.Join(rootDir, "gnovm", "tests", "stdlibs", pkgPath),
	}
	files := make([]string, 0, 32) // pre-alloc 32 as a likely high number of files
	for _, path := range dirs {
		dl, err := os.ReadDir(path)
		if err != nil {
			if os.IsNotExist(err) {
				continue
			}
			panic(fmt.Errorf("could not access dir %q: %w", path, err))
		}

		for _, f := range dl {
			// NOTE: RunMemPackage has other rules; those should be mostly useful
			// for on-chain packages (ie. include README and gno.mod).
			if !f.IsDir() && strings.HasSuffix(f.Name(), ".gno") {
				files = append(files, filepath.Join(path, f.Name()))
			}
		}
	}
	if len(files) == 0 {
		return nil, nil
	}

	mpkg := gno.MustReadMemPackageFromList(files, pkgPath, gno.MemPackageTypeStdlib)
	m2 := gno.NewMachineWithOptions(gno.MachineOptions{
		// NOTE: see also pkgs/sdk/vm/builtins.go
		// Needs PkgPath != its name because TestStore.getPackage is the package
		// getter for the store, which calls loadStdlib, so it would be recursively called.
		PkgPath:       "stdlibload",
		Output:        stdout,
		Store:         store,
		ReviveEnabled: true,
	})
	if preprocessOnly {
		m2.Store.AddMemPackage(mpkg, gno.MemPackageTypeStdlib)
		return m2.PreprocessFiles(mpkg.Name, mpkg.Path, gno.ParseMemPackage(mpkg), true, true, "")
	}
	// TODO: make this work when using gno lint.
	return m2.RunMemPackageWithOverrides(mpkg, true)
}

type stackWrappedError struct {
	err   error
	stack []byte
}

func (e *stackWrappedError) Error() string { return e.err.Error() }
func (e *stackWrappedError) Unwrap() error { return e.err }
func (e *stackWrappedError) String() string {
	return fmt.Sprintf("%v\nstack:\n%v", e.err, string(e.stack))
}

// LoadImports parses the given MemPackage and attempts to retrieve all pure packages
// from the store. This is mostly useful for "eager import loading", whereby all
// imports are pre-loaded in a permanent store, so that the tests can use
// ephemeral transaction stores.
<<<<<<< HEAD
func LoadImports(store gno.Store, mpkg *std.MemPackage) (err error) {
	defer func() {
		// This is slightly different from other similar error handling; we do not have a
		// machine to work with, as this comes from an import; so we need
		// "machine-less" alternatives. (like v.String instead of v.Sprint)
		if r := recover(); r != nil {
			switch v := r.(type) {
			case *gno.TypedValue:
				err = errors.New(v.String(nil))
			case *gno.PreprocessError:
				err = &stackWrappedError{v.Unwrap(), debug.Stack()}
			case gno.UnhandledPanicError:
				err = v
			case error:
				err = &stackWrappedError{v, debug.Stack()}
			default:
				err = &stackWrappedError{fmt.Errorf("%v", v), debug.Stack()}
=======
func LoadImports(store gno.Store, mpkg *std.MemPackage, abortOnError bool) (err error) {
	// If this gets out of hand (e.g. with nested catchPanic with need for
	// selective catching) then pass in a bool instead.
	// See also cmd/gno/common.go.
	if os.Getenv("DEBUG_PANIC") == "1" {
		fmt.Println("DEBUG_PANIC=1 (will not recover)")
	} else {
		defer func() {
			// This is slightly different from other similar error handling; we do not have a
			// machine to work with, as this comes from an import; so we need
			// "machine-less" alternatives. (like v.String instead of v.Sprint)
			if r := recover(); r != nil {
				switch v := r.(type) {
				case *gno.TypedValue:
					err = errors.New(v.String())
				case *gno.PreprocessError:
					err = &stackWrappedError{v.Unwrap(), debug.Stack()}
				case gno.UnhandledPanicError:
					err = v
				case error:
					err = &stackWrappedError{v, debug.Stack()}
				default:
					err = &stackWrappedError{fmt.Errorf("%v", v), debug.Stack()}
				}
>>>>>>> e32f3200
			}
		}()
	}

	fset := token.NewFileSet()
	importsMap, err := packages.Imports(mpkg, fset)
	if err != nil {
		return err
	}
	imports := importsMap.Merge(packages.FileKindPackageSource, packages.FileKindTest, packages.FileKindXTest)
	for _, imp := range imports {
		if gno.IsRealmPath(imp.PkgPath) {
			// Don't eagerly load realms.
			// Realms persist state and can change the state of other realms in initialization.
			continue
		}
		if !abortOnError {
			defer func() {
				if r := recover(); r != nil {
					fmt.Printf("ignoring panic: %v\n", r)
				}
			}()
		}
		pkg := store.GetPackage(imp.PkgPath, true)
		if abortOnError && pkg == nil {
			return gno.ImportNotFoundError{Location: fset.Position(imp.Spec.Pos()).String(), PkgPath: imp.PkgPath}
		}
	}
	return nil
}<|MERGE_RESOLUTION|>--- conflicted
+++ resolved
@@ -234,25 +234,6 @@
 // from the store. This is mostly useful for "eager import loading", whereby all
 // imports are pre-loaded in a permanent store, so that the tests can use
 // ephemeral transaction stores.
-<<<<<<< HEAD
-func LoadImports(store gno.Store, mpkg *std.MemPackage) (err error) {
-	defer func() {
-		// This is slightly different from other similar error handling; we do not have a
-		// machine to work with, as this comes from an import; so we need
-		// "machine-less" alternatives. (like v.String instead of v.Sprint)
-		if r := recover(); r != nil {
-			switch v := r.(type) {
-			case *gno.TypedValue:
-				err = errors.New(v.String(nil))
-			case *gno.PreprocessError:
-				err = &stackWrappedError{v.Unwrap(), debug.Stack()}
-			case gno.UnhandledPanicError:
-				err = v
-			case error:
-				err = &stackWrappedError{v, debug.Stack()}
-			default:
-				err = &stackWrappedError{fmt.Errorf("%v", v), debug.Stack()}
-=======
 func LoadImports(store gno.Store, mpkg *std.MemPackage, abortOnError bool) (err error) {
 	// If this gets out of hand (e.g. with nested catchPanic with need for
 	// selective catching) then pass in a bool instead.
@@ -277,7 +258,6 @@
 				default:
 					err = &stackWrappedError{fmt.Errorf("%v", v), debug.Stack()}
 				}
->>>>>>> e32f3200
 			}
 		}()
 	}
