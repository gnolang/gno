--- conflicted
+++ resolved
@@ -39,28 +39,21 @@
 // NOTE: this isn't safe, should only be used for testing.
 func Store(
 	rootDir string,
-<<<<<<< HEAD
-	getter gno.MemPackageGetter,
-	withExtern bool,
-=======
->>>>>>> be61d7d4
+	pkgs packages.PkgList,
 	stdin io.Reader,
 	stdout, stderr io.Writer,
 ) (
 	baseStore storetypes.CommitStore,
 	resStore gno.Store,
 ) {
-<<<<<<< HEAD
-	if getter == nil {
-		getter = packages.PkgList{}
-=======
-	return StoreWithOptions(rootDir, stdin, stdout, stderr, StoreOptions{})
+	return StoreWithOptions(rootDir, pkgs, stdin, stdout, stderr, StoreOptions{})
 }
 
 // StoreWithOptions is a variant of [Store] which additionally accepts a
 // [StoreOptions] argument.
 func StoreWithOptions(
 	rootDir string,
+	pkgs packages.PkgList,
 	stdin io.Reader,
 	stdout, stderr io.Writer,
 	opts StoreOptions,
@@ -76,7 +69,6 @@
 			m.Store.AddMemPackage(memPkg)
 			return m.PreprocessFiles(memPkg.Name, memPkg.Path, gno.ParseMemPackage(memPkg), save, false)
 		}
->>>>>>> be61d7d4
 	}
 	getPackage := func(pkgPath string, store gno.Store) (pn *gno.PackageNode, pv *gno.PackageValue) {
 		// fmt.Println("getting pkg", pkgPath)
@@ -180,7 +172,7 @@
 		}
 
 		// if known package
-		if memPkg := getter.GetMemPackage(pkgPath); memPkg != nil {
+		if memPkg := pkgs.GetMemPackage(pkgPath); memPkg != nil {
 			if memPkg.IsEmpty() {
 				fmt.Fprintln(os.Stderr, string(debug.Stack()))
 				panic(fmt.Sprintf("found an empty package %q", pkgPath))
