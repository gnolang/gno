--- conflicted
+++ resolved
@@ -15,6 +15,7 @@
 	"github.com/gnolang/gno/gnovm/pkg/packages"
 	teststdlibs "github.com/gnolang/gno/gnovm/tests/stdlibs"
 	"github.com/gnolang/gno/tm2/pkg/db/memdb"
+	osm "github.com/gnolang/gno/tm2/pkg/os"
 	"github.com/gnolang/gno/tm2/pkg/std"
 	"github.com/gnolang/gno/tm2/pkg/store/dbadapter"
 	storetypes "github.com/gnolang/gno/tm2/pkg/store/types"
@@ -35,35 +36,19 @@
 // NOTE: this isn't safe, should only be used for testing.
 func Store(
 	rootDir string,
-<<<<<<< HEAD
-	pkgs packages.PkgList,
-	stdin io.Reader,
-	stdout, stderr io.Writer,
-=======
 	output io.Writer,
->>>>>>> 481f3b2c
 ) (
 	baseStore storetypes.CommitStore,
 	resStore gno.Store,
 ) {
-<<<<<<< HEAD
-	return StoreWithOptions(rootDir, pkgs, stdin, stdout, stderr, StoreOptions{})
-=======
 	return StoreWithOptions(rootDir, output, StoreOptions{})
->>>>>>> 481f3b2c
 }
 
 // StoreWithOptions is a variant of [Store] which additionally accepts a
 // [StoreOptions] argument.
 func StoreWithOptions(
 	rootDir string,
-<<<<<<< HEAD
-	pkgs packages.PkgList,
-	stdin io.Reader,
-	stdout, stderr io.Writer,
-=======
 	output io.Writer,
->>>>>>> 481f3b2c
 	opts StoreOptions,
 ) (
 	baseStore storetypes.CommitStore,
@@ -79,10 +64,8 @@
 		}
 	}
 	getPackage := func(pkgPath string, store gno.Store) (pn *gno.PackageNode, pv *gno.PackageValue) {
-		// fmt.Println("getting pkg", pkgPath)
-
 		if pkgPath == "" {
-			panic(errors.New("invalid zero package path in testStore().pkgGetter"))
+			panic(fmt.Sprintf("invalid zero package path in testStore().pkgGetter"))
 		}
 
 		if opts.WithExtern {
@@ -90,7 +73,7 @@
 			const testPath = "github.com/gnolang/gno/_test/"
 			if strings.HasPrefix(pkgPath, testPath) {
 				baseDir := filepath.Join(rootDir, "gnovm", "tests", "files", "extern", pkgPath[len(testPath):])
-				memPkg := gno.MustReadMemPackage(baseDir, pkgPath, nil)
+				memPkg := gno.MustReadMemPackage(baseDir, pkgPath)
 				send := std.Coins{}
 				ctx := Context(pkgPath, send)
 				m2 := gno.NewMachineWithOptions(gno.MachineOptions{
@@ -109,14 +92,13 @@
 			return
 		}
 
-		// if known package
-		if memPkg := pkgs.GetMemPackage(pkgPath); memPkg != nil {
+		// if examples package...
+		examplePath := filepath.Join(rootDir, "examples", pkgPath)
+		if osm.DirExists(examplePath) {
+			memPkg := gno.MustReadMemPackage(examplePath, pkgPath)
 			if memPkg.IsEmpty() {
-				fmt.Fprintln(os.Stderr, string(debug.Stack()))
 				panic(fmt.Sprintf("found an empty package %q", pkgPath))
 			}
-
-			// fmt.Println("loading", pkgPath, "from", pkg.Dir, "err", pkg.Error)
 
 			send := std.Coins{}
 			ctx := Context(pkgPath, send)
@@ -128,7 +110,6 @@
 			})
 			return processMemPackage(m2, memPkg, true)
 		}
-
 		return nil, nil
 	}
 	db := memdb.NewMemDB()
@@ -169,7 +150,7 @@
 		return nil, nil
 	}
 
-	memPkg := gno.MustReadMemPackageFromList(files, pkgPath, nil)
+	memPkg := gno.MustReadMemPackageFromList(files, pkgPath)
 	m2 := gno.NewMachineWithOptions(gno.MachineOptions{
 		// NOTE: see also pkgs/sdk/vm/builtins.go
 		// Needs PkgPath != its name because TestStore.getPackage is the package
@@ -201,7 +182,7 @@
 // from the store. This is mostly useful for "eager import loading", whereby all
 // imports are pre-loaded in a permanent store, so that the tests can use
 // ephemeral transaction stores.
-func LoadImports(store gno.Store, memPkg *gnovm.MemPackage, fset *token.FileSet) (err error) {
+func LoadImports(store gno.Store, memPkg *gnovm.MemPackage) (err error) {
 	defer func() {
 		// This is slightly different from other similar error handling; we do not have a
 		// machine to work with, as this comes from an import; so we need
@@ -222,24 +203,21 @@
 		}
 	}()
 
-	if fset == nil {
-		fset = token.NewFileSet()
-	}
-
+	fset := token.NewFileSet()
 	importsMap, err := packages.Imports(memPkg, fset)
 	if err != nil {
 		return err
 	}
 	imports := importsMap.Merge(packages.FileKindPackageSource, packages.FileKindTest, packages.FileKindXTest)
-	for _, im := range imports {
-		if gno.IsRealmPath(im.PkgPath) {
+	for _, imp := range imports {
+		if gno.IsRealmPath(imp.PkgPath) {
 			// Don't eagerly load realms.
 			// Realms persist state and can change the state of other realms in initialization.
 			continue
 		}
-		pkg := store.GetPackage(im.PkgPath, true)
+		pkg := store.GetPackage(imp.PkgPath, true)
 		if pkg == nil {
-			return fmt.Errorf("%s: unknown import path %s", fset.Position(im.Spec.Pos()).String(), im.PkgPath)
+			return fmt.Errorf("%v: unknown import path %v", fset.Position(imp.Spec.Pos()).String(), imp.PkgPath)
 		}
 	}
 	return nil
