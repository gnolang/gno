--- conflicted
+++ resolved
@@ -79,11 +79,7 @@
 			if err != nil {
 				panic(fmt.Errorf("test store parsing gno.mod: %w", err))
 			}
-<<<<<<< HEAD
-			if mod.GetGnoVersion() == gno.GnoVerMissing {
-=======
-			if mod == nil || mod.GetGno() == gno.GnoVerMissing {
->>>>>>> 62a16f03
+			if mod == nil || mod.GetGnoVersion() == gno.GnoVerMissing {
 				// In order to translate into a newer Gno version with
 				// the preprocessor make a slight modifications to the
 				// AST. This needs to happen even for imports, because
