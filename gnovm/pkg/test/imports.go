package test

import (
	"errors"
	"fmt"
	"go/token"
	"io"
	"os"
	"path/filepath"
	"runtime/debug"
	"strings"

	gno "github.com/gnolang/gno/gnovm/pkg/gnolang"
	"github.com/gnolang/gno/gnovm/pkg/packages"
<<<<<<< HEAD
	"github.com/gnolang/gno/gnovm/pkg/test/coverage"
=======
	gnostdlibs "github.com/gnolang/gno/gnovm/stdlibs"
>>>>>>> 9557b77b
	teststdlibs "github.com/gnolang/gno/gnovm/tests/stdlibs"
	"github.com/gnolang/gno/tm2/pkg/db/memdb"
	osm "github.com/gnolang/gno/tm2/pkg/os"
	"github.com/gnolang/gno/tm2/pkg/std"
	"github.com/gnolang/gno/tm2/pkg/store/dbadapter"
	storetypes "github.com/gnolang/gno/tm2/pkg/store/types"
)

type StoreOptions struct {
	// WithExamples if true includes the examples/ folder in the gno project.
	WithExamples bool

	// Testing if true includes tests/stdlibs. If false, WithExtern omitted.
	Testing bool

	// WithExtern lets imports of packages "filetests/extern/"
	// as imports under the directory in "gnovm/tests/files/extern".
	// This should only be used for GnoVM internal filetests (gnovm/tests/files).
	WithExtern bool

	// PreprocessOnly instructs the PackageGetter to run the imported files using
	// [gno.Machine.PreprocessFiles]. It avoids executing code for contexts
	// which only intend to perform a type check, ie. `gno lint`.
	PreprocessOnly bool

	// When transpiling code in examples/ we use the test store. gno fix may need
	// gno.mod to not be auto-generated when importing from the test store.
	DoNotGenerateGnoMod bool

	// When fixing code from an earler gno version. Not supported for stdlibs.
	FixFrom string

	// Coverage enables code coverage instrumentation
	Coverage bool

	// CoverageTracker is the global coverage tracker to use
	CoverageTracker *coverage.Tracker

	// TestedPackagePath is the path of the package being tested (for coverage)
	// This is used to prevent loading the package from disk when it's already instrumented
	TestedPackagePath string
}

// This store without options supports stdlibs without test/stdlibs overrides.
// It is used for type-checking gno files without any test files.
// NOTE: It's called "Prod*" because it's suitable for type-checking non-test
// (production) files of a mem package, but it shouldn't be used for production
// systems.
func ProdStore(
	rootDir string,
	output io.Writer,
) (
	baseStore storetypes.CommitStore,
	gnoStore gno.Store,
) {
	return StoreWithOptions(
		rootDir,
		output,
		StoreOptions{
			WithExamples: true,
			Testing:      false,
		},
	)
}

// This store without options supports stdlibs with test/stdlibs overrides.  It
// is used for type-checking normal + non-xxx_test *_test.gno files, as well as
// xxx_test integrataion files, and filetest files.
func TestStore(
	rootDir string,
	output io.Writer,
) (
	baseStore storetypes.CommitStore,
	gnoStore gno.Store,
) {
	return StoreWithOptions(
		rootDir,
		output,
		StoreOptions{
			WithExamples: true,
			Testing:      true,
		},
	)
}

// ========================================
// StoreWithOptions is a variant of [Store] which additionally accepts a
// [StoreOptions] argument.
func StoreWithOptions(
	rootDir string,
	output io.Writer,
	opts StoreOptions,
) (
	baseStore storetypes.CommitStore,
	gnoStore gno.Store,
) {
	//----------------------------------------
	// process the non-stdlib mempackage after gno.MustReadMemPackage().
	// * m.PreprocessFiles() if opts.PreprocessOnly.
	// * m.RunMemPackage() otherwise.
	_processMemPackage := func(
		m *gno.Machine, mpkg *std.MemPackage, save bool) (
		pn *gno.PackageNode, pv *gno.PackageValue,
	) {
		// _processMemPackage should only be called for "prod" packages.
		// filetests/extern are MPStdlibProd, and examples are MPUserProd.
		// (pkg/test/test.go Test() will filter for MPFTest and store
		// the MP*Test mpkg in the store before running tests, so
		// MPUserProd is all we need here.)
		mptype := mpkg.Type.(gno.MemPackageType)
		if !mptype.IsProd() {
			// For non-prod packages (like test packages during linting),
			// skip processing and return nil
			return nil, nil
		}
		if opts.PreprocessOnly {
			// Check the gno.mod gno version.
			mod, err := gno.ParseCheckGnoMod(mpkg)
			if err != nil {
				panic(fmt.Errorf("test store parsing gno.mod: %w", err))
			}
			if mod == nil || mod.GetGno() == gno.GnoVerMissing {
				// In order to translate into a newer Gno version with
				// the preprocessor make a slight modifications to the
				// AST. This needs to happen even for imports, because
				// the preprocessor requires imports also preprocessed.
				// This is because the linter uses pkg/test/imports.go.
				gofset, _, gofs, _gofs, tgofs, errs := gno.GoParseMemPackage(mpkg)
				if errs != nil {
					panic(fmt.Errorf("test store parsing: %w", errs))
				}
				allgofs := append(gofs, _gofs...)
				allgofs = append(allgofs, tgofs...)
				errs = gno.PrepareGno0p9(gofset, allgofs, mpkg)
				if errs != nil {
					panic(fmt.Errorf("test store preparing AST: %w", errs))
				}
			}
			m.Store.AddMemPackage(mpkg, mptype)
			return m.PreprocessFiles(
				mpkg.Name, mpkg.Path,
				gno.ParseMemPackageAsType(mpkg, mptype),
				save, false, opts.FixFrom)
		} else {
			return m.RunMemPackage(mpkg, save)
		}
	}

	//----------------------------------------
	// Main entrypoint for new test imports.
	getPackage := func(pkgPath string, store gno.Store) (pn *gno.PackageNode, pv *gno.PackageValue) {
		if pkgPath == "" {
			panic("invalid zero package path in testStore().pkgGetter")
		}
		if opts.WithExtern {
			// if _test package... pretend stdlib.
			const testPath = "filetests/extern/"
			if strings.HasPrefix(pkgPath, testPath) {
				baseDir := filepath.Join(rootDir, "gnovm", "tests", "files", "extern", pkgPath[len(testPath):])
				mpkg := gno.MustReadMemPackage(baseDir, pkgPath, gno.MPStdlibProd)
				send := std.Coins{}
				ctx := Context("", pkgPath, send)
				m2 := gno.NewMachineWithOptions(gno.MachineOptions{
					PkgPath:       pkgPath,
					Output:        output,
					Store:         store,
					Context:       ctx,
					ReviveEnabled: true,
					SkipPackage:   true,
				})
				return _processMemPackage(m2, mpkg, true)
			}
		}

		// Load normal stdlib.
		pn, pv = loadStdlib(rootDir, pkgPath, store, output, opts.PreprocessOnly, opts.Testing)
		if pn != nil {
			return
		}

		// if examples package...
<<<<<<< HEAD
		examplePath := filepath.Join(rootDir, "examples", pkgPath)
		if osm.DirExists(examplePath) {
			// Skip loading if this is the package being tested with coverage
			// This ensures we use the instrumented version instead
			if opts.Coverage && pkgPath == opts.TestedPackagePath {
				if output != nil {
					fmt.Fprintf(output, "[Coverage Debug] Skipping reload of tested package: %s\n", pkgPath)
				}
				return nil, nil
			}

			mpkg := gno.MustReadMemPackage(examplePath, pkgPath)
			if mpkg.IsEmpty() {
				panic(fmt.Sprintf("found an empty package %q", pkgPath))
			}

			// NOTE: Coverage instrumentation should NOT be applied to imported packages.
			// Only the package being tested should be instrumented, not its dependencies.
			// Instrumenting imports causes parse errors because the "testing" package
			// is not available in the regular package context.

			send := std.Coins{}
			ctx := Context("", pkgPath, send)
			m2 := gno.NewMachineWithOptions(gno.MachineOptions{
				PkgPath:       "test",
				Output:        output,
				Store:         store,
				Context:       ctx,
				ReviveEnabled: true,
			})
			return _processMemPackage(m2, mpkg, true)
=======
		if opts.WithExamples {
			examplePath := filepath.Join(rootDir, "examples", pkgPath)
			if osm.DirExists(examplePath) {
				mpkg := gno.MustReadMemPackage(examplePath, pkgPath, gno.MPUserProd)
				if mpkg.IsEmpty() {
					panic(fmt.Sprintf("found an empty package %q", pkgPath))
				}

				send := std.Coins{}
				ctx := Context("", pkgPath, send)
				m2 := gno.NewMachineWithOptions(gno.MachineOptions{
					PkgPath:       pkgPath,
					Output:        output,
					Store:         store,
					Context:       ctx,
					ReviveEnabled: true,
					SkipPackage:   true,
				})
				return _processMemPackage(m2, mpkg, true)
			}
>>>>>>> 9557b77b
		}
		return nil, nil
	}

	//----------------------------------------
	// Construct new stores
	db := memdb.NewMemDB()
	baseStore = dbadapter.StoreConstructor(db, storetypes.StoreOptions{})
	// Make a new gno store.
	gnoStore = gno.NewStore(nil, baseStore, baseStore)
	gnoStore.SetPackageGetter(getPackage)
	if opts.Testing {
		gnoStore.SetNativeResolver(teststdlibs.NativeResolver)
	} else {
		gnoStore.SetNativeResolver(gnostdlibs.NativeResolver)
	}
	return
}

// if !testing, result must be safe for production type-checking.
func loadStdlib(rootDir, pkgPath string, store gno.Store, stdout io.Writer, preprocessOnly bool, testing bool) (*gno.PackageNode, *gno.PackageValue) {
	dirs := []string{
		// Normal stdlib path.
		filepath.Join(rootDir, "gnovm", "stdlibs", pkgPath),
	}
	var mPkgType gno.MemPackageType
	if testing {
		// Override path. Definitions here override the previous if duplicate.
		dirs = append(dirs, filepath.Join(rootDir, "gnovm", "tests", "stdlibs", pkgPath))
		mPkgType = gno.MPStdlibTest
	} else {
		mPkgType = gno.MPStdlibProd
	}
	files := make([]string, 0, 32) // pre-alloc 32 as a likely high number of files
	for _, path := range dirs {
		dl, err := os.ReadDir(path)
		if err != nil {
			if os.IsNotExist(err) {
				continue
			}
			panic(fmt.Errorf("could not access dir %q: %w", path, err))
		}

		for _, f := range dl {
			// NOTE: RunMemPackage has other rules; those should be mostly useful
			// for on-chain packages (ie. include README and gno.mod).
			if !f.IsDir() && strings.HasSuffix(f.Name(), ".gno") {
				files = append(files, filepath.Join(path, f.Name()))
			}
		}
	}
	if len(files) == 0 {
		return nil, nil
	}

	mpkg := gno.MustReadMemPackageFromList(files, pkgPath, mPkgType)
	m2 := gno.NewMachineWithOptions(gno.MachineOptions{
		PkgPath:       pkgPath,
		Output:        stdout,
		Store:         store,
		ReviveEnabled: true,
		SkipPackage:   true, // will PreprocessFiles() or RunMemPackage() after.
	})
	if preprocessOnly {
		m2.Store.AddMemPackage(mpkg, mPkgType)
		return m2.PreprocessFiles(mpkg.Name, mpkg.Path, gno.ParseMemPackageAsType(mpkg, mPkgType), true, true, "")
	}
	// TODO: make this work when using gno lint.
	return m2.RunMemPackageWithOverrides(mpkg, true)
}

type stackWrappedError struct {
	err   error
	stack []byte
}

func (e *stackWrappedError) Error() string { return e.err.Error() }
func (e *stackWrappedError) Unwrap() error { return e.err }
func (e *stackWrappedError) String() string {
	return fmt.Sprintf("%v\nstack:\n%v", e.err, string(e.stack))
}

// LoadImports parses the given MemPackage and attempts to retrieve all pure packages
// from the store. This is mostly useful for "eager import loading", whereby all
// imports are pre-loaded in a permanent store, so that the tests can use
// ephemeral transaction stores.
func LoadImports(store gno.Store, mpkg *std.MemPackage, abortOnError bool) (err error) {
	return LoadImportsWithOptions(store, mpkg, abortOnError, false)
}

// LoadImportsWithOptions is like LoadImports but allows specifying whether to load realm dependencies.
// This is needed for coverage testing of realms that depend on other realms.
func LoadImportsWithOptions(store gno.Store, mpkg *std.MemPackage, abortOnError bool, loadRealmDeps bool) (err error) {
	// If this gets out of hand (e.g. with nested catchPanic with need for
	// selective catching) then pass in a bool instead.
	// See also cmd/gno/common.go.
	if os.Getenv("DEBUG_PANIC") == "1" {
		fmt.Println("DEBUG_PANIC=1 (will not recover)")
	} else {
		defer func() {
			// This is slightly different from other similar error handling; we do not have a
			// machine to work with, as this comes from an import; so we need
			// "machine-less" alternatives. (like v.String instead of v.Sprint)
			if r := recover(); r != nil {
				switch v := r.(type) {
				case *gno.TypedValue:
					err = errors.New(v.String())
				case *gno.PreprocessError:
					err = &stackWrappedError{v.Unwrap(), debug.Stack()}
				case gno.UnhandledPanicError:
					err = v
				case error:
					err = &stackWrappedError{v, debug.Stack()}
				default:
					err = &stackWrappedError{fmt.Errorf("%v", v), debug.Stack()}
				}
			}
		}()
	}

	fset := token.NewFileSet()
	importsMap, err := packages.Imports(mpkg, fset)
	if err != nil {
		return err
	}
	imports := importsMap.Merge(packages.FileKindPackageSource, packages.FileKindTest, packages.FileKindXTest)
	for _, imp := range imports {
		// Skip loading the package being tested itself as it's already instrumented
		// This is crucial for coverage to work correctly
		if imp.PkgPath == mpkg.Path {
			continue
		}
		if gno.IsRealmPath(imp.PkgPath) {
			if !loadRealmDeps {
				// Don't eagerly load realms in normal mode.
				// Realms persist state and can change the state of other realms in initialization.
				continue
			}
			// In coverage mode or when explicitly requested, we need to load realm dependencies
			// to avoid "unexpected node with location" panics when the tested realm
			// calls functions from other realms.
		}
		if !abortOnError {
			defer func() {
				if r := recover(); r != nil {
					fmt.Printf("ignoring panic: %v\n", r)
				}
			}()
		}
		// Get package from store, recursively as necessary.
		pkg := store.GetPackage(imp.PkgPath, true)
		if abortOnError && pkg == nil {
			return gno.ImportNotFoundError{Location: fset.Position(imp.Spec.Pos()).String(), PkgPath: imp.PkgPath}
		}
	}
	return nil
}<|MERGE_RESOLUTION|>--- conflicted
+++ resolved
@@ -12,11 +12,8 @@
 
 	gno "github.com/gnolang/gno/gnovm/pkg/gnolang"
 	"github.com/gnolang/gno/gnovm/pkg/packages"
-<<<<<<< HEAD
 	"github.com/gnolang/gno/gnovm/pkg/test/coverage"
-=======
 	gnostdlibs "github.com/gnolang/gno/gnovm/stdlibs"
->>>>>>> 9557b77b
 	teststdlibs "github.com/gnolang/gno/gnovm/tests/stdlibs"
 	"github.com/gnolang/gno/tm2/pkg/db/memdb"
 	osm "github.com/gnolang/gno/tm2/pkg/os"
@@ -198,46 +195,27 @@
 		}
 
 		// if examples package...
-<<<<<<< HEAD
-		examplePath := filepath.Join(rootDir, "examples", pkgPath)
-		if osm.DirExists(examplePath) {
-			// Skip loading if this is the package being tested with coverage
-			// This ensures we use the instrumented version instead
-			if opts.Coverage && pkgPath == opts.TestedPackagePath {
-				if output != nil {
-					fmt.Fprintf(output, "[Coverage Debug] Skipping reload of tested package: %s\n", pkgPath)
-				}
-				return nil, nil
-			}
-
-			mpkg := gno.MustReadMemPackage(examplePath, pkgPath)
-			if mpkg.IsEmpty() {
-				panic(fmt.Sprintf("found an empty package %q", pkgPath))
-			}
-
-			// NOTE: Coverage instrumentation should NOT be applied to imported packages.
-			// Only the package being tested should be instrumented, not its dependencies.
-			// Instrumenting imports causes parse errors because the "testing" package
-			// is not available in the regular package context.
-
-			send := std.Coins{}
-			ctx := Context("", pkgPath, send)
-			m2 := gno.NewMachineWithOptions(gno.MachineOptions{
-				PkgPath:       "test",
-				Output:        output,
-				Store:         store,
-				Context:       ctx,
-				ReviveEnabled: true,
-			})
-			return _processMemPackage(m2, mpkg, true)
-=======
 		if opts.WithExamples {
 			examplePath := filepath.Join(rootDir, "examples", pkgPath)
 			if osm.DirExists(examplePath) {
+				// Skip loading if this is the package being tested with coverage
+				// This ensures we use the instrumented version instead
+				if opts.Coverage && pkgPath == opts.TestedPackagePath {
+					if output != nil {
+						fmt.Fprintf(output, "[Coverage Debug] Skipping reload of tested package: %s\n", pkgPath)
+					}
+					return nil, nil
+				}
+
 				mpkg := gno.MustReadMemPackage(examplePath, pkgPath, gno.MPUserProd)
 				if mpkg.IsEmpty() {
 					panic(fmt.Sprintf("found an empty package %q", pkgPath))
 				}
+
+				// NOTE: Coverage instrumentation should NOT be applied to imported packages.
+				// Only the package being tested should be instrumented, not its dependencies.
+				// Instrumenting imports causes parse errors because the "testing" package
+				// is not available in the regular package context.
 
 				send := std.Coins{}
 				ctx := Context("", pkgPath, send)
@@ -251,7 +229,6 @@
 				})
 				return _processMemPackage(m2, mpkg, true)
 			}
->>>>>>> 9557b77b
 		}
 		return nil, nil
 	}
