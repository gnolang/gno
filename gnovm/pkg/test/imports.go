package test

import (
	"encoding/json"
	"errors"
	"fmt"
	"go/token"
	"io"
	"math/big"
	"path/filepath"
	"runtime/debug"
	"strings"
	"time"

	"github.com/gnolang/gno/gnovm"
	gno "github.com/gnolang/gno/gnovm/pkg/gnolang"
	"github.com/gnolang/gno/gnovm/pkg/packages"
	teststdlibs "github.com/gnolang/gno/gnovm/tests/stdlibs"
	teststd "github.com/gnolang/gno/gnovm/tests/stdlibs/std"
	"github.com/gnolang/gno/tm2/pkg/db/memdb"
	osm "github.com/gnolang/gno/tm2/pkg/os"
	"github.com/gnolang/gno/tm2/pkg/std"
	"github.com/gnolang/gno/tm2/pkg/store/dbadapter"
	storetypes "github.com/gnolang/gno/tm2/pkg/store/types"
)

type StoreOptions struct {
	// WithExtern interprets imports of packages under "github.com/gnolang/gno/_test/"
	// as imports under the directory in gnovm/tests/files/extern.
	// This should only be used for GnoVM internal filetests (gnovm/tests/files).
	WithExtern bool

	// PreprocessOnly instructs the PackageGetter to run the imported files using
	// [gno.Machine.PreprocessFiles]. It avoids executing code for contexts
	// which only intend to perform a type check, ie. `gno lint`.
	PreprocessOnly bool
}

// NOTE: this isn't safe, should only be used for testing.
func Store(
	rootDir string,
	stdin io.Reader,
	stdout, stderr io.Writer,
) (
	baseStore storetypes.CommitStore,
	resStore gno.Store,
) {
	return StoreWithOptions(rootDir, stdin, stdout, stderr, StoreOptions{})
}

// StoreWithOptions is a variant of [Store] which additionally accepts a
// [StoreOptions] argument.
func StoreWithOptions(
	rootDir string,
	stdin io.Reader,
	stdout, stderr io.Writer,
	opts StoreOptions,
) (
	baseStore storetypes.CommitStore,
	resStore gno.Store,
) {
	processMemPackage := func(m *gno.Machine, memPkg *gnovm.MemPackage, save bool) (*gno.PackageNode, *gno.PackageValue) {
		return m.RunMemPackage(memPkg, save)
	}
	if opts.PreprocessOnly {
		processMemPackage = func(m *gno.Machine, memPkg *gnovm.MemPackage, save bool) (*gno.PackageNode, *gno.PackageValue) {
			m.Store.AddMemPackage(memPkg)
			return m.PreprocessFiles(memPkg.Name, memPkg.Path, gno.ParseMemPackage(memPkg), save, false)
		}
	}
	getPackage := func(pkgPath string, store gno.Store) (pn *gno.PackageNode, pv *gno.PackageValue) {
		if pkgPath == "" {
			panic(fmt.Sprintf("invalid zero package path in testStore().pkgGetter"))
		}

		if opts.WithExtern {
			// if _test package...
			const testPath = "github.com/gnolang/gno/_test/"
			if strings.HasPrefix(pkgPath, testPath) {
				baseDir := filepath.Join(rootDir, "gnovm", "tests", "files", "extern", pkgPath[len(testPath):])
				memPkg := gno.MustReadMemPackage(baseDir, pkgPath)
				send := std.Coins{}
				ctx := Context(pkgPath, send)
				m2 := gno.NewMachineWithOptions(gno.MachineOptions{
					PkgPath: "test",
					Output:  stdout,
					Store:   store,
					Context: ctx,
				})
				return processMemPackage(m2, memPkg, true)
			}
		}

		// gonative exceptions.
		// These are values available using gonative; eventually they should all be removed.
		switch pkgPath {
		case "os":
			pkg := gno.NewPackageNode("os", pkgPath, nil)
			pkg.DefineGoNativeValue("Stdin", stdin)
			pkg.DefineGoNativeValue("Stdout", stdout)
			pkg.DefineGoNativeValue("Stderr", stderr)
			return pkg, pkg.NewPackage()
		case "fmt":
			pkg := gno.NewPackageNode("fmt", pkgPath, nil)
			pkg.DefineGoNativeValue("Println", func(a ...interface{}) (n int, err error) {
				// NOTE: uncomment to debug long running tests
				// fmt.Println(a...)
				res := fmt.Sprintln(a...)
				return stdout.Write([]byte(res))
			})
			pkg.DefineGoNativeValue("Printf", func(format string, a ...interface{}) (n int, err error) {
				res := fmt.Sprintf(format, a...)
				return stdout.Write([]byte(res))
			})
			pkg.DefineGoNativeValue("Print", func(a ...interface{}) (n int, err error) {
				res := fmt.Sprint(a...)
				return stdout.Write([]byte(res))
			})
			pkg.DefineGoNativeValue("Sprint", fmt.Sprint)
			pkg.DefineGoNativeValue("Sprintf", fmt.Sprintf)
			pkg.DefineGoNativeValue("Sprintln", fmt.Sprintln)
			pkg.DefineGoNativeValue("Sscanf", fmt.Sscanf)
			pkg.DefineGoNativeValue("Errorf", fmt.Errorf)
			pkg.DefineGoNativeValue("Fprintln", fmt.Fprintln)
			pkg.DefineGoNativeValue("Fprintf", fmt.Fprintf)
			pkg.DefineGoNativeValue("Fprint", fmt.Fprint)
			return pkg, pkg.NewPackage()
		case "encoding/json":
			pkg := gno.NewPackageNode("json", pkgPath, nil)
			pkg.DefineGoNativeValue("Unmarshal", json.Unmarshal)
			pkg.DefineGoNativeValue("Marshal", json.Marshal)
			return pkg, pkg.NewPackage()
		case "os_test":
			pkg := gno.NewPackageNode("os_test", pkgPath, nil)
			pkg.DefineNative("Sleep",
				gno.Flds( // params
					"d", gno.AnyT(), // NOTE: should be time.Duration
				),
				gno.Flds( // results
				),
				func(m *gno.Machine) {
					// For testing purposes here, nanoseconds are separately kept track.
					arg0 := m.LastBlock().GetParams1().TV
					d := arg0.GetInt64()
					sec := d / int64(time.Second)
					nano := d % int64(time.Second)
					ctx := m.Context.(*teststd.TestExecContext)
					ctx.Timestamp += sec
					ctx.TimestampNano += nano
					if ctx.TimestampNano >= int64(time.Second) {
						ctx.Timestamp += 1
						ctx.TimestampNano -= int64(time.Second)
					}
					m.Context = ctx
				},
			)
			return pkg, pkg.NewPackage()
		case "math/big":
			pkg := gno.NewPackageNode("big", pkgPath, nil)
			pkg.DefineGoNativeValue("NewInt", big.NewInt)
			return pkg, pkg.NewPackage()
		}

<<<<<<< HEAD
		// load normal stdlib.
		pn, pv = loadStdlib(pkgPath, store, stdout)
=======
		// Load normal stdlib.
		pn, pv = loadStdlib(rootDir, pkgPath, store, stdout, opts.PreprocessOnly)
>>>>>>> 536ea5bc
		if pn != nil {
			return
		}

		// if examples package...
		examplePath := filepath.Join(rootDir, "examples", pkgPath)
		if osm.DirExists(examplePath) {
			memPkg := gno.MustReadMemPackage(examplePath, pkgPath)
			if memPkg.IsEmpty() {
				panic(fmt.Sprintf("found an empty package %q", pkgPath))
			}

			send := std.Coins{}
			ctx := Context(pkgPath, send)
			m2 := gno.NewMachineWithOptions(gno.MachineOptions{
				PkgPath: "test",
				Output:  stdout,
				Store:   store,
				Context: ctx,
			})
			return processMemPackage(m2, memPkg, true)
		}
		return nil, nil
	}
	db := memdb.NewMemDB()
	baseStore = dbadapter.StoreConstructor(db, storetypes.StoreOptions{})
	// Make a new store.
	resStore = gno.NewStore(nil, baseStore, baseStore)
	resStore.SetPackageGetter(getPackage)
	resStore.SetNativeResolver(teststdlibs.NativeResolver)
	return
}

<<<<<<< HEAD
func loadStdlib(pkgPath string, store gno.Store, stdout io.Writer) (*gno.PackageNode, *gno.PackageValue) {
	memPkg := teststdlibs.EmbeddedMemPackage(pkgPath)
	if memPkg == nil || memPkg.IsEmpty() {
=======
func loadStdlib(rootDir, pkgPath string, store gno.Store, stdout io.Writer, preprocessOnly bool) (*gno.PackageNode, *gno.PackageValue) {
	dirs := [...]string{
		// Normal stdlib path.
		filepath.Join(rootDir, "gnovm", "stdlibs", pkgPath),
		// Override path. Definitions here override the previous if duplicate.
		filepath.Join(rootDir, "gnovm", "tests", "stdlibs", pkgPath),
	}
	files := make([]string, 0, 32) // pre-alloc 32 as a likely high number of files
	for _, path := range dirs {
		dl, err := os.ReadDir(path)
		if err != nil {
			if os.IsNotExist(err) {
				continue
			}
			panic(fmt.Errorf("could not access dir %q: %w", path, err))
		}

		for _, f := range dl {
			// NOTE: RunMemPackage has other rules; those should be mostly useful
			// for on-chain packages (ie. include README and gno.mod).
			if !f.IsDir() && strings.HasSuffix(f.Name(), ".gno") {
				files = append(files, filepath.Join(path, f.Name()))
			}
		}
	}
	if len(files) == 0 {
>>>>>>> 536ea5bc
		return nil, nil
	}

	m2 := gno.NewMachineWithOptions(gno.MachineOptions{
		// NOTE: see also pkgs/sdk/vm/builtins.go
		// Needs PkgPath != its name because TestStore.getPackage is the package
		// getter for the store, which calls loadStdlib, so it would be recursively called.
		PkgPath: "stdlibload",
		Output:  stdout,
		Store:   store,
	})
	if preprocessOnly {
		m2.Store.AddMemPackage(memPkg)
		return m2.PreprocessFiles(memPkg.Name, memPkg.Path, gno.ParseMemPackage(memPkg), true, true)
	}
	// TODO: make this work when using gno lint.
	return m2.RunMemPackageWithOverrides(memPkg, true)
}

type stackWrappedError struct {
	err   error
	stack []byte
}

func (e *stackWrappedError) Error() string { return e.err.Error() }
func (e *stackWrappedError) Unwrap() error { return e.err }
func (e *stackWrappedError) String() string {
	return fmt.Sprintf("%v\nstack:\n%v", e.err, string(e.stack))
}

// LoadImports parses the given MemPackage and attempts to retrieve all pure packages
// from the store. This is mostly useful for "eager import loading", whereby all
// imports are pre-loaded in a permanent store, so that the tests can use
// ephemeral transaction stores.
func LoadImports(store gno.Store, memPkg *gnovm.MemPackage) (err error) {
	defer func() {
		// This is slightly different from other similar error handling; we do not have a
		// machine to work with, as this comes from an import; so we need
		// "machine-less" alternatives. (like v.String instead of v.Sprint)
		if r := recover(); r != nil {
			switch v := r.(type) {
			case *gno.TypedValue:
				err = errors.New(v.String())
			case *gno.PreprocessError:
				err = v.Unwrap()
			case gno.UnhandledPanicError:
				err = v
			case error:
				err = &stackWrappedError{v, debug.Stack()}
			default:
				err = &stackWrappedError{fmt.Errorf("%v", v), debug.Stack()}
			}
		}
	}()

	fset := token.NewFileSet()
	importsMap, err := packages.Imports(memPkg, fset)
	if err != nil {
		return err
	}
	imports := importsMap.Merge(packages.FileKindPackageSource, packages.FileKindTest, packages.FileKindXTest)
	for _, imp := range imports {
		if gno.IsRealmPath(imp.PkgPath) {
			// Don't eagerly load realms.
			// Realms persist state and can change the state of other realms in initialization.
			continue
		}
		pkg := store.GetPackage(imp.PkgPath, true)
		if pkg == nil {
			return fmt.Errorf("%v: unknown import path %v", fset.Position(imp.Spec.Pos()).String(), imp.PkgPath)
		}
	}
	return nil
}<|MERGE_RESOLUTION|>--- conflicted
+++ resolved
@@ -70,7 +70,7 @@
 	}
 	getPackage := func(pkgPath string, store gno.Store) (pn *gno.PackageNode, pv *gno.PackageValue) {
 		if pkgPath == "" {
-			panic(fmt.Sprintf("invalid zero package path in testStore().pkgGetter"))
+			panic(errors.New("invalid zero package path in testStore().pkgGetter"))
 		}
 
 		if opts.WithExtern {
@@ -161,13 +161,8 @@
 			return pkg, pkg.NewPackage()
 		}
 
-<<<<<<< HEAD
-		// load normal stdlib.
-		pn, pv = loadStdlib(pkgPath, store, stdout)
-=======
 		// Load normal stdlib.
-		pn, pv = loadStdlib(rootDir, pkgPath, store, stdout, opts.PreprocessOnly)
->>>>>>> 536ea5bc
+		pn, pv = loadStdlib(pkgPath, store, stdout, opts.PreprocessOnly)
 		if pn != nil {
 			return
 		}
@@ -201,38 +196,9 @@
 	return
 }
 
-<<<<<<< HEAD
-func loadStdlib(pkgPath string, store gno.Store, stdout io.Writer) (*gno.PackageNode, *gno.PackageValue) {
+func loadStdlib(pkgPath string, store gno.Store, stdout io.Writer, preprocessOnly bool) (*gno.PackageNode, *gno.PackageValue) {
 	memPkg := teststdlibs.EmbeddedMemPackage(pkgPath)
 	if memPkg == nil || memPkg.IsEmpty() {
-=======
-func loadStdlib(rootDir, pkgPath string, store gno.Store, stdout io.Writer, preprocessOnly bool) (*gno.PackageNode, *gno.PackageValue) {
-	dirs := [...]string{
-		// Normal stdlib path.
-		filepath.Join(rootDir, "gnovm", "stdlibs", pkgPath),
-		// Override path. Definitions here override the previous if duplicate.
-		filepath.Join(rootDir, "gnovm", "tests", "stdlibs", pkgPath),
-	}
-	files := make([]string, 0, 32) // pre-alloc 32 as a likely high number of files
-	for _, path := range dirs {
-		dl, err := os.ReadDir(path)
-		if err != nil {
-			if os.IsNotExist(err) {
-				continue
-			}
-			panic(fmt.Errorf("could not access dir %q: %w", path, err))
-		}
-
-		for _, f := range dl {
-			// NOTE: RunMemPackage has other rules; those should be mostly useful
-			// for on-chain packages (ie. include README and gno.mod).
-			if !f.IsDir() && strings.HasSuffix(f.Name(), ".gno") {
-				files = append(files, filepath.Join(path, f.Name()))
-			}
-		}
-	}
-	if len(files) == 0 {
->>>>>>> 536ea5bc
 		return nil, nil
 	}
 
