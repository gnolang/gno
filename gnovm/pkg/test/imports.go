--- conflicted
+++ resolved
@@ -130,25 +130,7 @@
 				panic(fmt.Errorf("test store parsing gno.mod: %w", err))
 			}
 			if mod == nil || mod.GetGno() == gno.GnoVerMissing {
-<<<<<<< HEAD
 				panic(fmt.Errorf("cannot parse %q: transpile to %s first", mpkg.Path, gno.GnoVerLatest))
-=======
-				// In order to translate into a newer Gno version with
-				// the preprocessor make a slight modifications to the
-				// AST. This needs to happen even for imports, because
-				// the preprocessor requires imports also preprocessed.
-				// This is because the linter uses pkg/test/imports.go.
-				gofset, _, gofs, _gofs, tgofs, errs := gno.GoParseMemPackage(mpkg)
-				if errs != nil {
-					panic(fmt.Errorf("test store parsing: %w", errs))
-				}
-				allgofs := append(gofs, _gofs...)
-				allgofs = append(allgofs, tgofs...)
-				errs = gno.PrepareGno0p9(gofset, allgofs, mpkg)
-				if errs != nil {
-					panic(fmt.Errorf("test store preparing AST: %w", errs))
-				}
->>>>>>> 743ee2a8
 			}
 			m.Store.AddMemPackage(mpkg, mptype)
 			return m.PreprocessFiles(
