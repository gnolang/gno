--- conflicted
+++ resolved
@@ -294,15 +294,10 @@
 			},
 		}
 		// Validate Gno syntax and type check.
-<<<<<<< HEAD
-		if _, err := gno.TypeCheckMemPackage(mpkg, m.Store, m.Store, gno.TCLatestRelaxed); err != nil {
-=======
-		if _, err := gno.TypeCheckMemPackageWithOptions(mpkg, m.Store, gno.TypeCheckOptions{
-			ParseMode: gno.ParseModeAll,
-			Mode:      gno.TCLatestRelaxed,
-			Cache:     opts.Cache,
+		if _, err := gno.TypeCheckMemPackageWithOptions(mpkg, m.Store, m.Store, gno.TypeCheckOptions{
+			Mode:  gno.TCLatestRelaxed,
+			Cache: opts.Cache,
 		}); err != nil {
->>>>>>> 62a16f03
 			tcError = fmt.Sprintf("%v", err.Error())
 		}
 		// Construct throwaway package and parse file.
@@ -321,10 +316,7 @@
 		// Remove filetest from name, as that can lead to the package not being
 		// parsed correctly when using RunMemPackage.
 		fname = strings.ReplaceAll(fname, "_filetest", "")
-<<<<<<< HEAD
-=======
-
->>>>>>> 62a16f03
+
 		// Save package using realm crawl procedure.
 		mpkg := &std.MemPackage{
 			Type: gno.MPFiletests,
@@ -339,12 +331,8 @@
 		orig, txs := m.Store, m.Store.BeginTransaction(nil, nil, nil)
 		m.Store = txs
 		// Validate Gno syntax and type check.
-<<<<<<< HEAD
 
 		if _, err := gno.TypeCheckMemPackage(mpkg, m.Store, m.Store, gno.TCLatestRelaxed); err != nil {
-=======
-		if _, err := gno.TypeCheckMemPackage(mpkg, m.Store, gno.ParseModeAll, gno.TCLatestRelaxed); err != nil {
->>>>>>> 62a16f03
 			tcError = fmt.Sprintf("%v", err.Error())
 		}
 		// Run decls and init functions.
@@ -359,10 +347,7 @@
 		m.SetActivePackage(pv2)
 		m.Context.(*teststd.TestExecContext).OriginCaller = DefaultCaller
 		gno.EnableDebug()
-<<<<<<< HEAD
-=======
-
->>>>>>> 62a16f03
+
 		// Clear store.opslog from init function(s).
 		m.Store.SetLogStoreOps(opslog) // resets.
 		m.RunMainMaybeCrossing()
