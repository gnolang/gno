package test

import (
	"bufio"
	"bytes"
	"encoding/json"
	"fmt"
	"io"
	"regexp"
	"runtime/debug"
	"sort"
	"strconv"
	"strings"

	"github.com/gnolang/gno/gnovm"
	gno "github.com/gnolang/gno/gnovm/pkg/gnolang"
	teststd "github.com/gnolang/gno/gnovm/tests/stdlibs/std"
	"github.com/gnolang/gno/tm2/pkg/std"
	"github.com/pmezard/go-difflib/difflib"
	"go.uber.org/multierr"
)

// RunFiletest executes the program in source as a filetest.
// If opts.Sync is enabled, and the filetest's golden output has changed,
// the first string is set to the new generated content of the file.
func (opts *TestOptions) RunFiletest(filename string, source []byte) (string, error) {
	opts.outWriter.w = opts.Output
	opts.outWriter.errW = opts.Error

	return opts.runFiletest(filename, source)
}

func (opts *TestOptions) runFiletest(filename string, source []byte) (string, error) {
	dirs, err := ParseDirectives(bytes.NewReader(source))
	if err != nil {
		return "", fmt.Errorf("error parsing directives: %w", err)
	}

	// Initialize Machine.Context and Machine.Alloc according to the input directives.
	pkgPath := dirs.FirstDefault(DirectivePkgPath, "main")
	coins, err := std.ParseCoins(dirs.FirstDefault(DirectiveSend, ""))
	if err != nil {
		return "", err
	}
	ctx := Context("", pkgPath, coins)
	maxAllocRaw := dirs.FirstDefault(DirectiveMaxAlloc, "0")
	maxAlloc, err := strconv.ParseInt(maxAllocRaw, 10, 64)
	if err != nil {
		return "", fmt.Errorf("could not parse MAXALLOC directive: %w", err)
	}

	var opslog io.Writer
	if dirs.First(DirectiveRealm) != nil {
		opslog = new(bytes.Buffer)
	}

	// Create machine for execution and run test
	cw := opts.BaseStore.CacheWrap()
	m := gno.NewMachineWithOptions(gno.MachineOptions{
		Output:        &opts.outWriter,
		Store:         opts.TestStore.BeginTransaction(cw, cw, nil),
		Context:       ctx,
		MaxAllocBytes: maxAlloc,
		Debug:         opts.Debug,
	})
	defer m.Release()
	result := opts.runTest(m, pkgPath, filename, source, opslog)

	// updated tells whether the directives have been updated, and as such
	// a new generated filetest should be returned.
	// returnErr is used as the return value, and may be a MultiError if
	// multiple mismatches occurred.
	updated := false
	var returnErr error
	// match verifies the content against dir.Content; if different,
	// either updates dir.Content (for opts.Sync) or appends a new returnErr.
	match := func(dir *Directive, actual string) {
		content := dir.Content
		actual = strings.TrimRight(actual, "\n")
		content = strings.TrimRight(content, "\n")
		if content != actual {
			if opts.Sync {
				dir.Content = actual
				updated = true
			} else {
				returnErr = multierr.Append(
					returnErr,
					fmt.Errorf("%s diff:\n%s", dir.Name, unifiedDiff(content, actual)),
				)
			}
		}
	}

	// Check if we have an error, whether we're supposed to get it.
	if result.Error != "" {
		// Ensure this error was supposed to happen.
		errDirective := dirs.First(DirectiveError)
		if errDirective == nil {
			return "", fmt.Errorf("unexpected panic: %s\noutput:\n%s\nstacktrace:%s\nstack:\n%v",
				result.Error, result.Output, result.GnoStacktrace, string(result.GoPanicStack))
		}

		// The Error directive (and many others) will have one trailing newline,
		// which is not in the output - so add it there.
		match(errDirective, result.Error+"\n")
	} else if result.Output != "" {
		outputDirective := dirs.First(DirectiveOutput)
		if outputDirective == nil {
			return "", fmt.Errorf("unexpected output:\n%s", result.Output)
		}
	} else {
		err = m.CheckEmpty()
		if err != nil {
			return "", fmt.Errorf("machine not empty after main: %w", err)
		}
		if gno.HasDebugErrors() {
			return "", fmt.Errorf("got unexpected debug error(s): %v", gno.GetDebugErrors())
		}
	}

	// Set to true if there was a go-typecheck directive..
	var hasTypeCheckErrorDirective bool

	// Check through each directive and verify it against the values from the test.
	for idx := range dirs {
		dir := &dirs[idx]
		switch dir.Name {
		case DirectiveOutput:
			if !strings.HasSuffix(result.Output, "\n") {
				result.Output += "\n"
			}
			match(dir, result.Output)
		case DirectiveRealm:
			res := opslog.(*bytes.Buffer).String()
			match(dir, res)
		case DirectiveEvents:
			events := m.Context.(*teststd.TestExecContext).EventLogger.Events()
			evtjson, err := json.MarshalIndent(events, "", "  ")
			if err != nil {
				panic(err)
			}
			evtstr := string(evtjson) + "\n"
			match(dir, evtstr)
		case DirectivePreprocessed:
			pn := m.Store.GetBlockNode(gno.PackageNodeLocation(pkgPath))
			pre := pn.(*gno.PackageNode).FileSet.Files[0].String() + "\n"
			match(dir, pre)
		case DirectiveStacktrace:
			match(dir, result.GnoStacktrace)
<<<<<<< HEAD
		case DirectiveStorage:
			rlmDiff := realmDiffsString(m.Store.RealmDiffs())
			match(dir, rlmDiff)
=======
		case DirectiveTypeCheckError:
			hasTypeCheckErrorDirective = true
			match(dir, result.TypeCheckError)
		}
	}

	if !hasTypeCheckErrorDirective && result.TypeCheckError != "" {
		dir := Directive{
			Name:    DirectiveTypeCheckError,
			Content: "",
>>>>>>> 84e53f51
		}
		match(&dir, result.TypeCheckError)
		dirs = append(dirs, dir)
	}

	if updated { // only true if sync == true
		return dirs.FileTest(), returnErr
	}

	return "", returnErr
}

// returns a deterministically sorted string representation of realm diffs map
func realmDiffsString(m map[string]int64) string {
	keys := make([]string, 0, len(m))
	for k := range m {
		keys = append(keys, k)
	}
	sort.Strings(keys)

	var sb strings.Builder
	for _, k := range keys {
		sb.WriteString(fmt.Sprintf("%s: %d\n", k, m[k]))
	}
	return sb.String()
}

func unifiedDiff(wanted, actual string) string {
	diff, err := difflib.GetUnifiedDiffString(difflib.UnifiedDiff{
		A:        difflib.SplitLines(wanted),
		B:        difflib.SplitLines(actual),
		FromFile: "Expected",
		FromDate: "",
		ToFile:   "Actual",
		ToDate:   "",
		Context:  1,
	})
	if err != nil {
		panic(fmt.Errorf("error generating unified diff: %w", err))
	}
	return diff
}

type runResult struct {
	Output string
	Error  string
	// Set if there was an issue with type-checking.
	TypeCheckError string
	// Set if there was a panic within gno code.
	GnoStacktrace string
	// Set if this was recovered from a panic.
	GoPanicStack []byte
}

func (opts *TestOptions) runTest(m *gno.Machine, pkgPath, filename string, content []byte, opslog io.Writer) (rr runResult) {
	pkgName := gno.Name(pkgPath[strings.LastIndexByte(pkgPath, '/')+1:])
	tcError := ""

	// Eagerly load imports.
	// This is executed using opts.Store, rather than the transaction store;
	// it allows us to only have to load the imports once (and re-use the cached
	// versions). Running the tests in separate "transactions" means that they
	// don't get the parent store dirty.
	if err := LoadImports(opts.TestStore, &gnovm.MemPackage{
		Name: string(pkgName),
		Path: pkgPath,
		Files: []*gnovm.MemFile{
			{Name: filename, Body: string(content)},
		},
	}); err != nil {
		// NOTE: we perform this here, so we can capture the runResult.
		if swe, ok := err.(*stackWrappedError); ok {
			return runResult{Error: err.Error(), GoPanicStack: swe.stack}
		}
		return runResult{Error: err.Error()}
	}

	// Reset and start capturing stdout.
	opts.filetestBuffer.Reset()
	revert := opts.outWriter.tee(&opts.filetestBuffer)
	defer revert()

	defer func() {
		if r := recover(); r != nil {
			rr.Output = opts.filetestBuffer.String()
			rr.GoPanicStack = debug.Stack()
			rr.TypeCheckError = tcError
			switch v := r.(type) {
			case *gno.TypedValue:
				rr.Error = v.Sprint(m)
			case *gno.PreprocessError:
				rr.Error = v.Unwrap().Error()
			case gno.UnhandledPanicError:
				rr.Error = v.Error()
				rr.GnoStacktrace = m.ExceptionStacktrace()
			default:
				rr.Error = fmt.Sprint(v)
				rr.GnoStacktrace = m.Stacktrace().String()
			}
		}
	}()

	// Use last element after / (works also if slash is missing).
	if !gno.IsRealmPath(pkgPath) {
		// Type check.
		memPkg := &gnovm.MemPackage{
			Name: string(pkgName),
			Path: pkgPath,
			Files: []*gnovm.MemFile{
				{
					Name: filename,
					Body: string(content),
				},
			},
		}
		// Validate Gno syntax and type check.
		if err := gno.TypeCheckMemPackageTest(memPkg, m.Store); err != nil {
			tcError = fmt.Sprintf("%v", err.Error())
		}

		// Simple case - pure package.
		pn := gno.NewPackageNode(pkgName, pkgPath, &gno.FileSet{})
		pv := pn.NewPackage()
		m.Store.SetBlockNode(pn)
		m.Store.SetCachePackage(pv)
		m.SetActivePackage(pv)
		m.Context.(*teststd.TestExecContext).OriginCaller = DefaultCaller
		n := gno.MustParseFile(filename, string(content))

		m.RunFiles(n)
		m.RunStatement(gno.StageRun, gno.S(gno.Call(gno.X("main"))))
	} else {
		// Realm case.
		gno.DisableDebug() // until main call.

		// Remove filetest from name, as that can lead to the package not being
		// parsed correctly when using RunMemPackage.
		filename = strings.ReplaceAll(filename, "_filetest", "")

		// save package using realm crawl procedure.
		memPkg := &gnovm.MemPackage{
			Name: string(pkgName),
			Path: pkgPath,
			Files: []*gnovm.MemFile{
				{
					Name: filename,
					Body: string(content),
				},
			},
		}
		orig, tx := m.Store, m.Store.BeginTransaction(nil, nil, nil)
		m.Store = tx

		// Validate Gno syntax and type check.
		if err := gno.TypeCheckMemPackageTest(memPkg, m.Store); err != nil {
			tcError = fmt.Sprintf("%v", err.Error())
		}

		// Run decls and init functions.
		m.RunMemPackage(memPkg, true)
		// Clear store cache and reconstruct machine from committed info
		// (mimicking on-chain behaviour).
		tx.Write()
		m.Store = orig

		pv2 := m.Store.GetPackage(pkgPath, false)
		m.SetActivePackage(pv2) // XXX should it set the realm?
		m.Context.(*teststd.TestExecContext).OriginCaller = DefaultCaller
		gno.EnableDebug()
		// clear store.opslog from init function(s).
		m.Store.SetLogStoreOps(opslog) // resets.
		// Call main() like withrealm(main)().
		// This will switch the realm to the package.
		// main() must start with crossing().
		m.RunStatement(gno.StageRun, gno.S(gno.Call(gno.Call(gno.X("cross"), gno.X("main"))))) // switch realm.
	}

	return runResult{
		Output:         opts.filetestBuffer.String(),
		GnoStacktrace:  m.Stacktrace().String(),
		TypeCheckError: tcError,
	}
}

// ---------------------------------------
// directives and directive parsing

const (
	// These directives are used to set input variables, which should change for
	// the specific filetest. They must be specified on a single line.
	DirectivePkgPath  = "PKGPATH"
	DirectiveMaxAlloc = "MAXALLOC"
	DirectiveSend     = "SEND"

	// These are used to match the result of the filetest against known golden
	// values.
<<<<<<< HEAD
	DirectiveOutput       = "Output"
	DirectiveError        = "Error"
	DirectiveRealm        = "Realm"
	DirectiveEvents       = "Events"
	DirectivePreprocessed = "Preprocessed"
	DirectiveStacktrace   = "Stacktrace"
	DirectiveStorage      = "Storage"
=======
	DirectiveOutput         = "Output"
	DirectiveError          = "Error"
	DirectiveRealm          = "Realm"
	DirectiveEvents         = "Events"
	DirectivePreprocessed   = "Preprocessed"
	DirectiveStacktrace     = "Stacktrace"
	DirectiveTypeCheckError = "TypeCheckError"
>>>>>>> 84e53f51
)

// Directives contains the directives of a file.
// It may also contains directives with empty names, to indicate parts of the
// original source file (used to re-construct the filetest at the end).
type Directives []Directive

// First returns the first directive with the corresponding name.
func (d Directives) First(name string) *Directive {
	if name == "" {
		return nil
	}
	for i := range d {
		if d[i].Name == name {
			return &d[i]
		}
	}
	return nil
}

// FirstDefault returns the [Directive.Content] of First(name); if First(name)
// returns nil, then defaultValue is returned.
func (d Directives) FirstDefault(name, defaultValue string) string {
	v := d.First(name)
	if v == nil {
		return defaultValue
	}
	return v.Content
}

// FileTest re-generates the filetest from the given directives; the inverse of ParseDirectives.
func (d Directives) FileTest() string {
	var bld strings.Builder
	for i, dir := range d {
		ll := ""
		if i < len(d)-1 {
			ll = "\n"
		}
		switch {
		case dir.Name == "":
			cnt := strings.TrimRight(dir.Content, "\n ")
			bld.WriteString(cnt + "\n" + ll)
		case strings.ToUpper(dir.Name) == dir.Name: // ALLCAPS:
			bld.WriteString("// " + dir.Name + ": " + dir.Content + ll)
		default:
			bld.WriteString("// " + dir.Name + ":\n")
			cnt := strings.TrimRight(dir.Content, "\n ")
			lines := strings.Split(cnt, "\n")
			for _, line := range lines {
				if line == "" {
					bld.WriteString("//\n")
					continue
				}
				bld.WriteString("// ")
				bld.WriteString(line)
				bld.WriteString("\n")
			}
			bld.WriteString(ll)
		}
	}
	return bld.String()
}

// Directive represents a directive in a filetest.
// A [Directives] slice may also contain directives with empty Names:
// these compose the source file itself, and are used to re-construct the file
// when a directive is changed.
type Directive struct {
	Name     string
	Content  string
	Complete bool
	LastLine string
}

// Allows either a `ALLCAPS: content` on a single line, or a `PascalCase:`,
// with content on the following lines.
var reDirectiveLine = regexp.MustCompile("^(?:([A-Za-z]*):|([A-Z]+): ?(.*))$")

// ParseDirectives parses all the directives in the filetest given at source.
func ParseDirectives(source io.Reader) (Directives, error) {
	sc := bufio.NewScanner(source)
	parsed := make(Directives, 0, 8)
	parsed = append(parsed, Directive{Complete: true}) // faux directive.
	for sc.Scan() {
		last := &parsed[len(parsed)-1]
		txt := sc.Text()
		if !strings.HasPrefix(txt, "//") {
			// If we're already in an incomplete text directive, simply append there.
			if last.Name == "" && !last.Complete {
				last.Content += txt + "\n"
				last.LastLine = txt
				continue
			}
			// Otherwise make a new directive.
			parsed = append(parsed,
				Directive{
					Content:  txt + "\n",
					LastLine: txt,
				})
			continue
		}

		comment := txt[2:]                         // leading double slash
		comment = strings.TrimPrefix(comment, " ") // leading space (if any)

		// Special case if following an incomplete comment line,
		// always append to it even if it looks like `// TODO: ...`.
		if strings.HasPrefix(txt, "//") &&
			strings.HasPrefix(last.LastLine, "//") &&
			!last.Complete {
			if last.Name == "" {
				// Just append text to it.
				last.Content += txt + "\n"
				last.LastLine = txt
				continue
			} else {
				// Just append comment to it.
				last.Content += comment + "\n"
				last.LastLine = txt
				continue
			}
		}

		// Find if there is a colon (indicating a possible directive).
		subm := reDirectiveLine.FindStringSubmatch(comment)
		switch {
		case subm == nil: // comment...
			// If we're already in an incomplete directive, simply append there.
			if !last.Complete {
				if last.Name == "" {
					last.Content += txt + "\n"
					last.LastLine = txt
					continue
				} else {
					last.Content += comment + "\n"
					last.LastLine = txt
					continue
				}
			}
			// Otherwise make a new directive.
			parsed = append(parsed,
				Directive{
					Content:  txt + "\n",
					LastLine: txt,
				})
		case subm[1] != "": // CamelCase:
			// output directive, with content on newlines
			parsed = append(parsed,
				Directive{
					Name:     subm[1],
					LastLine: txt,
				})
		default: // subm[2] != "" // ALLCAPS: ...
			parsed = append(parsed,
				Directive{
					Name:     subm[2],
					Content:  subm[3],
					Complete: true,
				})
		}
	}

	/*
		for i, dir := range parsed {
			fmt.Printf("#%d %s: [[[%s]]]\n", i, dir.Name, dir.Content)
		}
	*/

	parsed = parsed[1:]

	return parsed, sc.Err()
}<|MERGE_RESOLUTION|>--- conflicted
+++ resolved
@@ -147,14 +147,15 @@
 			match(dir, pre)
 		case DirectiveStacktrace:
 			match(dir, result.GnoStacktrace)
-<<<<<<< HEAD
+
 		case DirectiveStorage:
 			rlmDiff := realmDiffsString(m.Store.RealmDiffs())
 			match(dir, rlmDiff)
-=======
+
 		case DirectiveTypeCheckError:
 			hasTypeCheckErrorDirective = true
 			match(dir, result.TypeCheckError)
+
 		}
 	}
 
@@ -162,7 +163,6 @@
 		dir := Directive{
 			Name:    DirectiveTypeCheckError,
 			Content: "",
->>>>>>> 84e53f51
 		}
 		match(&dir, result.TypeCheckError)
 		dirs = append(dirs, dir)
@@ -359,23 +359,14 @@
 
 	// These are used to match the result of the filetest against known golden
 	// values.
-<<<<<<< HEAD
-	DirectiveOutput       = "Output"
-	DirectiveError        = "Error"
-	DirectiveRealm        = "Realm"
-	DirectiveEvents       = "Events"
-	DirectivePreprocessed = "Preprocessed"
-	DirectiveStacktrace   = "Stacktrace"
-	DirectiveStorage      = "Storage"
-=======
 	DirectiveOutput         = "Output"
 	DirectiveError          = "Error"
 	DirectiveRealm          = "Realm"
 	DirectiveEvents         = "Events"
 	DirectivePreprocessed   = "Preprocessed"
 	DirectiveStacktrace     = "Stacktrace"
+	DirectiveStorage        = "Storage"
 	DirectiveTypeCheckError = "TypeCheckError"
->>>>>>> 84e53f51
 )
 
 // Directives contains the directives of a file.
