--- conflicted
+++ resolved
@@ -175,7 +175,6 @@
 	return "", returnErr
 }
 
-<<<<<<< HEAD
 // returns a deterministically sorted string representation of realm diffs map
 func realmDiffsString(m map[string]int64) string {
 	keys := make([]string, 0, len(m))
@@ -189,7 +188,8 @@
 		sb.WriteString(fmt.Sprintf("%s: %d\n", k, m[k]))
 	}
 	return sb.String()
-=======
+}
+
 func trimTrailingSpaces(in string) string {
 	lines := strings.Split(in, "\n")
 	for i, line := range lines {
@@ -197,7 +197,6 @@
 		lines[i] = line
 	}
 	return strings.Join(lines, "\n")
->>>>>>> d37bc654
 }
 
 func unifiedDiff(wanted, actual string) string {
