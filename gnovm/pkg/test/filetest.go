package test

import (
	"bufio"
	"bytes"
	"encoding/json"
	"fmt"
	"io"
	"regexp"
	"runtime/debug"
	"strconv"
	"strings"

	"github.com/gnolang/gno/gnovm"
	gno "github.com/gnolang/gno/gnovm/pkg/gnolang"
	teststd "github.com/gnolang/gno/gnovm/tests/stdlibs/std"
	"github.com/gnolang/gno/tm2/pkg/std"
	"github.com/pmezard/go-difflib/difflib"
	"go.uber.org/multierr"
)

// RunFiletest executes the program in source as a filetest.
// If opts.Sync is enabled, and the filetest's golden output has changed,
// the first string is set to the new generated content of the file.
func (opts *TestOptions) RunFiletest(filename string, source []byte) (string, error) {
	opts.outWriter.w = opts.Output

	return opts.runFiletest(filename, source)
}

var reEndOfLineSpaces = func() *regexp.Regexp {
	re := regexp.MustCompile(" +\n")
	re.Longest()
	return re
}()

func (opts *TestOptions) runFiletest(filename string, source []byte) (string, error) {
	dirs, err := ParseDirectives(bytes.NewReader(source))
	if err != nil {
		return "", fmt.Errorf("error parsing directives: %w", err)
	}

	// Initialize Machine.Context and Machine.Alloc according to the input directives.
	pkgPath := dirs.FirstDefault(DirectivePkgPath, "main")
	coins, err := std.ParseCoins(dirs.FirstDefault(DirectiveSend, ""))
	if err != nil {
		return "", err
	}
	ctx := Context(
		pkgPath,
		coins,
	)
	maxAllocRaw := dirs.FirstDefault(DirectiveMaxAlloc, "0")
	maxAlloc, err := strconv.ParseInt(maxAllocRaw, 10, 64)
	if err != nil {
		return "", fmt.Errorf("could not parse MAXALLOC directive: %w", err)
	}

	// Create machine for execution and run test
	cw := opts.BaseStore.CacheWrap()
	m := gno.NewMachineWithOptions(gno.MachineOptions{
		Output:        &opts.outWriter,
		Store:         opts.TestStore.BeginTransaction(cw, cw, nil),
		Context:       ctx,
		MaxAllocBytes: maxAlloc,
	})
	defer m.Release()
	result := opts.runTest(m, pkgPath, filename, source)

	// updated tells whether the directives have been updated, and as such
	// a new generated filetest should be returned.
	// returnErr is used as the return value, and may be a MultiError if
	// multiple mismatches occurred.
	updated := false
	var returnErr error
	// match verifies the content against dir.Content; if different,
	// either updates dir.Content (for opts.Sync) or appends a new returnErr.
	match := func(dir *Directive, actual string) {
		// Remove end-of-line spaces, as these are removed from `fmt` in the filetests anyway.
		actual = reEndOfLineSpaces.ReplaceAllString(actual, "\n")
		if dir.Content != actual {
			if opts.Sync {
				dir.Content = actual
				updated = true
			} else {
				returnErr = multierr.Append(
					returnErr,
					fmt.Errorf("%s diff:\n%s", dir.Name, unifiedDiff(dir.Content, actual)),
				)
			}
		}
	}

	// First, check if we have an error, whether we're supposed to get it.
	if result.Error != "" {
		//fmt.Println("result.Error NOT empty:", result.Error)
		// Ensure this error was supposed to happen.
		errDirective := dirs.First(DirectiveError)
		//fmt.Println("errDirective:", errDirective)
		if errDirective == nil {
			return "", fmt.Errorf("unexpected panic: %s\noutput:\n%s\nstack:\n%v",
				result.Error, result.Output, string(result.GoPanicStack))
		}

		// The Error directive (and many others) will have one trailing newline,
		// which is not in the output - so add it there.
		match(errDirective, result.Error+"\n")
	} else if result.Output != "" {
		outputDirective := dirs.First(DirectiveOutput)
		if outputDirective == nil {
<<<<<<< HEAD
			return "", fmt.Errorf("unexpected output: \n%s", result.Output)
=======
			return "", fmt.Errorf("unexpected output:\n%s", result.Output)
>>>>>>> d0201fb3
		}
	} else {
		err = m.CheckEmpty()
		if err != nil {
			return "", fmt.Errorf("machine not empty after main: %w", err)
		}
		if gno.HasDebugErrors() {
			return "", fmt.Errorf("got unexpected debug error(s): %v", gno.GetDebugErrors())
		}
	}

	// Check through each directive and verify it against the values from the test.
	for idx := range dirs {
		dir := &dirs[idx]
		switch dir.Name {
		case DirectiveOutput:
			if !strings.HasSuffix(result.Output, "\n") {
				result.Output += "\n"
			}
			match(dir, result.Output)
		case DirectiveRealm:
			sops := m.Store.SprintStoreOps() + "\n"
			match(dir, sops)
		case DirectiveEvents:
			events := m.Context.(*teststd.TestExecContext).EventLogger.Events()
			evtjson, err := json.MarshalIndent(events, "", "  ")
			if err != nil {
				panic(err)
			}
			evtstr := string(evtjson) + "\n"
			match(dir, evtstr)
		case DirectivePreprocessed:
			pn := m.Store.GetBlockNode(gno.PackageNodeLocation(pkgPath))
			pre := pn.(*gno.PackageNode).FileSet.Files[0].String() + "\n"
			match(dir, pre)
		case DirectiveStacktrace:
			match(dir, result.GnoStacktrace)
		}
	}

	if updated { // only true if sync == true
		return dirs.FileTest(), returnErr
	}

	return "", returnErr
}

func unifiedDiff(wanted, actual string) string {
	diff, err := difflib.GetUnifiedDiffString(difflib.UnifiedDiff{
		A:        difflib.SplitLines(wanted),
		B:        difflib.SplitLines(actual),
		FromFile: "Expected",
		FromDate: "",
		ToFile:   "Actual",
		ToDate:   "",
		Context:  1,
	})
	if err != nil {
		panic(fmt.Errorf("error generating unified diff: %w", err))
	}
	return diff
}

type runResult struct {
	Output string
	Error  string
	// Set if there was a panic within gno code.
	GnoStacktrace string
	// Set if this was recovered from a panic.
	GoPanicStack []byte
}

func (opts *TestOptions) runTest(m *gno.Machine, pkgPath, filename string, content []byte) (rr runResult) {
	pkgName := gno.Name(pkgPath[strings.LastIndexByte(pkgPath, '/')+1:])

	// Eagerly load imports.
	// This is executed using opts.Store, rather than the transaction store;
	// it allows us to only have to load the imports once (and re-use the cached
	// versions). Running the tests in separate "transactions" means that they
	// don't get the parent store dirty.
	if err := LoadImports(opts.TestStore, &gnovm.MemPackage{
		Name: string(pkgName),
		Path: pkgPath,
		Files: []*gnovm.MemFile{
			{Name: filename, Body: string(content)},
		},
	}); err != nil {
		// NOTE: we perform this here, so we can capture the runResult.
		return runResult{Error: err.Error()}
	}

	// Reset and start capturing stdout.
	opts.filetestBuffer.Reset()
	revert := opts.outWriter.tee(&opts.filetestBuffer)
	defer revert()

	defer func() {
		if r := recover(); r != nil {
			rr.Output = opts.filetestBuffer.String()
			rr.GoPanicStack = debug.Stack()
			switch v := r.(type) {
			case *gno.TypedValue:
				rr.Error = v.Sprint(m)
			case *gno.PreprocessError:
				rr.Error = v.Unwrap().Error()
			case gno.UnhandledPanicError:
				rr.Error = v.Error()
				rr.GnoStacktrace = m.ExceptionsStacktrace()
			default:
				rr.Error = fmt.Sprint(v)
				rr.GnoStacktrace = m.Stacktrace().String()
			}
		}
	}()

	// Use last element after / (works also if slash is missing).
	if !gno.IsRealmPath(pkgPath) {
		// Simple case - pure package.
		pn := gno.NewPackageNode(pkgName, pkgPath, &gno.FileSet{})
		pv := pn.NewPackage()
		m.Store.SetBlockNode(pn)
		m.Store.SetCachePackage(pv)
		m.SetActivePackage(pv)
		n := gno.MustParseFile(filename, string(content))
		m.RunFiles(n)
		m.RunStatement(gno.S(gno.Call(gno.X("main"))))
	} else {
		// Realm case.
		gno.DisableDebug() // until main call.

		// Remove filetest from name, as that can lead to the package not being
		// parsed correctly when using RunMemPackage.
		filename = strings.ReplaceAll(filename, "_filetest", "")

		// save package using realm crawl procedure.
		memPkg := &gnovm.MemPackage{
			Name: string(pkgName),
			Path: pkgPath,
			Files: []*gnovm.MemFile{
				{
					Name: filename,
					Body: string(content),
				},
			},
		}
		orig, tx := m.Store, m.Store.BeginTransaction(nil, nil, nil)
		m.Store = tx
		// Run decls and init functions.
		m.RunMemPackage(memPkg, true)
		// Clear store cache and reconstruct machine from committed info
		// (mimicking on-chain behaviour).
		tx.Write()
		m.Store = orig

		pv2 := m.Store.GetPackage(pkgPath, false)
		m.SetActivePackage(pv2)
		gno.EnableDebug()
		// clear store.opslog from init function(s).
		m.Store.SetLogStoreOps(true) // resets.
		m.RunStatement(gno.S(gno.Call(gno.X("main"))))
	}

	return runResult{
		Output:        opts.filetestBuffer.String(),
		GnoStacktrace: m.Stacktrace().String(),
	}
}

// ---------------------------------------
// directives and directive parsing

const (
	// These directives are used to set input variables, which should change for
	// the specific filetest. They must be specified on a single line.
	DirectivePkgPath  = "PKGPATH"
	DirectiveMaxAlloc = "MAXALLOC"
	DirectiveSend     = "SEND"

	// These are used to match the result of the filetest against known golden
	// values.
	DirectiveOutput       = "Output"
	DirectiveError        = "Error"
	DirectiveRealm        = "Realm"
	DirectiveEvents       = "Events"
	DirectivePreprocessed = "Preprocessed"
	DirectiveStacktrace   = "Stacktrace"
)

// Directives contains the directives of a file.
// It may also contains directives with empty names, to indicate parts of the
// original source file (used to re-construct the filetest at the end).
type Directives []Directive

// First returns the first directive with the corresponding name.
func (d Directives) First(name string) *Directive {
	if name == "" {
		return nil
	}
	for i := range d {
		if d[i].Name == name {
			return &d[i]
		}
	}
	return nil
}

// FirstDefault returns the [Directive.Content] of First(name); if First(name)
// returns nil, then defaultValue is returned.
func (d Directives) FirstDefault(name, defaultValue string) string {
	v := d.First(name)
	if v == nil {
		return defaultValue
	}
	return v.Content
}

// FileTest re-generates the filetest from the given directives; the inverse of ParseDirectives.
func (d Directives) FileTest() string {
	var bld strings.Builder
	for _, dir := range d {
		switch {
		case dir.Name == "":
			bld.WriteString(dir.Content)
		case strings.ToUpper(dir.Name) == dir.Name: // is it all uppercase?
			bld.WriteString("// " + dir.Name + ": " + dir.Content + "\n")
		default:
			bld.WriteString("// " + dir.Name + ":\n")
			cnt := strings.TrimSuffix(dir.Content, "\n")
			lines := strings.Split(cnt, "\n")
			for _, line := range lines {
				if line == "" {
					bld.WriteString("//\n")
					continue
				}
				bld.WriteString("// ")
				bld.WriteString(strings.TrimRight(line, " "))
				bld.WriteByte('\n')
			}
		}
	}
	return bld.String()
}

// Directive represents a directive in a filetest.
// A [Directives] slice may also contain directives with empty Names:
// these compose the source file itself, and are used to re-construct the file
// when a directive is changed.
type Directive struct {
	Name    string
	Content string
}

// Allows either a `ALLCAPS: content` on a single line, or a `PascalCase:`,
// with content on the following lines.
var reDirectiveLine = regexp.MustCompile("^(?:([A-Z][a-z]*):|([A-Z]+): ?(.*))$")

// ParseDirectives parses all the directives in the filetest given at source.
func ParseDirectives(source io.Reader) (Directives, error) {
	sc := bufio.NewScanner(source)
	parsed := make(Directives, 0, 8)
	for sc.Scan() {
		// Re-append trailing newline.
		// Useful as we always use it anyway.
		txt := sc.Text() + "\n"
		if !strings.HasPrefix(txt, "//") {
			if len(parsed) == 0 || parsed[len(parsed)-1].Name != "" {
				parsed = append(parsed, Directive{Content: txt})
				continue
			}
			parsed[len(parsed)-1].Content += txt
			continue
		}

		comment := txt[2 : len(txt)-1]             // leading double slash, trailing \n
		comment = strings.TrimPrefix(comment, " ") // leading space (if any)

		// If we're already in a directive, simply append there.
		if len(parsed) > 0 && parsed[len(parsed)-1].Name != "" {
			parsed[len(parsed)-1].Content += comment + "\n"
			continue
		}

		// Find if there is a colon (indicating a possible directive).
		subm := reDirectiveLine.FindStringSubmatch(comment)
		switch {
		case subm == nil:
			// Not found; append to parsed as a line, or to the previous
			// directive if it exists.
			if len(parsed) == 0 {
				parsed = append(parsed, Directive{Content: txt})
				continue
			}
			last := &parsed[len(parsed)-1]
			if last.Name == "" {
				last.Content += txt
			} else {
				last.Content += comment + "\n"
			}
		case subm[1] != "": // output directive, with content on newlines
			parsed = append(parsed, Directive{Name: subm[1]})
		default: // subm[2] != "", all caps
			parsed = append(parsed,
				Directive{Name: subm[2], Content: subm[3]},
				// enforce new directive later
				Directive{},
			)
		}
	}
	return parsed, sc.Err()
}<|MERGE_RESOLUTION|>--- conflicted
+++ resolved
@@ -108,11 +108,7 @@
 	} else if result.Output != "" {
 		outputDirective := dirs.First(DirectiveOutput)
 		if outputDirective == nil {
-<<<<<<< HEAD
-			return "", fmt.Errorf("unexpected output: \n%s", result.Output)
-=======
 			return "", fmt.Errorf("unexpected output:\n%s", result.Output)
->>>>>>> d0201fb3
 		}
 	} else {
 		err = m.CheckEmpty()
