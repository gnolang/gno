package test

import (
	"bufio"
	"bytes"
	"encoding/json"
	"fmt"
	"io"
	"path/filepath"
	"regexp"
	"runtime/debug"
	"slices"
	"sort"
	"strconv"
	"strings"

	gno "github.com/gnolang/gno/gnovm/pkg/gnolang"
	teststdlibs "github.com/gnolang/gno/gnovm/tests/stdlibs"
	"github.com/gnolang/gno/tm2/pkg/std"
	"github.com/pmezard/go-difflib/difflib"
	"go.uber.org/multierr"
)

// RunFiletest executes a gnovm internal filetest in test/files.
// If opts.Sync is enabled, and the filetest's golden output has changed,
// the first string is set to the new generated content of the file.
// Before the filetest is run it will be type-checked.
func (opts *TestOptions) RunFiletest(fname string, source []byte, tgs gno.Store) (string, error) {
	opts.outWriter.w = opts.Output
	opts.outWriter.errW = opts.Error
	tcheck := true // Go type-check filetests in test/files.
	return opts.runFiletest(fname, source, tgs, tcheck)
}

// tcheck: only set to false pkg/test.Test(), since `gno test`
// (cmd/gno/test.go) already type-checked the whole package.
// Go type-checking in filetests is only available for gnovm internal filetests
// in test/files.
func (opts *TestOptions) runFiletest(fname string, source []byte, tgs gno.Store, tcheck bool) (string, error) {
	dirs, err := ParseDirectives(bytes.NewReader(source))
	if err != nil {
		return "", fmt.Errorf("error parsing directives: %w", err)
	}

	// Sanity check: type-check directives are not available
	// with `gno test` of user packages.
	if !tcheck && dirs.FirstDefault(DirectiveTypeCheckError, "") != "" {
		panic("type-check error directive is only available for gnovm internal test files")
	}

	// Initialize Machine.Context and Machine.Alloc according to the input directives.
	pkgPath := dirs.FirstDefault(DirectivePkgPath, "main")
	coins, err := std.ParseCoins(dirs.FirstDefault(DirectiveSend, ""))
	if err != nil {
		return "", err
	}
	ctx := Context("", pkgPath, coins)
	maxAllocRaw := dirs.FirstDefault(DirectiveMaxAlloc, "0")
	maxAlloc, err := strconv.ParseInt(maxAllocRaw, 10, 64)
	if err != nil {
		return "", fmt.Errorf("could not parse MAXALLOC directive: %w", err)
	}

	var opslog io.Writer
	if dirs.First(DirectiveRealm) != nil {
		opslog = new(bytes.Buffer)
	}

	// Create machine for execution and run test
	tcw := opts.BaseStore.CacheWrap()
	m := gno.NewMachineWithOptions(gno.MachineOptions{
		Output:        &opts.outWriter,
		Store:         tgs.BeginTransaction(tcw, tcw, nil),
		Context:       ctx,
		MaxAllocBytes: maxAlloc,
		Debug:         opts.Debug,
		ReviveEnabled: true,
	})
	defer m.Release()

	// RUN THE FILETEST /////////////////////////////////////
	result := opts.runTest(m, pkgPath, fname, source, opslog, tcheck)

	// updated tells whether the directives have been updated, and as such
	// a new generated filetest should be returned.
	// returnErr is used as the return value, and may be a MultiError if
	// multiple mismatches occurred.
	updated := false
	var returnErr error
	// `match` verifies the content against dir.Content; if different,
	// either updates dir.Content (for opts.Sync) or appends a new returnErr.
	match := func(dir *Directive, actual string) {
		content := dir.Content
		actual = strings.TrimRight(actual, "\n")
		content = strings.TrimRight(content, "\n")
		if content != actual {
			if opts.Sync {
				dir.Content = actual
				updated = true
			} else {
				if dir.Name == DirectiveError {
					returnErr = multierr.Append(
						returnErr,
						fmt.Errorf("%s diff:\n%s\nstacktrace:\n%s\nstack:\n%v",
							dir.Name, unifiedDiff(content, actual),
							result.GnoStacktrace, string(result.GoPanicStack)),
					)
				} else {
					returnErr = multierr.Append(
						returnErr,
						fmt.Errorf("%s diff:\n%s", dir.Name, unifiedDiff(content, actual)),
					)
				}
			}
		}
	}

	// Ensure needed the directives are present.
	if result.Error != "" {
		// Ensure this error was supposed to happen.
		errDirective := dirs.First(DirectiveError)
		if errDirective == nil {
			if opts.Sync {
				dirs = append(dirs, Directive{
					Name:    DirectiveError,
					Content: "",
				})
			} else {
				return "", fmt.Errorf("unexpected panic: %s\noutput:\n%s\nstacktrace:\n%s\nstack:\n%v",
					result.Error, result.Output, result.GnoStacktrace, string(result.GoPanicStack))
			}
		}
	} else if result.Output != "" {
		outputDirective := dirs.First(DirectiveOutput)
		if outputDirective == nil {
			if opts.Sync {
				dirs = append(dirs, Directive{
					Name:    DirectiveOutput,
					Content: "",
				})
			} else {
				return "", fmt.Errorf("unexpected output:\n%s", result.Output)
			}
		}
	} else {
		err = m.CheckEmpty()
		if err != nil {
			return "", fmt.Errorf("machine not empty after main: %w", err)
		}
		if gno.HasDebugErrors() {
			return "", fmt.Errorf("got unexpected debug error(s): %v", gno.GetDebugErrors())
		}
	}

	// Set to true if there was a go-typecheck directive..
	var hasTypeCheckErrorDirective bool

	// Check through each directive and verify it against the values from the test.
	for idx := range dirs {
		dir := &dirs[idx]
		switch dir.Name {
		case DirectiveOutput:
			match(dir, trimTrailingSpaces(result.Output))
		case DirectiveError:
			match(dir, result.Error)
		case DirectiveRealm:
			res := opslog.(*bytes.Buffer).String()
			match(dir, res)
		case DirectiveEvents:
			events := m.Context.(*teststdlibs.TestExecContext).EventLogger.Events()
			evtjson, err := json.MarshalIndent(events, "", "  ")
			if err != nil {
				panic(err)
			}
			evtstr := string(evtjson)
			match(dir, evtstr)
		case DirectivePreprocessed:
			pn := m.Store.GetBlockNodeSafe(gno.PackageNodeLocation(pkgPath))
			if pn == nil {
				return "", fmt.Errorf("package %q not preprocessed: %s", pkgPath, result.Error)
			}
			pre := pn.(*gno.PackageNode).FileSet.Files[0].String()
			match(dir, pre)
		case DirectiveStacktrace:
			match(dir, result.GnoStacktrace)
		case DirectiveStorage:
			rlmDiff := realmDiffsString(m.Store.RealmStorageDiffs())
			match(dir, rlmDiff)
		case DirectiveTypeCheckError:
			hasTypeCheckErrorDirective = true
			match(dir, result.TypeCheckError)
		}
	}

	if !hasTypeCheckErrorDirective && result.TypeCheckError != "" {
		dir := Directive{
			Name:    DirectiveTypeCheckError,
			Content: "",
		}
		match(&dir, result.TypeCheckError)
		dirs = append(dirs, dir)
	}

	if updated { // only true if sync == true
		return dirs.FileTest(), returnErr
	}

	return "", returnErr
}

// returns a sorted string representation of realm diffs map
func realmDiffsString(m map[string]int64) string {
	keys := make([]string, 0, len(m))
	for k := range m {
		keys = append(keys, k)
	}
	sort.Strings(keys)

	var sb strings.Builder
	for _, k := range keys {
		sb.WriteString(fmt.Sprintf("%s: %d\n", k, m[k]))
	}
	return sb.String()
}

func trimTrailingSpaces(in string) string {
	lines := strings.Split(in, "\n")
	for i, line := range lines {
		line = strings.TrimRight(line, " ")
		lines[i] = line
	}
	return strings.Join(lines, "\n")
}

func unifiedDiff(wanted, actual string) string {
	diff, err := difflib.GetUnifiedDiffString(difflib.UnifiedDiff{
		A:        difflib.SplitLines(wanted),
		B:        difflib.SplitLines(actual),
		FromFile: "Expected",
		FromDate: "",
		ToFile:   "Actual",
		ToDate:   "",
		Context:  1,
	})
	if err != nil {
		panic(fmt.Errorf("error generating unified diff: %w", err))
	}
	return diff
}

type runResult struct {
	Output string
	Error  string
	// Set if there was an issue with type-checking.
	TypeCheckError string
	// Set if there was a panic within gno code.
	GnoStacktrace string
	// Set if this was recovered from a panic.
	GoPanicStack []byte
}

func (opts *TestOptions) runTest(m *gno.Machine, pkgPath, fname string, content []byte, opslog io.Writer, tcheck bool) (rr runResult) {
	pkgName := gno.Name(pkgPath[strings.LastIndexByte(pkgPath, '/')+1:])
	tcError := ""
	fname = filepath.Base(fname)
	if opts.tcCache == nil {
		opts.tcCache = make(gno.TypeCheckCache)
	}

	// Eagerly load imports.
	// LoadImports is run using opts.Store, rather than the transaction store;
	// it allows us to only have to load the imports once (and re-use the cached
	// versions). Running the tests in separate "transactions" means that they
	// don't get the parent store dirty.
	abortOnError := true
	if err := LoadImports(opts.TestStore, &std.MemPackage{
		Type: gno.MPFiletests,
		Name: string(pkgName),
		Path: pkgPath,
		Files: []*std.MemFile{
			{Name: "gnomod.toml", Body: gno.GenGnoModLatest(pkgPath)},
			{Name: fname, Body: string(content)},
		},
	}, abortOnError); err != nil {
		// NOTE: we perform this here, so we can capture the runResult.
		if swe, ok := err.(*stackWrappedError); ok {
			return runResult{Error: err.Error(), GoPanicStack: swe.stack}
		}
		return runResult{Error: err.Error()}
	}

	// Reset and start capturing stdout.
	opts.filetestBuffer.Reset()
	revert := opts.outWriter.tee(&opts.filetestBuffer)
	defer revert()

	defer func() {
		if r := recover(); r != nil {
			rr.Output = opts.filetestBuffer.String()
			rr.GoPanicStack = debug.Stack()
			rr.TypeCheckError = tcError
			switch v := r.(type) {
			case *gno.TypedValue:
				rr.Error = v.Sprint(m)
			case *gno.PreprocessError:
				rr.Error = v.Unwrap().Error()
			case gno.UnhandledPanicError:
				rr.Error = v.Error()
				rr.GnoStacktrace = m.ExceptionStacktrace()
			default:
				rr.Error = fmt.Sprint(v)
				rr.GnoStacktrace = m.Stacktrace().String()
			}
		}
	}()

	// Remove filetest from name, as that can lead to the package not being
	// parsed correctly when using RunMemPackage.
	fname = strings.ReplaceAll(fname, "_filetest", "")

	// Use last element after / (works also if slash is missing).
	if !gno.IsRealmPath(pkgPath) { // Simple case - pure package.
		// Determine package type based on path
		mptype := gno.MPUserProd
		if strings.HasSuffix(pkgPath, "_test") {
			mptype = gno.MPUserIntegration
		}
		// Construct mem package for single filetest.
		mpkg := &std.MemPackage{
			Type: mptype,
			Name: string(pkgName),
			Path: pkgPath,
			Files: []*std.MemFile{
				{Name: "gnomod.toml", Body: gno.GenGnoModLatest(pkgPath)},
				{Name: fname, Body: string(content)},
			},
		}
		// Validate Gno syntax and type check.
		if tcheck {
			if _, err := gno.TypeCheckMemPackage(mpkg, gno.TypeCheckOptions{
				// Use Teststore to load imported packages,
				// mimicing the loading behavior with on-chain.
				// (if using m.Store, the realm package will
				// be preloaded during typecheck)
				Getter:     opts.TestStore,
				TestGetter: m.Store,
				Mode:       gno.TCLatestRelaxed,
				Cache:      opts.tcCache,
			}); err != nil {
				tcError = fmt.Sprintf("%v", err.Error())
			}
		}
		// Construct throwaway package and parse file.
		pn := gno.NewPackageNode(pkgName, pkgPath, &gno.FileSet{})
		pv := pn.NewPackage(m.Alloc)
		m.Store.SetBlockNode(pn)
		m.Store.SetCachePackage(pv)
		m.SetActivePackage(pv)
<<<<<<< HEAD
		m.Context.(*teststd.TestExecContext).OriginCaller = DefaultCaller
		fn := m.MustParseFile(fname, string(content))
=======
		m.Context.(*teststdlibs.TestExecContext).OriginCaller = DefaultCaller
		fn := gno.MustParseFile(fname, string(content))
>>>>>>> 4e80c37e
		// Run (add) file, and then run main().
		m.RunFiles(fn)
		m.RunMain()
	} else { // Realm case.
		gno.DisableDebug() // until main call.

		// Save package using realm crawl procedure.
		// Realms are always MPUserProd because they need to be stored
		mpkg := &std.MemPackage{
			Type: gno.MPUserProd,
			Name: string(pkgName),
			Path: pkgPath,
			Files: []*std.MemFile{
				{Name: "gnomod.toml", Body: gno.GenGnoModLatest(pkgPath)},
				{Name: fname, Body: string(content)},
			},
		}
		// Start transaction store.
		orig, txs := m.Store, m.Store.BeginTransaction(nil, nil, nil)
		m.Store = txs
		// Validate Gno syntax and type check.
		if tcheck {
			if _, err := gno.TypeCheckMemPackage(mpkg, gno.TypeCheckOptions{
				Getter:     m.Store,
				TestGetter: m.Store,
				Mode:       gno.TCLatestRelaxed,
				Cache:      opts.tcCache,
			}); err != nil {
				tcError = fmt.Sprintf("%v", err.Error())
			}
		}
		// Run decls and init functions.
		m.RunMemPackage(mpkg, true)

		// Clear store cache and reconstruct machine from committed info
		// (mimicking on-chain behaviour).
		// (jae) why is this needed?
		txs.Write()
		m.Store = orig
		pv2 := m.Store.GetPackage(pkgPath, false)
		m.SetActivePackage(pv2)
		m.Context.(*teststdlibs.TestExecContext).OriginCaller = DefaultCaller
		gno.EnableDebug()

		// Clear store.opslog from init function(s).
		m.Store.SetLogStoreOps(opslog) // resets.
		m.RunMainMaybeCrossing()
	}
	return runResult{
		Output:         opts.filetestBuffer.String(),
		GnoStacktrace:  m.Stacktrace().String(),
		TypeCheckError: tcError,
	}
}

// ---------------------------------------
// directives and directive parsing

const (
	// These directives are used to set input variables, which should change for
	// the specific filetest. They must be specified on a single line.
	DirectivePkgPath  = "PKGPATH"
	DirectiveMaxAlloc = "MAXALLOC"
	DirectiveSend     = "SEND"

	// These are used to match the result of the filetest against known golden
	// values.
	DirectiveOutput         = "Output"
	DirectiveError          = "Error"
	DirectiveRealm          = "Realm"
	DirectiveEvents         = "Events"
	DirectivePreprocessed   = "Preprocessed"
	DirectiveStacktrace     = "Stacktrace"
	DirectiveStorage        = "Storage"
	DirectiveTypeCheckError = "TypeCheckError"
)

var allDirectives = []string{
	DirectivePkgPath,
	DirectiveMaxAlloc,
	DirectiveSend,
	DirectiveOutput,
	DirectiveError,
	DirectiveRealm,
	DirectiveEvents,
	DirectivePreprocessed,
	DirectiveStacktrace,
	DirectiveStorage,
	DirectiveTypeCheckError,
}

// Directives contains the directives of a file.
// It may also contains directives with empty names, to indicate parts of the
// original source file (used to re-construct the filetest at the end).
type Directives []Directive

// First returns the first directive with the corresponding name.
func (d Directives) First(name string) *Directive {
	if name == "" {
		return nil
	}
	for i := range d {
		if d[i].Name == name {
			return &d[i]
		}
	}
	return nil
}

// FirstDefault returns the [Directive.Content] of First(name); if First(name)
// returns nil, then defaultValue is returned.
func (d Directives) FirstDefault(name, defaultValue string) string {
	v := d.First(name)
	if v == nil {
		return defaultValue
	}
	return v.Content
}

// FileTest re-generates the filetest from the given directives; the inverse of ParseDirectives.
func (d Directives) FileTest() string {
	var bld strings.Builder
	for i, dir := range d {
		ll := ""
		if i < len(d)-1 {
			ll = "\n"
		}
		switch {
		case dir.Name == "":
			cnt := strings.TrimRight(dir.Content, "\n ")
			bld.WriteString(cnt + "\n" + ll)
		case strings.ToUpper(dir.Name) == dir.Name: // ALLCAPS:
			bld.WriteString("// " + dir.Name + ": " + dir.Content + ll)
		default:
			if dir.Content == "" || dir.Content == "\n" {
				continue
			}
			bld.WriteString("// " + dir.Name + ":\n")
			cnt := strings.TrimRight(dir.Content, "\n ")
			lines := strings.Split(cnt, "\n")
			for _, line := range lines {
				if line == "" {
					bld.WriteString("//\n")
					continue
				}
				bld.WriteString("// ")
				bld.WriteString(line)
				bld.WriteString("\n")
			}
			bld.WriteString(ll)
		}
	}
	return bld.String()
}

// Directive represents a directive in a filetest.
// A [Directives] slice may also contain directives with empty Names:
// these compose the source file itself, and are used to re-construct the file
// when a directive is changed.
type Directive struct {
	Name     string
	Content  string
	Complete bool
	LastLine string
}

// Allows either a `ALLCAPS: content` on a single line, or a `PascalCase:`,
// with content on the following lines.
var reDirectiveLine = regexp.MustCompile("^(?:([A-Za-z]*):|([A-Z]+): ?(.*))$")

// ParseDirectives parses all the directives in the filetest given at source.
func ParseDirectives(source io.Reader) (Directives, error) {
	sc := bufio.NewScanner(source)
	parsed := make(Directives, 0, 8)
	parsed = append(parsed, Directive{LastLine: "// FAUX: faux directive", Complete: true}) // faux directive.
	for sc.Scan() {
		last := &parsed[len(parsed)-1]
		txt := sc.Text()
		if !strings.HasPrefix(txt, "//") {
			// If we're already in an incomplete text directive, simply append there.
			if last.Name == "" && !last.Complete {
				last.Content += txt + "\n"
				last.LastLine = txt
				continue
			}
			// Otherwise make a new directive.
			parsed = append(parsed,
				Directive{
					Content:  txt + "\n",
					LastLine: txt,
				})
			continue
		}

		comment := txt[2:]                         // leading double slash
		comment = strings.TrimPrefix(comment, " ") // leading space (if any)

		// Special case if following an incomplete comment line,
		// always append to it even if it looks like `// TODO: ...`.
		if strings.HasPrefix(txt, "//") &&
			strings.HasPrefix(last.LastLine, "//") &&
			!last.Complete {
			if last.Name == "" {
				// Just append text to it.
				last.Content += txt + "\n"
				last.LastLine = txt
				continue
			} else {
				// Just append comment to it.
				last.Content += comment + "\n"
				last.LastLine = txt
				continue
			}
		}

		// Find if there is a colon (indicating a possible directive).
		subm := reDirectiveLine.FindStringSubmatch(comment)
		if subm != nil && slices.Contains(allDirectives, subm[1]) {
			// CamelCase directive.
			parsed = append(parsed,
				Directive{
					Name:     subm[1],
					LastLine: txt,
				})
			continue
		}
		if subm != nil && slices.Contains(allDirectives, subm[2]) {
			// APPCAPS directive.
			parsed = append(parsed,
				Directive{
					Name:     subm[2],
					Content:  subm[3],
					Complete: true,
				})
			continue
		}

		// Not a directive, just a comment.
		// If we're already in an incomplete directive, simply append there.
		if !last.Complete {
			if last.Name == "" {
				last.Content += txt + "\n"
				last.LastLine = txt
				continue
			} else {
				last.Content += comment + "\n"
				last.LastLine = txt
				continue
			}
		}
		// Otherwise make a new directive.
		parsed = append(parsed,
			Directive{
				Content:  txt + "\n",
				LastLine: txt,
			})
	}

	// Remove trailing (newline|space)* and filter empty directives.
	result := make([]Directive, 0, len(parsed))
	parsed = parsed[1:] // remove faux directive
	for _, dir := range parsed {
		content := dir.Content
		content = strings.TrimRight(content, "\n ")
		if content == "" {
			continue
		}
		dir.Content = content
		result = append(result, dir)
		// fmt.Printf("#%d %s: [[[%s]]]\n", i, dir.Name, dir.Content)
	}

	return result, sc.Err()
}<|MERGE_RESOLUTION|>--- conflicted
+++ resolved
@@ -356,13 +356,8 @@
 		m.Store.SetBlockNode(pn)
 		m.Store.SetCachePackage(pv)
 		m.SetActivePackage(pv)
-<<<<<<< HEAD
-		m.Context.(*teststd.TestExecContext).OriginCaller = DefaultCaller
+		m.Context.(*teststdlibs.TestExecContext).OriginCaller = DefaultCaller
 		fn := m.MustParseFile(fname, string(content))
-=======
-		m.Context.(*teststdlibs.TestExecContext).OriginCaller = DefaultCaller
-		fn := gno.MustParseFile(fname, string(content))
->>>>>>> 4e80c37e
 		// Run (add) file, and then run main().
 		m.RunFiles(fn)
 		m.RunMain()
