--- conflicted
+++ resolved
@@ -61,11 +61,7 @@
 	r.input = os.Stdin
 	r.output = os.Stdout
 	r.errput = os.Stderr
-<<<<<<< HEAD
-	_, r.store = test.Store(gnoenv.RootDir(), test.OutputWithError(r.output, r.errput), nil)
-=======
-	_, r.store = test.TestStore(gnoenv.RootDir(), test.OutputWithError(r.output, r.errput))
->>>>>>> 9a3e913d
+	_, r.store = test.TestStore(gnoenv.RootDir(), test.OutputWithError(r.output, r.errput), nil)
 	r.pn = gno.NewPackageNode("repl", r.pkgPath, &gno.FileSet{})
 	r.pv = r.pn.NewPackage()
 	r.fn = &gno.FileNode{
