--- conflicted
+++ resolved
@@ -125,11 +125,7 @@
 	r.stderr = &b
 
 	r.storeFunc = func() gno.Store {
-<<<<<<< HEAD
-		_, st := test.Store(gnoenv.RootDir(), nil, false, r.stdin, r.stdout, r.stderr)
-=======
-		_, st := test.Store(gnoenv.RootDir(), r.stdin, r.stdout, r.stderr)
->>>>>>> be61d7d4
+		_, st := test.Store(gnoenv.RootDir(), nil, r.stdin, r.stdout, r.stderr)
 		return st
 	}
 
