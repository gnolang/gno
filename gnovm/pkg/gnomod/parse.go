package gnomod

import (
	"fmt"
	"os"
	"path/filepath"
	"regexp"

	"github.com/gnolang/gno/tm2/pkg/std"
)

<<<<<<< HEAD
var (
	ErrNoModFile       = errors.New("gnomod.toml doesn't exist")
	ErrModFileNotFound = errors.New("gnomod.toml file not found in current or any parent directory")
)

// ParseDir parses, validates and returns a gno.mod or gnomod.toml file located
// at dir or at dir's parents.
=======
// ParseDir parses, validates and returns a gno.mod file located at dir or at
// dir's parents.
>>>>>>> 62a16f03
func ParseDir(dir string) (*File, error) {
	ferr := func(err error) (*File, error) {
		return nil, fmt.Errorf("parsing gno.mod/gnomod.toml at %s: %w", dir, err)
	}

	// FindRootDir requires absolute path, make sure its the case
	absDir, err := filepath.Abs(dir)
	if err != nil {
		return ferr(err)
	}
	rd, err := FindRootDir(absDir)
	if err != nil {
		return ferr(err)
	}

	// Try gnomod.toml first, then gno.mod.
	for _, fname := range []string{"gnomod.toml", "gno.mod"} {
		fpath := filepath.Join(rd, fname)
		if _, err := os.Stat(fpath); err == nil {
			b, err := os.ReadFile(fpath)
			if err != nil {
				return ferr(err)
			}
			return ParseBytes(fpath, b)
		}
	}

	return ferr(ErrNoModFile)
}

// ParseFilepath tries to parse gno.mod or gnomod.toml file given the file path.
func ParseFilepath(fpath string) (*File, error) {
	filename := filepath.Base(fpath)

	file, err := os.Stat(fpath)
	if err != nil {
		return nil, fmt.Errorf("could not read file %q: %w",filename, err)
	}
	if file.IsDir() {
		return nil, fmt.Errorf("invalid file at %q: is a directory", fpath)
	}

	b, err := os.ReadFile(fpath)
	if err != nil {
		return nil, fmt.Errorf("could not read %s file: %w", filename, err)
	}

	return ParseBytes(fpath, b)
}

// ParseBytes parses a gnomod.toml or gno.mod file from bytes.
func ParseBytes(fpath string, data []byte) (*File, error) {
	f, err := parseBytes(fpath, data)
	if err != nil {
		return nil, err
	}
	if err := f.Validate(); err != nil {
		return nil, err
	}
	return f, nil
}

func MustParseBytes(fname string, data []byte) *File {
	mod, err := ParseBytes(fname, data)
	if err != nil {
		panic(fmt.Errorf("parsing bytes %w", err))
	}
	return mod
}

func parseBytes(fpath string, data []byte) (*File, error) {
	fname := filepath.Base(fpath)

	// gnomod.toml
	switch fname {
	case "gnomod.toml":
		return parseTomlBytes(fname, data)
	case "gno.mod":
		dmf, err := parseDeprecatedDotModBytes(fname, data)
		if err != nil {
			return nil, err
		}
		return dmf.Migrate()
	}

	return nil, fmt.Errorf("invalid file at %q: unknown file type", fpath)
}

<<<<<<< HEAD
// ParseMemPackage parses gnomod.toml or gno.mod from MemPackage.
func ParseMemPackage(mpkg *std.MemPackage) (*File, error) {
	for _, fname := range []string{"gnomod.toml", "gno.mod"} {
		if mf := mpkg.GetFile(fname); mf != nil {
			return ParseBytes(mf.Name, []byte(mf.Body))
		}
=======
// Parse gno.mod from bytes or panic.
func MustParseBytes(fname string, data []byte) *File {
	mod, err := ParseBytes(fname, data)
	if err != nil {
		panic(fmt.Errorf("parsing bytes %w", err))
	}
	return mod
}

// Parse gno.mod from MemPackage, or return nil and error.
func ParseMemPackage(mpkg *std.MemPackage) (*File, error) {
	mf := mpkg.GetFile("gno.mod")
	if mf == nil {
		return nil, fmt.Errorf(
			"gno.mod not in mem package %s (name=%s): %w",
			mpkg.Path, mpkg.Name, ErrGnoModNotFound,
		)
	}
	mod, err := ParseBytes(mf.Name, []byte(mf.Body))
	if err != nil {
		return nil, err
>>>>>>> 62a16f03
	}
	return nil, fmt.Errorf("gnomod.toml not in mem package %s (name=%s): %w", mpkg.Path, mpkg.Name, os.ErrNotExist)
}

// MustParseMemPackage parses gno.mod or gnomod.toml from MemPackage,
// panicking on error.
func MustParseMemPackage(mpkg *std.MemPackage) *File {
	mod, err := ParseMemPackage(mpkg)
	if err != nil {
		panic(fmt.Errorf("parsing mempackage: %w", err))
	}
	return mod
}

var reGnoVersion = regexp.MustCompile(`^([0-9][0-9]*)\.(0|[1-9][0-9]*)(\.(0|[1-9][0-9]*))?([a-z]+[0-9]+)?$`)<|MERGE_RESOLUTION|>--- conflicted
+++ resolved
@@ -1,6 +1,7 @@
 package gnomod
 
 import (
+	"errors"
 	"fmt"
 	"os"
 	"path/filepath"
@@ -9,7 +10,6 @@
 	"github.com/gnolang/gno/tm2/pkg/std"
 )
 
-<<<<<<< HEAD
 var (
 	ErrNoModFile       = errors.New("gnomod.toml doesn't exist")
 	ErrModFileNotFound = errors.New("gnomod.toml file not found in current or any parent directory")
@@ -17,10 +17,6 @@
 
 // ParseDir parses, validates and returns a gno.mod or gnomod.toml file located
 // at dir or at dir's parents.
-=======
-// ParseDir parses, validates and returns a gno.mod file located at dir or at
-// dir's parents.
->>>>>>> 62a16f03
 func ParseDir(dir string) (*File, error) {
 	ferr := func(err error) (*File, error) {
 		return nil, fmt.Errorf("parsing gno.mod/gnomod.toml at %s: %w", dir, err)
@@ -57,7 +53,7 @@
 
 	file, err := os.Stat(fpath)
 	if err != nil {
-		return nil, fmt.Errorf("could not read file %q: %w",filename, err)
+		return nil, fmt.Errorf("could not read file %q: %w", filename, err)
 	}
 	if file.IsDir() {
 		return nil, fmt.Errorf("invalid file at %q: is a directory", fpath)
@@ -71,6 +67,15 @@
 	return ParseBytes(fpath, b)
 }
 
+// MustParseBytes parses a gnomod.toml or gno.mod file from bytes or panic.
+func MustParseBytes(fname string, data []byte) *File {
+	mod, err := ParseBytes(fname, data)
+	if err != nil {
+		panic(fmt.Errorf("parsing bytes %w", err))
+	}
+	return mod
+}
+
 // ParseBytes parses a gnomod.toml or gno.mod file from bytes.
 func ParseBytes(fpath string, data []byte) (*File, error) {
 	f, err := parseBytes(fpath, data)
@@ -81,14 +86,6 @@
 		return nil, err
 	}
 	return f, nil
-}
-
-func MustParseBytes(fname string, data []byte) *File {
-	mod, err := ParseBytes(fname, data)
-	if err != nil {
-		panic(fmt.Errorf("parsing bytes %w", err))
-	}
-	return mod
 }
 
 func parseBytes(fpath string, data []byte) (*File, error) {
@@ -109,36 +106,12 @@
 	return nil, fmt.Errorf("invalid file at %q: unknown file type", fpath)
 }
 
-<<<<<<< HEAD
 // ParseMemPackage parses gnomod.toml or gno.mod from MemPackage.
 func ParseMemPackage(mpkg *std.MemPackage) (*File, error) {
 	for _, fname := range []string{"gnomod.toml", "gno.mod"} {
 		if mf := mpkg.GetFile(fname); mf != nil {
 			return ParseBytes(mf.Name, []byte(mf.Body))
 		}
-=======
-// Parse gno.mod from bytes or panic.
-func MustParseBytes(fname string, data []byte) *File {
-	mod, err := ParseBytes(fname, data)
-	if err != nil {
-		panic(fmt.Errorf("parsing bytes %w", err))
-	}
-	return mod
-}
-
-// Parse gno.mod from MemPackage, or return nil and error.
-func ParseMemPackage(mpkg *std.MemPackage) (*File, error) {
-	mf := mpkg.GetFile("gno.mod")
-	if mf == nil {
-		return nil, fmt.Errorf(
-			"gno.mod not in mem package %s (name=%s): %w",
-			mpkg.Path, mpkg.Name, ErrGnoModNotFound,
-		)
-	}
-	mod, err := ParseBytes(mf.Name, []byte(mf.Body))
-	if err != nil {
-		return nil, err
->>>>>>> 62a16f03
 	}
 	return nil, fmt.Errorf("gnomod.toml not in mem package %s (name=%s): %w", mpkg.Path, mpkg.Name, os.ErrNotExist)
 }
