--- conflicted
+++ resolved
@@ -18,10 +18,7 @@
 		expectedModule  string
 		expectedVersion string
 		expectedIgnore  bool
-<<<<<<< HEAD
 		expectedDraft   bool
-=======
->>>>>>> 286cf4c8
 		expectedError   string
 	}{
 		// Valid gno.mod cases
@@ -82,30 +79,12 @@
 			expectedModule:  "gno.land/p/demo/foo",
 			expectedVersion: "0.0",
 			expectedIgnore:  true,
-<<<<<<< HEAD
 		},
 		{
 			name:           "gnomod.toml with ignore flag",
 			content:        "module = \"gno.land/p/demo/foo\"\nignore = true",
 			fileType:       "gnomod.toml",
 			expectedModule: "gno.land/p/demo/foo",
-			expectedIgnore: true,
-=======
->>>>>>> 286cf4c8
-		},
-		{
-			name:           "gnomod.toml with ignore flag",
-			content:        "module = \"gno.land/p/demo/foo\"\nignore = true",
-			fileType:       "gnomod.toml",
-			expectedModule: "gno.land/p/demo/foo",
-			expectedIgnore: true,
-		},
-		{
-			name:           "gnomod.toml with draft and ignore flags",
-			content:        "module = \"gno.land/p/demo/foo\"\ndraft = true\nignore = true",
-			fileType:       "gnomod.toml",
-			expectedModule: "gno.land/p/demo/foo",
-			expectedDraft:  true,
 			expectedIgnore: true,
 		},
 		{
