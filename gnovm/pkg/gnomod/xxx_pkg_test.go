package gnomod_test

import (
	"os"
	"path/filepath"
	"testing"

	"github.com/stretchr/testify/assert"
	"github.com/stretchr/testify/require"

	"github.com/gnolang/gno/gnovm/pkg/gnomod"
	"github.com/gnolang/gno/gnovm/pkg/packages"
	"github.com/gnolang/gno/tm2/pkg/testutils"
)

func TestListAndNonIgnorePkgs(t *testing.T) {
	for _, tc := range []struct {
		desc string
		in   []struct{ name, modfile string }

		outPkgList       []string
		outNonIgnorePkgs []string
	}{
		{
			desc: "no packages",
		},
		{
			desc: "no package depends on another package",
			in: []struct{ name, modfile string }{
				{
					"foo",
					`module = "foo"
gno = "0.9"`,
				},
				{
					"bar",
					`module = "bar"
gno = "0.9"`,
				},
				{
					"baz",
					`module = "baz"
gno = "0.9"`,
				},
			},
			outPkgList:       []string{"foo", "bar", "baz"},
			outNonIgnorePkgs: []string{"foo", "bar", "baz"},
		},
		{
			desc: "no package depends on ignore package",
			in: []struct{ name, modfile string }{
				{
					"foo",
					`module = "foo"
gno = "0.9"`,
				},
				{
					"baz",
					`module = "baz"
gno = "0.9"`,
				},
				{
					"qux",
					`module = "qux"
ignore = true
gno = "0.9"`,
				},
			},
			outPkgList:       []string{"foo", "baz", "qux"},
			outNonIgnorePkgs: []string{"foo", "baz"},
		},
	} {
		t.Run(tc.desc, func(t *testing.T) {
			// Create test dir
			dirPath, cleanUpFn := testutils.NewTestCaseDir(t)
			require.NotNil(t, dirPath)
			defer cleanUpFn()

			// Create packages
			for _, p := range tc.in {
				createGnoModPkg(t, dirPath, p.name, p.modfile)
			}

			// List packages
<<<<<<< HEAD
			pkgs, err := packages.ReadPkgListFromDir(dirPath)
=======
			pkgs, err := gno.ReadPkgListFromDir(dirPath, gno.MPAnyAll)
>>>>>>> 9a3e913d
			require.NoError(t, err)
			assert.Equal(t, len(tc.outPkgList), len(pkgs))
			for _, p := range pkgs {
				assert.Contains(t, tc.outPkgList, p.Name)
			}

			// Sort packages
			sorted, err := pkgs.Sort()
			require.NoError(t, err)

			// Non ignore packages
			nonIgnore := sorted.GetNonIgnoredPkgs()
			assert.Equal(t, len(tc.outNonIgnorePkgs), len(nonIgnore))
			for _, p := range nonIgnore {
				assert.Contains(t, tc.outNonIgnorePkgs, p.Name)
			}
		})
	}
}

func createGnoModPkg(t *testing.T, dirPath, pkgName, modData string) {
	t.Helper()

	// Create package dir
	pkgDirPath := filepath.Join(dirPath, pkgName)
	err := os.MkdirAll(pkgDirPath, 0o755)
	require.NoError(t, err)

	// Create gnomod.toml
	err = os.WriteFile(filepath.Join(pkgDirPath, "gnomod.toml"), []byte(modData), 0o644)
	require.NoError(t, err)

	// Create a dummy .gno file to ensure the package is recognized
	err = os.WriteFile(filepath.Join(pkgDirPath, pkgName+".gno"), []byte("package "+pkgName), 0o644)
	require.NoError(t, err)
}

func TestSortPkgs(t *testing.T) {
	for _, tc := range []struct {
		desc      string
		in        gnomod.PkgList
		expected  []string
		shouldErr bool
	}{
		{
			desc:     "empty_input",
			in:       []gnomod.Pkg{},
			expected: make([]string, 0),
		}, {
			desc: "no_dependencies",
			in: []gnomod.Pkg{
				{Name: "pkg1", Dir: "/path/to/pkg1", Imports: []string{}},
				{Name: "pkg2", Dir: "/path/to/pkg2", Imports: []string{}},
				{Name: "pkg3", Dir: "/path/to/pkg3", Imports: []string{}},
			},
			expected: []string{"pkg1", "pkg2", "pkg3"},
		}, {
			desc: "circular_dependencies",
			in: []gnomod.Pkg{
				{Name: "pkg1", Dir: "/path/to/pkg1", Imports: []string{"pkg2"}},
				{Name: "pkg2", Dir: "/path/to/pkg2", Imports: []string{"pkg1"}},
			},
			shouldErr: true,
		}, {
			desc: "missing_dependencies",
			in: []gnomod.Pkg{
				{Name: "pkg1", Dir: "/path/to/pkg1", Imports: []string{"pkg2"}},
			},
			shouldErr: true,
		}, {
			desc: "valid_dependencies",
			in: []gnomod.Pkg{
				{Name: "pkg1", Dir: "/path/to/pkg1", Imports: []string{"pkg2"}},
				{Name: "pkg2", Dir: "/path/to/pkg2", Imports: []string{"pkg3"}},
				{Name: "pkg3", Dir: "/path/to/pkg3", Imports: []string{}},
			},
			expected: []string{"pkg3", "pkg2", "pkg1"},
		},
	} {
		t.Run(tc.desc, func(t *testing.T) {
			sorted, err := tc.in.Sort()
			if tc.shouldErr {
				assert.Error(t, err)
			} else {
				require.NoError(t, err)
				for i := range tc.expected {
					assert.Equal(t, tc.expected[i], sorted[i].Name)
				}
			}
		})
	}
}<|MERGE_RESOLUTION|>--- conflicted
+++ resolved
@@ -8,6 +8,7 @@
 	"github.com/stretchr/testify/assert"
 	"github.com/stretchr/testify/require"
 
+	"github.com/gnolang/gno/gnovm/pkg/gnolang"
 	"github.com/gnolang/gno/gnovm/pkg/gnomod"
 	"github.com/gnolang/gno/gnovm/pkg/packages"
 	"github.com/gnolang/gno/tm2/pkg/testutils"
@@ -82,11 +83,7 @@
 			}
 
 			// List packages
-<<<<<<< HEAD
-			pkgs, err := packages.ReadPkgListFromDir(dirPath)
-=======
-			pkgs, err := gno.ReadPkgListFromDir(dirPath, gno.MPAnyAll)
->>>>>>> 9a3e913d
+			pkgs, err := packages.ReadPkgListFromDir(dirPath, gnolang.MPAnyAll)
 			require.NoError(t, err)
 			assert.Equal(t, len(tc.outPkgList), len(pkgs))
 			for _, p := range pkgs {
