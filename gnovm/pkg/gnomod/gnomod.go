--- conflicted
+++ resolved
@@ -33,122 +33,6 @@
 	return filepath.Join(root, v.Path)
 }
 
-<<<<<<< HEAD
-=======
-func writePackage(remote, basePath, pkgPath string) (requirements []string, err error) {
-	res, err := queryChain(remote, queryPathFile, []byte(pkgPath))
-	if err != nil {
-		return nil, fmt.Errorf("querychain (%s): %w", pkgPath, err)
-	}
-
-	dirPath, fileName := gnovm.SplitFilepath(pkgPath)
-	if fileName == "" {
-		// Is Dir
-		// Create Dir if not exists
-		dirPath := filepath.Join(basePath, dirPath)
-		if _, err = os.Stat(dirPath); os.IsNotExist(err) {
-			if err = os.MkdirAll(dirPath, 0o755); err != nil {
-				return nil, fmt.Errorf("mkdir %q: %w", dirPath, err)
-			}
-		}
-
-		files := strings.Split(string(res.Data), "\n")
-		for _, file := range files {
-			reqs, err := writePackage(remote, basePath, filepath.Join(pkgPath, file))
-			if err != nil {
-				return nil, fmt.Errorf("writepackage: %w", err)
-			}
-			requirements = append(requirements, reqs...)
-		}
-	} else {
-		// Is File
-		// Transpile and write generated go file
-		file, err := parser.ParseFile(gotoken.NewFileSet(), fileName, res.Data, parser.ImportsOnly)
-		if err != nil {
-			return nil, fmt.Errorf("parse gno file: %w", err)
-		}
-		for _, i := range file.Imports {
-			requirements = append(requirements, i.Path.Value)
-		}
-
-		// Write file
-		fileNameWithPath := filepath.Join(basePath, dirPath, fileName)
-		err = os.WriteFile(fileNameWithPath, res.Data, 0o644)
-		if err != nil {
-			return nil, fmt.Errorf("writefile %q: %w", fileNameWithPath, err)
-		}
-	}
-
-	return removeDuplicateStr(requirements), nil
-}
-
-// GnoToGoMod make necessary modifications in the gno.mod
-// and return go.mod file.
-func GnoToGoMod(f File) (*File, error) {
-	// TODO(morgan): good candidate to move to pkg/transpiler.
-
-	gnoModPath := ModCachePath()
-
-	if !gnolang.IsStdlib(f.Module.Mod.Path) {
-		f.AddModuleStmt(transpiler.TranspileImportPath(f.Module.Mod.Path))
-	}
-
-	for i := range f.Require {
-		mod, replaced := isReplaced(f.Require[i].Mod, f.Replace)
-		if replaced {
-			if modfile.IsDirectoryPath(mod.Path) {
-				continue
-			}
-		}
-		path := f.Require[i].Mod.Path
-		if !gnolang.IsStdlib(path) {
-			// Add dependency with a modified import path
-			f.AddRequire(transpiler.TranspileImportPath(path), f.Require[i].Mod.Version)
-		}
-		f.AddReplace(path, f.Require[i].Mod.Version, filepath.Join(gnoModPath, path), "")
-		// Remove the old require since the new dependency was added above
-		f.DropRequire(path)
-	}
-
-	// Remove replacements that are not replaced by directories.
-	//
-	// Explanation:
-	// By this stage every replacement should be replace by dir.
-	// If not replaced by dir, remove it.
-	//
-	// e.g:
-	//
-	// ```
-	// require (
-	//	gno.land/p/demo/avl v1.2.3
-	// )
-	//
-	// replace (
-	//	gno.land/p/demo/avl v1.2.3  => gno.land/p/demo/avl v3.2.1
-	// )
-	// ```
-	//
-	// In above case we will fetch `gno.land/p/demo/avl v3.2.1` and
-	// replace will look something like:
-	//
-	// ```
-	// replace (
-	//	gno.land/p/demo/avl v1.2.3  => gno.land/p/demo/avl v3.2.1
-	//	gno.land/p/demo/avl v3.2.1  => /path/to/avl/version/v3.2.1
-	// )
-	// ```
-	//
-	// Remove `gno.land/p/demo/avl v1.2.3  => gno.land/p/demo/avl v3.2.1`.
-	for _, r := range f.Replace {
-		if !modfile.IsDirectoryPath(r.New.Path) {
-			f.DropReplace(r.Old.Path, r.Old.Version)
-		}
-	}
-
-	return &f, nil
-}
-
->>>>>>> 4f27a572
 func CreateGnoModFile(rootDir, modPath string) error {
 	if !filepath.IsAbs(rootDir) {
 		return fmt.Errorf("dir %q is not absolute", rootDir)
