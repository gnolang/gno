package gnomod

import (
	"fmt"
	"io/fs"
	"os"
	"path/filepath"
	"strings"

	"github.com/gnolang/gno/gnovm"
	"github.com/gnolang/gno/gnovm/pkg/gnolang"
	"github.com/gnolang/gno/gnovm/pkg/packages"
)

type Pkg struct {
	Dir     string   // absolute path to package dir
	Name    string   // package name
	Imports []string // direct imports of this pkg
	Draft   bool     // whether the package is a draft
}

type SubPkg struct {
	Dir        string   // absolute path to package dir
	ImportPath string   // import path of package
	Root       string   // Root dir containing this package, i.e dir containing gno.mod file
	Imports    []string // imports used by this package

	GnoFiles         []string // .gno source files (excluding TestGnoFiles, FiletestGnoFiles)
	TestGnoFiles     []string // _test.gno source files
	FiletestGnoFiles []string // _filetest.gno source files
}

type (
	PkgList       []Pkg
	SortedPkgList []Pkg
)

// sortPkgs sorts the given packages by their dependencies.
func (pl PkgList) Sort() (SortedPkgList, error) {
	visited := make(map[string]bool)
	onStack := make(map[string]bool)
	sortedPkgs := make([]Pkg, 0, len(pl))

	// Visit all packages
	for _, p := range pl {
		if err := visitPackage(p, pl, visited, onStack, &sortedPkgs); err != nil {
			return nil, err
		}
	}

	return sortedPkgs, nil
}

// visitNode visits a package's and its dependencies dependencies and adds them to the sorted list.
func visitPackage(pkg Pkg, pkgs []Pkg, visited, onStack map[string]bool, sortedPkgs *[]Pkg) error {
	if onStack[pkg.Name] {
		return fmt.Errorf("cycle detected: %s", pkg.Name)
	}
	if visited[pkg.Name] {
		return nil
	}

	visited[pkg.Name] = true
	onStack[pkg.Name] = true

	// Visit package's dependencies
	for _, imp := range pkg.Imports {
		found := false
		for _, p := range pkgs {
			if p.Name != imp {
				continue
			}
			if err := visitPackage(p, pkgs, visited, onStack, sortedPkgs); err != nil {
				return err
			}
			found = true
			break
		}
		if !found {
			return fmt.Errorf("missing dependency '%s' for package '%s'", imp, pkg.Name)
		}
	}

	onStack[pkg.Name] = false
	*sortedPkgs = append(*sortedPkgs, pkg)
	return nil
}

// ListPkgs lists all gno packages in the given root directory.
func ListPkgs(root string) (PkgList, error) {
	var pkgs []Pkg

	err := filepath.WalkDir(root, func(path string, d fs.DirEntry, err error) error {
		if err != nil {
			return err
		}
		if !d.IsDir() {
			return nil
		}
		gnoModPath := filepath.Join(path, "gno.mod")
		data, err := os.ReadFile(gnoModPath)
		if os.IsNotExist(err) {
			return nil
		}
		if err != nil {
			return err
		}

		gnoMod, err := Parse(gnoModPath, data)
		if err != nil {
			return fmt.Errorf("parse: %w", err)
		}
		gnoMod.Sanitize()
		if err := gnoMod.Validate(); err != nil {
			return fmt.Errorf("validate: %w", err)
		}

		pkg, err := gnolang.ReadMemPackage(path, gnoMod.Module.Mod.Path)
		if err != nil {
			// ignore package files on error
			pkg = &gnovm.MemPackage{}
		}

<<<<<<< HEAD
		importsMap, err := packages.Imports(pkg)
		if err != nil {
			// ignore imports on error
			importsMap = nil
		}
		imports := importsMap.Merge(packages.FileKindCompiled, packages.FileKindTest, packages.FileKindXtest)

		// remove self and standard libraries from imports
		imports = slices.DeleteFunc(imports, func(imp string) bool {
			return imp == gnoMod.Module.Mod.Path || gnolang.IsStdlib(imp)
		})
=======
		importsRaw, err := packages.Imports(pkg, nil)
		if err != nil {
			// ignore imports on error
			importsRaw = nil
		}
		imports := make([]string, 0, len(importsRaw))
		for _, imp := range importsRaw {
			// remove self and standard libraries from imports
			if imp.PkgPath != gnoMod.Module.Mod.Path &&
				!gnolang.IsStdlib(imp.PkgPath) {
				imports = append(imports, imp.PkgPath)
			}
		}
>>>>>>> d69b5529

		pkgs = append(pkgs, Pkg{
			Dir:     path,
			Name:    gnoMod.Module.Mod.Path,
			Draft:   gnoMod.Draft,
			Imports: imports,
		})
		return nil
	})
	if err != nil {
		return nil, err
	}

	return pkgs, nil
}

// GetNonDraftPkgs returns packages that are not draft
// and have no direct or indirect draft dependencies.
func (sp SortedPkgList) GetNonDraftPkgs() SortedPkgList {
	res := make([]Pkg, 0, len(sp))
	draft := make(map[string]bool)

	for _, pkg := range sp {
		if pkg.Draft {
			draft[pkg.Name] = true
			continue
		}
		dependsOnDraft := false
		for _, req := range pkg.Imports {
			if draft[req] {
				dependsOnDraft = true
				draft[pkg.Name] = true
				break
			}
		}
		if !dependsOnDraft {
			res = append(res, pkg)
		}
	}
	return res
}

// SubPkgsFromPaths returns a list of subpackages from the given paths.
func SubPkgsFromPaths(paths []string) ([]*SubPkg, error) {
	for _, path := range paths {
		fi, err := os.Stat(path)
		if err != nil {
			return nil, err
		}
		if fi.IsDir() {
			continue
		}
		if filepath.Ext(path) != ".gno" {
			return nil, fmt.Errorf("files must be .gno files: %s", path)
		}

		subPkg, err := GnoFileSubPkg(paths)
		if err != nil {
			return nil, err
		}
		return []*SubPkg{subPkg}, nil
	}

	subPkgs := make([]*SubPkg, 0, len(paths))
	for _, path := range paths {
		subPkg := SubPkg{}

		matches, err := filepath.Glob(filepath.Join(path, "*.gno"))
		if err != nil {
			return nil, fmt.Errorf("failed to match pattern: %w", err)
		}

		subPkg.Dir = path
		for _, match := range matches {
			if strings.HasSuffix(match, "_test.gno") {
				subPkg.TestGnoFiles = append(subPkg.TestGnoFiles, match)
				continue
			}

			if strings.HasSuffix(match, "_filetest.gno") {
				subPkg.FiletestGnoFiles = append(subPkg.FiletestGnoFiles, match)
				continue
			}
			subPkg.GnoFiles = append(subPkg.GnoFiles, match)
		}

		subPkgs = append(subPkgs, &subPkg)
	}

	return subPkgs, nil
}

// GnoFileSubPkg returns a subpackage from the given .gno files.
func GnoFileSubPkg(files []string) (*SubPkg, error) {
	subPkg := SubPkg{}
	firstDir := ""
	for _, file := range files {
		if filepath.Ext(file) != ".gno" {
			return nil, fmt.Errorf("files must be .gno files: %s", file)
		}

		fi, err := os.Stat(file)
		if err != nil {
			return nil, err
		}
		if fi.IsDir() {
			return nil, fmt.Errorf("%s is a directory, should be a Gno file", file)
		}

		dir := filepath.Dir(file)
		if firstDir == "" {
			firstDir = dir
		}
		if dir != firstDir {
			return nil, fmt.Errorf("all files must be in one directory; have %s and %s", firstDir, dir)
		}

		if strings.HasSuffix(file, "_test.gno") {
			subPkg.TestGnoFiles = append(subPkg.TestGnoFiles, file)
			continue
		}

		if strings.HasSuffix(file, "_filetest.gno") {
			subPkg.FiletestGnoFiles = append(subPkg.FiletestGnoFiles, file)
			continue
		}
		subPkg.GnoFiles = append(subPkg.GnoFiles, file)
	}
	subPkg.Dir = firstDir

	return &subPkg, nil
}<|MERGE_RESOLUTION|>--- conflicted
+++ resolved
@@ -121,24 +121,13 @@
 			pkg = &gnovm.MemPackage{}
 		}
 
-<<<<<<< HEAD
-		importsMap, err := packages.Imports(pkg)
+		importsMap, err := packages.Imports(pkg, nil)
 		if err != nil {
 			// ignore imports on error
 			importsMap = nil
 		}
-		imports := importsMap.Merge(packages.FileKindCompiled, packages.FileKindTest, packages.FileKindXtest)
-
-		// remove self and standard libraries from imports
-		imports = slices.DeleteFunc(imports, func(imp string) bool {
-			return imp == gnoMod.Module.Mod.Path || gnolang.IsStdlib(imp)
-		})
-=======
-		importsRaw, err := packages.Imports(pkg, nil)
-		if err != nil {
-			// ignore imports on error
-			importsRaw = nil
-		}
+		importsRaw := importsMap.Merge(packages.FileKindCompiled, packages.FileKindTest, packages.FileKindXtest)
+
 		imports := make([]string, 0, len(importsRaw))
 		for _, imp := range importsRaw {
 			// remove self and standard libraries from imports
@@ -147,7 +136,6 @@
 				imports = append(imports, imp.PkgPath)
 			}
 		}
->>>>>>> d69b5529
 
 		pkgs = append(pkgs, Pkg{
 			Dir:     path,
