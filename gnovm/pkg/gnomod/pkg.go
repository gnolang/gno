package gnomod

import (
	"fmt"
	"io/fs"
	"os"
	"path/filepath"
	"strings"

	"github.com/gnolang/gno/gnovm"
	"github.com/gnolang/gno/gnovm/pkg/gnolang"
	"github.com/gnolang/gno/gnovm/pkg/packages"
)

type Pkg struct {
	Dir     string   // absolute path to package dir
	Name    string   // package name
	Imports []string // direct imports of this pkg
	Draft   bool     // whether the package is a draft
}

type SubPkg struct {
	Dir        string   // absolute path to package dir
	ImportPath string   // import path of package
	Root       string   // Root dir containing this package, i.e dir containing gno.mod file
	Imports    []string // imports used by this package

	GnoFiles         []string // .gno source files (excluding TestGnoFiles, FiletestGnoFiles)
	TestGnoFiles     []string // _test.gno source files
	FiletestGnoFiles []string // _filetest.gno source files
}

type (
	PkgList       []Pkg
	SortedPkgList []Pkg
)

// sortPkgs sorts the given packages by their dependencies.
func (pl PkgList) Sort() (SortedPkgList, error) {
	visited := make(map[string]bool)
	stack := []string{}
	sortedPkgs := make([]Pkg, 0, len(pl))

	// Visit all packages
	for _, p := range pl {
		if err := visitPackage(p, pl, visited, stack, &sortedPkgs); err != nil {
			return nil, err
		}
	}

	return sortedPkgs, nil
}

var injectedTestingLibs = []string{"encoding/json", "fmt", "os", "internal/os_test"}

// visitNode visits a package's and its dependencies dependencies and adds them to the sorted list.
func visitPackage(pkg Pkg, pkgs []Pkg, visited map[string]bool, stack []string, sortedPkgs *[]Pkg) error {
	if slices.Contains(stack, pkg.Name) {
		return fmt.Errorf("cycle detected: %s -> %s", strings.Join(stack, " -> "), pkg.Name)
	}
	if visited[pkg.Name] {
		return nil
	}

	visited[pkg.Name] = true
	stack = append(stack, pkg.Name)

	// Visit package's dependencies
	for _, imp := range pkg.Imports {
		if slices.Contains(injectedTestingLibs, imp) {
			continue
		}

		found := false
		for _, p := range pkgs {
			if p.Name != imp {
				continue
			}
			if err := visitPackage(p, pkgs, visited, stack, sortedPkgs); err != nil {
				return err
			}
			found = true
			break
		}
		if !found {
			return fmt.Errorf("missing dependency '%s' for package '%s'", imp, pkg.Name)
		}
	}

	*sortedPkgs = append(*sortedPkgs, pkg)
	return nil
}

// ListPkgs lists all gno packages in the given root directory.
func ListPkgs(root string) (PkgList, error) {
	var pkgs []Pkg

	err := filepath.WalkDir(root, func(path string, d fs.DirEntry, err error) error {
		if err != nil {
			return err
		}
		if !d.IsDir() {
			return nil
		}
		gnoModPath := filepath.Join(path, "gno.mod")
		data, err := os.ReadFile(gnoModPath)
		if os.IsNotExist(err) {
			return nil
		}
		if err != nil {
			return err
		}

		gnoMod, err := Parse(gnoModPath, data)
		if err != nil {
			return fmt.Errorf("parse: %w", err)
		}
		gnoMod.Sanitize()
		if err := gnoMod.Validate(); err != nil {
			return fmt.Errorf("validate: %w", err)
		}

		pkg, err := gnolang.ReadMemPackage(path, gnoMod.Module.Mod.Path)
		if err != nil {
			// ignore package files on error
			pkg = &gnovm.MemPackage{}
		}

		importsMap, err := packages.Imports(pkg, nil)
		if err != nil {
			// ignore imports on error
			importsMap = nil
		}
		importsRaw := importsMap.Merge(packages.FileKindPackageSource, packages.FileKindTest, packages.FileKindXTest)

		imports := make([]string, 0, len(importsRaw))
		for _, imp := range importsRaw {
			// remove self and standard libraries from imports
			if imp.PkgPath != gnoMod.Module.Mod.Path &&
				!gnolang.IsStdlib(imp.PkgPath) {
				imports = append(imports, imp.PkgPath)
			}
		}
<<<<<<< HEAD

		// remove standard libraries from imports
		imports = slices.DeleteFunc(imports, func(imp string) bool {
			return gnolang.IsStdlib(imp)
		})
=======
>>>>>>> 0be8c694

		pkgs = append(pkgs, Pkg{
			Dir:     path,
			Name:    gnoMod.Module.Mod.Path,
			Draft:   gnoMod.Draft,
			Imports: imports,
		})
		return nil
	})
	if err != nil {
		return nil, err
	}

	return pkgs, nil
}

// GetNonDraftPkgs returns packages that are not draft
// and have no direct or indirect draft dependencies.
func (sp SortedPkgList) GetNonDraftPkgs() SortedPkgList {
	res := make([]Pkg, 0, len(sp))
	draft := make(map[string]bool)

	for _, pkg := range sp {
		if pkg.Draft {
			draft[pkg.Name] = true
			continue
		}
		dependsOnDraft := false
		for _, req := range pkg.Imports {
			if draft[req] {
				dependsOnDraft = true
				draft[pkg.Name] = true
				break
			}
		}
		if !dependsOnDraft {
			res = append(res, pkg)
		}
	}
	return res
}

// SubPkgsFromPaths returns a list of subpackages from the given paths.
func SubPkgsFromPaths(paths []string) ([]*SubPkg, error) {
	for _, path := range paths {
		fi, err := os.Stat(path)
		if err != nil {
			return nil, err
		}
		if fi.IsDir() {
			continue
		}
		if filepath.Ext(path) != ".gno" {
			return nil, fmt.Errorf("files must be .gno files: %s", path)
		}

		subPkg, err := GnoFileSubPkg(paths)
		if err != nil {
			return nil, err
		}
		return []*SubPkg{subPkg}, nil
	}

	subPkgs := make([]*SubPkg, 0, len(paths))
	for _, path := range paths {
		subPkg := SubPkg{}

		matches, err := filepath.Glob(filepath.Join(path, "*.gno"))
		if err != nil {
			return nil, fmt.Errorf("failed to match pattern: %w", err)
		}

		subPkg.Dir = path
		for _, match := range matches {
			if strings.HasSuffix(match, "_test.gno") {
				subPkg.TestGnoFiles = append(subPkg.TestGnoFiles, match)
				continue
			}

			if strings.HasSuffix(match, "_filetest.gno") {
				subPkg.FiletestGnoFiles = append(subPkg.FiletestGnoFiles, match)
				continue
			}
			subPkg.GnoFiles = append(subPkg.GnoFiles, match)
		}

		subPkgs = append(subPkgs, &subPkg)
	}

	return subPkgs, nil
}

// GnoFileSubPkg returns a subpackage from the given .gno files.
func GnoFileSubPkg(files []string) (*SubPkg, error) {
	subPkg := SubPkg{}
	firstDir := ""
	for _, file := range files {
		if filepath.Ext(file) != ".gno" {
			return nil, fmt.Errorf("files must be .gno files: %s", file)
		}

		fi, err := os.Stat(file)
		if err != nil {
			return nil, err
		}
		if fi.IsDir() {
			return nil, fmt.Errorf("%s is a directory, should be a Gno file", file)
		}

		dir := filepath.Dir(file)
		if firstDir == "" {
			firstDir = dir
		}
		if dir != firstDir {
			return nil, fmt.Errorf("all files must be in one directory; have %s and %s", firstDir, dir)
		}

		if strings.HasSuffix(file, "_test.gno") {
			subPkg.TestGnoFiles = append(subPkg.TestGnoFiles, file)
			continue
		}

		if strings.HasSuffix(file, "_filetest.gno") {
			subPkg.FiletestGnoFiles = append(subPkg.FiletestGnoFiles, file)
			continue
		}
		subPkg.GnoFiles = append(subPkg.GnoFiles, file)
	}
	subPkg.Dir = firstDir

	return &subPkg, nil
}<|MERGE_RESOLUTION|>--- conflicted
+++ resolved
@@ -5,6 +5,7 @@
 	"io/fs"
 	"os"
 	"path/filepath"
+	"slices"
 	"strings"
 
 	"github.com/gnolang/gno/gnovm"
@@ -135,20 +136,11 @@
 
 		imports := make([]string, 0, len(importsRaw))
 		for _, imp := range importsRaw {
-			// remove self and standard libraries from imports
-			if imp.PkgPath != gnoMod.Module.Mod.Path &&
-				!gnolang.IsStdlib(imp.PkgPath) {
+			// remove standard libraries from imports
+			if !gnolang.IsStdlib(imp.PkgPath) {
 				imports = append(imports, imp.PkgPath)
 			}
 		}
-<<<<<<< HEAD
-
-		// remove standard libraries from imports
-		imports = slices.DeleteFunc(imports, func(imp string) bool {
-			return gnolang.IsStdlib(imp)
-		})
-=======
->>>>>>> 0be8c694
 
 		pkgs = append(pkgs, Pkg{
 			Dir:     path,
