package packages_test

import (
	"os"
	"path/filepath"
	"testing"

	"github.com/gnolang/gno/gnovm/pkg/gnolang"
	. "github.com/gnolang/gno/gnovm/pkg/packages"
	"github.com/stretchr/testify/require"
)

func TestImports(t *testing.T) {
	workingDir, err := os.Getwd()
	require.NoError(t, err)

	// create external dir
	tmpDir := t.TempDir()

	// cd to tmp directory
	os.Chdir(tmpDir)
	defer os.Chdir(workingDir)

	files := []struct {
		name, data string
	}{
		{
			name: "file1.gno",
			data: `
			package tmp

			import (
				"std"

				"gno.land/p/demo/pkg1"
			)
			`,
		},
		{
			name: "file2.gno",
			data: `
			package tmp

			import (
				"gno.land/p/demo/pkg1"
				"gno.land/p/demo/pkg2"
			)
			`,
		},
		{
			name: "file1_test.gno",
			data: `
			package tmp

			import (
				"testing"

				"gno.land/p/demo/testpkg"
			)
			`,
		},
		{
			name: "file2_test.gno",
			data: `
			package tmp_test

			import (
				"testing"

				"gno.land/p/demo/testpkg"
				"gno.land/p/demo/xtestdep"
			)
			`,
		},
		{
			name: "z_0_filetest.gno",
			data: `
			package main

			import (
				"gno.land/p/demo/filetestdep"
			)
			`,
		},

		// subpkg files
		{
			name: filepath.Join("subtmp", "file1.gno"),
			data: `
			package subtmp

			import (
				"std"

				"gno.land/p/demo/subpkg1"
			)
			`,
		},
		{
			name: filepath.Join("subtmp", "file2.gno"),
			data: `
			package subtmp

			import (
				"gno.land/p/demo/subpkg1"
				"gno.land/p/demo/subpkg2"
			)
			`,
		},
	}

	// Expected lists of imports
	// - ignore subdirs
	// - ignore duplicate
	// - should be sorted
	expected := ImportsMap{
		FileKindCompiled: {
			"gno.land/p/demo/pkg1",
			"gno.land/p/demo/pkg2",
			"std",
		},
		FileKindTest: {
			"gno.land/p/demo/testpkg",
			"testing",
		},
		FileKindXtest: {
			"gno.land/p/demo/testpkg",
			"gno.land/p/demo/xtestdep",
			"testing",
		},
		FileKindFiletest: {
			"gno.land/p/demo/filetestdep",
		},
	}

	// Create subpkg dir
	err = os.Mkdir("subtmp", 0o700)
	require.NoError(t, err)

	// Create files
	for _, f := range files {
		err = os.WriteFile(f.name, []byte(f.data), 0o644)
		require.NoError(t, err)
	}

	pkg, err := gnolang.ReadMemPackage(tmpDir, "test")
	require.NoError(t, err)
<<<<<<< HEAD

	importsMap, err := Imports(pkg)
	require.NoError(t, err)
	require.Equal(t, expected, importsMap)
=======
	imports, err := Imports(pkg, nil)
	require.NoError(t, err)
	importsStrings := make([]string, len(imports))
	for idx, imp := range imports {
		importsStrings[idx] = imp.PkgPath
	}

	require.Equal(t, expected, importsStrings)
>>>>>>> d69b5529
}<|MERGE_RESOLUTION|>--- conflicted
+++ resolved
@@ -113,7 +113,7 @@
 	// - ignore subdirs
 	// - ignore duplicate
 	// - should be sorted
-	expected := ImportsMap{
+	expected := map[FileKind][]string{
 		FileKindCompiled: {
 			"gno.land/p/demo/pkg1",
 			"gno.land/p/demo/pkg2",
@@ -145,19 +145,19 @@
 
 	pkg, err := gnolang.ReadMemPackage(tmpDir, "test")
 	require.NoError(t, err)
-<<<<<<< HEAD
 
-	importsMap, err := Imports(pkg)
+	importsMap, err := Imports(pkg, nil)
 	require.NoError(t, err)
-	require.Equal(t, expected, importsMap)
-=======
-	imports, err := Imports(pkg, nil)
-	require.NoError(t, err)
-	importsStrings := make([]string, len(imports))
-	for idx, imp := range imports {
-		importsStrings[idx] = imp.PkgPath
+
+	// ignore specs
+	got := map[FileKind][]string{}
+	for key, vals := range importsMap {
+		stringVals := make([]string, len(vals))
+		for i, val := range vals {
+			stringVals[i] = val.PkgPath
+		}
+		got[key] = stringVals
 	}
 
-	require.Equal(t, expected, importsStrings)
->>>>>>> d69b5529
+	require.Equal(t, expected, got)
 }