--- conflicted
+++ resolved
@@ -80,18 +80,6 @@
 			Spec:    im,
 		}
 	}
-<<<<<<< HEAD
-	return res, fs, nil
-}
-
-func FilePackageName(filename string, src string) (string, error) {
-	fs := token.NewFileSet()
-	f, err := parser.ParseFile(fs, filename, src, parser.PackageClauseOnly)
-	if err != nil {
-		return "", err
-	}
-	return f.Name.Name, nil
-=======
 	return res, nil
 }
 
@@ -121,5 +109,13 @@
 	sort.Slice(imports, func(i, j int) bool {
 		return imports[i].PkgPath < imports[j].PkgPath
 	})
->>>>>>> 0be8c694
+}
+
+func FilePackageName(filename string, src string) (string, error) {
+	fs := token.NewFileSet()
+	f, err := parser.ParseFile(fs, filename, src, parser.PackageClauseOnly)
+	if err != nil {
+		return "", err
+	}
+	return f.Name.Name, nil
 }