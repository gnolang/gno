package gnolang

import (
	"fmt"
	"net/http"
<<<<<<< HEAD
=======
	"os"
	"strings"
>>>>>>> 0651b5ab
	"time"

	// Ignore pprof import, as the server does not
	// handle http requests if the user doesn't enable them
	// outright by using environment variables (starts serving)
	//nolint:gosec
	_ "net/http/pprof"
)

// NOTE: the golang compiler doesn't seem to be intelligent
// enough to remove steps when const debug is True,
// so it is still faster to first check the truth value
// before calling debug.Println or debug.Printf.

type Debugging struct {
	enabled bool
	derrors []string
}

func NewDebugging(d bool) *Debugging {
	if d {
		go func() {
			// e.g.
			// curl -sK -v http://localhost:8080/debug/pprof/profile?seconds=30 > cpu.out
			// curl -sK -v http://localhost:8080/debug/pprof/heap > heap.out
			// curl -sK -v http://localhost:8080/debug/pprof/allocs > allocs.out
			// see https://gist.github.com/slok/33dad1d0d0bae07977e6d32bcc010188.

			server := &http.Server{
				Addr:              "localhost:8080",
				ReadHeaderTimeout: 60 * time.Second,
			}
			server.ListenAndServe()
		}()
	}

	return &Debugging{
		enabled: d,
		derrors: nil,
	}
}

func (d *Debugging) DeepCopy() *Debugging {
	if d == nil {
		return nil
	}

	deers := make([]string, len(d.derrors))

	copy(deers, d.derrors)

	return &Debugging{
		enabled: d.enabled,
		derrors: deers,
	}
}

func (d *Debugging) Println(args ...interface{}) {
	if d != nil && d.enabled {
		fmt.Println(append([]interface{}{"DEBUG:"}, args...)...)
	}
}

func (d *Debugging) Printf(format string, args ...interface{}) {
	if d != nil && d.enabled {
		fmt.Printf("DEBUG: "+format, args...)
	}
}

// Instead of actually panic'ing, which messes with tests, errors are sometimes
// collected onto `var derrors`.  tests/file_test.go checks derrors after each
// test, and the file test fails if any unexpected debug errors were found.
func (d *Debugging) Errorf(format string, args ...interface{}) {
	if d != nil && d.enabled {
		d.derrors = append(d.derrors, fmt.Sprintf(format, args...))
	}
}

// PreprocessError wraps a processing error along with its associated
// preprocessing stack for enhanced error reporting.
type PreprocessError struct {
	err   error
	stack []BlockNode
}

// Unwrap returns the encapsulated error message.
func (p *PreprocessError) Unwrap() error {
	return p.err
}

// Stack produces a string representation of the preprocessing stack
// trace that was associated with the error occurrence.
func (p *PreprocessError) Stack() string {
	var stacktrace strings.Builder
	for i := len(p.stack) - 1; i >= 0; i-- {
		sbn := p.stack[i]
		fmt.Fprintf(&stacktrace, "stack %d: %s\n", i, sbn.String())
	}
	return stacktrace.String()
}

// Error consolidates and returns the full error message, including
// the actual error followed by its associated preprocessing stack.
func (p *PreprocessError) Error() string {
	var err strings.Builder
	fmt.Fprintf(&err, "%s:\n", p.Unwrap())
	fmt.Fprintln(&err, "--- preprocess stack ---")
	fmt.Fprint(&err, p.Stack())
	fmt.Fprintf(&err, "------------------------")
	return err.String()
}

// ----------------------------------------
// Exposed errors accessors
// File tests may access debug errors.
func (d *Debugging) HasDebugErrors() bool {
	return d != nil && len(d.derrors) > 0
}

func (d *Debugging) GetDebugErrors() []string {
	if d == nil {
		return nil
	}
	return d.derrors
}

func (d *Debugging) ClearDebugErrors() {
	if d != nil {
		d.derrors = nil
	}
}

func (d *Debugging) IsDebug() bool {
	return d != nil
}

func (d *Debugging) IsDebugEnabled() bool {
	return d != nil && d.enabled
}

func (d *Debugging) DisableDebug() {
	if d != nil {
		d.enabled = false
	}
}

func (d *Debugging) EnableDebug() {
	if d != nil {
		d.enabled = true
	}
}<|MERGE_RESOLUTION|>--- conflicted
+++ resolved
@@ -3,11 +3,7 @@
 import (
 	"fmt"
 	"net/http"
-<<<<<<< HEAD
-=======
-	"os"
 	"strings"
->>>>>>> 0651b5ab
 	"time"
 
 	// Ignore pprof import, as the server does not
