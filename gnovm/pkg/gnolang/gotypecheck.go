--- conflicted
+++ resolved
@@ -273,12 +273,8 @@
 		result.pending = false
 		return nil, err
 	}
-<<<<<<< HEAD
 	// ensure import is not a draft package.
-	if gimp.tcmode == TCForbidDraftImportStrict && mod != nil && mod.Draft {
-=======
 	if gimp.tcmode == TCGLatestForbidDraftImp && mod != nil && mod.Draft {
->>>>>>> 4ccde768
 		// cannot import draft packages after genesis.
 		// NOTE: see comment below for ImportNotFoundError.
 		err = ImportDraftError{PkgPath: pkgPath}
