package gnolang

import (
	"fmt"
	"go/ast"
	"go/parser"
	"go/token"
	"go/types"
	"path"
	"path/filepath"
	"slices"
	"strings"

	"github.com/gnolang/gno/tm2/pkg/std"
	"go.uber.org/multierr"
	"golang.org/x/tools/go/ast/astutil"
)

/*
	Type-checking (using go/types).
	Refer to the [Lint and Transpile ADR](./adr/pr4264_lint_transpile.md).
	XXX move to pkg/gnolang/importer.go.
*/

// While makeGnoBuiltins() returns a *std.MemFile to inject into each package,
// they may need to import a central package if they declare any types,
// otherwise each .gnobuiltins.gno would be declaring their own types.
var gnoBuiltinsCache = make(map[string]*std.MemPackage) // pkgPath -> mpkg or nil.

func gnoBuiltinsMemPackage(pkgPath string) *std.MemPackage {
	if !strings.HasPrefix(pkgPath, "gnobuiltins/") {
		panic("expected pkgPath to start with gnobuiltins/")
	}
	mpkg, ok := gnoBuiltinsCache[pkgPath]
	if ok {
		return mpkg
	}
	switch pkgPath {
	case "gnobuiltins/gno0p9": // 0.9
		mpkg = &std.MemPackage{Name: "gno0p9", Path: "gnobuiltins/gno0p9"}
		mpkg.SetFile("gno0p9.gno", `package gno0p9
type realm interface {
    Address() address
    PkgPath() string
    Coins() gnocoins
    Send(coins gnocoins, to address) error
    Previous() realm
    Origin() realm
    String() string
}
type Realm = realm

type address string
func (a address) String() string { return string(a) }
func (a address) IsValid() bool { return false } // shim
type Address = address

type gnocoins []gnocoin
type Gnocoins = gnocoins

type gnocoin struct {
    Denom string
    Amount int64
}
type Gnocoin = gnocoin
`)
	default:
		panic("unrecognized gnobuiltins pkgpath")
	}
	gnoBuiltinsCache[pkgPath] = mpkg
	return mpkg
}

func makeGnoBuiltins(pkgName string, gnoVersion string) *std.MemFile {
	gnoBuiltins := ""
	switch gnoVersion {
	case GnoVerLatest: // 0.9
		gnoBuiltins = `package %s
import "gnobuiltins/gno0p9"

func istypednil(x any) bool { return false } // shim
var cross realm // shim
func revive[F any](fn F) any { return nil } // shim
type realm = gno0p9.Realm
type address = gno0p9.Address
type gnocoins = gno0p9.Gnocoins
type gnocoin = gno0p9.Gnocoin
`
	case GnoVerMissing: // 0.0
		gnoBuiltins = `package %s

func istypednil(x any) bool { return false } // shim
func crossing() { } // shim
func cross[F any](fn F) F { return fn } // shim XXX: THIS MUST NOT EXIST IN .gnobuiltins.gno for 0.9!!!
func _cross_gno0p0[F any](fn F) F { return fn } // shim XXX: THIS MUST NOT EXIST IN .gnobuiltins.gno for 0.9!!!
func revive[F any](fn F) any { return nil } // shim
`
	default:
		panic("unsupported gno.mod version " + gnoVersion)
	}
	file := &std.MemFile{
		Name: ".gnobuiltins.gno", // because GoParseMemPackage expects .gno.
		Body: fmt.Sprintf(gnoBuiltins, pkgName),
	}
	return file
}

// MemPackageGetter implements the GetMemPackage() method. It is a subset of
// [Store], separated for ease of testing.
type MemPackageGetter interface {
	GetMemPackage(pkgPath string) *std.MemPackage
}

// Wrap the getter and intercept "gnobuiltins/*" paths, which is only used for
// type-checking.
type gnoBuiltinsGetterWrapper struct {
	getter MemPackageGetter
}

func (gw gnoBuiltinsGetterWrapper) GetMemPackage(pkgPath string) *std.MemPackage {
	if strings.HasPrefix(pkgPath, "gnobuiltins/") {
		return gnoBuiltinsMemPackage(pkgPath)
	} else {
		return gw.getter.GetMemPackage(pkgPath)
	}
}

// mode for both mpkg to type-check, as well as all imports.
type TypeCheckMode int

const (
<<<<<<< HEAD
	TCLatestStrict          TypeCheckMode = iota // require latest gno.mod gno version.
	TCGLatestForbidDraftImp                      // require latest gno.mod gno version, but forbid import draft packages too
	TCLatestRelaxed                              // generate latest gno.mod if missing; for testing
	TCGno0p0                                     // when gno fix'ing from gno 0.0.
=======
	TCLatestStrict  TypeCheckMode = iota // require latest gnomod gno version, forbid drafts
	TCGenesisStrict                      // require latest gnomod gno version, allow drafts
	TCLatestRelaxed                      // generate latest gno.mod if missing; for testing
	TCGno0p0                             // when gno fix'ing from gno 0.0.
>>>>>>> 3082f550
)

// RequiresLatestGnoMod returns true if the type check mode requires latest gno.mod version
func (m TypeCheckMode) RequiresLatestGnoMod() bool {
<<<<<<< HEAD
	return m == TCLatestStrict || m == TCGLatestForbidDraftImp
=======
	return m == TCLatestStrict || m == TCGenesisStrict
>>>>>>> 3082f550
}

// TypeCheckMemPackage performs type validation and checking on the given
// mpkg. To retrieve dependencies, it uses getter.
//
// The syntax checking is performed entirely using Go's go/types package.
//
// Args:

// - tcmode: TypeCheckMode, see comments above.
func TypeCheckMemPackage(mpkg *std.MemPackage, getter MemPackageGetter, pmode ParseMode, tcmode TypeCheckMode) (
	pkg *types.Package, errs error,
) {
	return TypeCheckMemPackageWithOptions(mpkg, getter, TypeCheckOptions{
		ParseMode: pmode,
		Mode:      tcmode,
	})
}

type TypeCheckCache map[string]*gnoImporterResult

// TypeCheckOptions allows to set custom options in [TypeCheckMemPackageWithOptions].
type TypeCheckOptions struct {
	Mode      TypeCheckMode
	ParseMode ParseMode
	// custom cache, for retaining results across several runs of the type
	// checker when the packages themselves won't change.
	Cache TypeCheckCache
}

// TypeCheckMemPackageWithOptions checks the given mpkg, configured using opts.
func TypeCheckMemPackageWithOptions(mpkg *std.MemPackage, getter MemPackageGetter, opts TypeCheckOptions) (
	pkg *types.Package, errs error,
) {
	if opts.Cache == nil {
		opts.Cache = TypeCheckCache{}
	}
	var gimp *gnoImporter
	gimp = &gnoImporter{
		pkgPath: mpkg.Path,
		tcmode:  opts.Mode,
		getter:  gnoBuiltinsGetterWrapper{getter},
		cache:   opts.Cache,
		cfg: &types.Config{
			Error: func(err error) {
				gimp.Error(err)
			},
		},
		errors: nil,
	}
	gimp.cfg.Importer = gimp
	pkg, errs = gimp.typeCheckMemPackage(mpkg, opts.ParseMode)
	return
}

type gnoImporterResult struct {
	pkg     *types.Package
	err     error
	pending bool // for cyclic import detection
}

// gimp.
// gimp type checks.
// gimp remembers.
// gimp.
type gnoImporter struct {
	// when importing self (from xxx_test package) include *_test.gno.
	pkgPath string
	tcmode  TypeCheckMode
	getter  MemPackageGetter
	cache   TypeCheckCache
	cfg     *types.Config
	errors  []error  // there may be many for a single import
	stack   []string // stack of pkgpaths for cyclic import detection
}

// Unused, but satisfies the Importer interface.
func (gimp *gnoImporter) Import(path string) (*types.Package, error) {
	return gimp.ImportFrom(path, "", 0)
}

// Pass through to cfg.Error for collecting all type-checking errors.
func (gimp *gnoImporter) Error(err error) {
	gimp.errors = append(gimp.errors, err)
}

// ImportFrom returns the imported package for the given import
// pkgPath when imported by a package file located in dir.
func (gimp *gnoImporter) ImportFrom(pkgPath, _ string, _ types.ImportMode) (*types.Package, error) {
	if result, ok := gimp.cache[pkgPath]; ok {
		if result.pending {
			idx := slices.Index(gimp.stack, pkgPath)
			cycle := gimp.stack[idx:]
			err := ImportCycleError{Cycle: cycle}
			// NOTE: see comment below for ImportNotFoundError.
			// gimp.importErrors = append(gimp.importErrors, err)
			result.err = err
			return nil, err
		} else {
			return result.pkg, result.err
		}
	}
	result := &gnoImporterResult{pending: true}
	gimp.cache[pkgPath] = result
	gimp.stack = append(gimp.stack, pkgPath)
	defer func() {
		gimp.stack = gimp.stack[:len(gimp.stack)-1]
	}()
	mpkg := gimp.getter.GetMemPackage(pkgPath)
	if mpkg == nil {
		err := ImportNotFoundError{PkgPath: pkgPath}
		// NOTE: When returning an err, Go will strip type information.
		// When panic'd, the type information will be preserved, but
		// the file location information will be lost.  Therefore,
		// return the error but later in printError() parse the message
		// and recast to a gnoImportError.
		// TODO: For completeness we could append to a separate slice
		// and check presence in gimp.importErrors before converting.
		// gimp.importErrors = append(gimp.importErrors, err)
		result.err = err
		result.pending = false
		return nil, err
	}
	mod, err := ParseCheckGnoMod(mpkg)
	if err != nil {
		return nil, err
	}
	if mod != nil && mod.Private {
		// If the package is private, we cannot import it.
		err := ImportPrivateError{PkgPath: pkgPath}
		// NOTE: see comment above for ImportNotFoundError.
		result.err = err
		result.pending = false
		return nil, err
	}
	// ensure import is not a draft package.
	if gimp.tcmode == TCGLatestForbidDraftImp && mod != nil && mod.Draft {
		// cannot import draft packages after genesis.
		// NOTE: see comment below for ImportNotFoundError.
		err = ImportDraftError{PkgPath: pkgPath}
		result.err = err
		result.pending = false
		return nil, err
	}
	pmode := ParseModeProduction // don't parse test files for imports...
	if gimp.pkgPath == pkgPath {
		// ...unless importing self from a *_test.gno
		// file with package name xxx_test.
		pmode = ParseModeIntegration
	}
	// ensure import is not a draft package.
	mod, err := ParseCheckGnoMod(mpkg)
	if err != nil {
		result.err = err
	}
	if gimp.tcmode == TCLatestStrict && mod != nil && mod.Draft {
		// cannot import draft packages after genesis.
		// NOTE: see comment below for ImportNotFoundError.
		err = ImportDraftError{PkgPath: pkgPath}
		result.err = err
		result.pending = false
		return nil, err
	}
	pkg, errs := gimp.typeCheckMemPackage(mpkg, pmode)
	if errs != nil {
		result.err = errs
		result.pending = false
		return nil, errs
	}
	result.pkg = pkg
	result.err = nil
	result.pending = false
	return pkg, errs
}

// Minimal AST mutation(s) for Go.
// For gno 0.0 there was nothing to do besides including .gnobuiltins.gno.
// For gno 0.9 we need to support init(cur realm), main(cur realm) by
// removing them and instead setting `cur := cross`; hacky but good enough.
func prepareGoGno0p9(f *ast.File) (err error) {
	astutil.Apply(f, nil, func(c *astutil.Cursor) bool { // leaving...
		switch gon := c.Node().(type) {
		case *ast.FuncDecl:
			name := gon.Name.String()
			if gon.Recv == nil && (name == "main" || name == "init") {
				if len(gon.Type.Params.List) == 1 { // `cur realm`
					gon.Type.Params.List = nil
				} else {
					return true
				}
				// This assignment is not valid in gno.
				// `as1` declares cur and `as2` "uses" it.
				as1 := &ast.AssignStmt{
					Lhs: []ast.Expr{ast.NewIdent("cur")},
					Tok: token.DEFINE,
					Rhs: []ast.Expr{ast.NewIdent("cross")},
				}
				as2 := &ast.AssignStmt{
					Lhs: []ast.Expr{ast.NewIdent("cross")},
					Tok: token.ASSIGN,
					Rhs: []ast.Expr{ast.NewIdent("cur")},
				}
				// Not sure if this does anything,
				// but we want the line numbers to not change.
				insert := gon.Type.End()
				as1.Lhs[0].(*ast.Ident).NamePos = insert
				as1.TokPos = insert
				as1.Rhs[0].(*ast.Ident).NamePos = insert
				as2.Lhs[0].(*ast.Ident).NamePos = insert
				as2.TokPos = insert
				as2.Rhs[0].(*ast.Ident).NamePos = insert
				// Prepend define and use of `cur`.
				gon.Body.List = append([]ast.Stmt{as1, as2},
					gon.Body.List...)
			}
		}
		return true
	})
	return err
}

// Assumes that the code is Gno 0.9.
// If not, first use `gno lint` to transpile the code.
// Returns parsed *types.Package, *token.FileSet, []*ast.File.
//
// Args:
//   - pmode: ParseModeAll for type-checking all files.
//     ParseModeProduction when type-checking imports.
func (gimp *gnoImporter) typeCheckMemPackage(mpkg *std.MemPackage, pmode ParseMode) (
	pkg *types.Package, errs error,
) {
	// See adr/pr4264_lint_transpile.md
	// STEP 2: Check gno.mod version.
	var gnoVersion string
	mod, err := ParseCheckGnoMod(mpkg)
	if err != nil {
		return nil, err
	}
	if gimp.tcmode.RequiresLatestGnoMod() {
		if mod == nil {
			panic(fmt.Sprintf("gnomod.toml not found for package %q", mpkg.Path))
		}
		if mod.GetGno() != GnoVerLatest {
			panic(fmt.Sprintf("expected gnomod.toml gno version %v but got %v",
				GnoVerLatest, mod.GetGno()))
		}
		gnoVersion = mod.GetGno()
	} else {
		if mod == nil {
			// cannot be stdlib; ParseCheckGnoMod will generate a
			// gno.mod with version latest. Sanity check:
			if IsStdlib(mpkg.Path) {
				panic("expected ParseCheckGnoMod() to auto-generate a gno.mod for stdlibs")
			}
			if gimp.tcmode == TCGno0p0 {
				gnoVersion = GnoVerMissing
			} else if gimp.tcmode == TCLatestRelaxed {
				gnoVersion = GnoVerLatest
			}
		} else {
			gnoVersion = mod.GetGno()
		}
	}

	// STEP 3: Parse the mem package to Go AST.
	gofset, allgofs, gofs, _gofs, tgofs, errs := GoParseMemPackage(mpkg, pmode)
	if errs != nil {
		return nil, errs
	}

	// STEP 3: Prepare for Go type-checking.
	for _, gof := range allgofs {
		err := prepareGoGno0p9(gof)
		if err != nil {
			panic(fmt.Sprintf("unexpected error: %v", err))
		}
	}

	// STEP 3: Add and Parse .gnobuiltins.go file.
	file := makeGnoBuiltins(mpkg.Name, gnoVersion)
	const parseOpts = parser.ParseComments |
		parser.DeclarationErrors |
		parser.SkipObjectResolution
	gmgof, err := parser.ParseFile(
		gofset,
		path.Join(mpkg.Path, file.Name),
		file.Body,
		parseOpts)
	if err != nil {
		panic(fmt.Errorf("error parsing gotypecheck .gnobuiltins.gno file: %w", err))
	}

	// STEP 4: Type-check Gno0.9 AST in Go (normal, and _test.gno if
	// ParseModeIntegration).
	if !strings.HasPrefix(mpkg.Path, "gnobuiltins/") {
		gofs = append(gofs, gmgof)
	}
	// NOTE: .Check doesn't return an err, it appends to .errors.  also,
	// gimp.errors may already be populated. For example, even after an
	// import failure the Go type checker will continue to try to import
	// more imports, to collect more errors for the user to see.
	numErrs := len(gimp.errors)
	pkg, _ = gimp.cfg.Check(mpkg.Path, gofset, gofs, nil)
	/* NOTE: Uncomment to fail earlier.
	if len(gimp.errors) != numErrs {
		errs = multierr.Combine(gimp.errors...)
		return
	}
	*/

	// STEP 4: Type-check Gno0.9 AST in Go (xxx_test package if ParseModeAll).
	if strings.HasSuffix(mpkg.Name, "_test") {
		// e.g. When running a filetest // PKGPATH: xxx_test.
	} else if !strings.HasPrefix(mpkg.Path, "gnobuiltins/") {
		gmgof.Name = ast.NewIdent(mpkg.Name + "_test")
		defer func() { gmgof.Name = ast.NewIdent(mpkg.Name) }() // revert
	}
	_gofs2 := _gofs
	if !strings.HasPrefix(mpkg.Path, "gnobuiltins/") {
		_gofs2 = append(_gofs, gmgof)
	}
	_, _ = gimp.cfg.Check(mpkg.Path+"_test", gofset, _gofs2, nil)
	/* NOTE: Uncomment to fail earlier.
	if len(gimp.errors) != numErrs {
		errs = multierr.Combine(gimp.errors...)
		return
	}
	*/

	// STEP 4: Type-check Gno0.9 AST in Go (_filetest.gno if ParseModeAll).
	for _, tgof := range tgofs {
		// Each filetest is its own package.
		// XXX If we're re-parsing the filetest anyways,
		// change GoParseMemPackage to not parse into tgofs.
		tfname := filepath.Base(gofset.File(tgof.Pos()).Name())
		tpname := tgof.Name.String()
		tfile := mpkg.GetFile(tfname)
		// XXX If filetest are having issues, consider this:
		// pkgPath := fmt.Sprintf("%s_filetest%d", mpkg.Path, i)
		pkgPath := mpkg.Path
		tmpkg := &std.MemPackage{Name: tpname, Path: pkgPath}
		tmpkg.NewFile(tfname, tfile.Body)
		// NOTE: not gnobuiltins/*; gnobuiltins/* don't have filetests.
		bfile := makeGnoBuiltins(tpname, gnoVersion)
		tmpkg.AddFile(bfile)
		gofset2, _, gofs2, _, tgofs2, _ := GoParseMemPackage(tmpkg, ParseModeAll)
		if len(gimp.errors) != numErrs {
			/* NOTE: Uncomment to fail earlier.
			errs = multierr.Combine(gimp.errors...)
			return
			*/
			continue
		}
		// gofs2 (.gnobuiltins.gno), tgofs2 (*_testfile.gno)
		gofs2 = append(gofs2, tgofs2...)
		_, _ = gimp.cfg.Check(tmpkg.Path, gofset2, gofs2, nil)
		/* NOTE: Uncomment to fail earlier.
		if len(gimp.errors) != numErrs {
			errs = multierr.Combine(gimp.errors...)
			return
		}
		*/
	}
	return pkg, multierr.Combine(gimp.errors[numErrs:]...)
}

func deleteOldIdents(idents map[string]func(), gof *ast.File) {
	for _, decl := range gof.Decls {
		fd, ok := decl.(*ast.FuncDecl)
		// ignore methods and init functions
		if !ok ||
			fd.Recv != nil ||
			fd.Name.Name == "init" {
			continue
		}
		if del := idents[fd.Name.Name]; del != nil {
			del()
		}
		decl := decl
		idents[fd.Name.Name] = func() {
			// NOTE: cannot use the index as a file may contain
			// multiple decls to be removed, so removing one would
			// make all "later" indexes wrong.
			gof.Decls = slices.DeleteFunc(gof.Decls,
				func(d ast.Decl) bool { return decl == d })
		}
	}
}

//----------------------------------------
// GoParseMemPackage

type ParseMode int

const (
	// no test files.
	ParseModeProduction ParseMode = iota
	// production and test files when xxx_test tests import xxx package.
	ParseModeIntegration
	// all files even including *_filetest.gno; for linting and testing.
	ParseModeAll
	// a directory of file tests. consider all to be filetests.
	ParseModeOnlyFiletests
)

// ========================================
// Go parse the Gno source in mpkg to Go's *token.FileSet and
// []ast.File with `go/parser`.
//
// Args:
//   - pmode: see documentation for ParseMode.
//
// Results:
//   - gofs: all normal .gno files (and _test.gno files if wtests).
//   - _gofs: all xxx_test package _test.gno files if wtests.
//   - tgofs: all _testfile.gno test files.
func GoParseMemPackage(mpkg *std.MemPackage, pmode ParseMode) (
	gofset *token.FileSet, allgofs, gofs, _gofs, tgofs []*ast.File, errs error,
) {
	gofset = token.NewFileSet()

	// This map is used to allow for function re-definitions, which are
	// allowed in Gno (testing context) but not in Go.  This map links
	// each function identifier with a closure to remove its associated
	// declaration.
	delFunc := make(map[string]func())

	// Go parse and collect files from mpkg.
	for _, file := range mpkg.Files {
		// Ignore non-gno files.
		if !strings.HasSuffix(file.Name, ".gno") {
			continue
		}
		// Ignore _test/_filetest.gno files depending.
		switch pmode {
		case ParseModeProduction:
			if strings.HasSuffix(file.Name, "_test.gno") ||
				strings.HasSuffix(file.Name, "_filetest.gno") {
				continue
			}
		case ParseModeIntegration:
			if strings.HasSuffix(file.Name, "_filetest.gno") {
				continue
			}
		case ParseModeAll, ParseModeOnlyFiletests:
			// include all
		default:
			panic("should not happen")
		}

		// Go parse file.
		const parseOpts = parser.ParseComments |
			parser.DeclarationErrors |
			parser.SkipObjectResolution
		gof, err := parser.ParseFile(
			gofset, path.Join(mpkg.Path, file.Name),
			file.Body,
			parseOpts)
		if err != nil {
			errs = multierr.Append(errs, err)
			continue
		}
		// The *ast.File passed all filters.
		if strings.HasSuffix(file.Name, "_filetest.gno") ||
			pmode == ParseModeOnlyFiletests {
			tgofs = append(tgofs, gof)
			allgofs = append(allgofs, gof)
		} else if strings.HasSuffix(file.Name, "_test.gno") &&
			strings.HasSuffix(gof.Name.String(), "_test") {
			if pmode == ParseModeIntegration {
				// never wanted these gofs.
				// (we do want other *_test.gno in gofs)
			} else {
				deleteOldIdents(delFunc, gof)
				_gofs = append(_gofs, gof)
				allgofs = append(allgofs, gof)
			}
		} else { // normal *_test.gno here for integration testing.
			deleteOldIdents(delFunc, gof)
			gofs = append(gofs, gof)
			allgofs = append(allgofs, gof)
		}
	}
	if errs != nil {
		return gofset, allgofs, gofs, _gofs, tgofs, errs
	}
	// END processing all files.
	// Sanity check before returning.
	if pmode == ParseModeProduction && (len(_gofs) > 0 || len(tgofs) > 0) {
		panic("unexpected test files from GoParseMemPackage()")
	}
	if pmode == ParseModeIntegration && (len(_gofs) > 0 || len(tgofs) > 0) {
		panic("unexpected xxx_test and *_filetest.gno tests")
	}
	return
}

//----------------------------------------
// Errors

// ImportError is an interface type.
type ImportError interface {
	assertImportError()
	error
	GetLocation() string
	GetMsg() string
}

func (e ImportNotFoundError) assertImportError() {}
<<<<<<< HEAD
func (e ImportPrivateError) assertImportError()  {}
=======
>>>>>>> 3082f550
func (e ImportDraftError) assertImportError()    {}
func (e ImportCycleError) assertImportError()    {}

var (
	_ ImportError = ImportNotFoundError{}
<<<<<<< HEAD
	_ ImportError = ImportPrivateError{}
=======
>>>>>>> 3082f550
	_ ImportError = ImportDraftError{}
	_ ImportError = ImportCycleError{}
)

// ImportNotFoundError implements ImportError
type ImportNotFoundError struct {
	Location string
	PkgPath  string
}

func (e ImportNotFoundError) GetLocation() string { return e.Location }

func (e ImportNotFoundError) GetMsg() string { return fmt.Sprintf("unknown import path %q", e.PkgPath) }

func (e ImportNotFoundError) Error() string { return importErrorString(e) }

// ImportDraftError implements ImportError
type ImportDraftError struct {
	Location string
	PkgPath  string
}

func (e ImportDraftError) GetLocation() string { return e.Location }

func (e ImportDraftError) GetMsg() string {
	return fmt.Sprintf("import path %q is a draft package and can only be imported at genesis", e.PkgPath)
}

func (e ImportDraftError) Error() string { return importErrorString(e) }

<<<<<<< HEAD
// ImportPrivateError implements ImportError
type ImportPrivateError struct {
	Location string
	PkgPath  string
}

func (e ImportPrivateError) GetLocation() string { return e.Location }

func (e ImportPrivateError) GetMsg() string {
	return fmt.Sprintf("import path %q is private and cannot be imported", e.PkgPath)
}

func (e ImportPrivateError) Error() string { return importErrorString(e) }

=======
>>>>>>> 3082f550
// ImportCycleError implements ImportError
type ImportCycleError struct {
	Location string
	Cycle    []string
}

func (e ImportCycleError) GetLocation() string { return e.Location }

func (e ImportCycleError) GetMsg() string {
	return fmt.Sprintf("cyclic import detected: %s -> %s", strings.Join(e.Cycle, " -> "), e.Cycle[0])
}

func (e ImportCycleError) Error() string { return importErrorString(e) }

// helper
func importErrorString(err ImportError) string {
	loc := err.GetLocation()
	msg := err.GetMsg()
	if loc != "" {
		return loc + ": " + msg
	} else {
		return msg
	}
}<|MERGE_RESOLUTION|>--- conflicted
+++ resolved
@@ -129,26 +129,15 @@
 type TypeCheckMode int
 
 const (
-<<<<<<< HEAD
-	TCLatestStrict          TypeCheckMode = iota // require latest gno.mod gno version.
-	TCGLatestForbidDraftImp                      // require latest gno.mod gno version, but forbid import draft packages too
-	TCLatestRelaxed                              // generate latest gno.mod if missing; for testing
-	TCGno0p0                                     // when gno fix'ing from gno 0.0.
-=======
 	TCLatestStrict  TypeCheckMode = iota // require latest gnomod gno version, forbid drafts
 	TCGenesisStrict                      // require latest gnomod gno version, allow drafts
 	TCLatestRelaxed                      // generate latest gno.mod if missing; for testing
 	TCGno0p0                             // when gno fix'ing from gno 0.0.
->>>>>>> 3082f550
 )
 
 // RequiresLatestGnoMod returns true if the type check mode requires latest gno.mod version
 func (m TypeCheckMode) RequiresLatestGnoMod() bool {
-<<<<<<< HEAD
-	return m == TCLatestStrict || m == TCGLatestForbidDraftImp
-=======
 	return m == TCLatestStrict || m == TCGenesisStrict
->>>>>>> 3082f550
 }
 
 // TypeCheckMemPackage performs type validation and checking on the given
@@ -272,20 +261,18 @@
 		result.pending = false
 		return nil, err
 	}
+	pmode := ParseModeProduction // don't parse test files for imports...
+	if gimp.pkgPath == pkgPath {
+		// ...unless importing self from a *_test.gno
+		// file with package name xxx_test.
+		pmode = ParseModeIntegration
+	}
+	// ensure import is not a draft package.
 	mod, err := ParseCheckGnoMod(mpkg)
 	if err != nil {
-		return nil, err
-	}
-	if mod != nil && mod.Private {
-		// If the package is private, we cannot import it.
-		err := ImportPrivateError{PkgPath: pkgPath}
-		// NOTE: see comment above for ImportNotFoundError.
 		result.err = err
-		result.pending = false
-		return nil, err
-	}
-	// ensure import is not a draft package.
-	if gimp.tcmode == TCGLatestForbidDraftImp && mod != nil && mod.Draft {
+	}
+	if gimp.tcmode == TCLatestStrict && mod != nil && mod.Draft {
 		// cannot import draft packages after genesis.
 		// NOTE: see comment below for ImportNotFoundError.
 		err = ImportDraftError{PkgPath: pkgPath}
@@ -293,21 +280,10 @@
 		result.pending = false
 		return nil, err
 	}
-	pmode := ParseModeProduction // don't parse test files for imports...
-	if gimp.pkgPath == pkgPath {
-		// ...unless importing self from a *_test.gno
-		// file with package name xxx_test.
-		pmode = ParseModeIntegration
-	}
-	// ensure import is not a draft package.
-	mod, err := ParseCheckGnoMod(mpkg)
-	if err != nil {
-		result.err = err
-	}
-	if gimp.tcmode == TCLatestStrict && mod != nil && mod.Draft {
-		// cannot import draft packages after genesis.
-		// NOTE: see comment below for ImportNotFoundError.
-		err = ImportDraftError{PkgPath: pkgPath}
+	if mod != nil && mod.Private {
+		// If the package is private, we cannot import it.
+		err := ImportPrivateError{PkgPath: pkgPath}
+		// NOTE: see comment above for ImportNotFoundError.
 		result.err = err
 		result.pending = false
 		return nil, err
@@ -658,19 +634,13 @@
 }
 
 func (e ImportNotFoundError) assertImportError() {}
-<<<<<<< HEAD
 func (e ImportPrivateError) assertImportError()  {}
-=======
->>>>>>> 3082f550
 func (e ImportDraftError) assertImportError()    {}
 func (e ImportCycleError) assertImportError()    {}
 
 var (
 	_ ImportError = ImportNotFoundError{}
-<<<<<<< HEAD
 	_ ImportError = ImportPrivateError{}
-=======
->>>>>>> 3082f550
 	_ ImportError = ImportDraftError{}
 	_ ImportError = ImportCycleError{}
 )
@@ -701,7 +671,6 @@
 
 func (e ImportDraftError) Error() string { return importErrorString(e) }
 
-<<<<<<< HEAD
 // ImportPrivateError implements ImportError
 type ImportPrivateError struct {
 	Location string
@@ -716,8 +685,6 @@
 
 func (e ImportPrivateError) Error() string { return importErrorString(e) }
 
-=======
->>>>>>> 3082f550
 // ImportCycleError implements ImportError
 type ImportCycleError struct {
 	Location string
