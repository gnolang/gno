package gnolang

import (
	"fmt"
	"go/ast"
	"go/parser"
	"go/token"
	"go/types"
	"path"
	"path/filepath"
	"slices"
	"strings"

	"github.com/gnolang/gno/tm2/pkg/std"
	"go.uber.org/multierr"
	"golang.org/x/tools/go/ast/astutil"
)

/*
	Type-checking (using go/types).
	Refer to the [Lint and Transpile ADR](./adr/pr4264_lint_transpile.md).
	XXX move to pkg/gnolang/importer.go.
*/

// While makeGnoBuiltins() returns a *std.MemFile to inject into each package,
// they may need to import a central package if they declare any types,
// otherwise each .gnobuiltins.gno would be declaring their own types.
var gnoBuiltinsCache = make(map[string]*std.MemPackage) // pkgPath -> mpkg or nil.

func gnoBuiltinsMemPackage(pkgPath string) *std.MemPackage {
	if !strings.HasPrefix(pkgPath, "gnobuiltins/") {
		panic("expected pkgPath to start with gnobuiltins/")
	}
	mpkg, ok := gnoBuiltinsCache[pkgPath]
	if ok {
		return mpkg
	}
	switch pkgPath {
	case "gnobuiltins/gno0p9": // 0.9
		mpkg = &std.MemPackage{Name: "gno0p9", Path: "gnobuiltins/gno0p9"}
		mpkg.SetFile("gno0p9.gno", `package gno0p9
type realm interface {
    Address() address
    PkgPath() string
    Coins() gnocoins
    Send(coins gnocoins, to address) error
    Previous() realm
    Origin() realm
    String() string
}
type Realm = realm

type address string
func (a address) String() string { return string(a) }
func (a address) IsValid() bool { return false } // shim
type Address = address

type gnocoins []gnocoin
type Gnocoins = gnocoins

type gnocoin struct {
    Denom string
    Amount int64
}
type Gnocoin = gnocoin
`)
	default:
		panic("unrecognized gnobuiltins pkgpath")
	}
	gnoBuiltinsCache[pkgPath] = mpkg
	return mpkg
}

func makeGnoBuiltins(pkgName string, gnoVersion string) *std.MemFile {
	gnoBuiltins := ""
	switch gnoVersion {
	case GnoVerLatest: // 0.9
		gnoBuiltins = `package %s
import "gnobuiltins/gno0p9"

func istypednil(x any) bool { return false } // shim
var cross realm // shim
func revive[F any](fn F) any { return nil } // shim
type realm = gno0p9.Realm
type address = gno0p9.Address
type gnocoins = gno0p9.Gnocoins
type gnocoin = gno0p9.Gnocoin
`
	case GnoVerMissing: // 0.0
		gnoBuiltins = `package %s

func istypednil(x any) bool { return false } // shim
func crossing() { } // shim
func cross[F any](fn F) F { return fn } // shim XXX: THIS MUST NOT EXIST IN .gnobuiltins.gno for 0.9!!!
func _cross_gno0p0[F any](fn F) F { return fn } // shim XXX: THIS MUST NOT EXIST IN .gnobuiltins.gno for 0.9!!!
func revive[F any](fn F) any { return nil } // shim
`
	default:
		panic("unsupported gno.mod version " + gnoVersion)
	}
	file := &std.MemFile{
		Name: ".gnobuiltins.gno", // because GoParseMemPackage expects .gno.
		Body: fmt.Sprintf(gnoBuiltins, pkgName),
	}
	return file
}

// MemPackageGetter implements the GetMemPackage() method. It is a subset of
// [Store], separated for ease of testing.
type MemPackageGetter interface {
	GetMemPackage(pkgPath string) *std.MemPackage
}

// Wrap the getter and intercept "gnobuiltins/*" paths, which is only used for
// type-checking.
type gnoBuiltinsGetterWrapper struct {
	getter MemPackageGetter
}

func (gw gnoBuiltinsGetterWrapper) GetMemPackage(pkgPath string) *std.MemPackage {
	if strings.HasPrefix(pkgPath, "gnobuiltins/") {
		return gnoBuiltinsMemPackage(pkgPath)
	} else {
		return gw.getter.GetMemPackage(pkgPath)
	}
}

// mode for both mpkg to type-check, as well as all imports.
type TypeCheckMode int

const (
	TCLatestStrict            TypeCheckMode = iota // require latest gno.mod gno version.
	TCForbidDraftImportStrict                      // require latest gno.mod gno version, but forbid import draft packages too
	TCLatestRelaxed                                // generate latest gno.mod if missing; for testing
	TCGno0p0                                       // when gno fix'ing from gno 0.0.
)

func (m TypeCheckMode) IsStrict() bool {
	return m == TCLatestStrict || m == TCForbidDraftImportStrict
}

// TypeCheckMemPackage performs type validation and checking on the given
// mpkg. To retrieve dependencies, it uses getter.
//
// The syntax checking is performed entirely using Go's go/types package.
//
// Args:

// - tcmode: TypeCheckMode, see comments above.
func TypeCheckMemPackage(mpkg *std.MemPackage, getter MemPackageGetter, pmode ParseMode, tcmode TypeCheckMode) (
	pkg *types.Package, errs error,
) {
	return TypeCheckMemPackageWithOptions(mpkg, getter, TypeCheckOptions{
		ParseMode: pmode,
		Mode:      tcmode,
	})
}

type TypeCheckCache map[string]*gnoImporterResult

// TypeCheckOptions allows to set custom options in [TypeCheckMemPackageWithOptions].
type TypeCheckOptions struct {
	Mode      TypeCheckMode
	ParseMode ParseMode
	// custom cache, for retaining results across several runs of the type
	// checker when the packages themselves won't change.
	Cache TypeCheckCache
}

// TypeCheckMemPackageWithOptions checks the given mpkg, configured using opts.
func TypeCheckMemPackageWithOptions(mpkg *std.MemPackage, getter MemPackageGetter, opts TypeCheckOptions) (
	pkg *types.Package, errs error,
) {
	if opts.Cache == nil {
		opts.Cache = TypeCheckCache{}
	}
	var gimp *gnoImporter
	gimp = &gnoImporter{
		pkgPath: mpkg.Path,
		tcmode:  opts.Mode,
		getter:  gnoBuiltinsGetterWrapper{getter},
		cache:   opts.Cache,
		cfg: &types.Config{
			Error: func(err error) {
				gimp.Error(err)
			},
		},
		errors: nil,
	}
	gimp.cfg.Importer = gimp
	pkg, errs = gimp.typeCheckMemPackage(mpkg, opts.ParseMode)
	return
}

type gnoImporterResult struct {
	pkg     *types.Package
	err     error
	pending bool // for cyclic import detection
}

// gimp.
// gimp type checks.
// gimp remembers.
// gimp.
type gnoImporter struct {
	// when importing self (from xxx_test package) include *_test.gno.
	pkgPath string
	tcmode  TypeCheckMode
	getter  MemPackageGetter
	cache   TypeCheckCache
	cfg     *types.Config
	errors  []error  // there may be many for a single import
	stack   []string // stack of pkgpaths for cyclic import detection
}

// Unused, but satisfies the Importer interface.
func (gimp *gnoImporter) Import(path string) (*types.Package, error) {
	return gimp.ImportFrom(path, "", 0)
}

// Pass through to cfg.Error for collecting all type-checking errors.
func (gimp *gnoImporter) Error(err error) {
	gimp.errors = append(gimp.errors, err)
}

// ImportFrom returns the imported package for the given import
// pkgPath when imported by a package file located in dir.
func (gimp *gnoImporter) ImportFrom(pkgPath, _ string, _ types.ImportMode) (*types.Package, error) {
	if result, ok := gimp.cache[pkgPath]; ok {
		if result.pending {
			idx := slices.Index(gimp.stack, pkgPath)
			cycle := gimp.stack[idx:]
			err := ImportCycleError{Cycle: cycle}
			// NOTE: see comment below for ImportNotFoundError.
			// gimp.importErrors = append(gimp.importErrors, err)
			result.err = err
			return nil, err
		} else {
			return result.pkg, result.err
		}
	}
	result := &gnoImporterResult{pending: true}
	gimp.cache[pkgPath] = result
	gimp.stack = append(gimp.stack, pkgPath)
	defer func() {
		gimp.stack = gimp.stack[:len(gimp.stack)-1]
	}()
	mpkg := gimp.getter.GetMemPackage(pkgPath)
	if mpkg == nil {
		err := ImportNotFoundError{PkgPath: pkgPath}
		// NOTE: When returning an err, Go will strip type information.
		// When panic'd, the type information will be preserved, but
		// the file location information will be lost.  Therefore,
		// return the error but later in printError() parse the message
		// and recast to a gnoImportError.
		// TODO: For completeness we could append to a separate slice
		// and check presence in gimp.importErrors before converting.
		// gimp.importErrors = append(gimp.importErrors, err)
		result.err = err
		result.pending = false
		return nil, err
	}
	mod, err := ParseCheckGnoMod(mpkg)
	if err != nil {
		return nil, err
	}
	if mod != nil && mod.Private {
		// If the package is private, we cannot import it.
		err := ImportPrivateError{PkgPath: pkgPath}
		// NOTE: see comment above for ImportNotFoundError.
		result.err = err
		result.pending = false
		return nil, err
	}
<<<<<<< HEAD
	// ensure import is not a draft package.
	if !gimp.tcmode.IsGenesis() && mod != nil && mod.Draft {
=======
	if gimp.tcmode == TCForbidDraftImportStrict && mod != nil && mod.Draft {
>>>>>>> 4eb5b207
		// cannot import draft packages after genesis.
		// NOTE: see comment below for ImportNotFoundError.
		err = ImportDraftError{PkgPath: pkgPath}
		result.err = err
		result.pending = false
		return nil, err
	}
	pmode := ParseModeProduction // don't parse test files for imports...
	if gimp.pkgPath == pkgPath {
		// ...unless importing self from a *_test.gno
		// file with package name xxx_test.
		pmode = ParseModeIntegration
	}
	pkg, errs := gimp.typeCheckMemPackage(mpkg, pmode)
	if errs != nil {
		result.err = errs
		result.pending = false
		return nil, errs
	}
	result.pkg = pkg
	result.err = nil
	result.pending = false
	return pkg, errs
}

// Minimal AST mutation(s) for Go.
// For gno 0.0 there was nothing to do besides including .gnobuiltins.gno.
// For gno 0.9 we need to support init(cur realm), main(cur realm) by
// removing them and instead setting `cur := cross`; hacky but good enough.
func prepareGoGno0p9(f *ast.File) (err error) {
	astutil.Apply(f, nil, func(c *astutil.Cursor) bool { // leaving...
		switch gon := c.Node().(type) {
		case *ast.FuncDecl:
			name := gon.Name.String()
			if gon.Recv == nil && (name == "main" || name == "init") {
				if len(gon.Type.Params.List) == 1 { // `cur realm`
					gon.Type.Params.List = nil
				} else {
					return true
				}
				// This assignment is not valid in gno.
				// `as1` declares cur and `as2` "uses" it.
				as1 := &ast.AssignStmt{
					Lhs: []ast.Expr{ast.NewIdent("cur")},
					Tok: token.DEFINE,
					Rhs: []ast.Expr{ast.NewIdent("cross")},
				}
				as2 := &ast.AssignStmt{
					Lhs: []ast.Expr{ast.NewIdent("cross")},
					Tok: token.ASSIGN,
					Rhs: []ast.Expr{ast.NewIdent("cur")},
				}
				// Not sure if this does anything,
				// but we want the line numbers to not change.
				insert := gon.Type.End()
				as1.Lhs[0].(*ast.Ident).NamePos = insert
				as1.TokPos = insert
				as1.Rhs[0].(*ast.Ident).NamePos = insert
				as2.Lhs[0].(*ast.Ident).NamePos = insert
				as2.TokPos = insert
				as2.Rhs[0].(*ast.Ident).NamePos = insert
				// Prepend define and use of `cur`.
				gon.Body.List = append([]ast.Stmt{as1, as2},
					gon.Body.List...)
			}
		}
		return true
	})
	return err
}

// Assumes that the code is Gno 0.9.
// If not, first use `gno lint` to transpile the code.
// Returns parsed *types.Package, *token.FileSet, []*ast.File.
//
// Args:
//   - pmode: ParseModeAll for type-checking all files.
//     ParseModeProduction when type-checking imports.
func (gimp *gnoImporter) typeCheckMemPackage(mpkg *std.MemPackage, pmode ParseMode) (
	pkg *types.Package, errs error,
) {
	// See adr/pr4264_lint_transpile.md
	// STEP 2: Check gno.mod version.
	var gnoVersion string
	mod, err := ParseCheckGnoMod(mpkg)
	if err != nil {
		return nil, err
	}
	if gimp.tcmode.IsStrict() {
		if mod == nil {
			panic(fmt.Sprintf("gnomod.toml not found for package %q", mpkg.Path))
		}
		if mod.GetGno() != GnoVerLatest {
			panic(fmt.Sprintf("expected gnomod.toml gno version %v but got %v",
				GnoVerLatest, mod.GetGno()))
		}
		gnoVersion = mod.GetGno()
	} else {
		if mod == nil {
			// cannot be stdlib; ParseCheckGnoMod will generate a
			// gno.mod with version latest. Sanity check:
			if IsStdlib(mpkg.Path) {
				panic("expected ParseCheckGnoMod() to auto-generate a gno.mod for stdlibs")
			}
			if gimp.tcmode == TCGno0p0 {
				gnoVersion = GnoVerMissing
			} else if gimp.tcmode == TCLatestRelaxed {
				gnoVersion = GnoVerLatest
			}
		} else {
			gnoVersion = mod.GetGno()
		}
	}

	// STEP 3: Parse the mem package to Go AST.
	gofset, allgofs, gofs, _gofs, tgofs, errs := GoParseMemPackage(mpkg, pmode)
	if errs != nil {
		return nil, errs
	}

	// STEP 3: Prepare for Go type-checking.
	for _, gof := range allgofs {
		err := prepareGoGno0p9(gof)
		if err != nil {
			panic(fmt.Sprintf("unexpected error: %v", err))
		}
	}

	// STEP 3: Add and Parse .gnobuiltins.go file.
	file := makeGnoBuiltins(mpkg.Name, gnoVersion)
	const parseOpts = parser.ParseComments |
		parser.DeclarationErrors |
		parser.SkipObjectResolution
	gmgof, err := parser.ParseFile(
		gofset,
		path.Join(mpkg.Path, file.Name),
		file.Body,
		parseOpts)
	if err != nil {
		panic(fmt.Errorf("error parsing gotypecheck .gnobuiltins.gno file: %w", err))
	}

	// STEP 4: Type-check Gno0.9 AST in Go (normal, and _test.gno if
	// ParseModeIntegration).
	if !strings.HasPrefix(mpkg.Path, "gnobuiltins/") {
		gofs = append(gofs, gmgof)
	}
	// NOTE: .Check doesn't return an err, it appends to .errors.  also,
	// gimp.errors may already be populated. For example, even after an
	// import failure the Go type checker will continue to try to import
	// more imports, to collect more errors for the user to see.
	numErrs := len(gimp.errors)
	pkg, _ = gimp.cfg.Check(mpkg.Path, gofset, gofs, nil)
	/* NOTE: Uncomment to fail earlier.
	if len(gimp.errors) != numErrs {
		errs = multierr.Combine(gimp.errors...)
		return
	}
	*/

	// STEP 4: Type-check Gno0.9 AST in Go (xxx_test package if ParseModeAll).
	if strings.HasSuffix(mpkg.Name, "_test") {
		// e.g. When running a filetest // PKGPATH: xxx_test.
	} else if !strings.HasPrefix(mpkg.Path, "gnobuiltins/") {
		gmgof.Name = ast.NewIdent(mpkg.Name + "_test")
		defer func() { gmgof.Name = ast.NewIdent(mpkg.Name) }() // revert
	}
	_gofs2 := _gofs
	if !strings.HasPrefix(mpkg.Path, "gnobuiltins/") {
		_gofs2 = append(_gofs, gmgof)
	}
	_, _ = gimp.cfg.Check(mpkg.Path+"_test", gofset, _gofs2, nil)
	/* NOTE: Uncomment to fail earlier.
	if len(gimp.errors) != numErrs {
		errs = multierr.Combine(gimp.errors...)
		return
	}
	*/

	// STEP 4: Type-check Gno0.9 AST in Go (_filetest.gno if ParseModeAll).
	for _, tgof := range tgofs {
		// Each filetest is its own package.
		// XXX If we're re-parsing the filetest anyways,
		// change GoParseMemPackage to not parse into tgofs.
		tfname := filepath.Base(gofset.File(tgof.Pos()).Name())
		tpname := tgof.Name.String()
		tfile := mpkg.GetFile(tfname)
		// XXX If filetest are having issues, consider this:
		// pkgPath := fmt.Sprintf("%s_filetest%d", mpkg.Path, i)
		pkgPath := mpkg.Path
		tmpkg := &std.MemPackage{Name: tpname, Path: pkgPath}
		tmpkg.NewFile(tfname, tfile.Body)
		// NOTE: not gnobuiltins/*; gnobuiltins/* don't have filetests.
		bfile := makeGnoBuiltins(tpname, gnoVersion)
		tmpkg.AddFile(bfile)
		gofset2, _, gofs2, _, tgofs2, _ := GoParseMemPackage(tmpkg, ParseModeAll)
		if len(gimp.errors) != numErrs {
			/* NOTE: Uncomment to fail earlier.
			errs = multierr.Combine(gimp.errors...)
			return
			*/
			continue
		}
		// gofs2 (.gnobuiltins.gno), tgofs2 (*_testfile.gno)
		gofs2 = append(gofs2, tgofs2...)
		_, _ = gimp.cfg.Check(tmpkg.Path, gofset2, gofs2, nil)
		/* NOTE: Uncomment to fail earlier.
		if len(gimp.errors) != numErrs {
			errs = multierr.Combine(gimp.errors...)
			return
		}
		*/
	}
	return pkg, multierr.Combine(gimp.errors[numErrs:]...)
}

func deleteOldIdents(idents map[string]func(), gof *ast.File) {
	for _, decl := range gof.Decls {
		fd, ok := decl.(*ast.FuncDecl)
		// ignore methods and init functions
		if !ok ||
			fd.Recv != nil ||
			fd.Name.Name == "init" {
			continue
		}
		if del := idents[fd.Name.Name]; del != nil {
			del()
		}
		decl := decl
		idents[fd.Name.Name] = func() {
			// NOTE: cannot use the index as a file may contain
			// multiple decls to be removed, so removing one would
			// make all "later" indexes wrong.
			gof.Decls = slices.DeleteFunc(gof.Decls,
				func(d ast.Decl) bool { return decl == d })
		}
	}
}

//----------------------------------------
// GoParseMemPackage

type ParseMode int

const (
	// no test files.
	ParseModeProduction ParseMode = iota
	// production and test files when xxx_test tests import xxx package.
	ParseModeIntegration
	// all files even including *_filetest.gno; for linting and testing.
	ParseModeAll
	// a directory of file tests. consider all to be filetests.
	ParseModeOnlyFiletests
)

// ========================================
// Go parse the Gno source in mpkg to Go's *token.FileSet and
// []ast.File with `go/parser`.
//
// Args:
//   - pmode: see documentation for ParseMode.
//
// Results:
//   - gofs: all normal .gno files (and _test.gno files if wtests).
//   - _gofs: all xxx_test package _test.gno files if wtests.
//   - tgofs: all _testfile.gno test files.
func GoParseMemPackage(mpkg *std.MemPackage, pmode ParseMode) (
	gofset *token.FileSet, allgofs, gofs, _gofs, tgofs []*ast.File, errs error,
) {
	gofset = token.NewFileSet()

	// This map is used to allow for function re-definitions, which are
	// allowed in Gno (testing context) but not in Go.  This map links
	// each function identifier with a closure to remove its associated
	// declaration.
	delFunc := make(map[string]func())

	// Go parse and collect files from mpkg.
	for _, file := range mpkg.Files {
		// Ignore non-gno files.
		if !strings.HasSuffix(file.Name, ".gno") {
			continue
		}
		// Ignore _test/_filetest.gno files depending.
		switch pmode {
		case ParseModeProduction:
			if strings.HasSuffix(file.Name, "_test.gno") ||
				strings.HasSuffix(file.Name, "_filetest.gno") {
				continue
			}
		case ParseModeIntegration:
			if strings.HasSuffix(file.Name, "_filetest.gno") {
				continue
			}
		case ParseModeAll, ParseModeOnlyFiletests:
			// include all
		default:
			panic("should not happen")
		}

		// Go parse file.
		const parseOpts = parser.ParseComments |
			parser.DeclarationErrors |
			parser.SkipObjectResolution
		gof, err := parser.ParseFile(
			gofset, path.Join(mpkg.Path, file.Name),
			file.Body,
			parseOpts)
		if err != nil {
			errs = multierr.Append(errs, err)
			continue
		}
		// The *ast.File passed all filters.
		if strings.HasSuffix(file.Name, "_filetest.gno") ||
			pmode == ParseModeOnlyFiletests {
			tgofs = append(tgofs, gof)
			allgofs = append(allgofs, gof)
		} else if strings.HasSuffix(file.Name, "_test.gno") &&
			strings.HasSuffix(gof.Name.String(), "_test") {
			if pmode == ParseModeIntegration {
				// never wanted these gofs.
				// (we do want other *_test.gno in gofs)
			} else {
				deleteOldIdents(delFunc, gof)
				_gofs = append(_gofs, gof)
				allgofs = append(allgofs, gof)
			}
		} else { // normal *_test.gno here for integration testing.
			deleteOldIdents(delFunc, gof)
			gofs = append(gofs, gof)
			allgofs = append(allgofs, gof)
		}
	}
	if errs != nil {
		return gofset, allgofs, gofs, _gofs, tgofs, errs
	}
	// END processing all files.
	// Sanity check before returning.
	if pmode == ParseModeProduction && (len(_gofs) > 0 || len(tgofs) > 0) {
		panic("unexpected test files from GoParseMemPackage()")
	}
	if pmode == ParseModeIntegration && (len(_gofs) > 0 || len(tgofs) > 0) {
		panic("unexpected xxx_test and *_filetest.gno tests")
	}
	return
}

//----------------------------------------
// Errors

// ImportError is an interface type.
type ImportError interface {
	assertImportError()
	error
	GetLocation() string
	GetMsg() string
}

func (e ImportNotFoundError) assertImportError() {}
func (e ImportPrivateError) assertImportError()  {}
func (e ImportDraftError) assertImportError()    {}
func (e ImportCycleError) assertImportError()    {}

var (
	_ ImportError = ImportNotFoundError{}
	_ ImportError = ImportPrivateError{}
	_ ImportError = ImportDraftError{}
	_ ImportError = ImportCycleError{}
)

// ImportNotFoundError implements ImportError
type ImportNotFoundError struct {
	Location string
	PkgPath  string
}

func (e ImportNotFoundError) GetLocation() string { return e.Location }

func (e ImportNotFoundError) GetMsg() string { return fmt.Sprintf("unknown import path %q", e.PkgPath) }

func (e ImportNotFoundError) Error() string { return importErrorString(e) }

// ImportDraftError implements ImportError
type ImportDraftError struct {
	Location string
	PkgPath  string
}

func (e ImportDraftError) GetLocation() string { return e.Location }

func (e ImportDraftError) GetMsg() string {
	return fmt.Sprintf("import path %q is a draft package and can only be imported at genesis", e.PkgPath)
}

func (e ImportDraftError) Error() string { return importErrorString(e) }

// ImportPrivateError implements ImportError
type ImportPrivateError struct {
	Location string
	PkgPath  string
}

func (e ImportPrivateError) GetLocation() string { return e.Location }

func (e ImportPrivateError) GetMsg() string {
	return fmt.Sprintf("import path %q is private and cannot be imported", e.PkgPath)
}

func (e ImportPrivateError) Error() string { return importErrorString(e) }

// ImportCycleError implements ImportError
type ImportCycleError struct {
	Location string
	Cycle    []string
}

func (e ImportCycleError) GetLocation() string { return e.Location }

func (e ImportCycleError) GetMsg() string {
	return fmt.Sprintf("cyclic import detected: %s -> %s", strings.Join(e.Cycle, " -> "), e.Cycle[0])
}

func (e ImportCycleError) Error() string { return importErrorString(e) }

// helper
func importErrorString(err ImportError) string {
	loc := err.GetLocation()
	msg := err.GetMsg()
	if loc != "" {
		return loc + ": " + msg
	} else {
		return msg
	}
}<|MERGE_RESOLUTION|>--- conflicted
+++ resolved
@@ -272,12 +272,8 @@
 		result.pending = false
 		return nil, err
 	}
-<<<<<<< HEAD
 	// ensure import is not a draft package.
-	if !gimp.tcmode.IsGenesis() && mod != nil && mod.Draft {
-=======
 	if gimp.tcmode == TCForbidDraftImportStrict && mod != nil && mod.Draft {
->>>>>>> 4eb5b207
 		// cannot import draft packages after genesis.
 		// NOTE: see comment below for ImportNotFoundError.
 		err = ImportDraftError{PkgPath: pkgPath}
