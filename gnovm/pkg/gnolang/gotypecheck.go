--- conflicted
+++ resolved
@@ -261,6 +261,7 @@
 	if err != nil {
 		return nil, err
 	}
+	// XXX: Should i check the pmode & tcmode here?
 	if mod != nil && mod.Private {
 		// If the package is private, we cannot import it.
 		err := ImportPrivateError{PkgPath: pkgPath}
@@ -624,20 +625,14 @@
 }
 
 func (e ImportNotFoundError) assertImportError() {}
-<<<<<<< HEAD
 func (e ImportPrivateError) assertImportError()  {}
-=======
 func (e ImportDraftError) assertImportError()    {}
->>>>>>> a715fa68
 func (e ImportCycleError) assertImportError()    {}
 
 var (
 	_ ImportError = ImportNotFoundError{}
-<<<<<<< HEAD
 	_ ImportError = ImportPrivateError{}
-=======
 	_ ImportError = ImportDraftError{}
->>>>>>> a715fa68
 	_ ImportError = ImportCycleError{}
 )
 
@@ -653,18 +648,26 @@
 
 func (e ImportNotFoundError) Error() string { return importErrorString(e) }
 
-<<<<<<< HEAD
+// ImportDraftError implements ImportError
+type ImportDraftError struct {
+	Location string
+	PkgPath  string
+}
+
+func (e ImportDraftError) GetLocation() string { return e.Location }
+
+func (e ImportDraftError) GetMsg() string {
+	return fmt.Sprintf("import path %q is a draft package and can only be imported at genesis", e.PkgPath)
+}
+
+func (e ImportDraftError) Error() string { return importErrorString(e) }
+
 // ImportPrivateError implements ImportError
 type ImportPrivateError struct {
-=======
-// ImportDraftError implements ImportError
-type ImportDraftError struct {
->>>>>>> a715fa68
 	Location string
 	PkgPath  string
 }
 
-<<<<<<< HEAD
 func (e ImportPrivateError) GetLocation() string { return e.Location }
 
 func (e ImportPrivateError) GetMsg() string {
@@ -672,15 +675,6 @@
 }
 
 func (e ImportPrivateError) Error() string { return importErrorString(e) }
-=======
-func (e ImportDraftError) GetLocation() string { return e.Location }
-
-func (e ImportDraftError) GetMsg() string {
-	return fmt.Sprintf("import path %q is a draft package and can only be imported at genesis", e.PkgPath)
-}
-
-func (e ImportDraftError) Error() string { return importErrorString(e) }
->>>>>>> a715fa68
 
 // ImportCycleError implements ImportError
 type ImportCycleError struct {
