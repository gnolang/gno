--- conflicted
+++ resolved
@@ -298,7 +298,6 @@
 		result.pending = false
 		return nil, err
 	}
-<<<<<<< HEAD
 	if mod != nil && mod.Private {
 		// If the package is private, we cannot import it.
 		err := ImportPrivateError{PkgPath: pkgPath}
@@ -307,11 +306,8 @@
 		result.pending = false
 		return nil, err
 	}
-	pkg, errs := gimp.typeCheckMemPackage(mpkg, pmode)
-=======
 	wtests := gimp.testing && gimp.pkgPath == pkgPath
 	pkg, errs := gimp.typeCheckMemPackage(mpkg, &wtests)
->>>>>>> 37910065
 	if errs != nil {
 		result.err = errs
 		result.pending = false
