--- conflicted
+++ resolved
@@ -142,7 +142,6 @@
 // The syntax checking is performed entirely using Go's go/types package.
 //
 // Args:
-<<<<<<< HEAD
 //   - getter: the normal package import getter without test stdlibs.
 //   - tgetter: getter for test stdlibs with overrides when gimp.testing (importing from *_test.gno|*_filetest.gno).
 //   - tcmode: TypeCheckMode, see comments above.
@@ -176,24 +175,8 @@
 		pkgPath: mpkg.Path,
 		tcmode:  opts.Mode,
 		getter:  gnoBuiltinsGetterWrapper{mpkg, getter},
-		tgetter: tgetter,
+		tgetter: gnoBuiltinsGetterWrapper{mpkg, tgetter},
 		cache:   opts.Cache,
-=======
-//   - tcmode: TypeCheckMode, see comments above.
-//   - getter: the normal package import getter without test stdlibs.
-//   - tgetter: getter for test stdlibs with overrides when gimp.testing (importing from *_test.gno|*_filetest.gno).
-func TypeCheckMemPackage(mpkg *std.MemPackage, getter, tgetter MemPackageGetter, tcmode TypeCheckMode) (
-	pkg *types.Package, errs error,
-) {
-	var gimp *gnoImporter
-	gimp = &gnoImporter{
-		pkgPath: mpkg.Path,
-		tcmode:  tcmode,
-		testing: false, // only true for imports from testing files.
-		getter:  gnoBuiltinsGetterWrapper{mpkg, getter},
-		tgetter: gnoBuiltinsGetterWrapper{mpkg, tgetter},
-		cache:   map[string]*gnoImporterResult{},
->>>>>>> 1f3cbebd
 		cfg: &types.Config{
 			Error: func(err error) {
 				gimp.Error(err)
@@ -203,12 +186,7 @@
 	}
 	gimp.cfg.Importer = gimp
 
-<<<<<<< HEAD
-	// pmode := ParseModeAll // type check all .gno files
-	pkg, errs = gimp.typeCheckMemPackage(mpkg) //, pmode)
-=======
 	pkg, errs = gimp.typeCheckMemPackage(mpkg, nil)
->>>>>>> 1f3cbebd
 	return
 }
 
@@ -226,17 +204,10 @@
 	// when importing self (from xxx_test package) include *_test.gno.
 	pkgPath string
 	tcmode  TypeCheckMode
-<<<<<<< HEAD
-	testing bool             // if true, use tgetter for stdlibs & use ParseModeIntegration for type-checking pkgPath during import.
-	getter  MemPackageGetter // used for stdlbis if !.testing, and everything else.
+	testing bool             // if true, use tgetter for stdlibs.
+	getter  MemPackageGetter // used for stdlibs if !.testing, and everything else.
 	tgetter MemPackageGetter // used for stdlibs if .testing
 	cache   TypeCheckCache
-=======
-	testing bool             // if true, use tgetter for stdlibs.
-	getter  MemPackageGetter // used for stdlbis if !.testing, and everything else.
-	tgetter MemPackageGetter // used for stdlibs if .testing
-	cache   map[string]*gnoImporterResult
->>>>>>> 1f3cbebd
 	cfg     *types.Config
 	errors  []error  // there may be many for a single import
 	stack   []string // stack of pkgpaths for cyclic import detection
@@ -263,11 +234,7 @@
 // ImportFrom returns the imported package for the given import
 // pkgPath when imported by a package file located in dir.
 func (gimp *gnoImporter) ImportFrom(pkgPath, _ string, _ types.ImportMode) (gopkg *types.Package, err error) {
-<<<<<<< HEAD
-	if result, ok := gimp.cache[pkgPath]; ok {
-=======
 	if result, ok := gimp.cache[cacheKey(pkgPath, gimp.testing)]; ok {
->>>>>>> 1f3cbebd
 		if result.pending {
 			idx := slices.Index(gimp.stack, pkgPath)
 			cycle := gimp.stack[idx:]
@@ -289,16 +256,6 @@
 	var mpkg *std.MemPackage
 	if gimp.testing && IsStdlib(pkgPath) {
 		mpkg = gimp.tgetter.GetMemPackage(pkgPath)
-<<<<<<< HEAD
-		if gimp.pkgPath == pkgPath {
-			// xxx_test importing xxx for integration testing.
-			mpkg = MPFTest.FilterMemPackage(mpkg)
-		} else {
-			mpkg = MPFProd.FilterMemPackage(mpkg)
-		}
-	} else {
-		mpkg = gimp.getter.GetMemPackage(pkgPath)
-=======
 	} else {
 		mpkg = gimp.getter.GetMemPackage(pkgPath)
 	}
@@ -311,7 +268,6 @@
 		// xxx_test importing xxx for integration testing
 		mpkg = MPFTest.FilterMemPackage(mpkg)
 	} else {
->>>>>>> 1f3cbebd
 		mpkg = MPFProd.FilterMemPackage(mpkg)
 	}
 	if mpkg == nil {
@@ -328,20 +284,8 @@
 		result.pending = false
 		return nil, err
 	}
-<<<<<<< HEAD
-	/* so do we need gimp.testing?
-	pmode := ParseModeProduction // don't parse test files for imports...
-	if gimp.testing && gimp.pkgPath == pkgPath {
-		// ...unless importing self from a *_test.gno
-		// file with package name xxx_test.
-		pmode = ParseModeIntegration
-	}
-	*/
-	pkg, errs := gimp.typeCheckMemPackage(mpkg) //, pmode)
-=======
 	wtests := gimp.testing && gimp.pkgPath == pkgPath
 	pkg, errs := gimp.typeCheckMemPackage(mpkg, &wtests)
->>>>>>> 1f3cbebd
 	if errs != nil {
 		result.err = errs
 		result.pending = false
@@ -402,12 +346,8 @@
 // Assumes that the code is Gno 0.9.
 // If not, first use `gno lint` to transpile the code.
 // Returns parsed *types.Package, *token.FileSet, []*ast.File.
-<<<<<<< HEAD
-func (gimp *gnoImporter) typeCheckMemPackage(mpkg *std.MemPackage) (
-=======
 //   - wtests: if nil, type check all, including filetests; otherwise returns early.
 func (gimp *gnoImporter) typeCheckMemPackage(mpkg *std.MemPackage, wtests *bool) (
->>>>>>> 1f3cbebd
 	pkg *types.Package, errs error,
 ) {
 	// See adr/pr4264_lint_transpile.md
@@ -482,18 +422,11 @@
 	numErrs := len(gimp.errors)
 	origTesting := gimp.testing
 	defer func() { gimp.testing = origTesting }() // reset after.
-<<<<<<< HEAD
-	gimp.testing = false                          // use getter, not tgetter.
-	pgofs := filterTests(gofset, gofs)            // prod gofs.
-	pkg, _ = gimp.cfg.Check(mpkg.Path, gofset, pgofs, nil)
-	/* NOTE: Uncomment to fail earlier.
-=======
 	// Preserve gimp.testing, sub-imports are under the same context.
 	// gimp.testing = false <-- incorrect!
 	pgofs := filterTests(gofset, gofs) // prod gofs.
 	pkg, _ = gimp.cfg.Check(mpkg.Path, gofset, pgofs, nil)
 	// Fail early: there's no point checking the others.
->>>>>>> 1f3cbebd
 	if len(gimp.errors) != numErrs {
 		errs = multierr.Combine(gimp.errors[numErrs:]...)
 		return
@@ -506,22 +439,6 @@
 		return
 	}
 
-<<<<<<< HEAD
-	// STEP 4: Type-check Gno0.9 AST in Go (w/ tests, but not xxx_tests)
-	// for ParseModeAll and ParseModeIntegration.
-	if len(pgofs) < len(gofs) {
-		gimp.testing = true // use tgetter for stdlibs, default to getter.
-		pkg, _ = gimp.cfg.Check(mpkg.Path, gofset, gofs, nil)
-		/* NOTE: Uncomment to fail earlier.
-		if len(gimp.errors) != numErrs {
-			errs = multierr.Combine(gimp.errors...)
-			return
-		}
-		*/
-	}
-
-	// STEP 4: Type-check Gno0.9 AST in Go (xxx_test package if ParseModeAll).
-=======
 	// STEP 4: Type-check Gno0.9 AST in Go (w/ tests, but not xxx_tests).
 	if len(pgofs) < len(gofs) {
 		gimp.testing = true // use tgetter for stdlibs, default to getter.
@@ -541,7 +458,6 @@
 	}
 
 	// STEP 4: Type-check Gno0.9 AST in Go (xxx_test package).
->>>>>>> 1f3cbebd
 	if strings.HasSuffix(mpkg.Name, "_test") {
 		// e.g. When running a filetest // PKGPATH: xxx_test.
 	} else if !strings.HasPrefix(mpkg.Path, "gnobuiltins/") {
@@ -565,34 +481,10 @@
 	for _, tgof := range tgofs {
 		// Each filetest is its own package.
 		tpname := tgof.Name.String()
-<<<<<<< HEAD
-		tfile := mpkg.GetFile(tfname)
-		// XXX If filetest are having issues, consider this:
-		// pkgPath := fmt.Sprintf("%s_filetest%d", mpkg.Path, i)
-		pkgPath := mpkg.Path
-		tmpkg := &std.MemPackage{Type: MPFiletests, Name: tpname, Path: pkgPath}
-		tmpkg.NewFile(tfname, tfile.Body)
-		// NOTE: not gnobuiltins/*; gnobuiltins/* don't have filetests.
-		bfile := makeGnoBuiltins(tpname, gnoVersion)
-		tmpkg.AddFile(bfile)
-		gofset2, _, gofs2, _, tgofs2, _ := GoParseMemPackage(tmpkg) //, ParseModeAll)
-		if len(gimp.errors) != numErrs {
-			/* NOTE: Uncomment to fail earlier.
-			errs = multierr.Combine(gimp.errors...)
-			return
-			*/
-			continue
-		}
-		// gofs2 (.gnobuiltins.gno), tgofs2 (*_testfile.gno)
-		gofs2 = append(gofs2, tgofs2...)
-		gimp.testing = true // use tgetter for stdlibs, default to tgetter.
-		_, _ = gimp.cfg.Check(tmpkg.Path, gofset2, gofs2, nil)
-=======
 		gmgof.Name = ast.NewIdent(tpname)
 		tgofs2 := []*ast.File{gmgof, tgof}
 		gimp.testing = true // use tgetter for stdlibs, default to tgetter.
 		_, _ = gimp.cfg.Check(mpkg.Path, gofset, tgofs2, nil)
->>>>>>> 1f3cbebd
 		/* NOTE: Uncomment to fail earlier.
 		if len(gimp.errors) != numErrs {
 			errs = multierr.Combine(gimp.errors[numErrs:]...)
@@ -695,10 +587,6 @@
 				// xxx_test imports normal and only
 				// non-xxx_test *test.go files from xxx.
 			case MPAny, MPAll, MPStdlib, MPFiletests:
-<<<<<<< HEAD
-				deleteOldIdents(delFunc, gof)
-=======
->>>>>>> 1f3cbebd
 				_gofs = append(_gofs, gof)
 				allgofs = append(allgofs, gof)
 			default:
@@ -726,11 +614,7 @@
 	if mpkg.Type == MPTest && (len(_gofs) > 0 || len(tgofs) > 0) {
 		// same as above, because the non-xxx_test *_test.gno files are
 		// part of gofs, not _gofs; for testing purposes those test
-<<<<<<< HEAD
-		// files extend the original pacakge when imported by xxx_test
-=======
 		// files extend the original package when imported by xxx_test
->>>>>>> 1f3cbebd
 		// *_test.gno files.
 		panic("unexpected xxx_test and *_filetest.gno tests")
 	}
