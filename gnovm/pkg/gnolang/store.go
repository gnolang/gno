package gnolang

import (
	"fmt"
	"maps"
	"reflect"
	"slices"
	"strconv"
	"strings"

	"github.com/gnolang/gno/tm2/pkg/amino"
	"github.com/gnolang/gno/tm2/pkg/colors"
	"github.com/gnolang/gno/tm2/pkg/std"
	"github.com/gnolang/gno/tm2/pkg/store"
	"github.com/gnolang/gno/tm2/pkg/store/types"
	"github.com/gnolang/gno/tm2/pkg/store/utils"
	stringz "github.com/gnolang/gno/tm2/pkg/strings"
)

// PackageGetter specifies how the store may retrieve packages which are not
// already in its cache. PackageGetter should return nil when the requested
// package does not exist. store should be used to run the machine, or otherwise
// call any methods which may call store.GetPackage; avoid using any "global"
// store as the one passed to the PackageGetter may be a fork of that (ie.
// the original is not meant to be written to). Loading dependencies may
// cause writes to happen to the store, such as MemPackages to iavlstore.
type PackageGetter func(pkgPath string, store Store) (*PackageNode, *PackageValue)

// inject natives into a new or loaded package (value and node)
type PackageInjector func(store Store, pn *PackageNode)

// NativeStore is a function which can retrieve native bodies of native functions.
type NativeStore func(pkgName string, name Name) func(m *Machine)

type Store interface {
	// STABLE
	SetPackageGetter(PackageGetter)
	GetPackage(pkgPath string, isImport bool) *PackageValue
	SetCachePackage(*PackageValue)
	GetPackageRealm(pkgPath string) *Realm
	SetPackageRealm(*Realm)
	AddAssignableCheckResult(key Expr, value Type)
	AssertAssignableExists(key Expr, value Type) bool
	GetObject(oid ObjectID) Object
	GetObjectSafe(oid ObjectID) Object
	SetObject(Object)
	DelObject(Object)
	GetType(tid TypeID) Type
	GetTypeSafe(tid TypeID) Type
	SetCacheType(Type)
	SetType(Type)
	GetBlockNode(Location) BlockNode
	GetBlockNodeSafe(Location) BlockNode
	SetBlockNode(BlockNode)
	// UNSTABLE
	SetStrictGo2GnoMapping(bool)
	Go2GnoType(rt reflect.Type) Type
	GetAllocator() *Allocator
	NumMemPackages() int64
	// Upon restart, all packages will be re-preprocessed; This
	// loads BlockNodes and Types onto the store for persistence
	// version 1.
	AddMemPackage(memPkg *std.MemPackage)
	GetMemPackage(path string) *std.MemPackage
	GetMemFile(path string, name string) *std.MemFile
	IterMemPackage() <-chan *std.MemPackage
	ClearObjectCache()                                    // for each delivertx.
	Fork() Store                                          // for checktx, simulate, and queries.
	SwapStores(baseStore, iavlStore store.Store)          // for gas wrappers.
	SetPackageInjector(PackageInjector)                   // for natives
	SetNativeStore(NativeStore)                           // for "new" natives XXX
	GetNative(pkgPath string, name Name) func(m *Machine) // for "new" natives XXX
	SetLogStoreOps(enabled bool)
	SprintStoreOps() string
	LogSwitchRealm(rlmpath string) // to mark change of realm boundaries
	ClearCache()
	Print()
	Write()
	Flush()
}

// Used to keep track of in-mem objects during tx.
type defaultStore struct {
<<<<<<< HEAD
	alloc                *Allocator    // for accounting for cached items
	pkgGetter            PackageGetter // non-realm packages
	cacheObjects         map[ObjectID]Object
	cacheTypes           map[TypeID]Type
	cacheNodes           map[Location]BlockNode
	cacheNativeTypes     map[reflect.Type]Type // go spec: reflect.Type are comparable
	cacheAssignableCheck map[string]map[string]bool
	baseStore            store.Store       // for objects, types, nodes
	iavlStore            store.Store       // for escaped object hashes
	pkgInjector          PackageInjector   // for injecting natives
	go2gnoMap            map[string]string // go pkgpath.name -> gno pkgpath.name
	go2gnoStrict         bool              // if true, native->gno type conversion must be registered.
=======
	alloc            *Allocator    // for accounting for cached items
	pkgGetter        PackageGetter // non-realm packages
	cacheObjects     map[ObjectID]Object
	cacheTypes       map[TypeID]Type
	cacheNodes       map[Location]BlockNode
	cacheNativeTypes map[reflect.Type]Type // go spec: reflect.Type are comparable
	baseStore        store.Store           // for objects, types, nodes
	iavlStore        store.Store           // for escaped object hashes
	pkgInjector      PackageInjector       // for injecting natives
	nativeStore      NativeStore           // for injecting natives
	go2gnoStrict     bool                  // if true, native->gno type conversion must be registered.
>>>>>>> f547d7dc

	// transient
	opslog  []StoreOp // for debugging and testing.
	current []string  // for detecting import cycles.
}

func NewStore(alloc *Allocator, baseStore, iavlStore store.Store) *defaultStore {
	ds := &defaultStore{
<<<<<<< HEAD
		alloc:                alloc,
		pkgGetter:            nil,
		cacheObjects:         make(map[ObjectID]Object),
		cacheTypes:           make(map[TypeID]Type),
		cacheNodes:           make(map[Location]BlockNode),
		cacheNativeTypes:     make(map[reflect.Type]Type),
		cacheAssignableCheck: make(map[string]map[string]bool),
		baseStore:            baseStore,
		iavlStore:            iavlStore,
		go2gnoMap:            make(map[string]string),
		go2gnoStrict:         true,
		current:              make(map[string]struct{}),
=======
		alloc:            alloc,
		pkgGetter:        nil,
		cacheObjects:     make(map[ObjectID]Object),
		cacheTypes:       make(map[TypeID]Type),
		cacheNodes:       make(map[Location]BlockNode),
		cacheNativeTypes: make(map[reflect.Type]Type),
		baseStore:        baseStore,
		iavlStore:        iavlStore,
		go2gnoStrict:     true,
>>>>>>> f547d7dc
	}
	InitStoreCaches(ds)
	return ds
}

func (ds *defaultStore) GetAllocator() *Allocator {
	return ds.alloc
}

func (ds *defaultStore) SetPackageGetter(pg PackageGetter) {
	ds.pkgGetter = pg
}

// Gets package from cache, or loads it from baseStore, or gets it from package getter.
func (ds *defaultStore) GetPackage(pkgPath string, isImport bool) *PackageValue {
	// helper to detect circular imports
	if isImport {
		if slices.Contains(ds.current, pkgPath) {
			panic(fmt.Sprintf("import cycle detected: %q (through %v)", pkgPath, ds.current))
		}
		ds.current = append(ds.current, pkgPath)
		defer func() {
			ds.current = ds.current[:len(ds.current)-1]
		}()
	}
	// first, check cache.
	oid := ObjectIDFromPkgPath(pkgPath)
	if oo, exists := ds.cacheObjects[oid]; exists {
		pv := oo.(*PackageValue)
		return pv
	}
	// else, load package.
	if ds.baseStore != nil {
		if oo := ds.loadObjectSafe(oid); oo != nil {
			pv := oo.(*PackageValue)
			_ = pv.GetBlock(ds) // preload
			// get package associated realm if nil.
			if pv.IsRealm() && pv.Realm == nil {
				rlm := ds.GetPackageRealm(pkgPath)
				pv.Realm = rlm
			}
			// get package node.
			pl := PackageNodeLocation(pkgPath)
			pn, ok := ds.GetBlockNodeSafe(pl).(*PackageNode)
			if !ok {
				// Do not inject packages from packageGetter
				// that don't have corresponding *PackageNodes.
			} else {
				// Inject natives after load.
				if ds.pkgInjector != nil {
					if pn.HasAttribute(ATTR_INJECTED) {
						// e.g. in checktx or simulate or query.
						pn.PrepareNewValues(pv)
					} else {
						// pv.GetBlock(ds) // preload pv.Block
						ds.pkgInjector(ds, pn)
						pn.SetAttribute(ATTR_INJECTED, true)
						pn.PrepareNewValues(pv)
					}
				}
			}
			// Rederive pv.fBlocksMap.
			pv.deriveFBlocksMap(ds)
			return pv
		}
	}
	// otherwise, fetch from pkgGetter.
	if ds.pkgGetter != nil {
		if pn, pv := ds.pkgGetter(pkgPath, ds); pv != nil {
			// e.g. tests/imports_tests loads example/gno.land/r/... realms.
			// if pv.IsRealm() {
			// 	panic("realm packages cannot be gotten from pkgGetter")
			// }
			ds.SetBlockNode(pn)
			// NOTE: not SetObject() here,
			// we don't want to overwrite
			// the value from pkgGetter.
			// Realm values obtained this way
			// will get written elsewhere
			// later.
			ds.cacheObjects[oid] = pv
			// inject natives after init.
			if ds.pkgInjector != nil {
				if pn.HasAttribute(ATTR_INJECTED) {
					// not sure why this would happen.
					panic("should not happen")
					// pn.PrepareNewValues(pv)
				} else {
					ds.pkgInjector(ds, pn)
					pn.SetAttribute(ATTR_INJECTED, true)
					pn.PrepareNewValues(pv)
				}
			}
			// cache all types. usually preprocess() sets types,
			// but packages gotten from the pkgGetter may skip this step,
			// so fill in store.CacheTypes here.
			for _, tv := range pv.GetBlock(nil).Values {
				if tv.T.Kind() == TypeKind {
					t := tv.GetType()
					ds.SetCacheType(t)
				}
			}
			return pv
		}
	}
	// otherwise, package does not exist.
	return nil
}

func (ds *defaultStore) AddAssignableCheckResult(key Expr, value Type) {
	if ds.cacheAssignableCheck[key.String()] == nil {
		ds.cacheAssignableCheck[key.String()] = make(map[string]bool)
	}
	var destTypeStr string
	if value != nil {
		destTypeStr = value.String()
	} else {
		destTypeStr = "<nil>"
	}
	ds.cacheAssignableCheck[key.String()][destTypeStr] = true
}

func (ds *defaultStore) AssertAssignableExists(key Expr, value Type) bool {
	if valSet, ok := ds.cacheAssignableCheck[key.String()]; ok {
		// Check if the value exists in the set
		var destTypeStr string
		if value != nil {
			destTypeStr = value.String()
		} else {
			destTypeStr = "<nil>"
		}
		return valSet[destTypeStr]
	}
	return false
}

// Used to set throwaway packages.
func (ds *defaultStore) SetCachePackage(pv *PackageValue) {
	oid := ObjectIDFromPkgPath(pv.PkgPath)
	if _, exists := ds.cacheObjects[oid]; exists {
		panic(fmt.Sprintf("package %s already exists in cache", pv.PkgPath))
	}
	ds.cacheObjects[oid] = pv
}

// Some atomic operation.
func (ds *defaultStore) GetPackageRealm(pkgPath string) (rlm *Realm) {
	oid := ObjectIDFromPkgPath(pkgPath)
	key := backendRealmKey(oid)
	bz := ds.baseStore.Get([]byte(key))
	if bz == nil {
		return nil
	}
	amino.MustUnmarshal(bz, &rlm)
	if debug {
		if rlm.ID != oid.PkgID {
			panic(fmt.Sprintf("unexpected realm id: expected %v but got %v",
				oid.PkgID, rlm.ID))
		}
	}
	return rlm
}

// An atomic operation to set the package realm info (id counter etc).
func (ds *defaultStore) SetPackageRealm(rlm *Realm) {
	oid := ObjectIDFromPkgPath(rlm.Path)
	key := backendRealmKey(oid)
	bz := amino.MustMarshal(rlm)
	ds.baseStore.Set([]byte(key), bz)
}

// NOTE: does not consult the packageGetter, so instead
// call GetPackage() for packages.
// NOTE: current implementation behavior requires
// all []TypedValue types and TypeValue{} types to be
// loaded (non-ref) types.
func (ds *defaultStore) GetObject(oid ObjectID) Object {
	oo := ds.GetObjectSafe(oid)
	if oo == nil {
		panic(fmt.Sprintf("unexpected object with id %s", oid.String()))
	}
	return oo
}

func (ds *defaultStore) GetObjectSafe(oid ObjectID) Object {
	// check cache.
	if oo, exists := ds.cacheObjects[oid]; exists {
		return oo
	}
	// check baseStore.
	if ds.baseStore != nil {
		if oo := ds.loadObjectSafe(oid); oo != nil {
			if debug {
				if _, ok := oo.(*PackageValue); ok {
					panic("packages must be fetched with GetPackage()")
				}
			}
			return oo
		}
	}
	return nil
}

// loads and caches an object.
// CONTRACT: object isn't already in the cache.
func (ds *defaultStore) loadObjectSafe(oid ObjectID) Object {
	key := backendObjectKey(oid)
	hashbz := ds.baseStore.Get([]byte(key))
	if hashbz != nil {
		hash := hashbz[:HashSize]
		bz := hashbz[HashSize:]
		var oo Object
		ds.alloc.AllocateAmino(int64(len(bz)))
		amino.MustUnmarshal(bz, &oo)
		if debug {
			if oo.GetObjectID() != oid {
				panic(fmt.Sprintf("unexpected object id: expected %v but got %v",
					oid, oo.GetObjectID()))
			}
		}
		oo.SetHash(ValueHash{NewHashlet(hash)})
		ds.cacheObjects[oid] = oo
		_ = fillTypesOfValue(ds, oo)
		return oo
	}
	return nil
}

// NOTE: unlike GetObject(), SetObject() is also used to persist updated
// package values.
func (ds *defaultStore) SetObject(oo Object) {
	oid := oo.GetObjectID()
	// replace children/fields with Ref.
	o2 := copyValueWithRefs(oo)
	// marshal to binary.
	bz := amino.MustMarshalAny(o2)
	// set hash.
	hash := HashBytes(bz) // XXX objectHash(bz)???
	if len(hash) != HashSize {
		panic("should not happen")
	}
	oo.SetHash(ValueHash{hash})
	// save bytes to backend.
	if ds.baseStore != nil {
		key := backendObjectKey(oid)
		hashbz := make([]byte, len(hash)+len(bz))
		copy(hashbz, hash.Bytes())
		copy(hashbz[HashSize:], bz)
		ds.baseStore.Set([]byte(key), hashbz)
	}
	// save object to cache.
	if debug {
		if oid.IsZero() {
			panic("object id cannot be zero")
		}
		if oo2, exists := ds.cacheObjects[oid]; exists {
			if oo != oo2 {
				panic(fmt.Sprintf(
					"duplicate object: set %s (oid: %s) but %s (oid %s) already exists",
					oo.String(), oid.String(), oo2.String(), oo2.GetObjectID().String()))
			}
		}
	}
	ds.cacheObjects[oid] = oo
	// make store op log entry
	if ds.opslog != nil {
		var op StoreOpType
		if oo.GetIsNewReal() {
			op = StoreOpNew
		} else {
			op = StoreOpMod
		}
		ds.opslog = append(ds.opslog,
			StoreOp{Type: op, Object: o2.(Object)})
	}
	// if escaped, add hash to iavl.
	if oo.GetIsEscaped() && ds.iavlStore != nil {
		var key, value []byte
		key = []byte(oid.String())
		value = hash.Bytes()
		ds.iavlStore.Set(key, value)
	}
}

func (ds *defaultStore) DelObject(oo Object) {
	oid := oo.GetObjectID()
	// delete from cache.
	delete(ds.cacheObjects, oid)
	// delete from backend.
	if ds.baseStore != nil {
		key := backendObjectKey(oid)
		ds.baseStore.Delete([]byte(key))
	}
	// make realm op log entry
	if ds.opslog != nil {
		ds.opslog = append(ds.opslog,
			StoreOp{Type: StoreOpDel, Object: oo})
	}
}

// NOTE: not used quite yet.
// NOTE: The implementation matches that of GetObject() in anticipation of what
// the persistent type system might work like.
func (ds *defaultStore) GetType(tid TypeID) Type {
	tt := ds.GetTypeSafe(tid)
	if tt == nil {
		ds.Print()
		panic(fmt.Sprintf("unexpected type with id %s", tid.String()))
	}
	return tt
}

func (ds *defaultStore) GetTypeSafe(tid TypeID) Type {
	// check cache.
	if tt, exists := ds.cacheTypes[tid]; exists {
		return tt
	}
	// check backend.
	if ds.baseStore != nil {
		key := backendTypeKey(tid)
		bz := ds.baseStore.Get([]byte(key))
		if bz != nil {
			var tt Type
			amino.MustUnmarshal(bz, &tt)
			if debug {
				if tt.TypeID() != tid {
					panic(fmt.Sprintf("unexpected type id: expected %v but got %v",
						tid, tt.TypeID()))
				}
			}
			// set in cache.
			ds.cacheTypes[tid] = tt
			// after setting in cache, fill tt.
			fillType(ds, tt)
			return tt
		}
	}
	return nil
}

func (ds *defaultStore) SetCacheType(tt Type) {
	tid := tt.TypeID()
	if tt2, exists := ds.cacheTypes[tid]; exists {
		if tt != tt2 {
			// NOTE: not sure why this would happen.
			panic("should not happen")
		} else {
			// already set.
		}
	} else {
		ds.cacheTypes[tid] = tt
	}
}

func (ds *defaultStore) SetType(tt Type) {
	tid := tt.TypeID()
	// return if tid already known.
	if tt2, exists := ds.cacheTypes[tid]; exists {
		if tt != tt2 {
			// this can happen for a variety of reasons.
			// TODO classify them and optimize.
			return
		}
	}
	// save type to backend.
	if ds.baseStore != nil {
		key := backendTypeKey(tid)
		tcopy := copyTypeWithRefs(tt)
		bz := amino.MustMarshalAny(tcopy)
		ds.baseStore.Set([]byte(key), bz)
	}
	// save type to cache.
	ds.cacheTypes[tid] = tt
}

func (ds *defaultStore) GetBlockNode(loc Location) BlockNode {
	bn := ds.GetBlockNodeSafe(loc)
	if bn == nil {
		panic(fmt.Sprintf("unexpected node with location %s", loc.String()))
	}
	return bn
}

func (ds *defaultStore) GetBlockNodeSafe(loc Location) BlockNode {
	// check cache.
	if bn, exists := ds.cacheNodes[loc]; exists {
		return bn
	}
	// check backend.
	if ds.baseStore != nil {
		key := backendNodeKey(loc)
		bz := ds.baseStore.Get([]byte(key))
		if bz != nil {
			var bn BlockNode
			amino.MustUnmarshal(bz, &bn)
			if debug {
				if bn.GetLocation() != loc {
					panic(fmt.Sprintf("unexpected node location: expected %v but got %v",
						loc, bn.GetLocation()))
				}
			}
			ds.cacheNodes[loc] = bn
			return bn
		}
	}
	return nil
}

func (ds *defaultStore) SetBlockNode(bn BlockNode) {
	loc := bn.GetLocation()
	if loc.IsZero() {
		panic("unexpected zero location in blocknode")
	}
	// save node to backend.
	if ds.baseStore != nil {
		// TODO: implement copyValueWithRefs() for Nodes.
		// key := backendNodeKey(loc)
		// ds.backend.Set([]byte(key), bz)
	}
	// save node to cache.
	ds.cacheNodes[loc] = bn
	// XXX duplicate?
	// XXX
}

func (ds *defaultStore) NumMemPackages() int64 {
	ctrkey := []byte(backendPackageIndexCtrKey())
	ctrbz := ds.baseStore.Get(ctrkey)
	if ctrbz == nil {
		return 0
	} else {
		ctr, err := strconv.Atoi(string(ctrbz))
		if err != nil {
			panic(err)
		}
		return int64(ctr)
	}
}

func (ds *defaultStore) incGetPackageIndexCounter() uint64 {
	ctrkey := []byte(backendPackageIndexCtrKey())
	ctrbz := ds.baseStore.Get(ctrkey)
	if ctrbz == nil {
		nextbz := strconv.Itoa(1)
		ds.baseStore.Set(ctrkey, []byte(nextbz))
		return 1
	} else {
		ctr, err := strconv.Atoi(string(ctrbz))
		if err != nil {
			panic(err)
		}
		nextbz := strconv.Itoa(ctr + 1)
		ds.baseStore.Set(ctrkey, []byte(nextbz))
		return uint64(ctr) + 1
	}
}

func (ds *defaultStore) AddMemPackage(memPkg *std.MemPackage) {
	memPkg.Validate() // NOTE: duplicate validation.
	ctr := ds.incGetPackageIndexCounter()
	idxkey := []byte(backendPackageIndexKey(ctr))
	bz := amino.MustMarshal(memPkg)
	ds.baseStore.Set(idxkey, []byte(memPkg.Path))
	pathkey := []byte(backendPackagePathKey(memPkg.Path))
	ds.iavlStore.Set(pathkey, bz)
}

// GetMemPackage retrieves the MemPackage at the given path.
// It returns nil if the package could not be found.
func (ds *defaultStore) GetMemPackage(path string) *std.MemPackage {
	return ds.getMemPackage(path, false)
}

func (ds *defaultStore) getMemPackage(path string, isRetry bool) *std.MemPackage {
	pathkey := []byte(backendPackagePathKey(path))
	bz := ds.iavlStore.Get(pathkey)
	if bz == nil {
		// If this is the first try, attempt using GetPackage to retrieve the
		// package, first. GetPackage can leverage pkgGetter, which in most
		// implementations works by running Machine.RunMemPackage with save = true,
		// which would add the package to the store after running.
		// Some packages may never be persisted, thus why we only attempt this twice.
		if !isRetry {
			if pv := ds.GetPackage(path, false); pv != nil {
				return ds.getMemPackage(path, true)
			}
		}
		return nil
	}
	var memPkg *std.MemPackage
	amino.MustUnmarshal(bz, &memPkg)
	return memPkg
}

// GetMemFile retrieves the MemFile with the given name, contained in the
// MemPackage at the given path. It returns nil if the file or the package
// do not exist.
func (ds *defaultStore) GetMemFile(path string, name string) *std.MemFile {
	memPkg := ds.GetMemPackage(path)
	if memPkg == nil {
		return nil
	}
	memFile := memPkg.GetFile(name)
	return memFile
}

func (ds *defaultStore) IterMemPackage() <-chan *std.MemPackage {
	ctrkey := []byte(backendPackageIndexCtrKey())
	ctrbz := ds.baseStore.Get(ctrkey)
	if ctrbz == nil {
		return nil
	} else {
		ctr, err := strconv.Atoi(string(ctrbz))
		if err != nil {
			panic(err)
		}
		ch := make(chan *std.MemPackage, 0)
		go func() {
			for i := uint64(1); i <= uint64(ctr); i++ {
				idxkey := []byte(backendPackageIndexKey(i))
				path := ds.baseStore.Get(idxkey)
				if path == nil {
					panic(fmt.Sprintf(
						"missing package index %d", i))
				}
				memPkg := ds.GetMemPackage(string(path))
				ch <- memPkg
			}
			close(ch)
		}()
		return ch
	}
}

// Unstable.
// This function is used to clear the object cache every transaction.
// It also sets a new allocator.
func (ds *defaultStore) ClearObjectCache() {
	ds.alloc.Reset()
	ds.cacheObjects = make(map[ObjectID]Object) // new cache.
	ds.opslog = nil                             // new ops log.
	ds.SetCachePackage(Uverse())
}

// Unstable.
// This function is used to handle queries and checktx transactions.
func (ds *defaultStore) Fork() Store {
	ds2 := &defaultStore{
		alloc: ds.alloc.Fork().Reset(),

		// Re-initialize caches. Some are cloned for speed.
		cacheObjects: make(map[ObjectID]Object),
		cacheTypes:   maps.Clone(ds.cacheTypes),
		// XXX: This is bad to say the least (ds.cacheNodes is shared with a
		// child Store); however, cacheNodes is _not_ a cache, but a proper
		// data store instead. SetBlockNode does not write anything to
		// the underlying baseStore, and cloning this map makes everything run
		// 4x slower, so here we are, copying the reference.
		cacheNodes:       ds.cacheNodes,
		cacheNativeTypes: maps.Clone(ds.cacheNativeTypes),

		// baseStore and iavlStore should generally be changed using SwapStores.
		baseStore: ds.baseStore,
		iavlStore: ds.iavlStore,

		// native injections / store "config"
		pkgGetter:    ds.pkgGetter,
		pkgInjector:  ds.pkgInjector,
		nativeStore:  ds.nativeStore,
		go2gnoStrict: ds.go2gnoStrict,

		// reset opslog and current.
		opslog:  nil,
		current: nil,
	}
	ds2.SetCachePackage(Uverse())
	return ds2
}

// TODO: consider a better/faster/simpler way of achieving the overall same goal?
func (ds *defaultStore) SwapStores(baseStore, iavlStore store.Store) {
	ds.baseStore = baseStore
	ds.iavlStore = iavlStore
}

func (ds *defaultStore) SetPackageInjector(inj PackageInjector) {
	ds.pkgInjector = inj
}

func (ds *defaultStore) SetNativeStore(ns NativeStore) {
	ds.nativeStore = ns
}

func (ds *defaultStore) GetNative(pkgPath string, name Name) func(m *Machine) {
	if ds.nativeStore != nil {
		return ds.nativeStore(pkgPath, name)
	}
	return nil
}

// Writes one level of cache to store.
func (ds *defaultStore) Write() {
	ds.baseStore.(types.Writer).Write()
	ds.iavlStore.(types.Writer).Write()
}

// Flush cached writes to disk.
func (ds *defaultStore) Flush() {
	ds.baseStore.(types.Flusher).Flush()
	ds.iavlStore.(types.Flusher).Flush()
}

// ----------------------------------------
// StoreOp

type StoreOpType uint8

const (
	StoreOpNew StoreOpType = iota
	StoreOpMod
	StoreOpDel
	StoreOpSwitchRealm
)

type StoreOp struct {
	Type    StoreOpType
	Object  Object // ref'd objects
	RlmPath string // for StoreOpSwitchRealm
}

// used by the tests/file_test system to check
// veracity of realm operations.
func (sop StoreOp) String() string {
	switch sop.Type {
	case StoreOpNew:
		return fmt.Sprintf("c[%v]=%s",
			sop.Object.GetObjectID(),
			prettyJSON(amino.MustMarshalJSON(sop.Object)))
	case StoreOpMod:
		return fmt.Sprintf("u[%v]=%s",
			sop.Object.GetObjectID(),
			prettyJSON(amino.MustMarshalJSON(sop.Object)))
	case StoreOpDel:
		return fmt.Sprintf("d[%v]",
			sop.Object.GetObjectID())
	case StoreOpSwitchRealm:
		return fmt.Sprintf("switchrealm[%q]",
			sop.RlmPath)
	default:
		panic("should not happen")
	}
}

func (ds *defaultStore) SetLogStoreOps(enabled bool) {
	if enabled {
		ds.ResetStoreOps()
	} else {
		ds.opslog = nil
	}
}

// resets .realmops.
func (ds *defaultStore) ResetStoreOps() {
	ds.opslog = make([]StoreOp, 0, 1024)
}

// for test/file_test.go, to test realm changes.
func (ds *defaultStore) SprintStoreOps() string {
	ss := make([]string, 0, len(ds.opslog))
	for _, sop := range ds.opslog {
		ss = append(ss, sop.String())
	}
	return strings.Join(ss, "\n")
}

func (ds *defaultStore) LogSwitchRealm(rlmpath string) {
	ds.opslog = append(ds.opslog,
		StoreOp{Type: StoreOpSwitchRealm, RlmPath: rlmpath})
}

func (ds *defaultStore) ClearCache() {
	ds.cacheObjects = make(map[ObjectID]Object)
	ds.cacheTypes = make(map[TypeID]Type)
	ds.cacheNodes = make(map[Location]BlockNode)
	ds.cacheNativeTypes = make(map[reflect.Type]Type)
	ds.cacheAssignableCheck = make(map[string]map[string]bool)
	// restore builtin types to cache.
	InitStoreCaches(ds)
}

// for debugging
func (ds *defaultStore) Print() {
	fmt.Println(colors.Yellow("//----------------------------------------"))
	fmt.Println(colors.Green("defaultStore:baseStore..."))
	utils.Print(ds.baseStore)
	fmt.Println(colors.Yellow("//----------------------------------------"))
	fmt.Println(colors.Green("defaultStore:iavlStore..."))
	utils.Print(ds.iavlStore)
	fmt.Println(colors.Yellow("//----------------------------------------"))
	fmt.Println(colors.Green("defaultStore:cacheTypes..."))
	for tid, typ := range ds.cacheTypes {
		fmt.Printf("- %v: %v\n", tid,
			stringz.TrimN(fmt.Sprintf("%v", typ), 50))
	}
	fmt.Println(colors.Yellow("//----------------------------------------"))
	fmt.Println(colors.Green("defaultStore:cacheNodes..."))
	for loc, bn := range ds.cacheNodes {
		fmt.Printf("- %v: %v\n", loc,
			stringz.TrimN(fmt.Sprintf("%v", bn), 50))
	}
	fmt.Println(colors.Red("//----------------------------------------"))
}

// ----------------------------------------
// backend keys

func backendObjectKey(oid ObjectID) string {
	return "oid:" + oid.String()
}

// oid: associated package value object id.
func backendRealmKey(oid ObjectID) string {
	return "oid:" + oid.String() + "#realm"
}

func backendTypeKey(tid TypeID) string {
	return "tid:" + tid.String()
}

func backendNodeKey(loc Location) string {
	return "node:" + loc.String()
}

func backendPackageIndexCtrKey() string {
	return fmt.Sprintf("pkgidx:counter")
}

func backendPackageIndexKey(index uint64) string {
	return fmt.Sprintf("pkgidx:%020d", index)
}

func backendPackagePathKey(path string) string {
	return fmt.Sprintf("pkg:" + path)
}

// ----------------------------------------
// builtin types and packages

func InitStoreCaches(store Store) {
	types := []Type{
		BoolType, UntypedBoolType,
		StringType, UntypedStringType,
		IntType, Int8Type, Int16Type, Int32Type, Int64Type, UntypedRuneType,
		UintType, Uint8Type, Uint16Type, Uint32Type, Uint64Type,
		BigintType, UntypedBigintType,
		gTypeType,
		gPackageType,
		blockType{},
		Float32Type, Float64Type,
		gErrorType, // from uverse.go
	}
	for _, tt := range types {
		store.SetCacheType(tt)
	}
	store.SetCachePackage(Uverse())
}<|MERGE_RESOLUTION|>--- conflicted
+++ resolved
@@ -39,8 +39,6 @@
 	SetCachePackage(*PackageValue)
 	GetPackageRealm(pkgPath string) *Realm
 	SetPackageRealm(*Realm)
-	AddAssignableCheckResult(key Expr, value Type)
-	AssertAssignableExists(key Expr, value Type) bool
 	GetObject(oid ObjectID) Object
 	GetObjectSafe(oid ObjectID) Object
 	SetObject(Object)
@@ -81,20 +79,6 @@
 
 // Used to keep track of in-mem objects during tx.
 type defaultStore struct {
-<<<<<<< HEAD
-	alloc                *Allocator    // for accounting for cached items
-	pkgGetter            PackageGetter // non-realm packages
-	cacheObjects         map[ObjectID]Object
-	cacheTypes           map[TypeID]Type
-	cacheNodes           map[Location]BlockNode
-	cacheNativeTypes     map[reflect.Type]Type // go spec: reflect.Type are comparable
-	cacheAssignableCheck map[string]map[string]bool
-	baseStore            store.Store       // for objects, types, nodes
-	iavlStore            store.Store       // for escaped object hashes
-	pkgInjector          PackageInjector   // for injecting natives
-	go2gnoMap            map[string]string // go pkgpath.name -> gno pkgpath.name
-	go2gnoStrict         bool              // if true, native->gno type conversion must be registered.
-=======
 	alloc            *Allocator    // for accounting for cached items
 	pkgGetter        PackageGetter // non-realm packages
 	cacheObjects     map[ObjectID]Object
@@ -106,7 +90,6 @@
 	pkgInjector      PackageInjector       // for injecting natives
 	nativeStore      NativeStore           // for injecting natives
 	go2gnoStrict     bool                  // if true, native->gno type conversion must be registered.
->>>>>>> f547d7dc
 
 	// transient
 	opslog  []StoreOp // for debugging and testing.
@@ -115,20 +98,6 @@
 
 func NewStore(alloc *Allocator, baseStore, iavlStore store.Store) *defaultStore {
 	ds := &defaultStore{
-<<<<<<< HEAD
-		alloc:                alloc,
-		pkgGetter:            nil,
-		cacheObjects:         make(map[ObjectID]Object),
-		cacheTypes:           make(map[TypeID]Type),
-		cacheNodes:           make(map[Location]BlockNode),
-		cacheNativeTypes:     make(map[reflect.Type]Type),
-		cacheAssignableCheck: make(map[string]map[string]bool),
-		baseStore:            baseStore,
-		iavlStore:            iavlStore,
-		go2gnoMap:            make(map[string]string),
-		go2gnoStrict:         true,
-		current:              make(map[string]struct{}),
-=======
 		alloc:            alloc,
 		pkgGetter:        nil,
 		cacheObjects:     make(map[ObjectID]Object),
@@ -138,7 +107,6 @@
 		baseStore:        baseStore,
 		iavlStore:        iavlStore,
 		go2gnoStrict:     true,
->>>>>>> f547d7dc
 	}
 	InitStoreCaches(ds)
 	return ds
@@ -248,33 +216,6 @@
 	return nil
 }
 
-func (ds *defaultStore) AddAssignableCheckResult(key Expr, value Type) {
-	if ds.cacheAssignableCheck[key.String()] == nil {
-		ds.cacheAssignableCheck[key.String()] = make(map[string]bool)
-	}
-	var destTypeStr string
-	if value != nil {
-		destTypeStr = value.String()
-	} else {
-		destTypeStr = "<nil>"
-	}
-	ds.cacheAssignableCheck[key.String()][destTypeStr] = true
-}
-
-func (ds *defaultStore) AssertAssignableExists(key Expr, value Type) bool {
-	if valSet, ok := ds.cacheAssignableCheck[key.String()]; ok {
-		// Check if the value exists in the set
-		var destTypeStr string
-		if value != nil {
-			destTypeStr = value.String()
-		} else {
-			destTypeStr = "<nil>"
-		}
-		return valSet[destTypeStr]
-	}
-	return false
-}
-
 // Used to set throwaway packages.
 func (ds *defaultStore) SetCachePackage(pv *PackageValue) {
 	oid := ObjectIDFromPkgPath(pv.PkgPath)
@@ -824,7 +765,6 @@
 	ds.cacheTypes = make(map[TypeID]Type)
 	ds.cacheNodes = make(map[Location]BlockNode)
 	ds.cacheNativeTypes = make(map[reflect.Type]Type)
-	ds.cacheAssignableCheck = make(map[string]map[string]bool)
 	// restore builtin types to cache.
 	InitStoreCaches(ds)
 }
