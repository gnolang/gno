package gnolang

import (
	"fmt"
	"reflect"
	"slices"
	"strconv"
	"strings"

<<<<<<< HEAD
	bm "github.com/gnolang/gno/gnovm/pkg/benchops"
=======
	"github.com/gnolang/gno/gnovm"
>>>>>>> 8fa4997c
	"github.com/gnolang/gno/gnovm/pkg/gnolang/internal/txlog"
	"github.com/gnolang/gno/tm2/pkg/amino"
	"github.com/gnolang/gno/tm2/pkg/colors"
	"github.com/gnolang/gno/tm2/pkg/store"
	"github.com/gnolang/gno/tm2/pkg/store/utils"
	stringz "github.com/gnolang/gno/tm2/pkg/strings"
)

// PackageGetter specifies how the store may retrieve packages which are not
// already in its cache. PackageGetter should return nil when the requested
// package does not exist. store should be used to run the machine, or otherwise
// call any methods which may call store.GetPackage; avoid using any "global"
// store as the one passed to the PackageGetter may be a fork of that (ie.
// the original is not meant to be written to). Loading dependencies may
// cause writes to happen to the store, such as MemPackages to iavlstore.
type PackageGetter func(pkgPath string, store Store) (*PackageNode, *PackageValue)

// NativeStore is a function which can retrieve native bodies of native functions.
type NativeStore func(pkgName string, name Name) func(m *Machine)

// Store is the central interface that specifies the communications between the
// GnoVM and the underlying data store; currently, generally the gno.land
// blockchain, or the file system.
type Store interface {
	// STABLE
	BeginTransaction(baseStore, iavlStore store.Store) TransactionStore
	SetPackageGetter(PackageGetter)
	GetPackage(pkgPath string, isImport bool) *PackageValue
	SetCachePackage(*PackageValue)
	GetPackageRealm(pkgPath string) *Realm
	SetPackageRealm(*Realm)
	GetObject(oid ObjectID) Object
	GetObjectSafe(oid ObjectID) Object
	SetObject(Object)
	DelObject(Object)
	GetType(tid TypeID) Type
	GetTypeSafe(tid TypeID) Type
	SetCacheType(Type)
	SetType(Type)
	GetBlockNode(Location) BlockNode // to get a PackageNode, use PackageNodeLocation().
	GetBlockNodeSafe(Location) BlockNode
	SetBlockNode(BlockNode)
	// UNSTABLE
	Go2GnoType(rt reflect.Type) Type
	GetAllocator() *Allocator
	NumMemPackages() int64
	// Upon restart, all packages will be re-preprocessed; This
	// loads BlockNodes and Types onto the store for persistence
	// version 1.
	AddMemPackage(memPkg *gnovm.MemPackage)
	GetMemPackage(path string) *gnovm.MemPackage
	GetMemFile(path string, name string) *gnovm.MemFile
	IterMemPackage() <-chan *gnovm.MemPackage
	ClearObjectCache()                                    // run before processing a message
	SetNativeStore(NativeStore)                           // for "new" natives XXX
	GetNative(pkgPath string, name Name) func(m *Machine) // for "new" natives XXX
	SetLogStoreOps(enabled bool)
	SprintStoreOps() string
	LogSwitchRealm(rlmpath string) // to mark change of realm boundaries
	Print()
}

// TransactionStore is a store where the operations modifying the underlying store's
// caches are temporarily held in a buffer, and then executed together after
// executing Write.
type TransactionStore interface {
	Store

	// Write commits the current buffered transaction data to the underlying store.
	// It also clears the current buffer of the transaction.
	Write()
}

type defaultStore struct {
	// underlying stores used to keep data
	baseStore store.Store // for objects, types, nodes
	iavlStore store.Store // for escaped object hashes

	// transaction-scoped
	cacheObjects map[ObjectID]Object            // this is a real cache, reset with every transaction.
	cacheTypes   txlog.Map[TypeID, Type]        // this re-uses the parent store's.
	cacheNodes   txlog.Map[Location, BlockNode] // until BlockNode persistence is implemented, this is an actual store.
	alloc        *Allocator                     // for accounting for cached items

	// store configuration; cannot be modified in a transaction
	pkgGetter        PackageGetter         // non-realm packages
	cacheNativeTypes map[reflect.Type]Type // reflect doc: reflect.Type are comparable
	nativeStore      NativeStore           // for injecting natives

	// transient
	opslog  []StoreOp // for debugging and testing.
	current []string  // for detecting import cycles.
}

func NewStore(alloc *Allocator, baseStore, iavlStore store.Store) *defaultStore {
	ds := &defaultStore{
		baseStore: baseStore,
		iavlStore: iavlStore,
		alloc:     alloc,

		// cacheObjects is set; objects in the store will be copied over for any transaction.
		cacheObjects: make(map[ObjectID]Object),
		cacheTypes:   txlog.GoMap[TypeID, Type](map[TypeID]Type{}),
		cacheNodes:   txlog.GoMap[Location, BlockNode](map[Location]BlockNode{}),

		// store configuration
		pkgGetter:        nil,
		cacheNativeTypes: make(map[reflect.Type]Type),
		nativeStore:      nil,
	}
	InitStoreCaches(ds)
	return ds
}

// If nil baseStore and iavlStore, the baseStores are re-used.
func (ds *defaultStore) BeginTransaction(baseStore, iavlStore store.Store) TransactionStore {
	if baseStore == nil {
		baseStore = ds.baseStore
	}
	if iavlStore == nil {
		iavlStore = ds.iavlStore
	}
	ds2 := &defaultStore{
		// underlying stores
		baseStore: baseStore,
		iavlStore: iavlStore,

		// transaction-scoped
		cacheObjects: make(map[ObjectID]Object),
		cacheTypes:   txlog.Wrap(ds.cacheTypes),
		cacheNodes:   txlog.Wrap(ds.cacheNodes),
		alloc:        ds.alloc.Fork().Reset(),

		// store configuration
		pkgGetter:        ds.pkgGetter,
		cacheNativeTypes: ds.cacheNativeTypes,
		nativeStore:      ds.nativeStore,

		// transient
		current: nil,
		opslog:  nil,
	}
	ds2.SetCachePackage(Uverse())

	return transactionStore{ds2}
}

type transactionStore struct{ *defaultStore }

func (t transactionStore) Write() {
	t.cacheTypes.(txlog.MapCommitter[TypeID, Type]).Commit()
	t.cacheNodes.(txlog.MapCommitter[Location, BlockNode]).Commit()
}

func (transactionStore) SetPackageGetter(pg PackageGetter) {
	panic("SetPackageGetter may not be called in a transaction store")
}

// XXX: we should block Go2GnoType, because it uses a global cache map;
// but it's called during preprocess and thus breaks some testing code.
// let's wait until we remove Go2Gno entirely.
// https://github.com/gnolang/gno/issues/1361
// func (transactionStore) Go2GnoType(reflect.Type) Type {
// 	panic("Go2GnoType may not be called in a transaction store")
// }

func (transactionStore) SetNativeStore(ns NativeStore) {
	panic("SetNativeStore may not be called in a transaction store")
}

// CopyCachesFromStore allows to copy a store's internal object, type and
// BlockNode cache into the dst store.
// This is mostly useful for testing, where many stores have to be initialized.
func CopyFromCachedStore(destStore, cachedStore Store, cachedBase, cachedIavl store.Store) {
	ds, ss := destStore.(transactionStore), cachedStore.(*defaultStore)

	iter := cachedBase.Iterator(nil, nil)
	for ; iter.Valid(); iter.Next() {
		ds.baseStore.Set(iter.Key(), iter.Value())
	}
	iter = cachedIavl.Iterator(nil, nil)
	for ; iter.Valid(); iter.Next() {
		ds.iavlStore.Set(iter.Key(), iter.Value())
	}

	ss.cacheTypes.Iterate()(func(k TypeID, v Type) bool {
		ds.cacheTypes.Set(k, v)
		return true
	})
	ss.cacheNodes.Iterate()(func(k Location, v BlockNode) bool {
		ds.cacheNodes.Set(k, v)
		return true
	})
}

func (ds *defaultStore) GetAllocator() *Allocator {
	return ds.alloc
}

func (ds *defaultStore) SetPackageGetter(pg PackageGetter) {
	ds.pkgGetter = pg
}

// Gets package from cache, or loads it from baseStore, or gets it from package getter.
func (ds *defaultStore) GetPackage(pkgPath string, isImport bool) *PackageValue {
	// helper to detect circular imports
	if isImport {
		if slices.Contains(ds.current, pkgPath) {
			panic(fmt.Sprintf("import cycle detected: %q (through %v)", pkgPath, ds.current))
		}
		ds.current = append(ds.current, pkgPath)
		defer func() {
			ds.current = ds.current[:len(ds.current)-1]
		}()
	}
	// first, check cache.
	oid := ObjectIDFromPkgPath(pkgPath)
	if oo, exists := ds.cacheObjects[oid]; exists {
		pv := oo.(*PackageValue)
		return pv
	}
	// else, load package.
	if ds.baseStore != nil {
		if oo := ds.loadObjectSafe(oid); oo != nil {
			pv := oo.(*PackageValue)
			_ = pv.GetBlock(ds) // preload
			// get package associated realm if nil.
			if pv.IsRealm() && pv.Realm == nil {
				rlm := ds.GetPackageRealm(pkgPath)
				pv.Realm = rlm
			}
			// Rederive pv.fBlocksMap.
			pv.deriveFBlocksMap(ds)
			return pv
		}
	}
	// otherwise, fetch from pkgGetter.
	if ds.pkgGetter != nil {
		if pn, pv := ds.pkgGetter(pkgPath, ds); pv != nil {
			// e.g. tests/imports_tests loads example/gno.land/r/... realms.
			// if pv.IsRealm() {
			// 	panic("realm packages cannot be gotten from pkgGetter")
			// }
			ds.SetBlockNode(pn)
			// NOTE: not SetObject() here,
			// we don't want to overwrite
			// the value from pkgGetter.
			// Realm values obtained this way
			// will get written elsewhere
			// later.
			ds.cacheObjects[oid] = pv
			// cache all types. usually preprocess() sets types,
			// but packages gotten from the pkgGetter may skip this step,
			// so fill in store.CacheTypes here.
			for _, tv := range pv.GetBlock(nil).Values {
				if tv.T == nil {
					// tv.T is nil here only when only predefined.
					// (for other types, .T == nil even after definition).
				} else if tv.T.Kind() == TypeKind {
					t := tv.GetType()
					ds.SetCacheType(t)
				}
			}
			return pv
		}
	}
	// otherwise, package does not exist.
	return nil
}

// Used to set throwaway packages.
func (ds *defaultStore) SetCachePackage(pv *PackageValue) {
	oid := ObjectIDFromPkgPath(pv.PkgPath)
	if _, exists := ds.cacheObjects[oid]; exists {
		panic(fmt.Sprintf("package %s already exists in cache", pv.PkgPath))
	}
	ds.cacheObjects[oid] = pv
}

// Some atomic operation.
func (ds *defaultStore) GetPackageRealm(pkgPath string) (rlm *Realm) {
	var size int
	if bm.StorageEnabled {
		bm.StartStore(bm.StoreGetPackageRealm)
		defer func() {
			bm.StopStore(size)
		}()
	}
	oid := ObjectIDFromPkgPath(pkgPath)
	key := backendRealmKey(oid)
	bz := ds.baseStore.Get([]byte(key))
	if bz == nil {
		return nil
	}
	amino.MustUnmarshal(bz, &rlm)
	size = len(bz)
	if debug {
		if rlm.ID != oid.PkgID {
			panic(fmt.Sprintf("unexpected realm id: expected %v but got %v",
				oid.PkgID, rlm.ID))
		}
	}
	return rlm
}

// An atomic operation to set the package realm info (id counter etc).
func (ds *defaultStore) SetPackageRealm(rlm *Realm) {
	if bm.OpsEnabled {
		bm.PauseOpCode()
		defer bm.ResumeOpCode()
	}

	var size int
	if bm.StorageEnabled {
		bm.StartStore(bm.StoreSetPackageRealm)
		defer func() {
			bm.StopStore(size)
		}()
	}
	oid := ObjectIDFromPkgPath(rlm.Path)
	key := backendRealmKey(oid)
	bz := amino.MustMarshal(rlm)
	ds.baseStore.Set([]byte(key), bz)
	size = len(bz)
}

// NOTE: does not consult the packageGetter, so instead
// call GetPackage() for packages.
// NOTE: current implementation behavior requires
// all []TypedValue types and TypeValue{} types to be
// loaded (non-ref) types.
func (ds *defaultStore) GetObject(oid ObjectID) Object {
	if bm.OpsEnabled {
		bm.PauseOpCode()
		defer bm.ResumeOpCode()
	}
	oo := ds.GetObjectSafe(oid)
	if oo == nil {
		panic(fmt.Sprintf("unexpected object with id %s", oid.String()))
	}
	return oo
}

func (ds *defaultStore) GetObjectSafe(oid ObjectID) Object {
	// check cache.
	if oo, exists := ds.cacheObjects[oid]; exists {
		return oo
	}
	// check baseStore.
	if ds.baseStore != nil {
		if oo := ds.loadObjectSafe(oid); oo != nil {
			if debug {
				if _, ok := oo.(*PackageValue); ok {
					panic("packages must be fetched with GetPackage()")
				}
			}
			return oo
		}
	}
	return nil
}

// loads and caches an object.
// CONTRACT: object isn't already in the cache.
func (ds *defaultStore) loadObjectSafe(oid ObjectID) Object {
	if bm.OpsEnabled {
		bm.PauseOpCode()
		defer bm.ResumeOpCode()
	}

	var size int

	if bm.StorageEnabled {
		bm.StartStore(bm.StoreGetObject)
		defer func() {
			bm.StopStore(size)
		}()
	}
	key := backendObjectKey(oid)
	hashbz := ds.baseStore.Get([]byte(key))
	if hashbz != nil {
		size = len(hashbz)
		hash := hashbz[:HashSize]
		bz := hashbz[HashSize:]
		var oo Object
		ds.alloc.AllocateAmino(int64(len(bz)))
		amino.MustUnmarshal(bz, &oo)
		if debug {
			if oo.GetObjectID() != oid {
				panic(fmt.Sprintf("unexpected object id: expected %v but got %v",
					oid, oo.GetObjectID()))
			}
		}
		oo.SetHash(ValueHash{NewHashlet(hash)})
		ds.cacheObjects[oid] = oo
		_ = fillTypesOfValue(ds, oo)
		return oo
	}
	return nil
}

// NOTE: unlike GetObject(), SetObject() is also used to persist updated
// package values.
func (ds *defaultStore) SetObject(oo Object) {
	if bm.OpsEnabled {
		bm.PauseOpCode()
		defer bm.ResumeOpCode()
	}
	var size int
	if bm.StorageEnabled {
		bm.StartStore(bm.StoreSetObject)
		defer func() {
			bm.StopStore(size)
		}()
	}
	oid := oo.GetObjectID()
	// replace children/fields with Ref.
	o2 := copyValueWithRefs(oo)
	// marshal to binary.
	bz := amino.MustMarshalAny(o2)
	// set hash.
	hash := HashBytes(bz) // XXX objectHash(bz)???
	if len(hash) != HashSize {
		panic("should not happen")
	}
	oo.SetHash(ValueHash{hash})
	// save bytes to backend.
	if ds.baseStore != nil {
		key := backendObjectKey(oid)
		hashbz := make([]byte, len(hash)+len(bz))
		copy(hashbz, hash.Bytes())
		copy(hashbz[HashSize:], bz)
		ds.baseStore.Set([]byte(key), hashbz)
		size = len(hashbz)
	}
	// save object to cache.
	if debug {
		if oid.IsZero() {
			panic("object id cannot be zero")
		}
		if oo2, exists := ds.cacheObjects[oid]; exists {
			if oo != oo2 {
				panic(fmt.Sprintf(
					"duplicate object: set %s (oid: %s) but %s (oid %s) already exists",
					oo.String(), oid.String(), oo2.String(), oo2.GetObjectID().String()))
			}
		}
	}
	ds.cacheObjects[oid] = oo
	// make store op log entry
	if ds.opslog != nil {
		var op StoreOpType
		if oo.GetIsNewReal() {
			op = StoreOpNew
		} else {
			op = StoreOpMod
		}
		ds.opslog = append(ds.opslog,
			StoreOp{Type: op, Object: o2.(Object)})
	}
	// if escaped, add hash to iavl.
	if oo.GetIsEscaped() && ds.iavlStore != nil {
		var key, value []byte
		key = []byte(oid.String())
		value = hash.Bytes()
		ds.iavlStore.Set(key, value)
	}
}

func (ds *defaultStore) DelObject(oo Object) {
	if bm.OpsEnabled {
		bm.PauseOpCode()
		defer bm.ResumeOpCode()
	}
	if bm.StorageEnabled {
		bm.StartStore(bm.StoreDeleteObject)
		defer func() {
			// delete is a signle operation, not a func of size of bytes
			bm.StopStore(0)
		}()
	}
	oid := oo.GetObjectID()
	// delete from cache.
	delete(ds.cacheObjects, oid)
	// delete from backend.
	if ds.baseStore != nil {
		key := backendObjectKey(oid)
		ds.baseStore.Delete([]byte(key))
	}
	// make realm op log entry
	if ds.opslog != nil {
		ds.opslog = append(ds.opslog,
			StoreOp{Type: StoreOpDel, Object: oo})
	}
}

// NOTE: not used quite yet.
// NOTE: The implementation matches that of GetObject() in anticipation of what
// the persistent type system might work like.
func (ds *defaultStore) GetType(tid TypeID) Type {
	tt := ds.GetTypeSafe(tid)
	if tt == nil {
		panic(fmt.Sprintf("unexpected type with id %s", tid.String()))
	}
	return tt
}

func (ds *defaultStore) GetTypeSafe(tid TypeID) Type {
	if bm.OpsEnabled {
		bm.PauseOpCode()
		defer bm.ResumeOpCode()
	}

	// check cache.
	if tt, exists := ds.cacheTypes.Get(tid); exists {
		return tt
	}
	// check backend.
	if ds.baseStore != nil {
		key := backendTypeKey(tid)
		bz := ds.baseStore.Get([]byte(key))
		if bz != nil {
			var tt Type
			amino.MustUnmarshal(bz, &tt)
			if debug {
				if tt.TypeID() != tid {
					panic(fmt.Sprintf("unexpected type id: expected %v but got %v",
						tid, tt.TypeID()))
				}
			}
			// set in cache.
			ds.cacheTypes.Set(tid, tt)
			// after setting in cache, fill tt.
			fillType(ds, tt)
			return tt
		}
	}
	return nil
}

func (ds *defaultStore) SetCacheType(tt Type) {
	tid := tt.TypeID()
	if tt2, exists := ds.cacheTypes.Get(tid); exists {
		if tt != tt2 {
			panic(fmt.Sprintf("cannot re-register %q with different type", tid))
		} else {
			// already set.
		}
	} else {
		ds.cacheTypes.Set(tid, tt)
	}
}

func (ds *defaultStore) SetType(tt Type) {
	if bm.OpsEnabled {
		bm.PauseOpCode()
		defer bm.ResumeOpCode()
	}
	var size int

	if bm.StorageEnabled {
		bm.StartStore(bm.StoreSetType)
		defer func() {
			bm.StopStore(size)
		}()
	}
	tid := tt.TypeID()
	// return if tid already known.
	if tt2, exists := ds.cacheTypes.Get(tid); exists {
		if tt != tt2 {
			// this can happen for a variety of reasons.
			// TODO classify them and optimize.
			return
		}
	}
	// save type to backend.
	if ds.baseStore != nil {
		key := backendTypeKey(tid)
		tcopy := copyTypeWithRefs(tt)
		bz := amino.MustMarshalAny(tcopy)
		ds.baseStore.Set([]byte(key), bz)
		size = len(bz)
	}
	// save type to cache.
	ds.cacheTypes.Set(tid, tt)
}

func (ds *defaultStore) GetBlockNode(loc Location) BlockNode {
	bn := ds.GetBlockNodeSafe(loc)
	if bn == nil {
		panic(fmt.Sprintf("unexpected node with location %s", loc.String()))
	}
	return bn
}

func (ds *defaultStore) GetBlockNodeSafe(loc Location) BlockNode {
	if bm.OpsEnabled {
		bm.PauseOpCode()
		defer bm.ResumeOpCode()
	}

	var size int

	if bm.StorageEnabled {
		bm.StartStore(bm.StoreGetBlockNode)
		defer func() {
			bm.StopStore(size)
		}()
	}
	// check cache.
	if bn, exists := ds.cacheNodes.Get(loc); exists {
		return bn
	}
	// check backend.
	if ds.baseStore != nil {
		key := backendNodeKey(loc)
		bz := ds.baseStore.Get([]byte(key))
		if bz != nil {
			var bn BlockNode
			amino.MustUnmarshal(bz, &bn)
			size = len(bz)
			if debug {
				if bn.GetLocation() != loc {
					panic(fmt.Sprintf("unexpected node location: expected %v but got %v",
						loc, bn.GetLocation()))
				}
			}
			ds.cacheNodes.Set(loc, bn)
			return bn
		}
	}
	return nil
}

func (ds *defaultStore) SetBlockNode(bn BlockNode) {
	loc := bn.GetLocation()
	if loc.IsZero() {
		panic("unexpected zero location in blocknode")
	}
	// save node to backend.
	if ds.baseStore != nil {
		// TODO: implement copyValueWithRefs() for Nodes.
		// key := backendNodeKey(loc)
		// ds.backend.Set([]byte(key), bz)
	}
	// save node to cache.
	ds.cacheNodes.Set(loc, bn)
	// XXX duplicate?
	// XXX
}

func (ds *defaultStore) NumMemPackages() int64 {
	ctrkey := []byte(backendPackageIndexCtrKey())
	ctrbz := ds.baseStore.Get(ctrkey)
	if ctrbz == nil {
		return 0
	} else {
		ctr, err := strconv.Atoi(string(ctrbz))
		if err != nil {
			panic(err)
		}
		return int64(ctr)
	}
}

func (ds *defaultStore) incGetPackageIndexCounter() uint64 {
	ctrkey := []byte(backendPackageIndexCtrKey())
	ctrbz := ds.baseStore.Get(ctrkey)
	if ctrbz == nil {
		nextbz := strconv.Itoa(1)
		ds.baseStore.Set(ctrkey, []byte(nextbz))
		return 1
	} else {
		ctr, err := strconv.Atoi(string(ctrbz))
		if err != nil {
			panic(err)
		}
		nextbz := strconv.Itoa(ctr + 1)
		ds.baseStore.Set(ctrkey, []byte(nextbz))
		return uint64(ctr) + 1
	}
}

<<<<<<< HEAD
func (ds *defaultStore) AddMemPackage(memPkg *std.MemPackage) {
	if bm.OpsEnabled {
		bm.PauseOpCode()
		defer bm.ResumeOpCode()
	}
	var size int

	if bm.StorageEnabled {
		bm.StartStore(bm.StoreAddMemPackage)
		defer func() {
			bm.StopStore(size)
		}()
	}
=======
func (ds *defaultStore) AddMemPackage(memPkg *gnovm.MemPackage) {
>>>>>>> 8fa4997c
	memPkg.Validate() // NOTE: duplicate validation.
	ctr := ds.incGetPackageIndexCounter()
	idxkey := []byte(backendPackageIndexKey(ctr))
	bz := amino.MustMarshal(memPkg)
	ds.baseStore.Set(idxkey, []byte(memPkg.Path))
	pathkey := []byte(backendPackagePathKey(memPkg.Path))
	ds.iavlStore.Set(pathkey, bz)
	size = len(bz)
}

// GetMemPackage retrieves the MemPackage at the given path.
// It returns nil if the package could not be found.
func (ds *defaultStore) GetMemPackage(path string) *gnovm.MemPackage {
	return ds.getMemPackage(path, false)
}

<<<<<<< HEAD
func (ds *defaultStore) getMemPackage(path string, isRetry bool) *std.MemPackage {
	if bm.OpsEnabled {
		bm.PauseOpCode()
		defer bm.ResumeOpCode()
	}

	var size int

	if bm.StorageEnabled {
		bm.StartStore(bm.StoreGetMemPackage)
		defer func() {
			bm.StopStore(size)
		}()
	}
=======
func (ds *defaultStore) getMemPackage(path string, isRetry bool) *gnovm.MemPackage {
>>>>>>> 8fa4997c
	pathkey := []byte(backendPackagePathKey(path))
	bz := ds.iavlStore.Get(pathkey)
	if bz == nil {
		// If this is the first try, attempt using GetPackage to retrieve the
		// package, first. GetPackage can leverage pkgGetter, which in most
		// implementations works by running Machine.RunMemPackage with save = true,
		// which would add the package to the store after running.
		// Some packages may never be persisted, thus why we only attempt this twice.
		if !isRetry && ds.pkgGetter != nil {
			if pv := ds.GetPackage(path, false); pv != nil {
				return ds.getMemPackage(path, true)
			}
		}
		return nil
	}

	var memPkg *gnovm.MemPackage
	amino.MustUnmarshal(bz, &memPkg)
	size = len(bz)
	return memPkg
}

// GetMemFile retrieves the MemFile with the given name, contained in the
// MemPackage at the given path. It returns nil if the file or the package
// do not exist.
func (ds *defaultStore) GetMemFile(path string, name string) *gnovm.MemFile {
	memPkg := ds.GetMemPackage(path)
	if memPkg == nil {
		return nil
	}
	memFile := memPkg.GetFile(name)
	return memFile
}

func (ds *defaultStore) IterMemPackage() <-chan *gnovm.MemPackage {
	ctrkey := []byte(backendPackageIndexCtrKey())
	ctrbz := ds.baseStore.Get(ctrkey)
	if ctrbz == nil {
		return nil
	} else {
		ctr, err := strconv.Atoi(string(ctrbz))
		if err != nil {
			panic(err)
		}
		ch := make(chan *gnovm.MemPackage, 0)
		go func() {
			for i := uint64(1); i <= uint64(ctr); i++ {
				idxkey := []byte(backendPackageIndexKey(i))
				path := ds.baseStore.Get(idxkey)
				if path == nil {
					panic(fmt.Sprintf(
						"missing package index %d", i))
				}
				memPkg := ds.GetMemPackage(string(path))
				ch <- memPkg
			}
			close(ch)
		}()
		return ch
	}
}

// Unstable.
// This function is used to clear the object cache every transaction.
// It also sets a new allocator.
func (ds *defaultStore) ClearObjectCache() {
	ds.alloc.Reset()
	ds.cacheObjects = make(map[ObjectID]Object) // new cache.
	ds.opslog = nil                             // new ops log.
	ds.SetCachePackage(Uverse())
}

func (ds *defaultStore) SetNativeStore(ns NativeStore) {
	ds.nativeStore = ns
}

func (ds *defaultStore) GetNative(pkgPath string, name Name) func(m *Machine) {
	if ds.nativeStore != nil {
		return ds.nativeStore(pkgPath, name)
	}
	return nil
}

// ----------------------------------------
// StoreOp

type StoreOpType uint8

const (
	StoreOpNew StoreOpType = iota
	StoreOpMod
	StoreOpDel
	StoreOpSwitchRealm
)

type StoreOp struct {
	Type    StoreOpType
	Object  Object // ref'd objects
	RlmPath string // for StoreOpSwitchRealm
}

// used by the tests/file_test system to check
// veracity of realm operations.
func (sop StoreOp) String() string {
	switch sop.Type {
	case StoreOpNew:
		return fmt.Sprintf("c[%v]=%s",
			sop.Object.GetObjectID(),
			prettyJSON(amino.MustMarshalJSON(sop.Object)))
	case StoreOpMod:
		return fmt.Sprintf("u[%v]=%s",
			sop.Object.GetObjectID(),
			prettyJSON(amino.MustMarshalJSON(sop.Object)))
	case StoreOpDel:
		return fmt.Sprintf("d[%v]",
			sop.Object.GetObjectID())
	case StoreOpSwitchRealm:
		return fmt.Sprintf("switchrealm[%q]",
			sop.RlmPath)
	default:
		panic("should not happen")
	}
}

func (ds *defaultStore) SetLogStoreOps(enabled bool) {
	if enabled {
		ds.ResetStoreOps()
	} else {
		ds.opslog = nil
	}
}

// resets .realmops.
func (ds *defaultStore) ResetStoreOps() {
	ds.opslog = make([]StoreOp, 0, 1024)
}

// for test/file_test.go, to test realm changes.
func (ds *defaultStore) SprintStoreOps() string {
	ss := make([]string, 0, len(ds.opslog))
	for _, sop := range ds.opslog {
		ss = append(ss, sop.String())
	}
	return strings.Join(ss, "\n")
}

func (ds *defaultStore) LogSwitchRealm(rlmpath string) {
	ds.opslog = append(ds.opslog,
		StoreOp{Type: StoreOpSwitchRealm, RlmPath: rlmpath})
}

// for debugging
func (ds *defaultStore) Print() {
	fmt.Println(colors.Yellow("//----------------------------------------"))
	fmt.Println(colors.Green("defaultStore:baseStore..."))
	utils.Print(ds.baseStore)
	fmt.Println(colors.Yellow("//----------------------------------------"))
	fmt.Println(colors.Green("defaultStore:iavlStore..."))
	utils.Print(ds.iavlStore)
	fmt.Println(colors.Yellow("//----------------------------------------"))
	fmt.Println(colors.Green("defaultStore:cacheTypes..."))
	ds.cacheTypes.Iterate()(func(tid TypeID, typ Type) bool {
		fmt.Printf("- %v: %v\n", tid,
			stringz.TrimN(fmt.Sprintf("%v", typ), 50))
		return true
	})
	fmt.Println(colors.Yellow("//----------------------------------------"))
	fmt.Println(colors.Green("defaultStore:cacheNodes..."))
	ds.cacheNodes.Iterate()(func(loc Location, bn BlockNode) bool {
		fmt.Printf("- %v: %v\n", loc,
			stringz.TrimN(fmt.Sprintf("%v", bn), 50))
		return true
	})
	fmt.Println(colors.Red("//----------------------------------------"))
}

// ----------------------------------------
// backend keys

func backendObjectKey(oid ObjectID) string {
	return "oid:" + oid.String()
}

// oid: associated package value object id.
func backendRealmKey(oid ObjectID) string {
	return "oid:" + oid.String() + "#realm"
}

func backendTypeKey(tid TypeID) string {
	return "tid:" + tid.String()
}

func backendNodeKey(loc Location) string {
	return "node:" + loc.String()
}

func backendPackageIndexCtrKey() string {
	return fmt.Sprintf("pkgidx:counter")
}

func backendPackageIndexKey(index uint64) string {
	return fmt.Sprintf("pkgidx:%020d", index)
}

func backendPackagePathKey(path string) string {
	return fmt.Sprintf("pkg:" + path)
}

// ----------------------------------------
// builtin types and packages

func InitStoreCaches(store Store) {
	types := []Type{
		BoolType, UntypedBoolType,
		StringType, UntypedStringType,
		IntType, Int8Type, Int16Type, Int32Type, Int64Type, UntypedRuneType,
		UintType, Uint8Type, Uint16Type, Uint32Type, Uint64Type,
		BigintType, UntypedBigintType,
		gTypeType,
		gPackageType,
		blockType{},
		Float32Type, Float64Type,
		gErrorType, // from uverse.go
	}
	for _, tt := range types {
		store.SetCacheType(tt)
	}
	store.SetCachePackage(Uverse())
}<|MERGE_RESOLUTION|>--- conflicted
+++ resolved
@@ -7,11 +7,8 @@
 	"strconv"
 	"strings"
 
-<<<<<<< HEAD
+	"github.com/gnolang/gno/gnovm"
 	bm "github.com/gnolang/gno/gnovm/pkg/benchops"
-=======
-	"github.com/gnolang/gno/gnovm"
->>>>>>> 8fa4997c
 	"github.com/gnolang/gno/gnovm/pkg/gnolang/internal/txlog"
 	"github.com/gnolang/gno/tm2/pkg/amino"
 	"github.com/gnolang/gno/tm2/pkg/colors"
@@ -695,8 +692,7 @@
 	}
 }
 
-<<<<<<< HEAD
-func (ds *defaultStore) AddMemPackage(memPkg *std.MemPackage) {
+func (ds *defaultStore) AddMemPackage(memPkg *gnovm.MemPackage) {
 	if bm.OpsEnabled {
 		bm.PauseOpCode()
 		defer bm.ResumeOpCode()
@@ -709,9 +705,6 @@
 			bm.StopStore(size)
 		}()
 	}
-=======
-func (ds *defaultStore) AddMemPackage(memPkg *gnovm.MemPackage) {
->>>>>>> 8fa4997c
 	memPkg.Validate() // NOTE: duplicate validation.
 	ctr := ds.incGetPackageIndexCounter()
 	idxkey := []byte(backendPackageIndexKey(ctr))
@@ -728,8 +721,7 @@
 	return ds.getMemPackage(path, false)
 }
 
-<<<<<<< HEAD
-func (ds *defaultStore) getMemPackage(path string, isRetry bool) *std.MemPackage {
+func (ds *defaultStore) getMemPackage(path string, isRetry bool) *gnovm.MemPackage {
 	if bm.OpsEnabled {
 		bm.PauseOpCode()
 		defer bm.ResumeOpCode()
@@ -743,9 +735,6 @@
 			bm.StopStore(size)
 		}()
 	}
-=======
-func (ds *defaultStore) getMemPackage(path string, isRetry bool) *gnovm.MemPackage {
->>>>>>> 8fa4997c
 	pathkey := []byte(backendPackagePathKey(path))
 	bz := ds.iavlStore.Get(pathkey)
 	if bz == nil {
