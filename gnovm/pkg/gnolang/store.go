--- conflicted
+++ resolved
@@ -2,11 +2,7 @@
 
 import (
 	"fmt"
-<<<<<<< HEAD
 	"io"
-	"reflect"
-=======
->>>>>>> 803ab8c6
 	"slices"
 	"strconv"
 	"strings"
@@ -69,16 +65,9 @@
 	GetMemFile(path string, name string) *gnovm.MemFile
 	IterMemPackage() <-chan *gnovm.MemPackage
 	ClearObjectCache()                                    // run before processing a message
-<<<<<<< HEAD
-	SetNativeResolver(NativeResolver)                     // for "new" natives XXX
-	GetNative(pkgPath string, name Name) func(m *Machine) // for "new" natives XXX
-	SetLogStoreOps(dst io.Writer)
-=======
 	SetNativeResolver(NativeResolver)                     // for native functions
 	GetNative(pkgPath string, name Name) func(m *Machine) // for native functions
-	SetLogStoreOps(enabled bool)
-	SprintStoreOps() string
->>>>>>> 803ab8c6
+	SetLogStoreOps(dst io.Writer)
 	LogSwitchRealm(rlmpath string) // to mark change of realm boundaries
 	Print()
 }
