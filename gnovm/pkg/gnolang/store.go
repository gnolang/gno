package gnolang

import (
	"bytes"
	"fmt"
	"io"
	"slices"
	"strconv"
	"strings"

	"github.com/gnolang/gno/gnovm"
	bm "github.com/gnolang/gno/gnovm/pkg/benchops"
	"github.com/gnolang/gno/gnovm/pkg/gnolang/internal/txlog"
	"github.com/gnolang/gno/tm2/pkg/amino"
	"github.com/gnolang/gno/tm2/pkg/colors"
	"github.com/gnolang/gno/tm2/pkg/overflow"
	"github.com/gnolang/gno/tm2/pkg/store"
	"github.com/gnolang/gno/tm2/pkg/store/utils"
	stringz "github.com/gnolang/gno/tm2/pkg/strings"
	"github.com/pmezard/go-difflib/difflib"
)

// PackageGetter specifies how the store may retrieve packages which are not
// already in its cache. PackageGetter should return nil when the requested
// package does not exist. store should be used to run the machine, or otherwise
// call any methods which may call store.GetPackage; avoid using any "global"
// store as the one passed to the PackageGetter may be a fork of that (ie.
// the original is not meant to be written to). Loading dependencies may
// cause writes to happen to the store, such as MemPackages to iavlstore.
type PackageGetter func(pkgPath string, store Store) (*PackageNode, *PackageValue)

// NativeResolver is a function which can retrieve native bodies of native functions.
type NativeResolver func(pkgName string, name Name) func(m *Machine)

// Store is the central interface that specifies the communications between the
// GnoVM and the underlying data store; currently, generally the gno.land
// blockchain, or the file system.
type Store interface {
	// STABLE
	BeginTransaction(baseStore, iavlStore store.Store, gasMeter store.GasMeter) TransactionStore
	SetPackageGetter(PackageGetter)
	GetPackage(pkgPath string, isImport bool) *PackageValue
	SetCachePackage(*PackageValue)
	GetPackageRealm(pkgPath string) *Realm
	SetPackageRealm(*Realm)
	GetObject(oid ObjectID) Object
	GetObjectSafe(oid ObjectID) Object
	SetObject(Object)
	DelObject(Object)
	GetType(tid TypeID) Type
	GetTypeSafe(tid TypeID) Type
	SetCacheType(Type)
	SetType(Type)
	GetBlockNode(Location) BlockNode // to get a PackageNode, use PackageNodeLocation().
	GetBlockNodeSafe(Location) BlockNode
	SetBlockNode(BlockNode)

	// UNSTABLE
	GetAllocator() *Allocator
	NumMemPackages() int64
	// Upon restart, all packages will be re-preprocessed; This
	// loads BlockNodes and Types onto the store for persistence
	// version 1.
	AddMemPackage(memPkg *gnovm.MemPackage)
	GetMemPackage(path string) *gnovm.MemPackage
	GetMemFile(path string, name string) *gnovm.MemFile
	IterMemPackage() <-chan *gnovm.MemPackage
	ClearObjectCache()                                    // run before processing a message
<<<<<<< HEAD
	SetNativeResolver(NativeResolver)                     // for "new" natives XXX
	GetNative(pkgPath string, name Name) func(m *Machine) // for "new" natives XXX
	SetPackageMetaField(pkgPath, field string, value []byte)
	IteratePackageMeta(pkgPath string, fn func(field string, value []byte) bool) bool
	SetLogStoreOps(enabled bool)
	SprintStoreOps() string
=======
	SetNativeResolver(NativeResolver)                     // for native functions
	GetNative(pkgPath string, name Name) func(m *Machine) // for native functions
	SetLogStoreOps(dst io.Writer)
>>>>>>> 5bb6005e
	LogSwitchRealm(rlmpath string) // to mark change of realm boundaries
	Print()
}

// TransactionStore is a store where the operations modifying the underlying store's
// caches are temporarily held in a buffer, and then executed together after
// executing Write.
type TransactionStore interface {
	Store

	// Write commits the current buffered transaction data to the underlying store.
	// It also clears the current buffer of the transaction.
	Write()
}

// Gas consumption descriptors.
const (
	GasGetObjectDesc       = "GetObjectPerByte"
	GasSetObjectDesc       = "SetObjectPerByte"
	GasGetTypeDesc         = "GetTypePerByte"
	GasSetTypeDesc         = "SetTypePerByte"
	GasGetPackageRealmDesc = "GetPackageRealmPerByte"
	GasSetPackageRealmDesc = "SetPackageRealmPerByte"
	GasAddMemPackageDesc   = "AddMemPackagePerByte"
	GasGetMemPackageDesc   = "GetMemPackagePerByte"
	GasDeleteObjectDesc    = "DeleteObjectFlat"
)

// GasConfig defines gas cost for each operation on KVStores
type GasConfig struct {
	GasGetObject       int64
	GasSetObject       int64
	GasGetType         int64
	GasSetType         int64
	GasGetPackageRealm int64
	GasSetPackageRealm int64
	GasAddMemPackage   int64
	GasGetMemPackage   int64
	GasDeleteObject    int64
}

// DefaultGasConfig returns a default gas config for KVStores.
func DefaultGasConfig() GasConfig {
	return GasConfig{
		GasGetObject:       16,   // per byte cost
		GasSetObject:       16,   // per byte cost
		GasGetType:         52,   // per byte cost
		GasSetType:         52,   // per byte cost
		GasGetPackageRealm: 524,  // per byte cost
		GasSetPackageRealm: 524,  // per byte cost
		GasAddMemPackage:   8,    // per byte cost
		GasGetMemPackage:   8,    // per byte cost
		GasDeleteObject:    3715, // flat cost
	}
}

type defaultStore struct {
	// underlying stores used to keep data
	baseStore store.Store // for objects, types, nodes
	iavlStore store.Store // for escaped object hashes

	// transaction-scoped
	cacheObjects map[ObjectID]Object            // this is a real cache, reset with every transaction.
	cacheTypes   txlog.Map[TypeID, Type]        // this re-uses the parent store's.
	cacheNodes   txlog.Map[Location, BlockNode] // until BlockNode persistence is implemented, this is an actual store.
	alloc        *Allocator                     // for accounting for cached items

	// store configuration; cannot be modified in a transaction
	pkgGetter      PackageGetter  // non-realm packages
	nativeResolver NativeResolver // for injecting natives

	// transient
	opslog  io.Writer // for logging store operations.
	current []string  // for detecting import cycles.

	// gas
	gasMeter  store.GasMeter
	gasConfig GasConfig
}

func NewStore(alloc *Allocator, baseStore, iavlStore store.Store) *defaultStore {
	ds := &defaultStore{
		baseStore: baseStore,
		iavlStore: iavlStore,
		alloc:     alloc,

		// cacheObjects is set; objects in the store will be copied over for any transaction.
		cacheObjects: make(map[ObjectID]Object),
		cacheTypes:   txlog.GoMap[TypeID, Type](map[TypeID]Type{}),
		cacheNodes:   txlog.GoMap[Location, BlockNode](map[Location]BlockNode{}),

		// store configuration
		pkgGetter:      nil,
		nativeResolver: nil,
		gasConfig:      DefaultGasConfig(),
	}
	InitStoreCaches(ds)
	return ds
}

// If nil baseStore and iavlStore, the baseStores are re-used.
func (ds *defaultStore) BeginTransaction(baseStore, iavlStore store.Store, gasMeter store.GasMeter) TransactionStore {
	if baseStore == nil {
		baseStore = ds.baseStore
	}
	if iavlStore == nil {
		iavlStore = ds.iavlStore
	}
	ds2 := &defaultStore{
		// underlying stores
		baseStore: baseStore,
		iavlStore: iavlStore,

		// transaction-scoped
		cacheObjects: make(map[ObjectID]Object),
		cacheTypes:   txlog.Wrap(ds.cacheTypes),
		cacheNodes:   txlog.Wrap(ds.cacheNodes),
		alloc:        ds.alloc.Fork().Reset(),

		// store configuration
		pkgGetter:      ds.pkgGetter,
		nativeResolver: ds.nativeResolver,

		// gas meter
		gasMeter:  gasMeter,
		gasConfig: ds.gasConfig,

		// transient
		current: nil,
		opslog:  nil,
	}
	ds2.SetCachePackage(Uverse())

	return transactionStore{ds2}
}

type transactionStore struct{ *defaultStore }

func (t transactionStore) Write() {
	t.cacheTypes.(txlog.MapCommitter[TypeID, Type]).Commit()
	t.cacheNodes.(txlog.MapCommitter[Location, BlockNode]).Commit()
}

func (transactionStore) SetPackageGetter(pg PackageGetter) {
	panic("SetPackageGetter may not be called in a transaction store")
}

// XXX: we should block Go2GnoType, because it uses a global cache map;
// but it's called during preprocess and thus breaks some testing code.
// let's wait until we remove Go2Gno entirely.
// https://github.com/gnolang/gno/issues/1361
// func (transactionStore) Go2GnoType(reflect.Type) Type {
// 	panic("Go2GnoType may not be called in a transaction store")
// }

func (transactionStore) SetNativeResolver(ns NativeResolver) {
	panic("SetNativeResolver may not be called in a transaction store")
}

// CopyCachesFromStore allows to copy a store's internal object, type and
// BlockNode cache into the dst store.
// This is mostly useful for testing, where many stores have to be initialized.
func CopyFromCachedStore(destStore, cachedStore Store, cachedBase, cachedIavl store.Store) {
	ds, ss := destStore.(transactionStore), cachedStore.(*defaultStore)

	iter := cachedBase.Iterator(nil, nil)
	for ; iter.Valid(); iter.Next() {
		ds.baseStore.Set(iter.Key(), iter.Value())
	}
	iter = cachedIavl.Iterator(nil, nil)
	for ; iter.Valid(); iter.Next() {
		ds.iavlStore.Set(iter.Key(), iter.Value())
	}

	for k, v := range ss.cacheTypes.Iterate() {
		ds.cacheTypes.Set(k, v)
	}
	for k, v := range ss.cacheNodes.Iterate() {
		ds.cacheNodes.Set(k, v)
	}
}

func (ds *defaultStore) GetAllocator() *Allocator {
	return ds.alloc
}

func (ds *defaultStore) SetPackageGetter(pg PackageGetter) {
	ds.pkgGetter = pg
}

// Gets package from cache, or loads it from baseStore, or gets it from package getter.
func (ds *defaultStore) GetPackage(pkgPath string, isImport bool) *PackageValue {
	// helper to detect circular imports
	if isImport {
		if slices.Contains(ds.current, pkgPath) {
			panic(fmt.Sprintf("import cycle detected: %q (through %v)", pkgPath, ds.current))
		}
		ds.current = append(ds.current, pkgPath)
		defer func() {
			ds.current = ds.current[:len(ds.current)-1]
		}()
	}
	// first, check cache.
	oid := ObjectIDFromPkgPath(pkgPath)
	if oo, exists := ds.cacheObjects[oid]; exists {
		pv := oo.(*PackageValue)
		return pv
	}
	// else, load package.
	if ds.baseStore != nil {
		if oo := ds.loadObjectSafe(oid); oo != nil {
			pv := oo.(*PackageValue)
			_ = pv.GetBlock(ds) // preload
			// get package associated realm if nil.
			if pv.IsRealm() && pv.Realm == nil {
				rlm := ds.GetPackageRealm(pkgPath)
				pv.Realm = rlm
			}
			// Rederive pv.fBlocksMap.
			pv.deriveFBlocksMap(ds)
			return pv
		}
	}
	// otherwise, fetch from pkgGetter.
	if ds.pkgGetter != nil {
		if pn, pv := ds.pkgGetter(pkgPath, ds); pv != nil {
			// e.g. tests/imports_tests loads example/gno.land/r/... realms.
			// if pv.IsRealm() {
			// 	panic("realm packages cannot be gotten from pkgGetter")
			// }
			ds.SetBlockNode(pn)
			// NOTE: not SetObject() here,
			// we don't want to overwrite
			// the value from pkgGetter.
			// Realm values obtained this way
			// will get written elsewhere
			// later.
			ds.cacheObjects[oid] = pv
			// cache all types. usually preprocess() sets types,
			// but packages gotten from the pkgGetter may skip this step,
			// so fill in store.CacheTypes here.
			for _, tv := range pv.GetBlock(nil).Values {
				if tv.T == nil {
					// tv.T is nil here only when only predefined.
					// (for other types, .T == nil even after definition).
				} else if tv.T.Kind() == TypeKind {
					t := tv.GetType()
					ds.SetCacheType(t)
				}
			}
			return pv
		}
	}
	// otherwise, package does not exist.
	return nil
}

// Used to set throwaway packages.
func (ds *defaultStore) SetCachePackage(pv *PackageValue) {
	oid := ObjectIDFromPkgPath(pv.PkgPath)
	if _, exists := ds.cacheObjects[oid]; exists {
		panic(fmt.Sprintf("package %s already exists in cache", pv.PkgPath))
	}
	ds.cacheObjects[oid] = pv
}

// Some atomic operation.
func (ds *defaultStore) GetPackageRealm(pkgPath string) (rlm *Realm) {
	var size int
	if bm.StorageEnabled {
		bm.StartStore(bm.StoreGetPackageRealm)
		defer func() {
			bm.StopStore(size)
		}()
	}
	oid := ObjectIDFromPkgPath(pkgPath)
	key := backendRealmKey(oid)
	bz := ds.baseStore.Get([]byte(key))
	if bz == nil {
		return nil
	}
	gas := overflow.Mul64p(ds.gasConfig.GasGetPackageRealm, store.Gas(len(bz)))
	ds.consumeGas(gas, GasGetPackageRealmDesc)
	amino.MustUnmarshal(bz, &rlm)
	size = len(bz)
	if debug {
		if rlm.ID != oid.PkgID {
			panic(fmt.Sprintf("unexpected realm id: expected %v but got %v",
				oid.PkgID, rlm.ID))
		}
	}
	return rlm
}

// An atomic operation to set the package realm info (id counter etc).
func (ds *defaultStore) SetPackageRealm(rlm *Realm) {
	if bm.OpsEnabled {
		bm.PauseOpCode()
		defer bm.ResumeOpCode()
	}

	var size int
	if bm.StorageEnabled {
		bm.StartStore(bm.StoreSetPackageRealm)
		defer func() {
			bm.StopStore(size)
		}()
	}
	oid := ObjectIDFromPkgPath(rlm.Path)
	key := backendRealmKey(oid)
	bz := amino.MustMarshal(rlm)
	gas := overflow.Mul64p(ds.gasConfig.GasSetPackageRealm, store.Gas(len(bz)))
	ds.consumeGas(gas, GasSetPackageRealmDesc)
	ds.baseStore.Set([]byte(key), bz)
	size = len(bz)
}

// NOTE: does not consult the packageGetter, so instead
// call GetPackage() for packages.
// NOTE: current implementation behavior requires
// all []TypedValue types and TypeValue{} types to be
// loaded (non-ref) types.
func (ds *defaultStore) GetObject(oid ObjectID) Object {
	if bm.OpsEnabled {
		bm.PauseOpCode()
		defer bm.ResumeOpCode()
	}
	oo := ds.GetObjectSafe(oid)
	if oo == nil {
		panic(fmt.Sprintf("unexpected object with id %s", oid.String()))
	}
	return oo
}

func (ds *defaultStore) GetObjectSafe(oid ObjectID) Object {
	// check cache.
	if oo, exists := ds.cacheObjects[oid]; exists {
		return oo
	}
	// check baseStore.
	if ds.baseStore != nil {
		if oo := ds.loadObjectSafe(oid); oo != nil {
			if debug {
				if _, ok := oo.(*PackageValue); ok {
					panic("packages must be fetched with GetPackage()")
				}
			}
			return oo
		}
	}
	return nil
}

// loads and caches an object.
// CONTRACT: object isn't already in the cache.
func (ds *defaultStore) loadObjectSafe(oid ObjectID) Object {
	if bm.OpsEnabled {
		bm.PauseOpCode()
		defer bm.ResumeOpCode()
	}

	var size int

	if bm.StorageEnabled {
		bm.StartStore(bm.StoreGetObject)
		defer func() {
			bm.StopStore(size)
		}()
	}
	key := backendObjectKey(oid)
	hashbz := ds.baseStore.Get([]byte(key))
	if hashbz != nil {
		size = len(hashbz)
		hash := hashbz[:HashSize]
		bz := hashbz[HashSize:]
		var oo Object
		ds.alloc.AllocateAmino(int64(len(bz)))
		gas := overflow.Mul64p(ds.gasConfig.GasGetObject, store.Gas(len(bz)))
		ds.consumeGas(gas, GasGetObjectDesc)
		amino.MustUnmarshal(bz, &oo)
		if debug {
			if oo.GetObjectID() != oid {
				panic(fmt.Sprintf("unexpected object id: expected %v but got %v",
					oid, oo.GetObjectID()))
			}
		}
		oo.SetHash(ValueHash{NewHashlet(hash)})
		ds.cacheObjects[oid] = oo
		_ = fillTypesOfValue(ds, oo)
		return oo
	}
	return nil
}

// NOTE: unlike GetObject(), SetObject() is also used to persist updated
// package values.
func (ds *defaultStore) SetObject(oo Object) {
	if bm.OpsEnabled {
		bm.PauseOpCode()
		defer bm.ResumeOpCode()
	}
	var size int
	if bm.StorageEnabled {
		bm.StartStore(bm.StoreSetObject)
		defer func() {
			bm.StopStore(size)
		}()
	}
	oid := oo.GetObjectID()
	// replace children/fields with Ref.
	o2 := copyValueWithRefs(oo)
	// marshal to binary.
	bz := amino.MustMarshalAny(o2)
	gas := overflow.Mul64p(ds.gasConfig.GasSetObject, store.Gas(len(bz)))
	ds.consumeGas(gas, GasSetObjectDesc)
	// set hash.
	hash := HashBytes(bz) // XXX objectHash(bz)???
	if len(hash) != HashSize {
		panic("should not happen")
	}
	oo.SetHash(ValueHash{hash})
	// make store op log entry
	if ds.opslog != nil {
		obj := o2.(Object)
		if oo.GetIsNewReal() {
			fmt.Fprintf(ds.opslog, "c[%v]=%s\n",
				obj.GetObjectID(),
				prettyJSON(amino.MustMarshalJSON(obj)))
		} else {
			old := ds.loadForLog(oid)
			old.SetHash(ValueHash{})

			// need to do this marshal+unmarshal dance to ensure we get as close
			// as possible the output of amino that we'll get of MustMarshalJSON(old),
			// ie. empty slices should be null, not [].
			var pureNew Object
			amino.MustUnmarshalAny(amino.MustMarshalAny(obj), &pureNew)

			s, err := difflib.GetUnifiedDiffString(difflib.UnifiedDiff{
				A:       difflib.SplitLines(string(prettyJSON(amino.MustMarshalJSON(old)))),
				B:       difflib.SplitLines(string(prettyJSON(amino.MustMarshalJSON(pureNew)))),
				Context: 3,
			})
			if err != nil {
				panic(err)
			}
			if s == "" {
				fmt.Fprintf(ds.opslog, "u[%v]=(noop)\n", obj.GetObjectID())
			} else {
				s = "    " + strings.TrimSpace(strings.ReplaceAll(s, "\n", "\n    "))
				fmt.Fprintf(ds.opslog, "u[%v]=\n%s\n", obj.GetObjectID(), s)
			}
		}
	}
	// save bytes to backend.
	if ds.baseStore != nil {
		key := backendObjectKey(oid)
		hashbz := make([]byte, len(hash)+len(bz))
		copy(hashbz, hash.Bytes())
		copy(hashbz[HashSize:], bz)
		ds.baseStore.Set([]byte(key), hashbz)
		size = len(hashbz)
	}
	// save object to cache.
	if debug {
		if oid.IsZero() {
			panic("object id cannot be zero")
		}
		if oo2, exists := ds.cacheObjects[oid]; exists {
			if oo != oo2 {
				panic(fmt.Sprintf(
					"duplicate object: set %s (oid: %s) but %s (oid %s) already exists",
					oo.String(), oid.String(), oo2.String(), oo2.GetObjectID().String()))
			}
		}
	}
	ds.cacheObjects[oid] = oo
	// if escaped, add hash to iavl.
	if oo.GetIsEscaped() && ds.iavlStore != nil {
		var key, value []byte
		key = []byte(oid.String())
		value = hash.Bytes()
		ds.iavlStore.Set(key, value)
	}
}

func (ds *defaultStore) loadForLog(oid ObjectID) Object {
	key := backendObjectKey(oid)
	hashbz := ds.baseStore.Get([]byte(key))
	if hashbz == nil {
		return nil
	}
	bz := hashbz[HashSize:]
	var oo Object
	amino.MustUnmarshal(bz, &oo)
	return oo
}

func (ds *defaultStore) DelObject(oo Object) {
	if bm.OpsEnabled {
		bm.PauseOpCode()
		defer bm.ResumeOpCode()
	}
	if bm.StorageEnabled {
		bm.StartStore(bm.StoreDeleteObject)
		defer func() {
			// delete is a signle operation, not a func of size of bytes
			bm.StopStore(0)
		}()
	}
	ds.consumeGas(ds.gasConfig.GasDeleteObject, GasDeleteObjectDesc)
	oid := oo.GetObjectID()
	// delete from cache.
	delete(ds.cacheObjects, oid)
	// delete from backend.
	if ds.baseStore != nil {
		key := backendObjectKey(oid)
		ds.baseStore.Delete([]byte(key))
	}
	// make realm op log entry
	if ds.opslog != nil {
		fmt.Fprintf(ds.opslog, "d[%v]\n", oo.GetObjectID())
	}
}

// NOTE: not used quite yet.
// NOTE: The implementation matches that of GetObject() in anticipation of what
// the persistent type system might work like.
func (ds *defaultStore) GetType(tid TypeID) Type {
	tt := ds.GetTypeSafe(tid)
	if tt == nil {
		panic(fmt.Sprintf("unexpected type with id %s", tid.String()))
	}
	return tt
}

func (ds *defaultStore) GetTypeSafe(tid TypeID) Type {
	if bm.OpsEnabled {
		bm.PauseOpCode()
		defer bm.ResumeOpCode()
	}

	// check cache.
	if tt, exists := ds.cacheTypes.Get(tid); exists {
		return tt
	}
	// check backend.
	if ds.baseStore != nil {
		key := backendTypeKey(tid)
		bz := ds.baseStore.Get([]byte(key))
		if bz != nil {
			gas := overflow.Mul64p(ds.gasConfig.GasGetType, store.Gas(len(bz)))
			ds.consumeGas(gas, GasGetTypeDesc)
			var tt Type
			amino.MustUnmarshal(bz, &tt)
			if debug {
				if tt.TypeID() != tid {
					panic(fmt.Sprintf("unexpected type id: expected %v but got %v",
						tid, tt.TypeID()))
				}
			}
			// set in cache.
			ds.cacheTypes.Set(tid, tt)
			// after setting in cache, fill tt.
			fillType(ds, tt)
			return tt
		}
	}
	return nil
}

func (ds *defaultStore) SetCacheType(tt Type) {
	tid := tt.TypeID()
	if tt2, exists := ds.cacheTypes.Get(tid); exists {
		if tt != tt2 {
			panic(fmt.Sprintf("cannot re-register %q with different type", tid))
		} else {
			// already set.
		}
	} else {
		ds.cacheTypes.Set(tid, tt)
	}
}

func (ds *defaultStore) SetType(tt Type) {
	if bm.OpsEnabled {
		bm.PauseOpCode()
		defer bm.ResumeOpCode()
	}
	var size int

	if bm.StorageEnabled {
		bm.StartStore(bm.StoreSetType)
		defer func() {
			bm.StopStore(size)
		}()
	}
	tid := tt.TypeID()
	// return if tid already known.
	if tt2, exists := ds.cacheTypes.Get(tid); exists {
		if tt != tt2 {
			// this can happen for a variety of reasons.
			// TODO classify them and optimize.
			return
		}
	}
	// save type to backend.
	if ds.baseStore != nil {
		key := backendTypeKey(tid)
		tcopy := copyTypeWithRefs(tt)
		bz := amino.MustMarshalAny(tcopy)
		gas := overflow.Mul64p(ds.gasConfig.GasSetType, store.Gas(len(bz)))
		ds.consumeGas(gas, GasSetTypeDesc)
		ds.baseStore.Set([]byte(key), bz)
		size = len(bz)
	}
	// save type to cache.
	ds.cacheTypes.Set(tid, tt)
}

func (ds *defaultStore) GetBlockNode(loc Location) BlockNode {
	bn := ds.GetBlockNodeSafe(loc)
	if bn == nil {
		panic(fmt.Sprintf("unexpected node with location %s", loc.String()))
	}
	return bn
}

func (ds *defaultStore) GetBlockNodeSafe(loc Location) BlockNode {
	if bm.OpsEnabled {
		bm.PauseOpCode()
		defer bm.ResumeOpCode()
	}

	var size int

	if bm.StorageEnabled {
		bm.StartStore(bm.StoreGetBlockNode)
		defer func() {
			bm.StopStore(size)
		}()
	}
	// check cache.
	if bn, exists := ds.cacheNodes.Get(loc); exists {
		return bn
	}
	// check backend.
	if ds.baseStore != nil {
		key := backendNodeKey(loc)
		bz := ds.baseStore.Get([]byte(key))
		if bz != nil {
			var bn BlockNode
			amino.MustUnmarshal(bz, &bn)
			size = len(bz)
			if debug {
				if bn.GetLocation() != loc {
					panic(fmt.Sprintf("unexpected node location: expected %v but got %v",
						loc, bn.GetLocation()))
				}
			}
			ds.cacheNodes.Set(loc, bn)
			return bn
		}
	}
	return nil
}

func (ds *defaultStore) SetBlockNode(bn BlockNode) {
	loc := bn.GetLocation()
	if loc.IsZero() {
		panic("unexpected zero location in blocknode")
	}
	// save node to backend.
	if ds.baseStore != nil {
		// TODO: implement copyValueWithRefs() for Nodes.
		// key := backendNodeKey(loc)
		// ds.backend.Set([]byte(key), bz)
	}
	// save node to cache.
	ds.cacheNodes.Set(loc, bn)
	// XXX duplicate?
	// XXX
}

func (ds *defaultStore) NumMemPackages() int64 {
	ctrkey := []byte(backendPackageIndexCtrKey())
	ctrbz := ds.baseStore.Get(ctrkey)
	if ctrbz == nil {
		return 0
	} else {
		ctr, err := strconv.Atoi(string(ctrbz))
		if err != nil {
			panic(err)
		}
		return int64(ctr)
	}
}

func (ds *defaultStore) incGetPackageIndexCounter() uint64 {
	ctrkey := []byte(backendPackageIndexCtrKey())
	ctrbz := ds.baseStore.Get(ctrkey)
	if ctrbz == nil {
		nextbz := strconv.Itoa(1)
		ds.baseStore.Set(ctrkey, []byte(nextbz))
		return 1
	} else {
		ctr, err := strconv.Atoi(string(ctrbz))
		if err != nil {
			panic(err)
		}
		nextbz := strconv.Itoa(ctr + 1)
		ds.baseStore.Set(ctrkey, []byte(nextbz))
		return uint64(ctr) + 1
	}
}

func (ds *defaultStore) AddMemPackage(memPkg *gnovm.MemPackage) {
	if bm.OpsEnabled {
		bm.PauseOpCode()
		defer bm.ResumeOpCode()
	}
	var size int

	if bm.StorageEnabled {
		bm.StartStore(bm.StoreAddMemPackage)
		defer func() {
			bm.StopStore(size)
		}()
	}
	memPkg.Validate() // NOTE: duplicate validation.
	ctr := ds.incGetPackageIndexCounter()
	idxkey := []byte(backendPackageIndexKey(ctr))
	bz := amino.MustMarshal(memPkg)
	gas := overflow.Mul64p(ds.gasConfig.GasAddMemPackage, store.Gas(len(bz)))
	ds.consumeGas(gas, GasAddMemPackageDesc)
	ds.baseStore.Set(idxkey, []byte(memPkg.Path))
	pathkey := []byte(backendPackagePathKey(memPkg.Path))
	ds.iavlStore.Set(pathkey, bz)
	size = len(bz)
}

// GetMemPackage retrieves the MemPackage at the given path.
// It returns nil if the package could not be found.
func (ds *defaultStore) GetMemPackage(path string) *gnovm.MemPackage {
	return ds.getMemPackage(path, false)
}

func (ds *defaultStore) getMemPackage(path string, isRetry bool) *gnovm.MemPackage {
	if bm.OpsEnabled {
		bm.PauseOpCode()
		defer bm.ResumeOpCode()
	}

	var size int

	if bm.StorageEnabled {
		bm.StartStore(bm.StoreGetMemPackage)
		defer func() {
			bm.StopStore(size)
		}()
	}
	pathkey := []byte(backendPackagePathKey(path))
	bz := ds.iavlStore.Get(pathkey)
	if bz == nil {
		// If this is the first try, attempt using GetPackage to retrieve the
		// package, first. GetPackage can leverage pkgGetter, which in most
		// implementations works by running Machine.RunMemPackage with save = true,
		// which would add the package to the store after running.
		// Some packages may never be persisted, thus why we only attempt this twice.
		if !isRetry && ds.pkgGetter != nil {
			if pv := ds.GetPackage(path, false); pv != nil {
				return ds.getMemPackage(path, true)
			}
		}
		return nil
	}
	gas := overflow.Mul64p(ds.gasConfig.GasGetMemPackage, store.Gas(len(bz)))
	ds.consumeGas(gas, GasGetMemPackageDesc)

	var memPkg *gnovm.MemPackage
	amino.MustUnmarshal(bz, &memPkg)
	size = len(bz)
	return memPkg
}

// GetMemFile retrieves the MemFile with the given name, contained in the
// MemPackage at the given path. It returns nil if the file or the package
// do not exist.
func (ds *defaultStore) GetMemFile(path string, name string) *gnovm.MemFile {
	memPkg := ds.GetMemPackage(path)
	if memPkg == nil {
		return nil
	}
	memFile := memPkg.GetFile(name)
	return memFile
}

func (ds *defaultStore) IterMemPackage() <-chan *gnovm.MemPackage {
	ctrkey := []byte(backendPackageIndexCtrKey())
	ctrbz := ds.baseStore.Get(ctrkey)
	if ctrbz == nil {
		return nil
	} else {
		ctr, err := strconv.Atoi(string(ctrbz))
		if err != nil {
			panic(err)
		}
		ch := make(chan *gnovm.MemPackage, 0)
		go func() {
			for i := uint64(1); i <= uint64(ctr); i++ {
				idxkey := []byte(backendPackageIndexKey(i))
				path := ds.baseStore.Get(idxkey)
				if path == nil {
					panic(fmt.Sprintf(
						"missing package index %d", i))
				}
				memPkg := ds.GetMemPackage(string(path))
				ch <- memPkg
			}
			close(ch)
		}()
		return ch
	}
}

func (ds *defaultStore) consumeGas(gas int64, descriptor string) {
	// In the tests, the defaultStore may not set the gas meter.
	if ds.gasMeter != nil {
		ds.gasMeter.ConsumeGas(gas, descriptor)
	}
}

// Unstable.
// This function is used to clear the object cache every transaction.
// It also sets a new allocator.
func (ds *defaultStore) ClearObjectCache() {
	ds.alloc.Reset()
	ds.cacheObjects = make(map[ObjectID]Object) // new cache.
	ds.opslog = nil                             // new ops log.
	ds.SetCachePackage(Uverse())
}

func (ds *defaultStore) SetNativeResolver(ns NativeResolver) {
	ds.nativeResolver = ns
}

func (ds *defaultStore) GetNative(pkgPath string, name Name) func(m *Machine) {
	if ds.nativeResolver != nil {
		return ds.nativeResolver(pkgPath, name)
	}
	return nil
}

<<<<<<< HEAD
func (ds *defaultStore) SetPackageMetaField(pkgPath, field string, value []byte) {
	key := backendPackageMetaFieldKey(pkgPath, field)
	ds.iavlStore.Set([]byte(key), value)
}

func (ds *defaultStore) IteratePackageMeta(pkgPath string, fn func(field string, value []byte) bool) bool {
	prefix := []byte(packageMetaFieldKeyPrefix(pkgPath))
	iter := ds.iavlStore.Iterator(prefix, nil)
	defer iter.Close()
	for ; iter.Valid(); iter.Next() {
		if !bytes.HasPrefix(iter.Key(), prefix) {
			// Stop when all package fields are iterated
			break
		}

		field := iter.Key()[len(prefix):]
		if fn(string(field), iter.Value()) {
			return true
		}
	}
	return false
}

// ----------------------------------------
// StoreOp

type StoreOpType uint8

const (
	StoreOpNew StoreOpType = iota
	StoreOpMod
	StoreOpDel
	StoreOpSwitchRealm
)

type StoreOp struct {
	Type    StoreOpType
	Object  Object // ref'd objects
	RlmPath string // for StoreOpSwitchRealm
}

// used by the tests/file_test system to check
// veracity of realm operations.
func (sop StoreOp) String() string {
	switch sop.Type {
	case StoreOpNew:
		return fmt.Sprintf("c[%v]=%s",
			sop.Object.GetObjectID(),
			prettyJSON(amino.MustMarshalJSON(sop.Object)))
	case StoreOpMod:
		return fmt.Sprintf("u[%v]=%s",
			sop.Object.GetObjectID(),
			prettyJSON(amino.MustMarshalJSON(sop.Object)))
	case StoreOpDel:
		return fmt.Sprintf("d[%v]",
			sop.Object.GetObjectID())
	case StoreOpSwitchRealm:
		return fmt.Sprintf("switchrealm[%q]",
			sop.RlmPath)
	default:
		panic("should not happen")
	}
}

func (ds *defaultStore) SetLogStoreOps(enabled bool) {
=======
// Set to nil to disable.
func (ds *defaultStore) SetLogStoreOps(buf io.Writer) {
>>>>>>> 5bb6005e
	if enabled {
		ds.opslog = buf
	} else {
		ds.opslog = nil
	}
}

func (ds *defaultStore) LogSwitchRealm(rlmpath string) {
	if ds.opslog != nil {
		fmt.Fprintf(ds.opslog, "switchrealm[%q]\n", rlmpath)
	}
}

// for debugging
func (ds *defaultStore) Print() {
	fmt.Println(colors.Yellow("//----------------------------------------"))
	fmt.Println(colors.Green("defaultStore:baseStore..."))
	utils.Print(ds.baseStore)
	fmt.Println(colors.Yellow("//----------------------------------------"))
	fmt.Println(colors.Green("defaultStore:iavlStore..."))
	utils.Print(ds.iavlStore)
	fmt.Println(colors.Yellow("//----------------------------------------"))
	fmt.Println(colors.Green("defaultStore:cacheTypes..."))
	ds.cacheTypes.Iterate()(func(tid TypeID, typ Type) bool {
		fmt.Printf("- %v: %v\n", tid,
			stringz.TrimN(fmt.Sprintf("%v", typ), 50))
		return true
	})
	fmt.Println(colors.Yellow("//----------------------------------------"))
	fmt.Println(colors.Green("defaultStore:cacheNodes..."))
	ds.cacheNodes.Iterate()(func(loc Location, bn BlockNode) bool {
		fmt.Printf("- %v: %v\n", loc,
			stringz.TrimN(fmt.Sprintf("%v", bn), 50))
		return true
	})
	fmt.Println(colors.Red("//----------------------------------------"))
}

// ----------------------------------------
// backend keys

func backendObjectKey(oid ObjectID) string {
	return "oid:" + oid.String()
}

// oid: associated package value object id.
func backendRealmKey(oid ObjectID) string {
	return "oid:" + oid.String() + "#realm"
}

func backendTypeKey(tid TypeID) string {
	return "tid:" + tid.String()
}

func backendNodeKey(loc Location) string {
	return "node:" + loc.String()
}

func backendPackageIndexCtrKey() string {
	return fmt.Sprintf("pkgidx:counter")
}

func backendPackageIndexKey(index uint64) string {
	return fmt.Sprintf("pkgidx:%020d", index)
}

func backendPackagePathKey(path string) string {
	return "pkg:" + path
}

func backendPackageMetaFieldKey(path, field string) string {
	return packageMetaFieldKeyPrefix(path) + field
}

func packageMetaFieldKeyPrefix(path string) string {
	return "pkgmeta:" + path + "#"
}

// ----------------------------------------
// builtin types and packages

func InitStoreCaches(store Store) {
	types := []Type{
		BoolType, UntypedBoolType,
		StringType, UntypedStringType,
		IntType, Int8Type, Int16Type, Int32Type, Int64Type, UntypedRuneType,
		UintType, Uint8Type, Uint16Type, Uint32Type, Uint64Type,
		UntypedBigintType,
		gTypeType,
		gPackageType,
		blockType{},
		Float32Type, Float64Type,
		gErrorType, // from uverse.go
	}
	for _, tt := range types {
		store.SetCacheType(tt)
	}
	store.SetCachePackage(Uverse())
}<|MERGE_RESOLUTION|>--- conflicted
+++ resolved
@@ -66,18 +66,11 @@
 	GetMemFile(path string, name string) *gnovm.MemFile
 	IterMemPackage() <-chan *gnovm.MemPackage
 	ClearObjectCache()                                    // run before processing a message
-<<<<<<< HEAD
-	SetNativeResolver(NativeResolver)                     // for "new" natives XXX
-	GetNative(pkgPath string, name Name) func(m *Machine) // for "new" natives XXX
+	SetNativeResolver(NativeResolver)                     // for native functions
+	GetNative(pkgPath string, name Name) func(m *Machine) // for native functions
 	SetPackageMetaField(pkgPath, field string, value []byte)
 	IteratePackageMeta(pkgPath string, fn func(field string, value []byte) bool) bool
-	SetLogStoreOps(enabled bool)
-	SprintStoreOps() string
-=======
-	SetNativeResolver(NativeResolver)                     // for native functions
-	GetNative(pkgPath string, name Name) func(m *Machine) // for native functions
 	SetLogStoreOps(dst io.Writer)
->>>>>>> 5bb6005e
 	LogSwitchRealm(rlmpath string) // to mark change of realm boundaries
 	Print()
 }
@@ -931,7 +924,6 @@
 	return nil
 }
 
-<<<<<<< HEAD
 func (ds *defaultStore) SetPackageMetaField(pkgPath, field string, value []byte) {
 	key := backendPackageMetaFieldKey(pkgPath, field)
 	ds.iavlStore.Set([]byte(key), value)
@@ -955,52 +947,8 @@
 	return false
 }
 
-// ----------------------------------------
-// StoreOp
-
-type StoreOpType uint8
-
-const (
-	StoreOpNew StoreOpType = iota
-	StoreOpMod
-	StoreOpDel
-	StoreOpSwitchRealm
-)
-
-type StoreOp struct {
-	Type    StoreOpType
-	Object  Object // ref'd objects
-	RlmPath string // for StoreOpSwitchRealm
-}
-
-// used by the tests/file_test system to check
-// veracity of realm operations.
-func (sop StoreOp) String() string {
-	switch sop.Type {
-	case StoreOpNew:
-		return fmt.Sprintf("c[%v]=%s",
-			sop.Object.GetObjectID(),
-			prettyJSON(amino.MustMarshalJSON(sop.Object)))
-	case StoreOpMod:
-		return fmt.Sprintf("u[%v]=%s",
-			sop.Object.GetObjectID(),
-			prettyJSON(amino.MustMarshalJSON(sop.Object)))
-	case StoreOpDel:
-		return fmt.Sprintf("d[%v]",
-			sop.Object.GetObjectID())
-	case StoreOpSwitchRealm:
-		return fmt.Sprintf("switchrealm[%q]",
-			sop.RlmPath)
-	default:
-		panic("should not happen")
-	}
-}
-
-func (ds *defaultStore) SetLogStoreOps(enabled bool) {
-=======
 // Set to nil to disable.
 func (ds *defaultStore) SetLogStoreOps(buf io.Writer) {
->>>>>>> 5bb6005e
 	if enabled {
 		ds.opslog = buf
 	} else {
