package gnolang

import (
	"fmt"
	"math"
	"math/big"

	"github.com/cockroachdb/apd/v3"
<<<<<<< HEAD
	"github.com/gnolang/gno/gnovm/pkg/gnolang/internal/softfloat"
=======
	"github.com/gnolang/gno/tm2/pkg/overflow"
>>>>>>> 817e71f7
)

// ----------------------------------------
// Machine ops

func (m *Machine) doOpBinary1() {
	bx := m.PopExpr().(*BinaryExpr)
	switch bx.Op {
	case LAND:
		res := m.PeekValue(1) // re-use
		if res.GetBool() {
			m.PushOp(OpLand)
			// evaluate right
			m.PushExpr(bx.Right)
			m.PushOp(OpEval)
		} else {
			return // done, already false.
		}
	case LOR:
		res := m.PeekValue(1) // re-use
		if res.GetBool() {
			return // done, already true.
		} else {
			m.PushOp(OpLor)
			// evaluate right
			m.PushExpr(bx.Right)
			m.PushOp(OpEval)
		}
	default:
		panic(fmt.Sprintf(
			"unexpected binary(1) expr %s",
			bx.String()))
	}
}

func (m *Machine) doOpLor() {
	// get right and left operands.
	rv := m.PopValue()
	lv := m.PeekValue(1) // also the result
	if debug {
		debugAssertSameTypes(lv.T, rv.T)
	}

	// set result in lv.
	if isUntyped(lv.T) {
		lv.T = rv.T
	}
	lv.SetBool(lv.GetBool() || rv.GetBool())
}

func (m *Machine) doOpLand() {
	// get right and left operands.
	rv := m.PopValue()
	lv := m.PeekValue(1) // also the result
	if debug {
		debugAssertSameTypes(lv.T, rv.T)
	}

	// set result in lv.
	if isUntyped(lv.T) {
		lv.T = rv.T
	}
	lv.SetBool(lv.GetBool() && rv.GetBool())
}

func (m *Machine) doOpEql() {
	m.PopExpr()

	// get right and left operands.
	rv := m.PopValue()
	lv := m.PeekValue(1) // also the result
	if debug {
		debugAssertEqualityTypes(lv.T, rv.T)
	}
	// set result in lv.
	res := isEql(m.Store, lv, rv)
	lv.T = UntypedBoolType
	lv.V = nil
	lv.SetBool(res)
}

func (m *Machine) doOpNeq() {
	m.PopExpr()

	// get right and left operands.
	rv := m.PopValue()
	lv := m.PeekValue(1) // also the result
	if debug {
		debugAssertEqualityTypes(lv.T, rv.T)
	}

	// set result in lv.
	res := !isEql(m.Store, lv, rv)
	lv.T = UntypedBoolType
	lv.V = nil
	lv.SetBool(res)
}

func (m *Machine) doOpLss() {
	m.PopExpr()

	// get right and left operands.
	rv := m.PopValue()
	lv := m.PeekValue(1) // also the result
	if debug {
		debugAssertSameTypes(lv.T, rv.T)
	}

	// set the result in lv.
	res := isLss(lv, rv)
	lv.T = UntypedBoolType
	lv.V = nil
	lv.SetBool(res)
}

func (m *Machine) doOpLeq() {
	m.PopExpr()

	// get right and left operands.
	rv := m.PopValue()
	lv := m.PeekValue(1) // also the result
	if debug {
		debugAssertSameTypes(lv.T, rv.T)
	}

	// set the result in lv.
	res := isLeq(lv, rv)
	lv.T = UntypedBoolType
	lv.V = nil
	lv.SetBool(res)
}

func (m *Machine) doOpGtr() {
	m.PopExpr()

	// get right and left operands.
	rv := m.PopValue()
	lv := m.PeekValue(1) // also the result
	if debug {
		debugAssertSameTypes(lv.T, rv.T)
	}

	// set the result in lv.
	res := isGtr(lv, rv)
	lv.T = UntypedBoolType
	lv.V = nil
	lv.SetBool(res)
}

func (m *Machine) doOpGeq() {
	m.PopExpr()

	// get right and left operands.
	rv := m.PopValue()
	lv := m.PeekValue(1) // also the result
	if debug {
		debugAssertSameTypes(lv.T, rv.T)
	}

	// set the result in lv.
	res := isGeq(lv, rv)
	lv.T = UntypedBoolType
	lv.V = nil
	lv.SetBool(res)
}

func (m *Machine) doOpAdd() {
	m.PopExpr()

	// get right and left operands.
	rv := m.PopValue()
	lv := m.PeekValue(1) // also result
	if debug {
		debugAssertSameTypes(lv.T, rv.T)
	}

	// add rv to lv.
	if err := addAssign(m.Alloc, lv, rv); err != nil {
		panic(err)
	}
}

func (m *Machine) doOpSub() {
	m.PopExpr()

	// get right and left operands.
	rv := m.PopValue()
	lv := m.PeekValue(1) // also result
	if debug {
		debugAssertSameTypes(lv.T, rv.T)
	}

	// sub rv from lv.
	if err := subAssign(lv, rv); err != nil {
		panic(err)
	}
}

func (m *Machine) doOpBor() {
	m.PopExpr()

	// get right and left operands.
	rv := m.PopValue()
	lv := m.PeekValue(1) // also result
	if debug {
		debugAssertSameTypes(lv.T, rv.T)
	}

	// lv | rv
	borAssign(lv, rv)
}

func (m *Machine) doOpXor() {
	m.PopExpr()

	// get right and left operands.
	rv := m.PopValue()
	lv := m.PeekValue(1) // also result
	if debug {
		debugAssertSameTypes(lv.T, rv.T)
	}

	// lv ^ rv
	xorAssign(lv, rv)
}

func (m *Machine) doOpMul() {
	m.PopExpr()

	// get right and left operands.
	rv := m.PopValue()
	lv := m.PeekValue(1) // also result
	if debug {
		debugAssertSameTypes(lv.T, rv.T)
	}

	// lv * rv
	mulAssign(lv, rv)
}

func (m *Machine) doOpQuo() {
	m.PopExpr()

	// get right and left operands.
	rv := m.PopValue()
	lv := m.PeekValue(1) // also result
	if debug {
		debugAssertSameTypes(lv.T, rv.T)
	}

	// lv / rv
	if err := quoAssign(lv, rv); err != nil {
		panic(err)
	}
}

func (m *Machine) doOpRem() {
	m.PopExpr()

	// get right and left operands.
	rv := m.PopValue()
	lv := m.PeekValue(1) // also result
	if debug {
		debugAssertSameTypes(lv.T, rv.T)
	}

	// lv % rv
	if err := remAssign(lv, rv); err != nil {
		panic(err)
	}
}

func (m *Machine) doOpShl() {
	m.PopExpr()

	// get right and left operands.
	rv := m.PopValue()
	lv := m.PeekValue(1) // also result
	if debug {
		if rv.T.Kind() != UintKind {
			panic("should not happen")
		}
	}

	// lv << rv
	shlAssign(m, lv, rv)
}

func (m *Machine) doOpShr() {
	m.PopExpr()

	// get right and left operands.
	rv := m.PopValue()
	lv := m.PeekValue(1) // also result
	if debug {
		if rv.T.Kind() != UintKind {
			panic("should not happen")
		}
	}

	// lv >> rv
	shrAssign(m, lv, rv)
}

func (m *Machine) doOpBand() {
	m.PopExpr()

	// get right and left operands.
	rv := m.PopValue()
	lv := m.PeekValue(1) // also result
	if debug {
		debugAssertSameTypes(lv.T, rv.T)
	}

	// lv & rv
	bandAssign(lv, rv)
}

func (m *Machine) doOpBandn() {
	m.PopExpr()

	// get right and left operands.
	rv := m.PopValue()
	lv := m.PeekValue(1) // also result
	if debug {
		debugAssertSameTypes(lv.T, rv.T)
	}

	// lv &^ rv
	bandnAssign(lv, rv)
}

// ----------------------------------------
// logic functions

// TODO: can be much faster.
func isEql(store Store, lv, rv *TypedValue) bool {
	// If one is undefined, the other must be as well.
	// Fields/items are set to defaultValue along the way.
	lvu := lv.IsUndefined()
	rvu := rv.IsUndefined()
	if lvu {
		return rvu
	} else if rvu {
		return false
	}
	if err := checkSame(lv.T, rv.T, ""); err != nil {
		return false
	}
	if lnt, ok := lv.T.(*NativeType); ok {
		if rnt, ok := rv.T.(*NativeType); ok {
			if lnt.Type != rnt.Type {
				return false
			}
			lrv := lv.V.(*NativeValue).Value.Interface()
			rrv := rv.V.(*NativeValue).Value.Interface()
			return lrv == rrv
		} else {
			return false
		}
	}
	switch lv.T.Kind() {
	case BoolKind:
		return (lv.GetBool() == rv.GetBool())
	case StringKind:
		return (lv.GetString() == rv.GetString())
	case IntKind:
		return (lv.GetInt() == rv.GetInt())
	case Int8Kind:
		return (lv.GetInt8() == rv.GetInt8())
	case Int16Kind:
		return (lv.GetInt16() == rv.GetInt16())
	case Int32Kind:
		return (lv.GetInt32() == rv.GetInt32())
	case Int64Kind:
		return (lv.GetInt64() == rv.GetInt64())
	case UintKind:
		return (lv.GetUint() == rv.GetUint())
	case Uint8Kind:
		return (lv.GetUint8() == rv.GetUint8())
	case Uint16Kind:
		return (lv.GetUint16() == rv.GetUint16())
	case Uint32Kind:
		return (lv.GetUint32() == rv.GetUint32())
	case Uint64Kind:
		return (lv.GetUint64() == rv.GetUint64())
	case Float32Kind:
		return softfloat.Feq32(lv.GetFloat32(), rv.GetFloat32())
	case Float64Kind:
		return softfloat.Feq64(lv.GetFloat64(), rv.GetFloat64())
	case BigintKind:
		lb := lv.V.(BigintValue).V
		rb := rv.V.(BigintValue).V
		return lb.Cmp(rb) == 0
	case BigdecKind:
		lb := lv.V.(BigdecValue).V
		rb := rv.V.(BigdecValue).V
		return lb.Cmp(rb) == 0
	case ArrayKind:
		la := lv.V.(*ArrayValue)
		ra := rv.V.(*ArrayValue)
		at := baseOf(lv.T).(*ArrayType)
		et := at.Elt
		if debug {
			if la.GetLength() != ra.GetLength() {
				panic("comparison on arrays of unequal length")
			}
			rat := baseOf(lv.T).(*ArrayType)
			if at.TypeID() != rat.TypeID() {
				panic("comparison on arrays of unequal type")
			}
		}
		for i := 0; i < la.GetLength(); i++ {
			li := la.GetPointerAtIndexInt2(store, i, et).Deref()
			ri := ra.GetPointerAtIndexInt2(store, i, et).Deref()
			if !isEql(store, &li, &ri) {
				return false
			}
		}
		return true
	case StructKind:
		ls := lv.V.(*StructValue)
		rs := rv.V.(*StructValue)
		if debug {
			lt := baseOf(lv.T).(*StructType)
			rt := baseOf(rv.T).(*StructType)
			if lt.TypeID() != rt.TypeID() {
				panic("comparison on structs of unequal types")
			}
			if len(ls.Fields) != len(rs.Fields) {
				panic("comparison on structs of unequal size")
			}
		}
		for i := 0; i < len(ls.Fields); i++ {
			lf := ls.GetPointerToInt(store, i).Deref()
			rf := rs.GetPointerToInt(store, i).Deref()
			if !isEql(store, &lf, &rf) {
				return false
			}
		}
		return true
	case MapKind:
		if debug {
			if lv.V != nil && rv.V != nil {
				panic("map can only be compared with `nil`")
			}
		}
		return lv.V == rv.V
	case SliceKind:
		if debug {
			if lv.V != nil && rv.V != nil {
				panic("slice can only be compared with `nil`")
			}
		}
		return lv.V == rv.V
	case FuncKind:
		if debug {
			if lv.V != nil && rv.V != nil {
				panic("function can only be compared with `nil`")
			}
		}
		if _, ok := lv.V.(*BoundMethodValue); ok {
			// BoundMethodValues are objects so just compare.
			return lv.V == rv.V
		} else if lv.V == nil && rv.V == nil {
			return true
		} else {
			lfv := lv.V.(*FuncValue)
			rfv, ok := rv.V.(*FuncValue)
			if !ok {
				return false
			}
			if lfv.Source.GetLocation() !=
				rfv.Source.GetLocation() {
				return false
			}
			return lfv.GetClosure(store) ==
				rfv.GetClosure(store)
		}
	case PointerKind:
		if lv.T != rv.T &&
			lv.T.Elem() != DataByteType &&
			lv.T.TypeID() != rv.T.TypeID() {
			return false
		}

		if lv.V != nil && rv.V != nil {
			lpv := lv.V.(PointerValue)
			rpv := rv.V.(PointerValue)
			if lpv.TV.T == DataByteType && rpv.TV.T == DataByteType {
				return *(lpv.TV) == *(rpv.TV) && lpv.Base == rpv.Base && lpv.Index == rpv.Index && lpv.Key == rpv.Key
			}
		}
		return lv.V == rv.V
	default:
		panic(fmt.Sprintf(
			"comparison operator == not defined for %s",
			lv.T.Kind(),
		))
	}
}

// TODO: can be much faster.
func isLss(lv, rv *TypedValue) bool {
	switch lv.T.Kind() {
	case StringKind:
		return (lv.GetString() < rv.GetString())
	case IntKind:
		return (lv.GetInt() < rv.GetInt())
	case Int8Kind:
		return (lv.GetInt8() < rv.GetInt8())
	case Int16Kind:
		return (lv.GetInt16() < rv.GetInt16())
	case Int32Kind:
		return (lv.GetInt32() < rv.GetInt32())
	case Int64Kind:
		return (lv.GetInt64() < rv.GetInt64())
	case UintKind:
		return (lv.GetUint() < rv.GetUint())
	case Uint8Kind:
		return (lv.GetUint8() < rv.GetUint8())
	case Uint16Kind:
		return (lv.GetUint16() < rv.GetUint16())
	case Uint32Kind:
		return (lv.GetUint32() < rv.GetUint32())
	case Uint64Kind:
		return (lv.GetUint64() < rv.GetUint64())
	case Float32Kind:
		return softfloat.Flt32(lv.GetFloat32(), rv.GetFloat32())
	case Float64Kind:
		return softfloat.Flt64(lv.GetFloat64(), rv.GetFloat64())
	case BigintKind:
		lb := lv.V.(BigintValue).V
		rb := rv.V.(BigintValue).V
		return lb.Cmp(rb) < 0
	case BigdecKind:
		lb := lv.V.(BigdecValue).V
		rb := rv.V.(BigdecValue).V
		return lb.Cmp(rb) < 0
	default:
		panic(fmt.Sprintf(
			"comparison operator < not defined for %s",
			lv.T.Kind(),
		))
	}
}

func isLeq(lv, rv *TypedValue) bool {
	switch lv.T.Kind() {
	case StringKind:
		return (lv.GetString() <= rv.GetString())
	case IntKind:
		return (lv.GetInt() <= rv.GetInt())
	case Int8Kind:
		return (lv.GetInt8() <= rv.GetInt8())
	case Int16Kind:
		return (lv.GetInt16() <= rv.GetInt16())
	case Int32Kind:
		return (lv.GetInt32() <= rv.GetInt32())
	case Int64Kind:
		return (lv.GetInt64() <= rv.GetInt64())
	case UintKind:
		return (lv.GetUint() <= rv.GetUint())
	case Uint8Kind:
		return (lv.GetUint8() <= rv.GetUint8())
	case Uint16Kind:
		return (lv.GetUint16() <= rv.GetUint16())
	case Uint32Kind:
		return (lv.GetUint32() <= rv.GetUint32())
	case Uint64Kind:
		return (lv.GetUint64() <= rv.GetUint64())
	case Float32Kind:
		return softfloat.Fle32(lv.GetFloat32(), rv.GetFloat32())
	case Float64Kind:
		return softfloat.Fle64(lv.GetFloat64(), rv.GetFloat64())
	case BigintKind:
		lb := lv.V.(BigintValue).V
		rb := rv.V.(BigintValue).V
		return lb.Cmp(rb) <= 0
	case BigdecKind:
		lb := lv.V.(BigdecValue).V
		rb := rv.V.(BigdecValue).V
		return lb.Cmp(rb) <= 0
	default:
		panic(fmt.Sprintf(
			"comparison operator <= not defined for %s",
			lv.T.Kind(),
		))
	}
}

func isGtr(lv, rv *TypedValue) bool {
	switch lv.T.Kind() {
	case StringKind:
		return (lv.GetString() > rv.GetString())
	case IntKind:
		return (lv.GetInt() > rv.GetInt())
	case Int8Kind:
		return (lv.GetInt8() > rv.GetInt8())
	case Int16Kind:
		return (lv.GetInt16() > rv.GetInt16())
	case Int32Kind:
		return (lv.GetInt32() > rv.GetInt32())
	case Int64Kind:
		return (lv.GetInt64() > rv.GetInt64())
	case UintKind:
		return (lv.GetUint() > rv.GetUint())
	case Uint8Kind:
		return (lv.GetUint8() > rv.GetUint8())
	case Uint16Kind:
		return (lv.GetUint16() > rv.GetUint16())
	case Uint32Kind:
		return (lv.GetUint32() > rv.GetUint32())
	case Uint64Kind:
		return (lv.GetUint64() > rv.GetUint64())
	case Float32Kind:
		return softfloat.Fgt32(lv.GetFloat32(), rv.GetFloat32())
	case Float64Kind:
		return softfloat.Fgt64(lv.GetFloat64(), rv.GetFloat64())
	case BigintKind:
		lb := lv.V.(BigintValue).V
		rb := rv.V.(BigintValue).V
		return lb.Cmp(rb) > 0
	case BigdecKind:
		lb := lv.V.(BigdecValue).V
		rb := rv.V.(BigdecValue).V
		return lb.Cmp(rb) > 0
	default:
		panic(fmt.Sprintf(
			"comparison operator > not defined for %s",
			lv.T.Kind(),
		))
	}
}

func isGeq(lv, rv *TypedValue) bool {
	switch lv.T.Kind() {
	case StringKind:
		return (lv.GetString() >= rv.GetString())
	case IntKind:
		return (lv.GetInt() >= rv.GetInt())
	case Int8Kind:
		return (lv.GetInt8() >= rv.GetInt8())
	case Int16Kind:
		return (lv.GetInt16() >= rv.GetInt16())
	case Int32Kind:
		return (lv.GetInt32() >= rv.GetInt32())
	case Int64Kind:
		return (lv.GetInt64() >= rv.GetInt64())
	case UintKind:
		return (lv.GetUint() >= rv.GetUint())
	case Uint8Kind:
		return (lv.GetUint8() >= rv.GetUint8())
	case Uint16Kind:
		return (lv.GetUint16() >= rv.GetUint16())
	case Uint32Kind:
		return (lv.GetUint32() >= rv.GetUint32())
	case Uint64Kind:
		return (lv.GetUint64() >= rv.GetUint64())
	case Float32Kind:
		return softfloat.Fge32(lv.GetFloat32(), rv.GetFloat32())
	case Float64Kind:
		return softfloat.Fge64(lv.GetFloat64(), rv.GetFloat64())
	case BigintKind:
		lb := lv.V.(BigintValue).V
		rb := rv.V.(BigintValue).V
		return lb.Cmp(rb) >= 0
	case BigdecKind:
		lb := lv.V.(BigdecValue).V
		rb := rv.V.(BigdecValue).V
		return lb.Cmp(rb) >= 0
	default:
		panic(fmt.Sprintf(
			"comparison operator >= not defined for %s",
			lv.T.Kind(),
		))
	}
}

// addAssign adds lv to rv and stores the result to lv.
// It returns an exception in case of overflow on signed integers.
// The assignement is performed even in case of exception.
func addAssign(alloc *Allocator, lv, rv *TypedValue) *Exception {
	// set the result in lv.
	// NOTE this block is replicated in op_assign.go
	ok := true
	switch baseOf(lv.T) {
	case StringType, UntypedStringType:
		lv.V = alloc.NewString(lv.GetString() + rv.GetString())
	// Signed integers may overflow, which triggers an exception.
	case IntType:
		var r int
		r, ok = overflow.Add(lv.GetInt(), rv.GetInt())
		lv.SetInt(r)
	case Int8Type:
		var r int8
		r, ok = overflow.Add8(lv.GetInt8(), rv.GetInt8())
		lv.SetInt8(r)
	case Int16Type:
		var r int16
		r, ok = overflow.Add16(lv.GetInt16(), rv.GetInt16())
		lv.SetInt16(r)
	case Int32Type, UntypedRuneType:
		var r int32
		r, ok = overflow.Add32(lv.GetInt32(), rv.GetInt32())
		lv.SetInt32(r)
	case Int64Type:
		var r int64
		r, ok = overflow.Add64(lv.GetInt64(), rv.GetInt64())
		lv.SetInt64(r)
	// Unsigned integers do not overflow, they just wrap.
	case UintType:
		lv.SetUint(lv.GetUint() + rv.GetUint())
	case Uint8Type:
		lv.SetUint8(lv.GetUint8() + rv.GetUint8())
	case DataByteType:
		lv.SetDataByte(lv.GetDataByte() + rv.GetUint8())
	case Uint16Type:
		lv.SetUint16(lv.GetUint16() + rv.GetUint16())
	case Uint32Type:
		lv.SetUint32(lv.GetUint32() + rv.GetUint32())
	case Uint64Type:
		lv.SetUint64(lv.GetUint64() + rv.GetUint64())
	case Float32Type:
		// NOTE: gno doesn't fuse *+.
		lv.SetFloat32(softfloat.Fadd32(lv.GetFloat32(), rv.GetFloat32()))
	case Float64Type:
		// NOTE: gno doesn't fuse *+.
		lv.SetFloat64(softfloat.Fadd64(lv.GetFloat64(), rv.GetFloat64()))
	case BigintType, UntypedBigintType:
		lb := lv.GetBigInt()
		lb = big.NewInt(0).Add(lb, rv.GetBigInt())
		lv.V = BigintValue{V: lb}
	case BigdecType, UntypedBigdecType:
		lb := lv.GetBigDec()
		rb := rv.GetBigDec()
		sum := apd.New(0, 0)
		cond, err := apd.BaseContext.WithPrecision(0).Add(sum, lb, rb)
		if err != nil {
			panic(fmt.Sprintf("bigdec addition error: %v", err))
		} else if cond.Inexact() {
			panic(fmt.Sprintf("bigdec addition inexact: %v + %v", lb, rb))
		}
		lv.V = BigdecValue{V: sum}
	default:
		panic(fmt.Sprintf(
			"operators + and += not defined for %s",
			lv.T,
		))
	}
	if !ok {
		return &Exception{Value: typedString("addition overflow")}
	}
	return nil
}

// subAssign subtracts lv to rv and stores the result to lv.
// It returns an exception in case of overflow on signed integers.
// The subtraction is performed even in case of exception.
func subAssign(lv, rv *TypedValue) *Exception {
	// set the result in lv.
	// NOTE this block is replicated in op_assign.go
	ok := true
	switch baseOf(lv.T) {
	// Signed integers may overflow, which triggers an exception.
	case IntType:
		var r int
		r, ok = overflow.Sub(lv.GetInt(), rv.GetInt())
		lv.SetInt(r)
	case Int8Type:
		var r int8
		r, ok = overflow.Sub8(lv.GetInt8(), rv.GetInt8())
		lv.SetInt8(r)
	case Int16Type:
		var r int16
		r, ok = overflow.Sub16(lv.GetInt16(), rv.GetInt16())
		lv.SetInt16(r)
	case Int32Type, UntypedRuneType:
		var r int32
		r, ok = overflow.Sub32(lv.GetInt32(), rv.GetInt32())
		lv.SetInt32(r)
	case Int64Type:
		var r int64
		r, ok = overflow.Sub64(lv.GetInt64(), rv.GetInt64())
		lv.SetInt64(r)
	// Unsigned integers do not overflow, they just wrap.
	case UintType:
		lv.SetUint(lv.GetUint() - rv.GetUint())
	case Uint8Type:
		lv.SetUint8(lv.GetUint8() - rv.GetUint8())
	case DataByteType:
		lv.SetDataByte(lv.GetDataByte() - rv.GetUint8())
	case Uint16Type:
		lv.SetUint16(lv.GetUint16() - rv.GetUint16())
	case Uint32Type:
		lv.SetUint32(lv.GetUint32() - rv.GetUint32())
	case Uint64Type:
		lv.SetUint64(lv.GetUint64() - rv.GetUint64())
	case Float32Type:
		// NOTE: gno doesn't fuse *+.
		lv.SetFloat32(softfloat.Fsub32(lv.GetFloat32(), rv.GetFloat32()))
	case Float64Type:
		// NOTE: gno doesn't fuse *+.
		lv.SetFloat64(softfloat.Fsub64(lv.GetFloat64(), rv.GetFloat64()))
	case BigintType, UntypedBigintType:
		lb := lv.GetBigInt()
		lb = big.NewInt(0).Sub(lb, rv.GetBigInt())
		lv.V = BigintValue{V: lb}
	case BigdecType, UntypedBigdecType:
		lb := lv.GetBigDec()
		rb := rv.GetBigDec()
		diff := apd.New(0, 0)
		cond, err := apd.BaseContext.WithPrecision(0).Sub(diff, lb, rb)
		if err != nil {
			panic(fmt.Sprintf("bigdec subtraction error: %v", err))
		} else if cond.Inexact() {
			panic(fmt.Sprintf("bigdec subtraction inexact: %v + %v", lb, rb))
		}
		lv.V = BigdecValue{V: diff}
	default:
		panic(fmt.Sprintf(
			"operators - and -= not defined for %s",
			lv.T,
		))
	}
	if !ok {
		return &Exception{Value: typedString("subtraction overflow")}
	}
	return nil
}

// for doOpMul and doOpMulAssign.
func mulAssign(lv, rv *TypedValue) *Exception {
	// set the result in lv.
	// NOTE this block is replicated in op_assign.go
	ok := true
	switch baseOf(lv.T) {
	// Signed integers may overflow, which triggers a panic.
	case IntType:
		var r int
		r, ok = overflow.Mul(lv.GetInt(), rv.GetInt())
		lv.SetInt(r)
	case Int8Type:
		var r int8
		r, ok = overflow.Mul8(lv.GetInt8(), rv.GetInt8())
		lv.SetInt8(r)
	case Int16Type:
		var r int16
		r, ok = overflow.Mul16(lv.GetInt16(), rv.GetInt16())
		lv.SetInt16(r)
	case Int32Type, UntypedRuneType:
		var r int32
		r, ok = overflow.Mul32(lv.GetInt32(), rv.GetInt32())
		lv.SetInt32(r)
	case Int64Type:
		var r int64
		r, ok = overflow.Mul64(lv.GetInt64(), rv.GetInt64())
		lv.SetInt64(r)
	case UintType:
		lv.SetUint(lv.GetUint() * rv.GetUint())
	case Uint8Type:
		lv.SetUint8(lv.GetUint8() * rv.GetUint8())
	case DataByteType:
		lv.SetDataByte(lv.GetDataByte() * rv.GetUint8())
	case Uint16Type:
		lv.SetUint16(lv.GetUint16() * rv.GetUint16())
	case Uint32Type:
		lv.SetUint32(lv.GetUint32() * rv.GetUint32())
	case Uint64Type:
		lv.SetUint64(lv.GetUint64() * rv.GetUint64())
	case Float32Type:
		// NOTE: gno doesn't fuse *+.
		lv.SetFloat32(softfloat.Fmul32(lv.GetFloat32(), rv.GetFloat32()))
	case Float64Type:
		// NOTE: gno doesn't fuse *+.
		lv.SetFloat64(softfloat.Fmul64(lv.GetFloat64(), rv.GetFloat64()))
	case BigintType, UntypedBigintType:
		lb := lv.GetBigInt()
		lb = big.NewInt(0).Mul(lb, rv.GetBigInt())
		lv.V = BigintValue{V: lb}
	case BigdecType, UntypedBigdecType:
		lb := lv.GetBigDec()
		rb := rv.GetBigDec()
		prod := apd.New(0, 0)
		_, err := apd.BaseContext.WithPrecision(1024).Mul(prod, lb, rb)
		if err != nil {
			panic(fmt.Sprintf("bigdec multiplication error: %v", err))
		}
		lv.V = BigdecValue{V: prod}
	default:
		panic(fmt.Sprintf(
			"operators * and *= not defined for %s",
			lv.T,
		))
	}
	if !ok {
		return &Exception{Value: typedString("multiplication overflow")}
	}
	return nil
}

// for doOpQuo and doOpQuoAssign.
func quoAssign(lv, rv *TypedValue) *Exception {
	// set the result in lv.
	// NOTE this block is replicated in op_assign.go
	ok := true
	switch baseOf(lv.T) {
	// Signed integers may overflow or cause a division by 0, which triggers a panic.
	case IntType:
		var q int
		q, _, ok = overflow.Quotient(lv.GetInt(), rv.GetInt())
		lv.SetInt(q)
	case Int8Type:
		var q int8
		q, _, ok = overflow.Quotient8(lv.GetInt8(), rv.GetInt8())
		lv.SetInt8(q)
	case Int16Type:
		var q int16
		q, _, ok = overflow.Quotient16(lv.GetInt16(), rv.GetInt16())
		lv.SetInt16(q)
	case Int32Type, UntypedRuneType:
		var q int32
		q, _, ok = overflow.Quotient32(lv.GetInt32(), rv.GetInt32())
		lv.SetInt32(q)
	case Int64Type:
		var q int64
		q, _, ok = overflow.Quotient64(lv.GetInt64(), rv.GetInt64())
		lv.SetInt64(q)
	// Unsigned integers do not cause overflow, but a division by 0 may still occur.
	case UintType:
		y := rv.GetUint()
		ok = y != 0
		if ok {
			lv.SetUint(lv.GetUint() / y)
		}
	case Uint8Type:
		y := rv.GetUint8()
		ok = y != 0
		if ok {
			lv.SetUint8(lv.GetUint8() / y)
		}
	case DataByteType:
		y := rv.GetUint8()
		ok = y != 0
		if ok {
			lv.SetDataByte(lv.GetDataByte() / y)
		}
	case Uint16Type:
		y := rv.GetUint16()
		ok = y != 0
		if ok {
			lv.SetUint16(lv.GetUint16() / y)
		}
	case Uint32Type:
		y := rv.GetUint32()
		ok = y != 0
		if ok {
			lv.SetUint32(lv.GetUint32() / y)
		}
	case Uint64Type:
		y := rv.GetUint64()
		ok = y != 0
		if ok {
			lv.SetUint64(lv.GetUint64() / y)
		}
	// XXX Handling float overflows is more complex.
	case Float32Type:
		// NOTE: gno doesn't fuse *+.
<<<<<<< HEAD
		if softfloat.Feq32(rv.GetFloat32(), softfloat.Fintto32(0)) {
			return expt
		}
		lv.SetFloat32(softfloat.Fdiv32(lv.GetFloat32(), rv.GetFloat32()))
	case Float64Type:
		// NOTE: gno doesn't fuse *+.
		if softfloat.Feq64(rv.GetFloat64(), softfloat.Fintto64(0)) {
			return expt
		}
		lv.SetFloat64(softfloat.Fdiv64(lv.GetFloat64(), rv.GetFloat64()))
=======
		y := rv.GetFloat32()
		ok = y != 0
		if ok {
			lv.SetFloat32(lv.GetFloat32() / y)
		}
		// XXX FOR DETERMINISM, PANIC IF NAN.
	case Float64Type:
		// NOTE: gno doesn't fuse *+.
		y := rv.GetFloat64()
		ok = y != 0
		if ok {
			lv.SetFloat64(lv.GetFloat64() / y)
		}
		// XXX FOR DETERMINISM, PANIC IF NAN.
>>>>>>> 817e71f7
	case BigintType, UntypedBigintType:
		if rv.GetBigInt().Sign() == 0 {
			ok = false
			break
		}
		lb := lv.GetBigInt()
		lb = big.NewInt(0).Quo(lb, rv.GetBigInt())
		lv.V = BigintValue{V: lb}
	case BigdecType, UntypedBigdecType:
		if rv.GetBigDec().Cmp(apd.New(0, 0)) == 0 {
			ok = false
			break
		}
		lb := lv.GetBigDec()
		rb := rv.GetBigDec()
		quo := apd.New(0, 0)
		_, err := apd.BaseContext.WithPrecision(1024).Quo(quo, lb, rb)
		if err != nil {
			panic(fmt.Sprintf("bigdec division error: %v", err))
		}
		lv.V = BigdecValue{V: quo}
	default:
		panic(fmt.Sprintf(
			"operators / and /= not defined for %s",
			lv.T,
		))
	}

	if !ok {
		return &Exception{Value: typedString("division by zero or overflow")}
	}
	return nil
}

// for doOpRem and doOpRemAssign.
func remAssign(lv, rv *TypedValue) *Exception {
	// set the result in lv.
	// NOTE this block is replicated in op_assign.go
	ok := true
	switch baseOf(lv.T) {
	// Signed integers may overflow or cause a division by 0, which triggers a panic.
	case IntType:
		var r int
		_, r, ok = overflow.Quotient(lv.GetInt(), rv.GetInt())
		lv.SetInt(r)
	case Int8Type:
		var r int8
		_, r, ok = overflow.Quotient8(lv.GetInt8(), rv.GetInt8())
		lv.SetInt8(r)
	case Int16Type:
		var r int16
		_, r, ok = overflow.Quotient16(lv.GetInt16(), rv.GetInt16())
		lv.SetInt16(r)
	case Int32Type, UntypedRuneType:
		var r int32
		_, r, ok = overflow.Quotient32(lv.GetInt32(), rv.GetInt32())
		lv.SetInt32(r)
	case Int64Type:
		var r int64
		_, r, ok = overflow.Quotient64(lv.GetInt64(), rv.GetInt64())
		lv.SetInt64(r)
	// Unsigned integers do not cause overflow, but a division by 0 may still occur.
	case UintType:
		y := rv.GetUint()
		ok = y != 0
		if ok {
			lv.SetUint(lv.GetUint() % y)
		}
	case Uint8Type:
		y := rv.GetUint8()
		ok = y != 0
		if ok {
			lv.SetUint8(lv.GetUint8() % y)
		}
	case DataByteType:
		y := rv.GetUint8()
		ok = y != 0
		if ok {
			lv.SetDataByte(lv.GetDataByte() % y)
		}
	case Uint16Type:
		y := rv.GetUint16()
		ok = y != 0
		if ok {
			lv.SetUint16(lv.GetUint16() % y)
		}
	case Uint32Type:
		y := rv.GetUint32()
		ok = y != 0
		if ok {
			lv.SetUint32(lv.GetUint32() % y)
		}
	case Uint64Type:
		y := rv.GetUint64()
		ok = y != 0
		if ok {
			lv.SetUint64(lv.GetUint64() % y)
		}
	case BigintType, UntypedBigintType:
		ok = rv.GetBigInt().Sign() != 0
		if ok {
			lb := lv.GetBigInt()
			lb = big.NewInt(0).Rem(lb, rv.GetBigInt())
			lv.V = BigintValue{V: lb}
		}
	default:
		panic(fmt.Sprintf(
			"operators %% and %%= not defined for %s",
			lv.T,
		))
	}

	if !ok {
		return &Exception{Value: typedString("division by zero or overflow")}
	}
	return nil
}

// for doOpBand and doOpBandAssign.
func bandAssign(lv, rv *TypedValue) {
	// set the result in lv.
	// NOTE this block is replicated in op_assign.go
	switch baseOf(lv.T) {
	case IntType:
		lv.SetInt(lv.GetInt() & rv.GetInt())
	case Int8Type:
		lv.SetInt8(lv.GetInt8() & rv.GetInt8())
	case Int16Type:
		lv.SetInt16(lv.GetInt16() & rv.GetInt16())
	case Int32Type, UntypedRuneType:
		lv.SetInt32(lv.GetInt32() & rv.GetInt32())
	case Int64Type:
		lv.SetInt64(lv.GetInt64() & rv.GetInt64())
	case UintType:
		lv.SetUint(lv.GetUint() & rv.GetUint())
	case Uint8Type:
		lv.SetUint8(lv.GetUint8() & rv.GetUint8())
	case DataByteType:
		lv.SetDataByte(lv.GetDataByte() & rv.GetUint8())
	case Uint16Type:
		lv.SetUint16(lv.GetUint16() & rv.GetUint16())
	case Uint32Type:
		lv.SetUint32(lv.GetUint32() & rv.GetUint32())
	case Uint64Type:
		lv.SetUint64(lv.GetUint64() & rv.GetUint64())
	case BigintType, UntypedBigintType:
		lb := lv.GetBigInt()
		lb = big.NewInt(0).And(lb, rv.GetBigInt())
		lv.V = BigintValue{V: lb}
	default:
		panic(fmt.Sprintf(
			"operators & and &= not defined for %s",
			lv.T,
		))
	}
}

// for doOpBandn and doOpBandnAssign.
func bandnAssign(lv, rv *TypedValue) {
	// set the result in lv.
	// NOTE this block is replicated in op_assign.go
	switch baseOf(lv.T) {
	case IntType:
		lv.SetInt(lv.GetInt() &^ rv.GetInt())
	case Int8Type:
		lv.SetInt8(lv.GetInt8() &^ rv.GetInt8())
	case Int16Type:
		lv.SetInt16(lv.GetInt16() &^ rv.GetInt16())
	case Int32Type, UntypedRuneType:
		lv.SetInt32(lv.GetInt32() &^ rv.GetInt32())
	case Int64Type:
		lv.SetInt64(lv.GetInt64() &^ rv.GetInt64())
	case UintType:
		lv.SetUint(lv.GetUint() &^ rv.GetUint())
	case Uint8Type:
		lv.SetUint8(lv.GetUint8() &^ rv.GetUint8())
	case DataByteType:
		lv.SetDataByte(lv.GetDataByte() &^ rv.GetUint8())
	case Uint16Type:
		lv.SetUint16(lv.GetUint16() &^ rv.GetUint16())
	case Uint32Type:
		lv.SetUint32(lv.GetUint32() &^ rv.GetUint32())
	case Uint64Type:
		lv.SetUint64(lv.GetUint64() &^ rv.GetUint64())
	case BigintType, UntypedBigintType:
		lb := lv.GetBigInt()
		lb = big.NewInt(0).AndNot(lb, rv.GetBigInt())
		lv.V = BigintValue{V: lb}
	default:
		panic(fmt.Sprintf(
			"operators &^ and &^= not defined for %s",
			lv.T,
		))
	}
}

// for doOpBor and doOpBorAssign.
func borAssign(lv, rv *TypedValue) {
	// set the result in lv.
	// NOTE this block is replicated in op_assign.go
	switch baseOf(lv.T) {
	case IntType:
		lv.SetInt(lv.GetInt() | rv.GetInt())
	case Int8Type:
		lv.SetInt8(lv.GetInt8() | rv.GetInt8())
	case Int16Type:
		lv.SetInt16(lv.GetInt16() | rv.GetInt16())
	case Int32Type, UntypedRuneType:
		lv.SetInt32(lv.GetInt32() | rv.GetInt32())
	case Int64Type:
		lv.SetInt64(lv.GetInt64() | rv.GetInt64())
	case UintType:
		lv.SetUint(lv.GetUint() | rv.GetUint())
	case Uint8Type:
		lv.SetUint8(lv.GetUint8() | rv.GetUint8())
	case DataByteType:
		lv.SetDataByte(lv.GetDataByte() | rv.GetUint8())
	case Uint16Type:
		lv.SetUint16(lv.GetUint16() | rv.GetUint16())
	case Uint32Type:
		lv.SetUint32(lv.GetUint32() | rv.GetUint32())
	case Uint64Type:
		lv.SetUint64(lv.GetUint64() | rv.GetUint64())
	case BigintType, UntypedBigintType:
		lb := lv.GetBigInt()
		lb = big.NewInt(0).Or(lb, rv.GetBigInt())
		lv.V = BigintValue{V: lb}
	default:
		panic(fmt.Sprintf(
			"operators | and |= not defined for %s",
			lv.T,
		))
	}
}

// for doOpXor and doOpXorAssign.
func xorAssign(lv, rv *TypedValue) {
	// set the result in lv.
	// NOTE this block is replicated in op_assign.go
	switch baseOf(lv.T) {
	case IntType:
		lv.SetInt(lv.GetInt() ^ rv.GetInt())
	case Int8Type:
		lv.SetInt8(lv.GetInt8() ^ rv.GetInt8())
	case Int16Type:
		lv.SetInt16(lv.GetInt16() ^ rv.GetInt16())
	case Int32Type, UntypedRuneType:
		lv.SetInt32(lv.GetInt32() ^ rv.GetInt32())
	case Int64Type:
		lv.SetInt64(lv.GetInt64() ^ rv.GetInt64())
	case UintType:
		lv.SetUint(lv.GetUint() ^ rv.GetUint())
	case Uint8Type:
		lv.SetUint8(lv.GetUint8() ^ rv.GetUint8())
	case DataByteType:
		lv.SetDataByte(lv.GetDataByte() ^ rv.GetUint8())
	case Uint16Type:
		lv.SetUint16(lv.GetUint16() ^ rv.GetUint16())
	case Uint32Type:
		lv.SetUint32(lv.GetUint32() ^ rv.GetUint32())
	case Uint64Type:
		lv.SetUint64(lv.GetUint64() ^ rv.GetUint64())
	case BigintType, UntypedBigintType:
		lb := lv.GetBigInt()
		lb = big.NewInt(0).Xor(lb, rv.GetBigInt())
		lv.V = BigintValue{V: lb}
	default:
		panic(fmt.Sprintf(
			"operators ^ and ^= not defined for %s",
			lv.T,
		))
	}
}

// for doOpShl and doOpShlAssign.
func shlAssign(m *Machine, lv, rv *TypedValue) {
	rv.AssertNonNegative("runtime error: negative shift amount")

	checkOverflow := func(v func() bool) {
		if m.PreprocessorMode && !v() {
			panic(`constant overflows`)
		}
	}

	// set the result in lv.
	// NOTE: baseOf(rv.T) is always UintType.
	switch baseOf(lv.T) {
	case IntType:
		checkOverflow(func() bool {
			l := big.NewInt(int64(lv.GetInt()))
			r := big.NewInt(0).Lsh(l, rv.GetUint())

			return r.Cmp(big.NewInt(math.MaxInt)) != 1
		})

		lv.SetInt(lv.GetInt() << rv.GetUint())
	case Int8Type:
		checkOverflow(func() bool {
			l := big.NewInt(int64(lv.GetInt8()))
			r := big.NewInt(0).Lsh(l, rv.GetUint())

			return r.Cmp(big.NewInt(math.MaxInt8)) != 1
		})

		lv.SetInt8(lv.GetInt8() << rv.GetUint())
	case Int16Type:
		checkOverflow(func() bool {
			l := big.NewInt(int64(lv.GetInt16()))
			r := big.NewInt(0).Lsh(l, rv.GetUint())

			return r.Cmp(big.NewInt(math.MaxInt16)) != 1
		})

		lv.SetInt16(lv.GetInt16() << rv.GetUint())
	case Int32Type, UntypedRuneType:
		checkOverflow(func() bool {
			l := big.NewInt(int64(lv.GetInt32()))
			r := big.NewInt(0).Lsh(l, rv.GetUint())

			return r.Cmp(big.NewInt(math.MaxInt32)) != 1
		})

		lv.SetInt32(lv.GetInt32() << rv.GetUint())
	case Int64Type:
		checkOverflow(func() bool {
			l := big.NewInt(lv.GetInt64())
			r := big.NewInt(0).Lsh(l, rv.GetUint())

			return r.Cmp(big.NewInt(math.MaxInt64)) != 1
		})

		lv.SetInt64(lv.GetInt64() << rv.GetUint())
	case UintType:
		checkOverflow(func() bool {
			l := big.NewInt(0).SetUint64(uint64(lv.GetUint()))
			r := big.NewInt(0).Lsh(l, rv.GetUint())

			return r.Cmp(big.NewInt(0).SetUint64(math.MaxUint)) != 1
		})

		lv.SetUint(lv.GetUint() << rv.GetUint())
	case Uint8Type:
		checkOverflow(func() bool {
			l := big.NewInt(0).SetUint64(uint64(lv.GetUint8()))
			r := big.NewInt(0).Lsh(l, rv.GetUint())

			return r.Cmp(big.NewInt(math.MaxUint8)) != 1
		})

		lv.SetUint8(lv.GetUint8() << rv.GetUint())
	case DataByteType:
		checkOverflow(func() bool {
			l := big.NewInt(0).SetUint64(uint64(lv.GetDataByte()))
			r := big.NewInt(0).Lsh(l, rv.GetUint())

			return r.Cmp(big.NewInt(math.MaxUint8)) != 1
		})

		lv.SetDataByte(lv.GetDataByte() << rv.GetUint())
	case Uint16Type:
		checkOverflow(func() bool {
			l := big.NewInt(0).SetUint64(uint64(lv.GetUint16()))
			r := big.NewInt(0).Lsh(l, rv.GetUint())

			return r.Cmp(big.NewInt(math.MaxUint16)) != 1
		})

		lv.SetUint16(lv.GetUint16() << rv.GetUint())
	case Uint32Type:
		checkOverflow(func() bool {
			l := big.NewInt(0).SetUint64(uint64(lv.GetUint32()))
			r := big.NewInt(0).Lsh(l, rv.GetUint())

			return r.Cmp(big.NewInt(math.MaxUint32)) != 1
		})

		lv.SetUint32(lv.GetUint32() << rv.GetUint())
	case Uint64Type:
		checkOverflow(func() bool {
			l := big.NewInt(0).SetUint64(lv.GetUint64())
			r := big.NewInt(0).Lsh(l, rv.GetUint())

			return r.Cmp(big.NewInt(0).SetUint64(math.MaxUint64)) != 1
		})

		lv.SetUint64(lv.GetUint64() << rv.GetUint())
	case BigintType, UntypedBigintType:
		lb := lv.GetBigInt()
		lb = big.NewInt(0).Lsh(lb, rv.GetUint())
		lv.V = BigintValue{V: lb}
	default:
		panic(fmt.Sprintf(
			"operators << and <<= not defined for %s",
			lv.T,
		))
	}
}

// for doOpShr and doOpShrAssign.
func shrAssign(m *Machine, lv, rv *TypedValue) {
	rv.AssertNonNegative("runtime error: negative shift amount")

	checkOverflow := func(v func() bool) {
		if m.PreprocessorMode && !v() {
			panic(`constant overflows`)
		}
	}

	// set the result in lv.
	// NOTE: baseOf(rv.T) is always UintType.
	switch baseOf(lv.T) {
	case IntType:
		checkOverflow(func() bool {
			l := big.NewInt(int64(lv.GetInt()))
			r := big.NewInt(0).Rsh(l, rv.GetUint())

			return r.Cmp(big.NewInt(math.MaxInt)) != 1
		})

		lv.SetInt(lv.GetInt() >> rv.GetUint())
	case Int8Type:
		checkOverflow(func() bool {
			l := big.NewInt(int64(lv.GetInt8()))
			r := big.NewInt(0).Rsh(l, rv.GetUint())

			return r.Cmp(big.NewInt(math.MaxInt8)) != 1
		})

		lv.SetInt8(lv.GetInt8() >> rv.GetUint())
	case Int16Type:
		checkOverflow(func() bool {
			l := big.NewInt(int64(lv.GetInt16()))
			r := big.NewInt(0).Rsh(l, rv.GetUint())

			return r.Cmp(big.NewInt(math.MaxInt16)) != 1
		})

		lv.SetInt16(lv.GetInt16() >> rv.GetUint())
	case Int32Type, UntypedRuneType:
		checkOverflow(func() bool {
			l := big.NewInt(int64(lv.GetInt32()))
			r := big.NewInt(0).Rsh(l, rv.GetUint())

			return r.Cmp(big.NewInt(math.MaxInt32)) != 1
		})

		lv.SetInt32(lv.GetInt32() >> rv.GetUint())
	case Int64Type:
		checkOverflow(func() bool {
			l := big.NewInt(lv.GetInt64())
			r := big.NewInt(0).Rsh(l, rv.GetUint())

			return r.Cmp(big.NewInt(math.MaxInt64)) != 1
		})

		lv.SetInt64(lv.GetInt64() >> rv.GetUint())
	case UintType:
		checkOverflow(func() bool {
			l := big.NewInt(0).SetUint64(uint64(lv.GetUint()))
			r := big.NewInt(0).Rsh(l, rv.GetUint())

			return r.Cmp(big.NewInt(0).SetUint64(math.MaxUint)) != 1
		})

		lv.SetUint(lv.GetUint() >> rv.GetUint())
	case Uint8Type:
		checkOverflow(func() bool {
			l := big.NewInt(0).SetUint64(uint64(lv.GetUint8()))
			r := big.NewInt(0).Rsh(l, rv.GetUint())

			return r.Cmp(big.NewInt(math.MaxUint8)) != 1
		})

		lv.SetUint8(lv.GetUint8() >> rv.GetUint())
	case DataByteType:
		checkOverflow(func() bool {
			l := big.NewInt(0).SetUint64(uint64(lv.GetDataByte()))
			r := big.NewInt(0).Rsh(l, rv.GetUint())

			return r.Cmp(big.NewInt(math.MaxUint8)) != 1
		})

		lv.SetDataByte(lv.GetDataByte() >> rv.GetUint())
	case Uint16Type:
		checkOverflow(func() bool {
			l := big.NewInt(0).SetUint64(uint64(lv.GetUint16()))
			r := big.NewInt(0).Rsh(l, rv.GetUint())

			return r.Cmp(big.NewInt(math.MaxUint16)) != 1
		})

		lv.SetUint16(lv.GetUint16() >> rv.GetUint())
	case Uint32Type:
		checkOverflow(func() bool {
			l := big.NewInt(0).SetUint64(uint64(lv.GetUint32()))
			r := big.NewInt(0).Rsh(l, rv.GetUint())

			return r.Cmp(big.NewInt(math.MaxUint32)) != 1
		})

		lv.SetUint32(lv.GetUint32() >> rv.GetUint())
	case Uint64Type:
		checkOverflow(func() bool {
			l := big.NewInt(0).SetUint64(lv.GetUint64())
			r := big.NewInt(0).Rsh(l, rv.GetUint())

			return r.Cmp(big.NewInt(0).SetUint64(math.MaxUint64)) != 1
		})

		lv.SetUint64(lv.GetUint64() >> rv.GetUint())
	case BigintType, UntypedBigintType:
		lb := lv.GetBigInt()
		lb = big.NewInt(0).Rsh(lb, rv.GetUint())
		lv.V = BigintValue{V: lb}
	default:
		panic(fmt.Sprintf(
			"operators >> and >>= not defined for %s",
			lv.T,
		))
	}
}<|MERGE_RESOLUTION|>--- conflicted
+++ resolved
@@ -6,11 +6,8 @@
 	"math/big"
 
 	"github.com/cockroachdb/apd/v3"
-<<<<<<< HEAD
 	"github.com/gnolang/gno/gnovm/pkg/gnolang/internal/softfloat"
-=======
 	"github.com/gnolang/gno/tm2/pkg/overflow"
->>>>>>> 817e71f7
 )
 
 // ----------------------------------------
@@ -979,33 +976,17 @@
 	// XXX Handling float overflows is more complex.
 	case Float32Type:
 		// NOTE: gno doesn't fuse *+.
-<<<<<<< HEAD
-		if softfloat.Feq32(rv.GetFloat32(), softfloat.Fintto32(0)) {
-			return expt
-		}
-		lv.SetFloat32(softfloat.Fdiv32(lv.GetFloat32(), rv.GetFloat32()))
+		ok = !softfloat.Feq32(rv.GetFloat32(), softfloat.Fintto32(0))
+
+		if ok {
+			lv.SetFloat32(softfloat.Fdiv32(lv.GetFloat32(), rv.GetFloat32()))
+		}
 	case Float64Type:
 		// NOTE: gno doesn't fuse *+.
-		if softfloat.Feq64(rv.GetFloat64(), softfloat.Fintto64(0)) {
-			return expt
-		}
-		lv.SetFloat64(softfloat.Fdiv64(lv.GetFloat64(), rv.GetFloat64()))
-=======
-		y := rv.GetFloat32()
-		ok = y != 0
+		ok = !softfloat.Feq64(rv.GetFloat64(), softfloat.Fintto64(0))
 		if ok {
-			lv.SetFloat32(lv.GetFloat32() / y)
-		}
-		// XXX FOR DETERMINISM, PANIC IF NAN.
-	case Float64Type:
-		// NOTE: gno doesn't fuse *+.
-		y := rv.GetFloat64()
-		ok = y != 0
-		if ok {
-			lv.SetFloat64(lv.GetFloat64() / y)
-		}
-		// XXX FOR DETERMINISM, PANIC IF NAN.
->>>>>>> 817e71f7
+			lv.SetFloat64(softfloat.Fdiv64(lv.GetFloat64(), rv.GetFloat64()))
+		}
 	case BigintType, UntypedBigintType:
 		if rv.GetBigInt().Sign() == 0 {
 			ok = false
