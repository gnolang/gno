--- conflicted
+++ resolved
@@ -76,19 +76,15 @@
 	// get right and left operands.
 	rv := m.PopValue()
 	lv := m.PeekValue(1) // also the result
+	if debug {
+		debugAssertEqualityTypes(lv.T, rv.T)
+	}
 
 	debug.Printf("---doOpEql: lv: %v, rv: %v \n", lv, rv)
 	debug.Printf("---doOpEql: lv.T: %v, rv.T: %v \n", lv.T, rv.T)
 	debug.Printf("---doOpEql: lv.V: %v, rv.V: %v \n", lv.V, rv.V)
 	debug.Printf("---doOpEql: lv.N: %v, rv.N: %v \n", lv.N, rv.N)
 	var res bool
-	if debug {
-<<<<<<< HEAD
-		assertAssignable(lv.T, rv.T)
-=======
-		debugAssertEqualityTypes(lv.T, rv.T)
->>>>>>> f547d7dc
-	}
 	res = isEql(m.Store, lv, rv)
 	lv.T = UntypedBoolType
 	lv.V = nil
@@ -104,11 +100,7 @@
 
 	var res bool
 	if debug {
-<<<<<<< HEAD
-		assertAssignable(lv.T, rv.T)
-=======
 		debugAssertEqualityTypes(lv.T, rv.T)
->>>>>>> f547d7dc
 	}
 
 	res = !isEql(m.Store, lv, rv)
@@ -358,7 +350,7 @@
 	} else if rvu {
 		return false
 	}
-	if !isSameType(lv.T, rv.T) {
+	if err := checkSame(lv.T, rv.T, ""); err != nil {
 		return false
 	}
 	debug.Println("---assert to be same types")
