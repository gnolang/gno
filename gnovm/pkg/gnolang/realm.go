package gnolang

import (
	"encoding/hex"
	"encoding/json"
	"fmt"
	"reflect"
	"slices"
	"strings"
	"sync"

	bm "github.com/gnolang/gno/gnovm/pkg/benchops"
)

/*
## Realms

Gno is designed with blockchain smart contract programming in
mind.  A smart-contract enabled blockchain is like a
massive-multiuser-online operating-system (MMO-OS). Each user
is provided a home package, for example
"gno.land/r/username". This is not just a regular package but
a "realm package", and functions and methods declared there
have special privileges.

Every "realm package" should define at last one package-level variable:

```go
// PKGPATH: gno.land/r/alice
package alice
var root interface{}

func UpdateRoot(...) error {
  root = ...
}
```

Here, the root variable can be any object, and indicates the
root node in the data realm identified by the package path
"gno.land/r/alice".

Any number of package-level values may be declared in a
realm; they are all owned by the package and get
merkle-hashed into a single root hash for the package realm.

The gas cost of transactions that modify state are paid for
by whoever submits the transaction, but the storage rent is
paid for by the realm.  Anyone can pay the storage upkeep of
a realm to keep it alive.
*/

//----------------------------------------
// PkgID & Realm

// PkgID is an identifier for a package, stored using a fixed length in bytes.
// It is a [Hashlet] (sha256 hash, cut at 20 bytes) of the package path.
type PkgID struct {
	Hashlet
}

func (pid PkgID) MarshalAmino() (string, error) {
	return hex.EncodeToString(pid.Hashlet[:]), nil
}

func (pid *PkgID) UnmarshalAmino(h string) error {
	_, err := hex.Decode(pid.Hashlet[:], []byte(h))
	return err
}

func (pid PkgID) String() string {
	return fmt.Sprintf("RID%X", pid.Hashlet[:])
}

func (pid PkgID) Bytes() []byte {
	return pid.Hashlet[:]
}

var (
	pkgIDFromPkgPathCacheMu sync.Mutex // protects the shared cache.
	// TODO: later on switch this to an LRU if needed to ensure
	// fixed memory caps. For now though it isn't a problem:
	// https://github.com/gnolang/gno/pull/3424#issuecomment-2564571785
	pkgIDFromPkgPathCache = make(map[string]*PkgID, 100)
)

// PkgIDFromPkgPath creates a new [PkgID] from the given package path.
func PkgIDFromPkgPath(path string) PkgID {
	pkgIDFromPkgPathCacheMu.Lock()
	defer pkgIDFromPkgPathCacheMu.Unlock()

	pkgID, ok := pkgIDFromPkgPathCache[path]
	if !ok {
		pkgID = new(PkgID)
		*pkgID = PkgID{Hashlet: HashBytes([]byte(path))}

		pkgIDFromPkgPathCache[path] = pkgID
	}
	return *pkgID
}

// ObjectIDFromPkgPath the [ObjectID] of the [PackageValue] associated with path.
func ObjectIDFromPkgPath(path string) ObjectID {
	pkgID := PkgIDFromPkgPath(path)
	return ObjectIDFromPkgID(pkgID)
}

// ObjectIDFromPkgID the [ObjectID] of the [PackageValue] associated with pkgID.
func ObjectIDFromPkgID(pkgID PkgID) ObjectID {
	return ObjectID{
		PkgID:   pkgID,
		NewTime: 1, // by realm logic.
	}
}

// Realm is a data structure to keep track of modifications done to a realm
// package's state. A Realm state is composed of various objects attached to a
// realm. Any of the objects of the realm may be created, escaped or deleted
// during a transaction, these actions are recorded through [Realm.DidUpdate].
// When a realm boundary is exited, then [Realm.FinalizeRealmTransaction] is
// called, which updates the store with the up-to-date objects.
//
// An object is considered "escaped" when it has a RefCount > 1.
type Realm struct {
	// ID is a constant-sized hash for the realm's package path.
	ID PkgID
	// The realm package path.
	Path string
	// The "Time" of a realm; a variable increased for each new object, in order
	// to assign it a unique [ObjectID].
	Time uint64

	// Temporary creates/escapes/deletes that happen in [DidUpdate].
	newCreated []Object // may become created unless ancestor is deleted
	newEscaped []Object // may become escaped unless new-real and refcount 0 or 1.
	newDeleted []Object // may become deleted unless attached to new-real owner
	// Updated objects are marked directly in updated, there is no newUpdated.
	// During finalization, all ancestors of updated are finalized too.

	created []Object // about to become real.
	updated []Object // real objects that were modified.
	deleted []Object // real objects that became deleted.
	escaped []Object // real objects with refcount > 1.
}

// NewRealm a blank new [Realm] with counter 0.
func NewRealm(path string) *Realm {
	id := PkgIDFromPkgPath(path)
	return &Realm{
		ID:   id,
		Path: path,
		Time: 0,
	}
}

func (rlm *Realm) String() string {
	if rlm == nil {
		return "Realm(nil)"
	} else {
		return fmt.Sprintf(
			"Realm{Path:%q,Time:%d}#%X",
			rlm.Path, rlm.Time, rlm.ID.Bytes())
	}
}

//----------------------------------------
// ownership hooks

// DidUpdate attaches co (Created Object) to po (Parent Object), substituting xo
// (deleted (X) Object).
//
// po will be marked as dirty. If co is not nil, its ref-count will be increased.
// If xo is not nil, its ref-count will be decreased, and if 0 it will be
// considered as deleted.
func (rlm *Realm) DidUpdate(store Store, po, xo, co Object) {
	if debug {
		debug.Printf(
			"DidUpdate - po: %v (type: %v) | xo: %v (type: %v) | co: %v (type: %v) \n",
			po, reflect.TypeOf(po), xo, reflect.TypeOf(xo), co, reflect.TypeOf(co),
		)

		if rlm != nil {
			debug.Println("rlm.ID: ", rlm.ID)
		}

		if co != nil {
			debug.Printf(
				"co: %v (type: %v) | GetBoundRealm: %v | GetIsRef: %v | GetRefCount: %v | GetIsReal: %v\n",
				co, reflect.TypeOf(co), co.GetBoundRealm(), co.GetIsAttachingRef(), co.GetRefCount(), co.GetIsReal(),
			)
		}
	}

	if rlm == nil {
		return
	}

	if debug {
		if co != nil && co.GetIsDeleted() {
			panic("cannot attach a deleted object")
		}
		if po != nil && po.GetIsDeleted() {
			panic("cannot attach to a deleted object")
		}
	}

	if po == nil || !po.GetIsReal() { // XXX, make sure po is attached
		return // do nothing.
	}

	if po.GetObjectID().PkgID != rlm.ID {
		panic("cannot modify external-realm or non-realm object")
	}

	// XXX check if this boosts performance
	// XXX with broad integration benchmarking.
	// XXX if co == xo {
	// XXX }

	// From here on, po is real (not new-real).
	// Updates to .newCreated/.newEscaped /.newDeleted made here. (first gen)
	// More appends happen during FinalizeRealmTransactions(). (second+ gen)
	rlm.MarkDirty(po)

	if co != nil {
		co.IncRefCount()
		if co.GetRefCount() > 1 {
			if co.GetIsReal() {
				rlm.MarkDirty(co)
			}
			// If it's not escaped, mark as newly escaped item.
			if !co.GetIsEscaped() {
				checkCrossRealm(rlm, store, co, &[]Object{})
				rlm.MarkNewEscaped(co)
			}
		} else {
			if co.GetIsReal() {
				rlm.MarkDirty(co)
			} else {
				co.SetOwner(po)
				rlm.MarkNewReal(co)
			}
			// check cross realm for non escaped objects
			checkCrossRealm(rlm, store, co, &[]Object{})
		}
	}

	if xo != nil {
		xo.DecRefCount()
		if xo.GetRefCount() == 0 {
			if xo.GetIsReal() {
				rlm.MarkNewDeleted(xo)
			}
		} else if xo.GetIsReal() {
			rlm.MarkDirty(xo)
		}
	}
}

// checkCrossRealm performs a deep crawl to determine if cross-realm conditions exist.
func checkCrossRealm(rlm *Realm, store Store, oo Object, seenObjs *[]Object) {
	// if it is checking a pointer, and it
	// has a base in current realm, implies
	// the current realm is finalizing,
	// just skip the next recursive step.
	if slices.Contains(*seenObjs, oo) {
		return
	}
	*seenObjs = append(*seenObjs, oo)

	defer func() {
		*seenObjs = (*seenObjs)[:len(*seenObjs)-1]
	}()

	if debug {
		debug.Printf(
			"checkCrossRealm, oo: %v (type: %v) | GetIsReal: %t | oo.GetBoundRealm: %v | rlm.ID: %v | isAttachingRef: %t\n",
			oo, reflect.TypeOf(oo), oo.GetIsReal(), oo.GetBoundRealm(), rlm.ID, oo.GetIsAttachingRef(),
		)
	}

	// object from pure package is ok
	if pv := oo.GetPackage(); pv != nil {
		if pv.Realm == nil {
			return
		}
	}

	// same realm recursive check
	if rlm.ID == oo.GetBoundRealm() {
		checkCrossRealmChildren(rlm, store, oo, seenObjs)
		return
	}

	// if object does not have a bound realm
	if oo.GetBoundRealm().IsZero() {
		if oo.GetIsReal() && oo.GetIsAttachingRef() {
			return
		} else {
			checkCrossRealmChildren(rlm, store, oo, seenObjs)
			return
		}
	}

	if rlm.ID != oo.GetBoundRealm() { // crossing realm
		// When attaching a reference, ensure that the base object is real.
		// The child objects do not need to be real at this stage;
		// they can be attached(real) after.
		if oo.GetIsAttachingRef() {
			if !oo.GetIsReal() {
				panic("cannot attach a reference to an unattached object from an external realm")
			} else {
				return
			}
		} else {
			panic("cannot attach a value of a type defined by another realm")
		}
	}
}

// checkCrossRealm2 checks cross realm recursively.
func checkCrossRealm2(rlm *Realm, store Store, tv *TypedValue, seenObjs *[]Object) {
	if debug {
		debug.Printf("checkCrossRealm2, tv: %v (type: %v) \n", tv, reflect.TypeOf(tv.V))
	}
	fillValueTV(store, tv)
	oo2 := tv.GetFirstObjectAndAttach(store)
	if oo2 != nil {
		checkCrossRealm(rlm, store, oo2, seenObjs)
	}
}

// checkCrossRealmChildren check if children is crossing realm
func checkCrossRealmChildren(rlm *Realm, store Store, oo Object, seenObjs *[]Object) {
	switch v := oo.(type) {
	case *StructValue:
		for _, fv := range v.Fields {
			checkCrossRealm2(rlm, store, &fv, seenObjs) // ref to struct is heapItemValue or block
		}
	case *MapValue:
		for cur := v.List.Head; cur != nil; cur = cur.Next {
			checkCrossRealm2(rlm, store, &cur.Key, seenObjs)
			checkCrossRealm2(rlm, store, &cur.Value, seenObjs)
		}
	case *BoundMethodValue:
		checkCrossRealm2(rlm, store, &v.Receiver, seenObjs)
		o2 := v.Func.Closure.(Object)
		// the closure must be a real fileBlock
		if !o2.GetIsReal() {
			panic("BoundMethod closure should be real")
		}
	case *Block:
		for _, tv := range v.Values {
			checkCrossRealm2(rlm, store, &tv, seenObjs)
		}
	case *HeapItemValue:
		checkCrossRealm2(rlm, store, &v.Value, seenObjs)
	case *ArrayValue:
		if v.Data == nil {
			for _, e := range v.List {
				checkCrossRealm2(rlm, store, &e, seenObjs)
			}
		}
	default:
		panic("should not happen, oo is not an object")
	}
}

//----------------------------------------
// mark*

// MarkNewReal marks the given [Object] as a new real object; that is, that
// it should be considered a newly created object to save during realm
// finalization.
func (rlm *Realm) MarkNewReal(oo Object) {
	if debug {
		if pv, ok := oo.(*PackageValue); ok {
			// packages should have no owner.
			if pv.GetOwner() != nil {
				panic("cannot mark owned package as new real")
			}
			// packages should have ref-count 1.
			if pv.GetRefCount() != 1 {
				panic("cannot mark non-singly referenced package as new real")
			}
		} else {
			if oo.GetOwner() == nil {
				panic("cannot mark unowned object as new real")
			}
			if !oo.GetOwner().GetIsReal() {
				panic("cannot mark object as new real if owner is not real")
			}
		}
	}
	if oo.GetIsNewReal() {
		return // already marked.
	}
	oo.SetIsNewReal(true)
	// append to .newCreated
	if rlm.newCreated == nil {
		rlm.newCreated = make([]Object, 0, 256)
	}
	rlm.newCreated = append(rlm.newCreated, oo)
}

// MarkDirty sets the given [Object] as "dirty" (updated) at the given rlm.Time,
// and marks it to be updated during the next realm finalization.
func (rlm *Realm) MarkDirty(oo Object) {
	if debug {
		if !oo.GetIsReal() && !oo.GetIsNewReal() {
			panic("cannot mark unreal object as dirty")
		}
	}
	if oo.GetIsDirty() {
		return // already marked.
	}
	if oo.GetIsNewReal() {
		return // treat as new-real.
	}
	oo.SetIsDirty(true, rlm.Time)
	// append to .updated
	if rlm.updated == nil {
		rlm.updated = make([]Object, 0, 256)
	}
	rlm.updated = append(rlm.updated, oo)
}

// MarkNewEscaped marks the given [Object] as to be deleted during the next
// realm finalization.
func (rlm *Realm) MarkNewDeleted(oo Object) {
	if debug {
		if !oo.GetIsNewReal() && !oo.GetIsReal() {
			panic("cannot mark unreal object as new deleted")
		}
		if oo.GetIsDeleted() {
			panic("cannot mark deleted object as new deleted")
		}
	}
	if oo.GetIsNewDeleted() {
		return // already marked.
	}
	oo.SetIsNewDeleted(true)
	// append to .newDeleted
	if rlm.newDeleted == nil {
		rlm.newDeleted = make([]Object, 0, 256)
	}
	rlm.newDeleted = append(rlm.newDeleted, oo)
}

// MarkNewEscaped marks the given [Object] to be escaped during the next realm
// finalization.
func (rlm *Realm) MarkNewEscaped(oo Object) {
	if debug {
		if !oo.GetIsNewReal() && !oo.GetIsReal() {
			panic("cannot mark unreal object as new escaped")
		}
		if oo.GetIsDeleted() {
			panic("cannot mark deleted object as new escaped")
		}
		if oo.GetIsEscaped() {
			panic("cannot mark escaped object as new escaped")
		}
	}
	if oo.GetIsNewEscaped() {
		return // already marked.
	}
	oo.SetIsNewEscaped(true)
	// append to .newEscaped.
	if rlm.newEscaped == nil {
		rlm.newEscaped = make([]Object, 0, 256)
	}
	rlm.newEscaped = append(rlm.newEscaped, oo)
}

//----------------------------------------
// transactions

<<<<<<< HEAD
// FinalizeRealmTransaction moves the changes recorded in the given [Realm] and
// writes them into the underlying [Store]. OpReturn calls this when exiting a
// realm transaction; additionally, this is called by the machine itself in
// [Machine.RunMemPackage].
func (rlm *Realm) FinalizeRealmTransaction(readonly bool, store Store) {
	// TODO: check cross realm, that might be objects not attached
	// to a realm gets attached here, which should panic.

=======
// OpReturn calls this when exiting a realm transaction.
func (rlm *Realm) FinalizeRealmTransaction(store Store) {
>>>>>>> ac165805
	if bm.OpsEnabled {
		bm.PauseOpCode()
		defer bm.ResumeOpCode()
	}

	if debug {
		ensureUniq(rlm.newCreated)
		ensureUniq(rlm.newEscaped)
		ensureUniq(rlm.newDeleted)
		ensureUniq(rlm.updated)
		if false ||
			rlm.created != nil ||
			rlm.deleted != nil ||
			rlm.escaped != nil {
			panic("realm should not have created, deleted, or escaped marks before beginning finalization")
		}
	}
	// log realm boundaries in opslog.
	store.LogSwitchRealm(rlm.Path)
	// increment recursively for created descendants.
	// also assigns object ids for all.
	rlm.processNewCreatedMarks(store)
	// decrement recursively for deleted descendants.
	rlm.processNewDeletedMarks(store)
	// at this point, all ref-counts are final.
	// demote any escaped if ref-count is 1.
	rlm.processNewEscapedMarks(store)
	// given created and updated objects,
	// mark all owned-ancestors also as dirty.
	rlm.markDirtyAncestors(store)
	if debug {
		ensureUniq(rlm.created, rlm.updated, rlm.deleted)
		ensureUniq(rlm.escaped)
	}
	// save all the created and updated objects.
	// hash calculation is done along the way,
	// or via escaped-object persistence in
	// the iavl tree.
	rlm.saveUnsavedObjects(store)
	// delete all deleted objects.
	rlm.removeDeletedObjects(store)
	// reset realm state for new transaction.
	rlm.clearMarks()
}

//----------------------------------------
// processNewCreatedMarks

// Crawls marked created children and increments ref counts,
// finding more newly created objects recursively.
// All newly created objects become appended to .created,
// and get assigned ids.
func (rlm *Realm) processNewCreatedMarks(store Store) {
	// Create new objects and their new descendants.
	// for _, oo := range rlm.newCreated {
	for i := 0; i < len(rlm.newCreated); i++ {
		oo := rlm.newCreated[i]
		if debug {
			if oo.GetIsDirty() {
				panic("new created mark cannot be dirty")
			}
		}
		if oo.GetRefCount() == 0 {
			if debug {
				if !oo.GetIsNewDeleted() {
					panic("should have been marked new-deleted")
				}
			}
			// No need to unmark, will be garbage collected.
			// oo.SetIsNewReal(false)
			// skip if became deleted.
			continue
		} else {
			// check cross realm before attaching
			// from package block, recursively
			if pv, ok := oo.(*PackageValue); ok {
				if IsRealmPath(pv.PkgPath) {
					checkCrossRealm(rlm, store, pv.Block.(Object), &[]Object{})
				}
			}
			rlm.incRefCreatedDescendants(store, oo)
		}
	}
	// Save new realm time.
	if len(rlm.newCreated) > 0 {
		store.SetPackageRealm(rlm)
	}
}

// oo must be marked new-real, and ref-count already incremented.
func (rlm *Realm) incRefCreatedDescendants(store Store, oo Object) {
	if debug {
		if oo.GetIsDirty() {
			panic("cannot increase reference of descendants of dirty objects")
		}
		if oo.GetRefCount() <= 0 {
			panic("cannot increase reference of descendants of unreferenced object")
		}
	}

	// RECURSE GUARD
	// if id already set, skip.
	// this happens when a node marked created was already
	// visited via recursion from a prior marked created.
	if !oo.GetObjectID().IsZero() {
		return
	}
	rlm.assignNewObjectID(oo)
	rlm.created = append(rlm.created, oo) // XXX, here it becomes real.
	// RECURSE GUARD END

	// recurse for children.
	more := getChildObjects2(store, oo)
	for _, child := range more {
		if _, ok := child.(*PackageValue); ok {
			if debug {
				if child.GetRefCount() < 1 {
					panic("cannot increase reference count of package descendant that is unreferenced")
				}
			}
			// extern package values are skipped.
			continue
		}
		child.IncRefCount()
		rc := child.GetRefCount()
		if rc == 1 {
			if child.GetIsReal() {
				// a deleted real became undeleted.
				child.SetOwner(oo)
				rlm.MarkDirty(child)
			} else {
				// a (possibly pre-existing) new object
				// became real (again).
				// NOTE: may already be marked for first gen
				// newCreated or updated.
				child.SetOwner(oo)
				rlm.incRefCreatedDescendants(store, child)
				child.SetIsNewReal(true)
			}
		} else if rc > 1 {
			rlm.MarkDirty(child)
			if child.GetIsEscaped() {
				// already escaped, do nothing.
			} else {
				// NOTE: do not unset owner here,
				// may become unescaped later
				// in processNewEscapedMarks().
				// NOTE: may already be escaped.
				rlm.MarkNewEscaped(child)
			}
		} else {
			panic("child reference count should be greater than zero after increasing")
		}
	}
}

//----------------------------------------
// processNewDeletedMarks

// Crawls marked deleted children and decrements ref counts,
// finding more newly deleted objects, recursively.
// Recursively found deleted objects are appended
// to rlm.deleted.
// Must run *after* processNewCreatedMarks().
func (rlm *Realm) processNewDeletedMarks(store Store) {
	for _, oo := range rlm.newDeleted {
		if debug {
			if oo.GetObjectID().IsZero() {
				panic("new deleted mark should have an object ID")
			}
		}
		if oo.GetRefCount() > 0 {
			oo.SetIsNewDeleted(false)
			// skip if became undeleted.
			continue
		} else {
			rlm.decRefDeletedDescendants(store, oo)
		}
	}
}

// Like incRefCreatedDescendants but decrements.
func (rlm *Realm) decRefDeletedDescendants(store Store, oo Object) {
	if debug {
		if oo.GetObjectID().IsZero() {
			panic("cannot decrement references of deleted descendants of object with no object ID")
		}
		if oo.GetRefCount() != 0 {
			panic("cannot decrement references of deleted descendants of object with references")
		}
	}

	// RECURSE GUARD
	// if already deleted, skip.
	// this happens when a node marked deleted was already
	// deleted via recursion from a prior marked deleted.
	if oo.GetIsDeleted() {
		return
	}
	oo.SetIsNewDeleted(false)
	oo.SetIsNewReal(false)
	oo.SetIsNewEscaped(false)
	oo.SetIsDeleted(true, rlm.Time)
	rlm.deleted = append(rlm.deleted, oo)
	// RECURSE GUARD END

	// recurse for children
	more := getChildObjects2(store, oo)
	for _, child := range more {
		child.DecRefCount()
		rc := child.GetRefCount()
		if rc == 0 {
			rlm.decRefDeletedDescendants(store, child)
		} else if rc > 0 {
			rlm.MarkDirty(child)
		} else {
			panic("deleted descendants should not have a reference count of less than zero")
		}
	}
}

//----------------------------------------
// processNewEscapedMarks

// demotes new-real escaped objects with refcount 0 or 1.  remaining
// objects get their original owners marked dirty (to be further
// marked via markDirtyAncestors).
func (rlm *Realm) processNewEscapedMarks(store Store) {
	escaped := make([]Object, 0, len(rlm.newEscaped))
	// These are those marked by MarkNewEscaped(),
	// regardless of whether new-real or was real,
	// but is always newly escaped,
	// (and never can be unescaped,)
	// except for new-reals that get demoted
	// because ref-count isn't >= 2.
	for _, eo := range rlm.newEscaped {
		if debug {
			if !eo.GetIsNewEscaped() {
				panic("new escaped mark not marked as new escaped")
			}
			if eo.GetIsEscaped() {
				panic("new escaped mark already escaped")
			}
		}
		if eo.GetRefCount() <= 1 {
			// demote; do not add to escaped.
			eo.SetIsNewEscaped(false)
			continue
		} else {
			// escape;
			// NOTE: do not unset new-escaped,
			// we do that upon actually persisting
			// the hash index.
			// eo.SetIsNewEscaped(false)
			escaped = append(escaped, eo)

			// add to escaped, and mark dirty previous owner.
			po := getOwner(store, eo)
			if po == nil {
				// e.g. !eo.GetIsNewReal(),
				// should have no parent.
				// eo.SetOwner(nil)
				continue
			} else {
				if po.GetRefCount() == 0 {
					// is deleted, ignore.
				} else if po.GetIsNewReal() {
					// will be saved regardless.
				} else {
					// exists, mark dirty.
					rlm.MarkDirty(po)
				}
				if eo.GetObjectID().IsZero() {
					panic("new escaped object has no object ID")
				}
				// escaped has no owner.
				eo.SetOwner(nil)
			}
		}
	}
	rlm.escaped = escaped // XXX is this actually used?
}

//----------------------------------------
// markDirtyAncestors

// New and modified objects' owners and their owners
// (ancestors) must be marked as dirty to update the
// hash tree.
func (rlm *Realm) markDirtyAncestors(store Store) {
	markAncestorsOne := func(oo Object) {
		for {
			if pv, ok := oo.(*PackageValue); ok {
				if debug {
					if pv.GetRefCount() < 1 {
						panic("expected package value to have refcount 1 or greater")
					}
				}
				// package values have no ancestors.
				break
			}
			rc := oo.GetRefCount()
			if debug {
				if rc == 0 {
					panic("ancestor should have a non-zero reference count to be marked as dirty")
				}
			}
			if rc > 1 {
				if debug {
					if !oo.GetIsEscaped() && !oo.GetIsNewEscaped() {
						panic("ancestor should cannot be escaped or new escaped to be marked as dirty")
					}
					if !oo.GetOwnerID().IsZero() {
						panic("ancestor's owner ID cannot be zero to be marked as dirty")
					}
				}
				// object is escaped, so
				// it has no parent.
				break
			} // else, rc == 1

			po := getOwner(store, oo)
			if po == nil {
				break // no more owners.
			} else if po.GetIsNewReal() {
				// already will be marked
				// via call to markAncestorsOne
				// via .created.
				break
			} else if po.GetIsDirty() {
				// already will be marked
				// via call to markAncestorsOne
				// via .updated.
				break
			} else {
				rlm.MarkDirty(po)
				// next case
				oo = po
			}
		}
	}
	// NOTE: newly dirty-marked owners get appended
	// to .updated without affecting iteration.
	for _, oo := range rlm.updated {
		markAncestorsOne(oo)
	}
	// NOTE: must happen after iterating over rlm.updated
	// for the same reason.
	for _, oo := range rlm.created {
		markAncestorsOne(oo)
	}
}

//----------------------------------------
// saveUnsavedObjects

// Saves .created and .updated objects.
func (rlm *Realm) saveUnsavedObjects(store Store) {
	for _, co := range rlm.created {
		// for i := len(rlm.created) - 1; i >= 0; i-- {
		// co := rlm.created[i]
		if !co.GetIsNewReal() {
			// might have happened already as child
			// of something else created.
			continue
		} else {
			rlm.saveUnsavedObjectRecursively(store, co)
		}
	}
	for _, uo := range rlm.updated {
		if !uo.GetIsDirty() {
			// might have happened already as child
			// of something else created/dirty.
			continue
		} else {
			rlm.saveUnsavedObjectRecursively(store, uo)
		}
	}
}

// store unsaved children first.
func (rlm *Realm) saveUnsavedObjectRecursively(store Store, oo Object) {
	if debug {
		if !oo.GetIsNewReal() && !oo.GetIsDirty() {
			panic("cannot save new real or non-dirty objects")
		}
		// object id should have been assigned during processNewCreatedMarks.
		if oo.GetObjectID().IsZero() {
			panic("cannot save object with no ID")
		}
		// deleted objects should not have gotten here.
		if false ||
			oo.GetRefCount() <= 0 ||
			oo.GetIsNewDeleted() ||
			oo.GetIsDeleted() {
			panic("cannot save deleted objects")
		}
	}
	// first, save unsaved children.
	// leave unreal external object
	// to be attached in their own realm
	unsaved := []Object(nil)
	// if oo is from external realm, imply it's already real,
	// and it's attaching by ref, (after the checkCrossReal logic)
	// skip its unreal child, to be attached in respective realm
	if !isCrossRealm(oo, rlm.ID) {
		unsaved = getUnsavedChildObjects(oo)
	}
	for _, uch := range unsaved {
		if uch.GetIsEscaped() || uch.GetIsNewEscaped() {
			// no need to save preemptively.
		} else {
			rlm.saveUnsavedObjectRecursively(store, uch)
		}
	}
	// NOTE, won't be any external unreal here.

	// then, save self.
	// neither escaped nor new escaped
	if oo.GetIsNewReal() {
		// save created object.
		if debug {
			if oo.GetIsDirty() {
				panic("cannot save dirty new real object")
			}
		}
		rlm.saveObject(store, oo)
		oo.SetIsNewReal(false)
	} else {
		// update existing object.
		if debug {
			if !oo.GetIsDirty() {
				panic("cannot save non-dirty existing object")
			}
			if !oo.GetIsReal() {
				panic("cannot save unreal existing object")
			}
			if oo.GetIsNewReal() {
				panic("cannot save new real existing object")
			}
		}
		rlm.saveObject(store, oo)
		oo.SetIsDirty(false, 0)
	}
}

func (rlm *Realm) saveObject(store Store, oo Object) {
	oid := oo.GetObjectID()
	if oid.IsZero() {
		panic(fmt.Sprintf("unexpected zero object id: %v", oo))
	}
	if isCrossRealm(oo, rlm.ID) {
		if !oo.GetIsEscaped() && !oo.GetIsNewEscaped() {
			panic("cannot attach object from external realm: object must be either escaped or newly escaped")
		}
	}
	// set hash to escape index.
	if oo.GetIsNewEscaped() {
		oo.SetIsNewEscaped(false)
		oo.SetIsEscaped(true)
		// XXX anything else to do?
	}
	// set object to store.
	// NOTE: also sets the hash to object.
	store.SetObject(oo)
	// set index.
	if oo.GetIsEscaped() {
		// XXX save oid->hash to iavl.
	}
}

//----------------------------------------
// removeDeletedObjects

func (rlm *Realm) removeDeletedObjects(store Store) {
	for _, do := range rlm.deleted {
		store.DelObject(do)
	}
}

//----------------------------------------
// clearMarks

func (rlm *Realm) clearMarks() {
	// sanity check
	if debug {
		for _, oo := range rlm.newDeleted {
			if oo.GetIsNewDeleted() {
				panic("cannot clear marks if new deleted exist")
			}
		}
		for _, oo := range rlm.newCreated {
			if oo.GetIsNewReal() {
				panic("cannot clear marks if new created exist")
			}
		}
		for _, oo := range rlm.newEscaped {
			if oo.GetIsNewEscaped() {
				panic("cannot clear marks if new escaped exist")
			}
		}
	}
	// reset
	rlm.newCreated = nil
	rlm.newEscaped = nil
	rlm.newDeleted = nil
	rlm.created = nil
	rlm.updated = nil
	rlm.deleted = nil
	rlm.escaped = nil
}

//----------------------------------------
// getSelfOrChildObjects

// Get self (if object) or child objects.
// Value is either Object or RefValue.
// Shallow; doesn't recurse into objects.
func getSelfOrChildObjects(val Value, more []Value) []Value {
	if _, ok := val.(RefValue); ok {
		return append(more, val)
	} else if _, ok := val.(Object); ok {
		return append(more, val)
	} else {
		return getChildObjects(val, more)
	}
}

// Gets child objects.
// Shallow; doesn't recurse into objects.
func getChildObjects(val Value, more []Value) []Value {
	switch cv := val.(type) {
	case nil:
		return more
	case StringValue:
		return more
	case BigintValue:
		return more
	case BigdecValue:
		return more
	case DataByteValue:
		panic("cannot get children from data byte objects")
	case PointerValue:
		if cv.Base == nil {
			panic("should not happen")
		}
		more = getSelfOrChildObjects(cv.Base, more)
		return more
	case *ArrayValue:
		for _, ctv := range cv.List {
			more = getSelfOrChildObjects(ctv.V, more)
		}
		return more
	case *SliceValue:
		more = getSelfOrChildObjects(cv.Base, more)
		return more
	case *StructValue:
		for _, ctv := range cv.Fields {
			more = getSelfOrChildObjects(ctv.V, more)
		}
		return more
	case *FuncValue:
		if bv, ok := cv.Closure.(*Block); ok {
			more = getSelfOrChildObjects(bv, more)
		}
		for _, c := range cv.Captures {
			more = getSelfOrChildObjects(c.V, more)
		}
		return more
	case *BoundMethodValue:
		more = getChildObjects(cv.Func, more) // *FuncValue not object
		more = getSelfOrChildObjects(cv.Receiver.V, more)
		return more
	case *MapValue:
		for cur := cv.List.Head; cur != nil; cur = cur.Next {
			more = getSelfOrChildObjects(cur.Key.V, more)
			more = getSelfOrChildObjects(cur.Value.V, more)
		}
		return more
	case TypeValue:
		return more
	case *PackageValue:
		more = getSelfOrChildObjects(cv.Block, more)
		for _, fb := range cv.FBlocks {
			more = getSelfOrChildObjects(fb, more)
		}
		return more
	case *Block:
		for _, ctv := range cv.Values {
			more = getSelfOrChildObjects(ctv.V, more)
		}
		// Generally the parent block must also be persisted.
		// Otherwise NamePath may not resolve when referencing
		// a parent block.
		more = getSelfOrChildObjects(cv.Parent, more)
		return more
	case *HeapItemValue:
		more = getSelfOrChildObjects(cv.Value.V, more)
		return more
	case *NativeValue:
		panic("native values not supported")
	default:
		panic(fmt.Sprintf(
			"unexpected type %v",
			reflect.TypeOf(val)))
	}
}

// like getChildObjects() but loads RefValues into objects.
func getChildObjects2(store Store, val Value) []Object {
	chos := getChildObjects(val, nil)
	objs := make([]Object, 0, len(chos))
	for _, child := range chos {
		if ref, ok := child.(RefValue); ok {
			oo := store.GetObject(ref.ObjectID)
			objs = append(objs, oo)
		} else if oo, ok := child.(Object); ok {
			objs = append(objs, oo)
		}
	}
	return objs
}

//----------------------------------------
// getUnsavedChildObjects

// Gets all unsaved child objects.
// Shallow; doesn't recurse into objects.
func getUnsavedChildObjects(val Value) []Object {
	vals := getChildObjects(val, nil)
	unsaved := make([]Object, 0, len(vals))
	for _, val := range vals {
		// sanity check:
		if pv, ok := val.(*PackageValue); ok {
			if !pv.IsRealm() && pv.GetIsDirty() {
				panic("unexpected dirty non-realm package " + pv.PkgPath)
			}
		}
		// ...
		if _, ok := val.(RefValue); ok {
			// is already saved.
		} else if obj, ok := val.(Object); ok {
			// if object...
			if isUnsavedInRealm(obj) {
				unsaved = append(unsaved, obj)
			}
		} else {
			panic("unsaved child is not an object")
		}
	}
	return unsaved
}

//----------------------------------------
// copyTypeWithRefs

func copyMethods(methods []TypedValue) []TypedValue {
	res := make([]TypedValue, len(methods))
	for i, mtv := range methods {
		// NOTE: this works because copyMethods/copyTypeWithRefs
		// gets called AFTER the file block (method closure)
		// gets saved (e.g. from *Machine.savePackage()).
		res[i] = TypedValue{
			T: copyTypeWithRefs(mtv.T),
			V: copyValueWithRefs(mtv.V),
		}
	}
	return res
}

func refOrCopyType(typ Type) Type {
	if dt, ok := typ.(*DeclaredType); ok {
		return RefType{ID: dt.TypeID()}
	} else {
		return copyTypeWithRefs(typ)
	}
}

func copyFieldsWithRefs(fields []FieldType) []FieldType {
	fieldsCpy := make([]FieldType, len(fields))
	for i, field := range fields {
		fieldsCpy[i] = FieldType{
			Name:     field.Name,
			Type:     refOrCopyType(field.Type),
			Embedded: field.Embedded,
			Tag:      field.Tag,
		}
	}
	return fieldsCpy
}

// Copies type but with references to dependant types;
// the result is suitable for persistence bytes serialization.
func copyTypeWithRefs(typ Type) Type {
	switch ct := typ.(type) {
	case nil:
		panic("cannot copy nil types")
	case PrimitiveType:
		return ct
	case *PointerType:
		return &PointerType{
			Elt: refOrCopyType(ct.Elt),
		}
	case FieldType:
		panic("cannot copy field types")
	case *ArrayType:
		return &ArrayType{
			Len: ct.Len,
			Elt: refOrCopyType(ct.Elt),
			Vrd: ct.Vrd,
		}
	case *SliceType:
		return &SliceType{
			Elt: refOrCopyType(ct.Elt),
			Vrd: ct.Vrd,
		}
	case *StructType:
		return &StructType{
			PkgPath: ct.PkgPath,
			Fields:  copyFieldsWithRefs(ct.Fields),
		}
	case *FuncType:
		return &FuncType{
			Params:  copyFieldsWithRefs(ct.Params),
			Results: copyFieldsWithRefs(ct.Results),
		}
	case *MapType:
		return &MapType{
			Key:   refOrCopyType(ct.Key),
			Value: refOrCopyType(ct.Value),
		}
	case *InterfaceType:
		return &InterfaceType{
			PkgPath: ct.PkgPath,
			Methods: copyFieldsWithRefs(ct.Methods),
			Generic: ct.Generic,
		}
	case *TypeType:
		return &TypeType{}
	case *DeclaredType:
		dt := &DeclaredType{
			PkgPath: ct.PkgPath,
			Name:    ct.Name,
			Base:    copyTypeWithRefs(ct.Base),
			Methods: copyMethods(ct.Methods),
		}
		return dt
	case *PackageType:
		return &PackageType{}
	case *ChanType:
		return &ChanType{
			Dir: ct.Dir,
			Elt: refOrCopyType(ct.Elt),
		}
	case *NativeType:
		panic("cannot copy native types")
	case blockType:
		return blockType{}
	case *tupleType:
		elts2 := make([]Type, len(ct.Elts))
		for i, elt := range ct.Elts {
			elts2[i] = refOrCopyType(elt)
		}
		return &tupleType{
			Elts: elts2,
		}
	case RefType:
		return RefType{
			ID: ct.ID,
		}
	default:
		panic(fmt.Sprintf(
			"unexpected type %v", typ))
	}
}

//----------------------------------------
// copyValueWithRefs

// Copies value but with references to objects; the result is suitable for
// persistence bytes serialization.
// Also checks for integrity of immediate children -- they must already be
// persistent (real), and not dirty, or else this function panics.
func copyValueWithRefs(val Value) Value {
	switch cv := val.(type) {
	case nil:
		return nil
	case StringValue:
		return cv
	case BigintValue:
		return cv
	case BigdecValue:
		return cv
	case DataByteValue:
		panic("cannot copy data byte value with references")
	case PointerValue:
		if cv.Base == nil {
			panic("should not happen")
		}
		return PointerValue{
			/*
				already represented in .Base[Index]:
				TypedValue: &TypedValue{
					T: cv.TypedValue.T,
					V: copyValueWithRefs(cv.TypedValue.V),
				},
			*/
			Base:  toRefValue(cv.Base),
			Index: cv.Index,
		}
	case *ArrayValue:
		if cv.Data == nil {
			list := make([]TypedValue, len(cv.List))
			for i, etv := range cv.List {
				list[i] = refOrCopyValue(etv)
			}
			return &ArrayValue{
				ObjectInfo: cv.ObjectInfo.Copy(),
				List:       list,
			}
		} else {
			return &ArrayValue{
				ObjectInfo: cv.ObjectInfo.Copy(),
				Data:       cp(cv.Data),
			}
		}
	case *SliceValue:
		return &SliceValue{
			Base:   toRefValue(cv.Base),
			Offset: cv.Offset,
			Length: cv.Length,
			Maxcap: cv.Maxcap,
		}
	case *StructValue:
		fields := make([]TypedValue, len(cv.Fields))
		for i, ftv := range cv.Fields {
			fields[i] = refOrCopyValue(ftv)
		}
		return &StructValue{
			ObjectInfo: cv.ObjectInfo.Copy(),
			Fields:     fields,
		}
	case *FuncValue:
		source := toRefNode(cv.Source)
		if strings.HasSuffix(source.Location.File, "_test.gno") {
			// Ignore _test files
			return nil
		}
		var closure Value
		if cv.Closure != nil {
			closure = toRefValue(cv.Closure)
		}
		// nativeBody funcs which don't come from NativeResolver (and thus don't
		// have NativePkg/Name) can't be persisted, and should not be able
		// to get here anyway.
		if cv.nativeBody != nil && cv.NativePkg == "" {
			panic("cannot copy function value with native body when there is no native package")
		}
		ft := copyTypeWithRefs(cv.Type)
		return &FuncValue{
			Type:       ft,
			IsMethod:   cv.IsMethod,
			Source:     source,
			Name:       cv.Name,
			Closure:    closure,
			Captures:   cv.Captures,
			FileName:   cv.FileName,
			PkgPath:    cv.PkgPath,
			NativePkg:  cv.NativePkg,
			NativeName: cv.NativeName,
		}
	case *BoundMethodValue:
		fnc := copyValueWithRefs(cv.Func).(*FuncValue)
		rtv := refOrCopyValue(cv.Receiver)
		return &BoundMethodValue{
			ObjectInfo: cv.ObjectInfo.Copy(), // XXX ???
			Func:       fnc,
			Receiver:   rtv,
		}
	case *MapValue:
		list := &MapList{}
		for cur := cv.List.Head; cur != nil; cur = cur.Next {
			key2 := refOrCopyValue(cur.Key)
			val2 := refOrCopyValue(cur.Value)
			list.Append(nilAllocator, key2).Value = val2
		}
		return &MapValue{
			ObjectInfo: cv.ObjectInfo.Copy(),
			List:       list,
		}
	case TypeValue:
		return toTypeValue(copyTypeWithRefs(cv.Type))
	case *PackageValue:
		block := toRefValue(cv.Block)
		fblocks := make([]Value, len(cv.FBlocks))
		for i, fb := range cv.FBlocks {
			fblocks[i] = toRefValue(fb)
		}
		return &PackageValue{
			ObjectInfo: cv.ObjectInfo.Copy(),
			Block:      block,
			PkgName:    cv.PkgName,
			PkgPath:    cv.PkgPath,
			FNames:     cv.FNames, // no copy
			FBlocks:    fblocks,
			Realm:      cv.Realm,
		}
	case *Block:
		source := toRefNode(cv.Source)
		vals := make([]TypedValue, len(cv.Values))
		for i, tv := range cv.Values {
			vals[i] = refOrCopyValue(tv)
		}
		var bparent Value
		if cv.Parent != nil {
			bparent = toRefValue(cv.Parent)
		}
		bl := &Block{
			ObjectInfo: cv.ObjectInfo.Copy(),
			Source:     source,
			Values:     vals,
			Parent:     bparent,
			Blank:      TypedValue{}, // empty
		}
		return bl
	case RefValue:
		return cv
	case *HeapItemValue:
		// NOTE: While this could be eliminated sometimes with some
		// intelligence prior to persistence, to unwrap the
		// HeapItemValue in case where the HeapItemValue only has
		// refcount of 1,
		//
		//  1.  The HeapItemValue is necessary when the .Value is a
		//    primitive non-object anyways, and
		//  2. This would mean PointerValue.Base is nil, and we'd need
		//    additional logic to re-wrap when necessary, and
		//  3. And with the above point, it's not clear the result
		//    would be any faster.  But this is something we could
		//    explore after launch.
		hiv := &HeapItemValue{
			ObjectInfo: cv.ObjectInfo.Copy(),
			Value:      refOrCopyValue(cv.Value),
		}
		return hiv
	case *NativeValue:
		panic("native values not supported")
	default:
		panic(fmt.Sprintf(
			"unexpected type %v",
			reflect.TypeOf(val)))
	}
}

//----------------------------------------
// fillTypes

// (fully) fills the type.
func fillType(store Store, typ Type) Type {
	switch ct := typ.(type) {
	case nil:
		return nil
	case PrimitiveType:
		return ct
	case *PointerType:
		ct.Elt = fillType(store, ct.Elt)
		return ct
	case FieldType:
		panic("cannot fill field types")
	case *ArrayType:
		ct.Elt = fillType(store, ct.Elt)
		return ct
	case *SliceType:
		ct.Elt = fillType(store, ct.Elt)
		return ct
	case *StructType:
		for i, field := range ct.Fields {
			ct.Fields[i].Type = fillType(store, field.Type)
		}
		return ct
	case *FuncType:
		for i, param := range ct.Params {
			ct.Params[i].Type = fillType(store, param.Type)
		}
		for i, result := range ct.Results {
			ct.Results[i].Type = fillType(store, result.Type)
		}
		return ct
	case *MapType:
		ct.Key = fillType(store, ct.Key)
		ct.Value = fillType(store, ct.Value)
		return ct
	case *InterfaceType:
		for i, mthd := range ct.Methods {
			ct.Methods[i].Type = fillType(store, mthd.Type)
		}
		return ct
	case *TypeType:
		return ct // nothing to do
	case *DeclaredType:
		// replace ct with store type.
		tid := ct.TypeID()
		ct = nil // defensive.
		ct2 := store.GetType(tid).(*DeclaredType)
		if ct2.sealed {
			// recursion protection needed for methods that reference
			// the declared type recursively (and ct != ct2).
			// use the sealed flag for recursion protection.
			return ct2
		} else {
			ct2.sealed = true
			ct2.Base = fillType(store, ct2.Base)
			for i, method := range ct2.Methods {
				ct2.Methods[i].T = fillType(store, method.T)
				mv := ct2.Methods[i].V.(*FuncValue)
				mv.Type = fillType(store, mv.Type)
			}
			return ct2
		}
	case *PackageType:
		return ct // nothing to do
	case *ChanType:
		ct.Elt = fillType(store, ct.Elt)
		return ct
	case *NativeType:
		panic("cannot fill native types")
	case blockType:
		return ct // nothing to do
	case *tupleType:
		for i, elt := range ct.Elts {
			ct.Elts[i] = fillType(store, elt)
		}
		return ct
	case RefType:
		return store.GetType(ct.TypeID())
	default:
		panic(fmt.Sprintf(
			"unexpected type %v", reflect.TypeOf(typ)))
	}
}

func fillTypesTV(store Store, tv *TypedValue) {
	tv.T = fillType(store, tv.T)
	tv.V = fillTypesOfValue(store, tv.V)
}

// Partially fills loaded objects shallowly, similarly to
// getUnsavedTypes. Replaces all RefTypes with corresponding types.
func fillTypesOfValue(store Store, val Value) Value {
	switch cv := val.(type) {
	case nil: // do nothing
		return cv
	case StringValue: // do nothing
		return cv
	case BigintValue: // do nothing
		return cv
	case BigdecValue: // do nothing
		return cv
	case DataByteValue: // do nothing
		return cv
	case PointerValue:
		if cv.Base != nil {
			// cv.Base is object.
			// fillTypesOfValue(store, cv.Base) (wrong)
			return cv
		} else {
			fillTypesTV(store, cv.TV)
			return cv
		}
	case *ArrayValue:
		for i := 0; i < len(cv.List); i++ {
			ctv := &cv.List[i]
			fillTypesTV(store, ctv)
		}
		return cv
	case *SliceValue:
		fillTypesOfValue(store, cv.Base)
		return cv
	case *StructValue:
		for i := 0; i < len(cv.Fields); i++ {
			ctv := &cv.Fields[i]
			fillTypesTV(store, ctv)
		}
		return cv
	case *FuncValue:
		cv.Type = fillType(store, cv.Type)
		return cv
	case *BoundMethodValue:
		fillTypesOfValue(store, cv.Func)
		fillTypesTV(store, &cv.Receiver)
		return cv
	case *MapValue:
		cv.vmap = make(map[MapKey]*MapListItem, cv.List.Size)
		for cur := cv.List.Head; cur != nil; cur = cur.Next {
			fillTypesTV(store, &cur.Key)
			fillTypesTV(store, &cur.Value)

			cv.vmap[cur.Key.ComputeMapKey(store, false)] = cur
		}
		return cv
	case TypeValue:
		cv.Type = fillType(store, cv.Type)
		return cv
	case *PackageValue:
		fillTypesOfValue(store, cv.Block)
		return cv
	case *Block:
		for i := 0; i < len(cv.Values); i++ {
			ctv := &cv.Values[i]
			fillTypesTV(store, ctv)
		}
		return cv
	case *NativeValue:
		panic("native values not supported")
	case RefValue: // do nothing
		return cv
	case *HeapItemValue:
		fillTypesTV(store, &cv.Value)
		return cv
	default:
		panic(fmt.Sprintf(
			"unexpected type %v",
			reflect.TypeOf(val)))
	}
}

//----------------------------------------
// persistence

func (rlm *Realm) nextObjectID() ObjectID {
	if rlm == nil {
		panic("cannot get next object ID of nil realm")
	}
	if rlm.ID.IsZero() {
		panic("cannot get next object ID of realm without an ID")
	}
	rlm.Time++
	nxtid := ObjectID{
		PkgID:   rlm.ID,
		NewTime: rlm.Time, // starts at 1.
	}
	return nxtid
}

// Object gets its id set (panics if already set), and becomes
// marked as new and real.
func (rlm *Realm) assignNewObjectID(oo Object) ObjectID {
	oid := oo.GetObjectID()
	if !oid.IsZero() {
		panic("unexpected non-zero object id")
	}
	noid := rlm.nextObjectID()
	oo.SetObjectID(noid)
	return noid
}

//----------------------------------------
// Misc.

func toRefNode(bn BlockNode) RefNode {
	return RefNode{
		Location:  bn.GetLocation(),
		BlockNode: nil, // NOTE is always nil.
	}
}

func toRefValue(val Value) RefValue {
	// TODO use type switch stmt.
	if ref, ok := val.(RefValue); ok {
		return ref
	} else if oo, ok := val.(Object); ok {
		if pv, ok := val.(*PackageValue); ok {
			if pv.GetIsDirty() {
				panic("unexpected dirty package " + pv.PkgPath)
			}
			return RefValue{
				PkgPath: pv.PkgPath,
			}
		} else if !oo.GetIsReal() {
			panic(fmt.Sprintf("unexpected unreal object: %v", val))
		} else if oo.GetIsDirty() {
			// This can happen with some circular
			// references.
			// panic("unexpected dirty object")
		}
		if oo.GetIsNewEscaped() {
			// NOTE: oo.GetOwnerID() will become zero.
			return RefValue{
				ObjectID: oo.GetObjectID(),
				Escaped:  true,
				// Hash: nil,
			}
		} else if oo.GetIsEscaped() {
			if debug {
				if !oo.GetOwnerID().IsZero() {
					panic("cannot convert escaped object to ref value without an owner ID")
				}
			}
			return RefValue{
				ObjectID: oo.GetObjectID(),
				Escaped:  true,
				// Hash: nil,
			}
		} else {
			if debug {
				if oo.GetRefCount() > 1 {
					panic("unexpected references when converting to ref value")
				}
				if oo.GetHash().IsZero() {
					panic("hash missing when converting to ref value")
				}
			}
			return RefValue{
				ObjectID: oo.GetObjectID(),
				Hash:     oo.GetHash(),
			}
		}
	} else {
		panic("unexpected error converting to ref value")
	}
}

func ensureUniq(oozz ...[]Object) {
	count := 0
	for _, ooz := range oozz {
		count += len(ooz)
	}
	om := make(map[Object]struct{}, count) // TODO: count*constant?
	for _, ooz := range oozz {
		for _, uo := range ooz {
			if _, ok := om[uo]; ok {
				panic("duplicate object")
			} else {
				om[uo] = struct{}{}
			}
		}
	}
}

func refOrCopyValue(tv TypedValue) TypedValue {
	if tv.T != nil {
		tv.T = refOrCopyType(tv.T)
	}
	if obj, ok := tv.V.(Object); ok {
		tv.V = toRefValue(obj)
		return tv
	} else {
		tv.V = copyValueWithRefs(tv.V)
		return tv
	}
}

func isUnsavedInRealm(oo Object) bool {
	return oo.GetIsNewReal() || oo.GetIsDirty()
}

func prettyJSON(jstr []byte) []byte {
	var c interface{}
	err := json.Unmarshal(jstr, &c)
	if err != nil {
		return nil
	}
	js, err := json.MarshalIndent(c, "", "    ")
	if err != nil {
		return nil
	}
	return js
}

func getOwner(store Store, oo Object) Object {
	po := oo.GetOwner()
	poid := oo.GetOwnerID()
	if po == nil {
		if !poid.IsZero() {
			po = store.GetObject(poid)
			oo.SetOwner(po)
		}
	}
	return po
}

// ----------------------------------------
// misc

// isCrossRealm checks if it's crossing realms.
// if the origin realm is zero, e.g. an unreal array,
// it is not considered a cross-realm scenario for now.
// however, further checks on children are required afterward.
func isCrossRealm(oo Object, rlmID PkgID) bool {
	pv := oo.GetPackage()
	if pv != nil && pv.Realm != nil {
		boundRealm := oo.GetBoundRealm()
		return !boundRealm.IsZero() && boundRealm != rlmID
	}
	return false
}<|MERGE_RESOLUTION|>--- conflicted
+++ resolved
@@ -474,19 +474,14 @@
 //----------------------------------------
 // transactions
 
-<<<<<<< HEAD
 // FinalizeRealmTransaction moves the changes recorded in the given [Realm] and
 // writes them into the underlying [Store]. OpReturn calls this when exiting a
 // realm transaction; additionally, this is called by the machine itself in
 // [Machine.RunMemPackage].
-func (rlm *Realm) FinalizeRealmTransaction(readonly bool, store Store) {
+func (rlm *Realm) FinalizeRealmTransaction(store Store) {
 	// TODO: check cross realm, that might be objects not attached
 	// to a realm gets attached here, which should panic.
 
-=======
-// OpReturn calls this when exiting a realm transaction.
-func (rlm *Realm) FinalizeRealmTransaction(store Store) {
->>>>>>> ac165805
 	if bm.OpsEnabled {
 		bm.PauseOpCode()
 		defer bm.ResumeOpCode()
