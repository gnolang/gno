package gnolang

import (
	"encoding/hex"
	"encoding/json"
	"fmt"
	"reflect"
	"slices"
	"strings"
	"sync"

	bm "github.com/gnolang/gno/gnovm/pkg/benchops"
)

/*
## Realms

Gno is designed with blockchain smart contract programming in
mind.  A smart-contract enabled blockchain is like a
massive-multiuser-online operating-system (MMO-OS). Each user
is provided a home package, for example
"gno.land/r/username". This is not just a regular package but
a "realm package", and functions and methods declared there
have special privileges.

Every "realm package" should define at last one package-level variable:

```go
// PKGPATH: gno.land/r/alice
package alice
var root interface{}

func UpdateRoot(...) error {
  root = ...
}
```

Here, the root variable can be any object, and indicates the
root node in the data realm identified by the package path
"gno.land/r/alice".

Any number of package-level values may be declared in a
realm; they are all owned by the package and get
merkle-hashed into a single root hash for the package realm.

The gas cost of transactions that modify state are paid for
by whoever submits the transaction, but the storage rent is
paid for by the realm.  Anyone can pay the storage upkeep of
a realm to keep it alive.
*/

//----------------------------------------
// PkgID & Realm

// PkgID is an identifier for a package, stored using a fixed length in bytes.
// It is a [Hashlet] (sha256 hash, cut at 20 bytes) of the package path.
type PkgID struct {
	Hashlet
}

func (pid PkgID) MarshalAmino() (string, error) {
	return hex.EncodeToString(pid.Hashlet[:]), nil
}

func (pid *PkgID) UnmarshalAmino(h string) error {
	_, err := hex.Decode(pid.Hashlet[:], []byte(h))
	return err
}

func (pid PkgID) String() string {
	return fmt.Sprintf("RID%X", pid.Hashlet[:])
}

func (pid PkgID) Bytes() []byte {
	return pid.Hashlet[:]
}

var (
	pkgIDFromPkgPathCacheMu sync.Mutex // protects the shared cache.
	// TODO: later on switch this to an LRU if needed to ensure
	// fixed memory caps. For now though it isn't a problem:
	// https://github.com/gnolang/gno/pull/3424#issuecomment-2564571785
	pkgIDFromPkgPathCache = make(map[string]*PkgID, 100)
)

// PkgIDFromPkgPath creates a new [PkgID] from the given package path.
func PkgIDFromPkgPath(path string) PkgID {
	pkgIDFromPkgPathCacheMu.Lock()
	defer pkgIDFromPkgPathCacheMu.Unlock()

	pkgID, ok := pkgIDFromPkgPathCache[path]
	if !ok {
		pkgID = new(PkgID)
		*pkgID = PkgID{Hashlet: HashBytes([]byte(path))}

		pkgIDFromPkgPathCache[path] = pkgID
	}
	return *pkgID
}

// ObjectIDFromPkgPath the [ObjectID] of the [PackageValue] associated with path.
func ObjectIDFromPkgPath(path string) ObjectID {
	pkgID := PkgIDFromPkgPath(path)
	return ObjectIDFromPkgID(pkgID)
}

// ObjectIDFromPkgID the [ObjectID] of the [PackageValue] associated with pkgID.
func ObjectIDFromPkgID(pkgID PkgID) ObjectID {
	return ObjectID{
		PkgID:   pkgID,
		NewTime: 1, // by realm logic.
	}
}

// Realm is a data structure to keep track of modifications done to a realm
// package's state. A Realm state is composed of various objects attached to a
// realm. Any of the objects of the realm may be created, escaped or deleted
// during a transaction, these actions are recorded through [Realm.DidUpdate].
// When a realm boundary is exited, then [Realm.FinalizeRealmTransaction] is
// called, which updates the store with the up-to-date objects.
//
// An object is considered "escaped" when it has a RefCount > 1.
type Realm struct {
	// ID is a constant-sized hash for the realm's package path.
	ID PkgID
	// The realm package path.
	Path string
	// The "Time" of a realm; a variable increased for each new object, in order
	// to assign it a unique [ObjectID].
	Time uint64

	// Temporary creates/escapes/deletes that happen in [DidUpdate].
	newCreated []Object // may become created unless ancestor is deleted
	newEscaped []Object // may become escaped unless new-real and refcount 0 or 1.
	newDeleted []Object // may become deleted unless attached to new-real owner
	// Updated objects are marked directly in updated, there is no newUpdated.
	// During finalization, all ancestors of updated are finalized too.

	created []Object // about to become real.
	updated []Object // real objects that were modified.
	deleted []Object // real objects that became deleted.
	escaped []Object // real objects with refcount > 1.
}

// NewRealm a blank new [Realm] with counter 0.
func NewRealm(path string) *Realm {
	id := PkgIDFromPkgPath(path)
	return &Realm{
		ID:   id,
		Path: path,
		Time: 0,
	}
}

func (rlm *Realm) String() string {
	if rlm == nil {
		return "Realm(nil)"
	} else {
		return fmt.Sprintf(
			"Realm{Path:%q,Time:%d}#%X",
			rlm.Path, rlm.Time, rlm.ID.Bytes())
	}
}

//----------------------------------------
// ownership hooks

// DidUpdate attaches co (Created Object) to po (Parent Object), substituting xo
// (deleted (X) Object).
//
// po will be marked as dirty. If co is not nil, its ref-count will be increased.
// If xo is not nil, its ref-count will be decreased, and if 0 it will be
// considered as deleted.
func (rlm *Realm) DidUpdate(store Store, po, xo, co Object) {
	if debug {
		debug.Printf(
			"DidUpdate - po: %v (type: %v) | xo: %v (type: %v) | co: %v (type: %v) \n",
			po, reflect.TypeOf(po), xo, reflect.TypeOf(xo), co, reflect.TypeOf(co),
		)

		if rlm != nil {
			debug.Println("rlm.ID: ", rlm.ID)
		}

		if co != nil {
			debug.Printf(
				"co: %v (type: %v) | GetBoundRealm: %v | GetIsRef: %v | GetRefCount: %v | GetIsReal: %v\n",
				co, reflect.TypeOf(co), co.GetBoundRealm(), co.GetIsAttachingRef(), co.GetRefCount(), co.GetIsReal(),
			)
		}
	}

	if rlm == nil {
		return
	}

	if debug {
		if co != nil && co.GetIsDeleted() {
			panic("cannot attach a deleted object")
		}
		if po != nil && po.GetIsDeleted() {
			panic("cannot attach to a deleted object")
		}
	}

	if po == nil || !po.GetIsReal() { // XXX, make sure po is attached
		return // do nothing.
	}

	if po.GetObjectID().PkgID != rlm.ID {
		panic("cannot modify external-realm or non-realm object")
	}

	// XXX check if this boosts performance
	// XXX with broad integration benchmarking.
	// XXX if co == xo {
	// XXX }

	// From here on, po is real (not new-real).
	// Updates to .newCreated/.newEscaped /.newDeleted made here. (first gen)
	// More appends happen during FinalizeRealmTransactions(). (second+ gen)
	rlm.MarkDirty(po)

	if co != nil {
		co.IncRefCount()
		if co.GetRefCount() > 1 {
			if co.GetIsReal() {
				rlm.MarkDirty(co)
			}
			// If it's not escaped, mark as newly escaped item.
			if !co.GetIsEscaped() {
				checkCrossRealm(rlm, store, co, nil)
				rlm.MarkNewEscaped(co)
			}
		} else {
			if co.GetIsReal() {
				rlm.MarkDirty(co)
			} else {
				co.SetOwner(po)
				rlm.MarkNewReal(co)
			}
			// check cross realm for non escaped objects
			checkCrossRealm(rlm, store, co, nil)
		}
	}

	if xo != nil {
		xo.DecRefCount()
		if xo.GetRefCount() == 0 {
			if xo.GetIsReal() {
				rlm.MarkNewDeleted(xo)
			}
		} else if xo.GetIsReal() {
			rlm.MarkDirty(xo)
		}
	}
}

// checkCrossRealm2 checks cross realm recursively.
func checkCrossRealm2(rlm *Realm, store Store, tv *TypedValue, seenObjs []Object) {
	if debug {
		debug.Printf("checkCrossRealm2, tv: %v (type: %v) \n", tv, reflect.TypeOf(tv.V))
	}
	fillValueTV(store, tv)
	oo2 := tv.GetFirstObject2(store)
	if oo2 != nil {
		// if it is checking a pointer, and it
		// has a base in current realm, implies
		// the current realm is finalizing,
		// just skip the next recursive step.
		if slices.Contains(seenObjs, oo2) {
			seenObjs = nil
			return
		}
		seenObjs = append(seenObjs, oo2)
		checkCrossRealm(rlm, store, oo2, seenObjs)
	}
}

// checkCrossRealm performs a deep crawl to determine if cross-realm conditions exist.
func checkCrossRealm(rlm *Realm, store Store, oo Object, seenObjs []Object) {
	if debug {
		debug.Printf(
			"checkCrossRealm, oo: %v (type: %v) | GetIsReal: %t | oo.GetBoundRealm: %v | rlm.ID: %v | isAttachingRef: %t\n",
			oo, reflect.TypeOf(oo), oo.GetIsReal(), oo.GetBoundRealm(), rlm.ID, oo.GetIsAttachingRef(),
		)
	}

	// object from pure package is ok
	if pv := oo.GetPackage(); pv != nil {
		if pv.Realm == nil {
			return
		}
	}

	// same realm recursive check
	if rlm.ID == oo.GetBoundRealm() {
		checkCrossRealmChildren(rlm, store, oo, seenObjs)
		return
	}

	// if object does not have a
	// bound realm. e.g. array, map, struct...
	if oo.GetBoundRealm().IsZero() {
		if oo.GetIsReal() && oo.GetIsAttachingRef() {
			return
		} else {
			checkCrossRealmChildren(rlm, store, oo, seenObjs)
			return
		}
	}

	if rlm.ID != oo.GetBoundRealm() { // crossing realm
		// When attaching a reference, ensure that the base object is real.
		// The child objects do not need to be real at this stage;
		// they can be attached(real) after.
		if oo.GetIsAttachingRef() {
			if !oo.GetIsReal() {
				panic("cannot attach a reference to an unattached object from an external realm")
			} else {
				return
			}
		} else {
			panic("cannot attach a value of a type defined by another realm")
		}
	}
}

// checkCrossRealmChildren check if children is crossing realm
func checkCrossRealmChildren(rlm *Realm, store Store, oo Object, seenObjs []Object) {
	switch v := oo.(type) {
	case *StructValue:
		for _, fv := range v.Fields {
			checkCrossRealm2(rlm, store, &fv, seenObjs) // ref to struct is heapItemValue or block
		}
	case *MapValue:
		for cur := v.List.Head; cur != nil; cur = cur.Next {
			checkCrossRealm2(rlm, store, &cur.Key, seenObjs)
			checkCrossRealm2(rlm, store, &cur.Value, seenObjs)
		}
	case *BoundMethodValue:
		checkCrossRealm2(rlm, store, &v.Receiver, seenObjs)
		o2 := v.Func.Closure.(Object)
		// the closure must be a real fileBlock
		if !o2.GetIsReal() {
			panic("BoundMethod closure should be real")
		}
	case *Block:
		for _, tv := range v.Values {
			checkCrossRealm2(rlm, store, &tv, seenObjs)
		}
	case *HeapItemValue:
		checkCrossRealm2(rlm, store, &v.Value, seenObjs)
	case *ArrayValue:
		if v.Data == nil {
			for _, e := range v.List {
				checkCrossRealm2(rlm, store, &e, seenObjs)
			}
		}
	default:
		panic("should not happen, oo is not an object")
	}
}

//----------------------------------------
// mark*

// MarkNewReal marks the given [Object] as a new real object; that is, that
// it should be considered a newly created object to save during realm
// finalization.
func (rlm *Realm) MarkNewReal(oo Object) {
	if debug {
		if pv, ok := oo.(*PackageValue); ok {
			// packages should have no owner.
			if pv.GetOwner() != nil {
				panic("cannot mark owned package as new real")
			}
			// packages should have ref-count 1.
			if pv.GetRefCount() != 1 {
				panic("cannot mark non-singly referenced package as new real")
			}
		} else {
			if oo.GetOwner() == nil {
				panic("cannot mark unowned object as new real")
			}
			if !oo.GetOwner().GetIsReal() {
				panic("cannot mark object as new real if owner is not real")
			}
		}
	}
	if oo.GetIsNewReal() {
		return // already marked.
	}
	oo.SetIsNewReal(true)
	// append to .newCreated
	if rlm.newCreated == nil {
		rlm.newCreated = make([]Object, 0, 256)
	}
	rlm.newCreated = append(rlm.newCreated, oo)
}

// MarkDirty sets the given [Object] as "dirty" (updated) at the given rlm.Time,
// and marks it to be updated during the next realm finalization.
func (rlm *Realm) MarkDirty(oo Object) {
	if debug {
		if !oo.GetIsReal() && !oo.GetIsNewReal() {
			panic("cannot mark unreal object as dirty")
		}
	}
	if oo.GetIsDirty() {
		return // already marked.
	}
	if oo.GetIsNewReal() {
		return // treat as new-real.
	}
	oo.SetIsDirty(true, rlm.Time)
	// append to .updated
	if rlm.updated == nil {
		rlm.updated = make([]Object, 0, 256)
	}
	rlm.updated = append(rlm.updated, oo)
}

// MarkNewEscaped marks the given [Object] as to be deleted during the next
// realm finalization.
func (rlm *Realm) MarkNewDeleted(oo Object) {
	if debug {
		if !oo.GetIsNewReal() && !oo.GetIsReal() {
			panic("cannot mark unreal object as new deleted")
		}
		if oo.GetIsDeleted() {
			panic("cannot mark deleted object as new deleted")
		}
	}
	if oo.GetIsNewDeleted() {
		return // already marked.
	}
	oo.SetIsNewDeleted(true)
	// append to .newDeleted
	if rlm.newDeleted == nil {
		rlm.newDeleted = make([]Object, 0, 256)
	}
	rlm.newDeleted = append(rlm.newDeleted, oo)
}

// MarkNewEscaped marks the given [Object] to be escaped during the next realm
// finalization.
func (rlm *Realm) MarkNewEscaped(oo Object) {
	if debug {
		if !oo.GetIsNewReal() && !oo.GetIsReal() {
			panic("cannot mark unreal object as new escaped")
		}
		if oo.GetIsDeleted() {
			panic("cannot mark deleted object as new escaped")
		}
		if oo.GetIsEscaped() {
			panic("cannot mark escaped object as new escaped")
		}
	}
	if oo.GetIsNewEscaped() {
		return // already marked.
	}
	oo.SetIsNewEscaped(true)
	// append to .newEscaped.
	if rlm.newEscaped == nil {
		rlm.newEscaped = make([]Object, 0, 256)
	}
	rlm.newEscaped = append(rlm.newEscaped, oo)
}

//----------------------------------------
// transactions

// FinalizeRealmTransaction moves the changes recorded in the given [Realm] and
// writes them into the underlying [Store]. OpReturn calls this when exiting a
// realm transaction; additionally, this is called by the machine itself in
// [Machine.RunMemPackage].
func (rlm *Realm) FinalizeRealmTransaction(readonly bool, store Store) {
	// TODO: check cross realm, that might be objects not attached
	// to a realm gets attached here, which should panic.

	if bm.OpsEnabled {
		bm.PauseOpCode()
		defer bm.ResumeOpCode()
	}
	if readonly {
		if true ||
			len(rlm.newCreated) > 0 ||
			len(rlm.newEscaped) > 0 ||
			len(rlm.newDeleted) > 0 ||
			len(rlm.created) > 0 ||
			len(rlm.updated) > 0 ||
			len(rlm.deleted) > 0 ||
			len(rlm.escaped) > 0 {
			panic("realm updates in readonly transaction")
		}
		return
	}
	if debug {
		ensureUniq(rlm.newCreated)
		ensureUniq(rlm.newEscaped)
		ensureUniq(rlm.newDeleted)
		ensureUniq(rlm.updated)
		if false ||
			rlm.created != nil ||
			rlm.deleted != nil ||
			rlm.escaped != nil {
			panic("realm should not have created, deleted, or escaped marks before beginning finalization")
		}
	}
	// log realm boundaries in opslog.
	store.LogSwitchRealm(rlm.Path)
	// increment recursively for created descendants.
	// also assigns object ids for all.
	rlm.processNewCreatedMarks(store)
	// decrement recursively for deleted descendants.
	rlm.processNewDeletedMarks(store)
	// at this point, all ref-counts are final.
	// demote any escaped if ref-count is 1.
	rlm.processNewEscapedMarks(store)
	// given created and updated objects,
	// mark all owned-ancestors also as dirty.
	rlm.markDirtyAncestors(store)
	if debug {
		ensureUniq(rlm.created, rlm.updated, rlm.deleted)
		ensureUniq(rlm.escaped)
	}
	// save all the created and updated objects.
	// hash calculation is done along the way,
	// or via escaped-object persistence in
	// the iavl tree.
	rlm.saveUnsavedObjects(store)
	// delete all deleted objects.
	rlm.removeDeletedObjects(store)
	// reset realm state for new transaction.
	rlm.clearMarks()
}

//----------------------------------------
// processNewCreatedMarks

// Crawls marked created children and increments ref counts,
// finding more newly created objects recursively.
// All newly created objects become appended to .created,
// and get assigned ids.
func (rlm *Realm) processNewCreatedMarks(store Store) {
	// Create new objects and their new descendants.
	// for _, oo := range rlm.newCreated {
	for i := 0; i < len(rlm.newCreated); i++ {
		oo := rlm.newCreated[i]
		if debug {
			if oo.GetIsDirty() {
				panic("new created mark cannot be dirty")
			}
		}
		if oo.GetRefCount() == 0 {
			if debug {
				if !oo.GetIsNewDeleted() {
					panic("should have been marked new-deleted")
				}
			}
			// No need to unmark, will be garbage collected.
			// oo.SetIsNewReal(false)
			// skip if became deleted.
			continue
		} else {
			// check cross realm before attaching
			// from package block, recursively
			if pv, ok := oo.(*PackageValue); ok {
				if IsRealmPath(pv.PkgPath) {
					checkCrossRealm(rlm, store, pv.Block.(Object), nil)
				}
			}
			rlm.incRefCreatedDescendants(store, oo)
		}
	}
	// Save new realm time.
	if len(rlm.newCreated) > 0 {
		store.SetPackageRealm(rlm)
	}
}

// oo must be marked new-real, and ref-count already incremented.
func (rlm *Realm) incRefCreatedDescendants(store Store, oo Object) {
	if debug {
		if oo.GetIsDirty() {
			panic("cannot increase reference of descendants of dirty objects")
		}
		if oo.GetRefCount() <= 0 {
			panic("cannot increase reference of descendants of unreferenced object")
		}
	}

	// RECURSE GUARD
	// if id already set, skip.
	// this happens when a node marked created was already
	// visited via recursion from a prior marked created.
	if !oo.GetObjectID().IsZero() {
		return
	}
	rlm.assignNewObjectID(oo)
	rlm.created = append(rlm.created, oo) // XXX, here it becomes real.
	// RECURSE GUARD END

	// recurse for children.
	more := getChildObjects2(store, oo)
	for _, child := range more {
		if _, ok := child.(*PackageValue); ok {
			if debug {
				if child.GetRefCount() < 1 {
					panic("cannot increase reference count of package descendant that is unreferenced")
				}
			}
			// extern package values are skipped.
			continue
		}
		child.IncRefCount()
		rc := child.GetRefCount()
		if rc == 1 {
			if child.GetIsReal() {
				// a deleted real became undeleted.
				child.SetOwner(oo)
				rlm.MarkDirty(child)
			} else {
				// a (possibly pre-existing) new object
				// became real (again).
				// NOTE: may already be marked for first gen
				// newCreated or updated.
				child.SetOwner(oo)
				rlm.incRefCreatedDescendants(store, child)
				child.SetIsNewReal(true)
			}
		} else if rc > 1 {
			rlm.MarkDirty(child)
			if child.GetIsEscaped() {
				// already escaped, do nothing.
			} else {
				// NOTE: do not unset owner here,
				// may become unescaped later
				// in processNewEscapedMarks().
				// NOTE: may already be escaped.
				rlm.MarkNewEscaped(child)
			}
		} else {
			panic("child reference count should be greater than zero after increasing")
		}
	}
}

//----------------------------------------
// processNewDeletedMarks

// Crawls marked deleted children and decrements ref counts,
// finding more newly deleted objects, recursively.
// Recursively found deleted objects are appended
// to rlm.deleted.
// Must run *after* processNewCreatedMarks().
func (rlm *Realm) processNewDeletedMarks(store Store) {
	for _, oo := range rlm.newDeleted {
		if debug {
			if oo.GetObjectID().IsZero() {
				panic("new deleted mark should have an object ID")
			}
		}
		if oo.GetRefCount() > 0 {
			oo.SetIsNewDeleted(false)
			// skip if became undeleted.
			continue
		} else {
			rlm.decRefDeletedDescendants(store, oo)
		}
	}
}

// Like incRefCreatedDescendants but decrements.
func (rlm *Realm) decRefDeletedDescendants(store Store, oo Object) {
	if debug {
		if oo.GetObjectID().IsZero() {
			panic("cannot decrement references of deleted descendants of object with no object ID")
		}
		if oo.GetRefCount() != 0 {
			panic("cannot decrement references of deleted descendants of object with references")
		}
	}

	// RECURSE GUARD
	// if already deleted, skip.
	// this happens when a node marked deleted was already
	// deleted via recursion from a prior marked deleted.
	if oo.GetIsDeleted() {
		return
	}
	oo.SetIsNewDeleted(false)
	oo.SetIsNewReal(false)
	oo.SetIsNewEscaped(false)
	oo.SetIsDeleted(true, rlm.Time)
	rlm.deleted = append(rlm.deleted, oo)
	// RECURSE GUARD END

	// recurse for children
	more := getChildObjects2(store, oo)
	for _, child := range more {
		child.DecRefCount()
		rc := child.GetRefCount()
		if rc == 0 {
			rlm.decRefDeletedDescendants(store, child)
		} else if rc > 0 {
			rlm.MarkDirty(child)
		} else {
			panic("deleted descendants should not have a reference count of less than zero")
		}
	}
}

//----------------------------------------
// processNewEscapedMarks

// demotes new-real escaped objects with refcount 0 or 1.  remaining
// objects get their original owners marked dirty (to be further
// marked via markDirtyAncestors).
func (rlm *Realm) processNewEscapedMarks(store Store) {
	escaped := make([]Object, 0, len(rlm.newEscaped))
	// These are those marked by MarkNewEscaped(),
	// regardless of whether new-real or was real,
	// but is always newly escaped,
	// (and never can be unescaped,)
	// except for new-reals that get demoted
	// because ref-count isn't >= 2.
	for _, eo := range rlm.newEscaped {
<<<<<<< HEAD
=======
		// fmt.Println("eo: ", eo)
>>>>>>> e0673043
		if debug {
			if !eo.GetIsNewEscaped() {
				panic("new escaped mark not marked as new escaped")
			}
			if eo.GetIsEscaped() {
				panic("new escaped mark already escaped")
			}
		}
		if eo.GetRefCount() <= 1 {
			// demote; do not add to escaped.
			eo.SetIsNewEscaped(false)
			continue
		} else {
			// escape;
			// NOTE: do not unset new-escaped,
			// we do that upon actually persisting
			// the hash index.
			// eo.SetIsNewEscaped(false)
			escaped = append(escaped, eo)

			// add to escaped, and mark dirty previous owner.
			po := getOwner(store, eo)
<<<<<<< HEAD
=======
			// fmt.Println("po: ", po)
>>>>>>> e0673043
			if po == nil {
				// e.g. !eo.GetIsNewReal(),
				// should have no parent.
				// eo.SetOwner(nil)
				continue
			} else {
				if po.GetRefCount() == 0 {
					// is deleted, ignore.
				} else if po.GetIsNewReal() {
					// will be saved regardless.
				} else {
					// exists, mark dirty.
					rlm.MarkDirty(po)
				}
				if eo.GetObjectID().IsZero() {
					panic("new escaped object has no object ID")
				}
				// escaped has no owner.
<<<<<<< HEAD
=======
				// fmt.Println("set owner to be nil")
>>>>>>> e0673043
				eo.SetOwner(nil)
			}
		}
	}
	rlm.escaped = escaped // XXX is this actually used?
}

//----------------------------------------
// markDirtyAncestors

// New and modified objects' owners and their owners
// (ancestors) must be marked as dirty to update the
// hash tree.
func (rlm *Realm) markDirtyAncestors(store Store) {
	markAncestorsOne := func(oo Object) {
		for {
			if pv, ok := oo.(*PackageValue); ok {
				if debug {
					if pv.GetRefCount() < 1 {
						panic("expected package value to have refcount 1 or greater")
					}
				}
				// package values have no ancestors.
				break
			}
			rc := oo.GetRefCount()
			if debug {
				if rc == 0 {
					panic("ancestor should have a non-zero reference count to be marked as dirty")
				}
			}
			if rc > 1 {
				if debug {
					if !oo.GetIsEscaped() && !oo.GetIsNewEscaped() {
						panic("ancestor should cannot be escaped or new escaped to be marked as dirty")
					}
					if !oo.GetOwnerID().IsZero() {
						panic("ancestor's owner ID cannot be zero to be marked as dirty")
					}
				}
				// object is escaped, so
				// it has no parent.
				break
			} // else, rc == 1

			po := getOwner(store, oo)
			if po == nil {
				break // no more owners.
			} else if po.GetIsNewReal() {
				// already will be marked
				// via call to markAncestorsOne
				// via .created.
				break
			} else if po.GetIsDirty() {
				// already will be marked
				// via call to markAncestorsOne
				// via .updated.
				break
			} else {
				rlm.MarkDirty(po)
				// next case
				oo = po
			}
		}
	}
	// NOTE: newly dirty-marked owners get appended
	// to .updated without affecting iteration.
	for _, oo := range rlm.updated {
		markAncestorsOne(oo)
	}
	// NOTE: must happen after iterating over rlm.updated
	// for the same reason.
	for _, oo := range rlm.created {
		markAncestorsOne(oo)
	}
}

//----------------------------------------
// saveUnsavedObjects

// Saves .created and .updated objects.
func (rlm *Realm) saveUnsavedObjects(store Store) {
	for _, co := range rlm.created {
		// for i := len(rlm.created) - 1; i >= 0; i-- {
		// co := rlm.created[i]
		if !co.GetIsNewReal() {
			// might have happened already as child
			// of something else created.
			continue
		} else {
			rlm.saveUnsavedObjectRecursively(store, co)
		}
	}
	for _, uo := range rlm.updated {
		if !uo.GetIsDirty() {
			// might have happened already as child
			// of something else created/dirty.
			continue
		} else {
			rlm.saveUnsavedObjectRecursively(store, uo)
		}
	}
}

// store unsaved children first.
func (rlm *Realm) saveUnsavedObjectRecursively(store Store, oo Object) {
	if debug {
		if !oo.GetIsNewReal() && !oo.GetIsDirty() {
			panic("cannot save new real or non-dirty objects")
		}
		// object id should have been assigned during processNewCreatedMarks.
		if oo.GetObjectID().IsZero() {
			panic("cannot save object with no ID")
		}
		// deleted objects should not have gotten here.
		if false ||
			oo.GetRefCount() <= 0 ||
			oo.GetIsNewDeleted() ||
			oo.GetIsDeleted() {
			panic("cannot save deleted objects")
		}
	}
	// first, save unsaved children.
	// leave unreal external object
	// to be attached in their own realm
	unsaved := []Object(nil)
	// if oo is from external realm, imply it's already real,
	// and it's attaching by ref, (after the checkCrossReal logic)
	// skip its unreal child, to be attached in respective realm
	if !isCrossRealm(oo, rlm.ID) {
		unsaved = getUnsavedChildObjects(oo)
	}
	for _, uch := range unsaved {
		if uch.GetIsEscaped() || uch.GetIsNewEscaped() {
			// no need to save preemptively.
		} else {
			rlm.saveUnsavedObjectRecursively(store, uch)
		}
	}
	// NOTE, won't be any external unreal here.

	// then, save self.
	// neither escaped nor new escaped
	if oo.GetIsNewReal() {
		// save created object.
		if debug {
			if oo.GetIsDirty() {
				panic("cannot save dirty new real object")
			}
		}
		rlm.saveObject(store, oo)
		oo.SetIsNewReal(false)
	} else {
		// update existing object.
		if debug {
			if !oo.GetIsDirty() {
				panic("cannot save non-dirty existing object")
			}
			if !oo.GetIsReal() {
				panic("cannot save unreal existing object")
			}
			if oo.GetIsNewReal() {
				panic("cannot save new real existing object")
			}
		}
		rlm.saveObject(store, oo)
		oo.SetIsDirty(false, 0)
	}
}

func (rlm *Realm) saveObject(store Store, oo Object) {
	oid := oo.GetObjectID()
	if oid.IsZero() {
		panic(fmt.Sprintf("unexpected zero object id: %v", oo))
	}
	if isCrossRealm(oo, rlm.ID) {
		if !oo.GetIsEscaped() && !oo.GetIsNewEscaped() {
			panic("cannot attach object from external realm: object must be either escaped or newly escaped")
		}
	}
	// set hash to escape index.
	if oo.GetIsNewEscaped() {
		oo.SetIsNewEscaped(false)
		oo.SetIsEscaped(true)
		// XXX anything else to do?
	}
	// set object to store.
	// NOTE: also sets the hash to object.
	store.SetObject(oo)
	// set index.
	if oo.GetIsEscaped() {
		// XXX save oid->hash to iavl.
	}
}

//----------------------------------------
// removeDeletedObjects

func (rlm *Realm) removeDeletedObjects(store Store) {
	for _, do := range rlm.deleted {
		store.DelObject(do)
	}
}

//----------------------------------------
// clearMarks

func (rlm *Realm) clearMarks() {
	// sanity check
	if debug {
		for _, oo := range rlm.newDeleted {
			if oo.GetIsNewDeleted() {
				panic("cannot clear marks if new deleted exist")
			}
		}
		for _, oo := range rlm.newCreated {
			if oo.GetIsNewReal() {
				panic("cannot clear marks if new created exist")
			}
		}
		for _, oo := range rlm.newEscaped {
			if oo.GetIsNewEscaped() {
				panic("cannot clear marks if new escaped exist")
			}
		}
	}
	// reset
	rlm.newCreated = nil
	rlm.newEscaped = nil
	rlm.newDeleted = nil
	rlm.created = nil
	rlm.updated = nil
	rlm.deleted = nil
	rlm.escaped = nil
}

//----------------------------------------
// getSelfOrChildObjects

// Get self (if object) or child objects.
// Value is either Object or RefValue.
// Shallow; doesn't recurse into objects.
func getSelfOrChildObjects(val Value, more []Value) []Value {
	if _, ok := val.(RefValue); ok {
		return append(more, val)
	} else if _, ok := val.(Object); ok {
		return append(more, val)
	} else {
		return getChildObjects(val, more)
	}
}

// Gets child objects.
// Shallow; doesn't recurse into objects.
func getChildObjects(val Value, more []Value) []Value {
	switch cv := val.(type) {
	case nil:
		return more
	case StringValue:
		return more
	case BigintValue:
		return more
	case BigdecValue:
		return more
	case DataByteValue:
		panic("cannot get children from data byte objects")
	case PointerValue:
		if cv.Base == nil {
			panic("should not happen")
		}
		more = getSelfOrChildObjects(cv.Base, more)
		return more
	case *ArrayValue:
		for _, ctv := range cv.List {
			more = getSelfOrChildObjects(ctv.V, more)
		}
		return more
	case *SliceValue:
		more = getSelfOrChildObjects(cv.Base, more)
		return more
	case *StructValue:
		for _, ctv := range cv.Fields {
			more = getSelfOrChildObjects(ctv.V, more)
		}
		return more
	case *FuncValue:
		if bv, ok := cv.Closure.(*Block); ok {
			more = getSelfOrChildObjects(bv, more)
		}
		for _, c := range cv.Captures {
			more = getSelfOrChildObjects(c.V, more)
		}
		return more
	case *BoundMethodValue:
		more = getChildObjects(cv.Func, more) // *FuncValue not object
		more = getSelfOrChildObjects(cv.Receiver.V, more)
		return more
	case *MapValue:
		for cur := cv.List.Head; cur != nil; cur = cur.Next {
			more = getSelfOrChildObjects(cur.Key.V, more)
			more = getSelfOrChildObjects(cur.Value.V, more)
		}
		return more
	case TypeValue:
		return more
	case *PackageValue:
		more = getSelfOrChildObjects(cv.Block, more)
		for _, fb := range cv.FBlocks {
			more = getSelfOrChildObjects(fb, more)
		}
		return more
	case *Block:
		for _, ctv := range cv.Values {
			more = getSelfOrChildObjects(ctv.V, more)
		}
		// Generally the parent block must also be persisted.
		// Otherwise NamePath may not resolve when referencing
		// a parent block.
		more = getSelfOrChildObjects(cv.Parent, more)
		return more
	case *HeapItemValue:
		more = getSelfOrChildObjects(cv.Value.V, more)
		return more
	case *NativeValue:
		panic("native values not supported")
	default:
		panic(fmt.Sprintf(
			"unexpected type %v",
			reflect.TypeOf(val)))
	}
}

// like getChildObjects() but loads RefValues into objects.
func getChildObjects2(store Store, val Value) []Object {
	chos := getChildObjects(val, nil)
	objs := make([]Object, 0, len(chos))
	for _, child := range chos {
		if ref, ok := child.(RefValue); ok {
			oo := store.GetObject(ref.ObjectID)
			objs = append(objs, oo)
		} else if oo, ok := child.(Object); ok {
			objs = append(objs, oo)
		}
	}
	return objs
}

//----------------------------------------
// getUnsavedChildObjects

// Gets all unsaved child objects.
// Shallow; doesn't recurse into objects.
func getUnsavedChildObjects(val Value) []Object {
	vals := getChildObjects(val, nil)
	unsaved := make([]Object, 0, len(vals))
	for _, val := range vals {
		// sanity check:
		if pv, ok := val.(*PackageValue); ok {
			if !pv.IsRealm() && pv.GetIsDirty() {
				panic("unexpected dirty non-realm package " + pv.PkgPath)
			}
		}
		// ...
		if _, ok := val.(RefValue); ok {
			// is already saved.
		} else if obj, ok := val.(Object); ok {
			// if object...
			if isUnsavedInRealm(obj) {
				unsaved = append(unsaved, obj)
			}
		} else {
			panic("unsaved child is not an object")
		}
	}
	return unsaved
}

//----------------------------------------
// copyTypeWithRefs

func copyMethods(methods []TypedValue) []TypedValue {
	res := make([]TypedValue, len(methods))
	for i, mtv := range methods {
		// NOTE: this works because copyMethods/copyTypeWithRefs
		// gets called AFTER the file block (method closure)
		// gets saved (e.g. from *Machine.savePackage()).
		res[i] = TypedValue{
			T: copyTypeWithRefs(mtv.T),
			V: copyValueWithRefs(mtv.V),
		}
	}
	return res
}

func refOrCopyType(typ Type) Type {
	if dt, ok := typ.(*DeclaredType); ok {
		return RefType{ID: dt.TypeID()}
	} else {
		return copyTypeWithRefs(typ)
	}
}

func copyFieldsWithRefs(fields []FieldType) []FieldType {
	fieldsCpy := make([]FieldType, len(fields))
	for i, field := range fields {
		fieldsCpy[i] = FieldType{
			Name:     field.Name,
			Type:     refOrCopyType(field.Type),
			Embedded: field.Embedded,
			Tag:      field.Tag,
		}
	}
	return fieldsCpy
}

// Copies type but with references to dependant types;
// the result is suitable for persistence bytes serialization.
func copyTypeWithRefs(typ Type) Type {
	switch ct := typ.(type) {
	case nil:
		panic("cannot copy nil types")
	case PrimitiveType:
		return ct
	case *PointerType:
		return &PointerType{
			Elt: refOrCopyType(ct.Elt),
		}
	case FieldType:
		panic("cannot copy field types")
	case *ArrayType:
		return &ArrayType{
			Len: ct.Len,
			Elt: refOrCopyType(ct.Elt),
			Vrd: ct.Vrd,
		}
	case *SliceType:
		return &SliceType{
			Elt: refOrCopyType(ct.Elt),
			Vrd: ct.Vrd,
		}
	case *StructType:
		return &StructType{
			PkgPath: ct.PkgPath,
			Fields:  copyFieldsWithRefs(ct.Fields),
		}
	case *FuncType:
		return &FuncType{
			Params:  copyFieldsWithRefs(ct.Params),
			Results: copyFieldsWithRefs(ct.Results),
		}
	case *MapType:
		return &MapType{
			Key:   refOrCopyType(ct.Key),
			Value: refOrCopyType(ct.Value),
		}
	case *InterfaceType:
		return &InterfaceType{
			PkgPath: ct.PkgPath,
			Methods: copyFieldsWithRefs(ct.Methods),
			Generic: ct.Generic,
		}
	case *TypeType:
		return &TypeType{}
	case *DeclaredType:
		dt := &DeclaredType{
			PkgPath: ct.PkgPath,
			Name:    ct.Name,
			Base:    copyTypeWithRefs(ct.Base),
			Methods: copyMethods(ct.Methods),
		}
		return dt
	case *PackageType:
		return &PackageType{}
	case *ChanType:
		return &ChanType{
			Dir: ct.Dir,
			Elt: refOrCopyType(ct.Elt),
		}
	case *NativeType:
		panic("cannot copy native types")
	case blockType:
		return blockType{}
	case *tupleType:
		elts2 := make([]Type, len(ct.Elts))
		for i, elt := range ct.Elts {
			elts2[i] = refOrCopyType(elt)
		}
		return &tupleType{
			Elts: elts2,
		}
	case RefType:
		return RefType{
			ID: ct.ID,
		}
	default:
		panic(fmt.Sprintf(
			"unexpected type %v", typ))
	}
}

//----------------------------------------
// copyValueWithRefs

// Copies value but with references to objects; the result is suitable for
// persistence bytes serialization.
// Also checks for integrity of immediate children -- they must already be
// persistent (real), and not dirty, or else this function panics.
func copyValueWithRefs(val Value) Value {
	switch cv := val.(type) {
	case nil:
		return nil
	case StringValue:
		return cv
	case BigintValue:
		return cv
	case BigdecValue:
		return cv
	case DataByteValue:
		panic("cannot copy data byte value with references")
	case PointerValue:
		if cv.Base == nil {
			panic("should not happen")
		}
		return PointerValue{
			/*
				already represented in .Base[Index]:
				TypedValue: &TypedValue{
					T: cv.TypedValue.T,
					V: copyValueWithRefs(cv.TypedValue.V),
				},
			*/
			Base:  toRefValue(cv.Base),
			Index: cv.Index,
		}
	case *ArrayValue:
		if cv.Data == nil {
			list := make([]TypedValue, len(cv.List))
			for i, etv := range cv.List {
				list[i] = refOrCopyValue(etv)
			}
			return &ArrayValue{
				ObjectInfo: cv.ObjectInfo.Copy(),
				List:       list,
			}
		} else {
			return &ArrayValue{
				ObjectInfo: cv.ObjectInfo.Copy(),
				Data:       cp(cv.Data),
			}
		}
	case *SliceValue:
		return &SliceValue{
			Base:   toRefValue(cv.Base),
			Offset: cv.Offset,
			Length: cv.Length,
			Maxcap: cv.Maxcap,
		}
	case *StructValue:
		fields := make([]TypedValue, len(cv.Fields))
		for i, ftv := range cv.Fields {
			fields[i] = refOrCopyValue(ftv)
		}
		return &StructValue{
			ObjectInfo: cv.ObjectInfo.Copy(),
			Fields:     fields,
		}
	case *FuncValue:
		source := toRefNode(cv.Source)
		if strings.HasSuffix(source.Location.File, "_test.gno") {
			// Ignore _test files
			return nil
		}
		var closure Value
		if cv.Closure != nil {
			closure = toRefValue(cv.Closure)
		}
		// nativeBody funcs which don't come from NativeResolver (and thus don't
		// have NativePkg/Name) can't be persisted, and should not be able
		// to get here anyway.
		if cv.nativeBody != nil && cv.NativePkg == "" {
			panic("cannot copy function value with native body when there is no native package")
		}
		ft := copyTypeWithRefs(cv.Type)
		return &FuncValue{
			Type:       ft,
			IsMethod:   cv.IsMethod,
			Source:     source,
			Name:       cv.Name,
			Closure:    closure,
			Captures:   cv.Captures,
			FileName:   cv.FileName,
			PkgPath:    cv.PkgPath,
			NativePkg:  cv.NativePkg,
			NativeName: cv.NativeName,
		}
	case *BoundMethodValue:
		fnc := copyValueWithRefs(cv.Func).(*FuncValue)
		rtv := refOrCopyValue(cv.Receiver)
		return &BoundMethodValue{
			ObjectInfo: cv.ObjectInfo.Copy(), // XXX ???
			Func:       fnc,
			Receiver:   rtv,
		}
	case *MapValue:
		list := &MapList{}
		for cur := cv.List.Head; cur != nil; cur = cur.Next {
			key2 := refOrCopyValue(cur.Key)
			val2 := refOrCopyValue(cur.Value)
			list.Append(nilAllocator, key2).Value = val2
		}
		return &MapValue{
			ObjectInfo: cv.ObjectInfo.Copy(),
			List:       list,
		}
	case TypeValue:
		return toTypeValue(copyTypeWithRefs(cv.Type))
	case *PackageValue:
		block := toRefValue(cv.Block)
		fblocks := make([]Value, len(cv.FBlocks))
		for i, fb := range cv.FBlocks {
			fblocks[i] = toRefValue(fb)
		}
		return &PackageValue{
			ObjectInfo: cv.ObjectInfo.Copy(),
			Block:      block,
			PkgName:    cv.PkgName,
			PkgPath:    cv.PkgPath,
			FNames:     cv.FNames, // no copy
			FBlocks:    fblocks,
			Realm:      cv.Realm,
		}
	case *Block:
		source := toRefNode(cv.Source)
		vals := make([]TypedValue, len(cv.Values))
		for i, tv := range cv.Values {
			vals[i] = refOrCopyValue(tv)
		}
		var bparent Value
		if cv.Parent != nil {
			bparent = toRefValue(cv.Parent)
		}
		bl := &Block{
			ObjectInfo: cv.ObjectInfo.Copy(),
			Source:     source,
			Values:     vals,
			Parent:     bparent,
			Blank:      TypedValue{}, // empty
		}
		return bl
	case RefValue:
		return cv
	case *HeapItemValue:
		// NOTE: While this could be eliminated sometimes with some
		// intelligence prior to persistence, to unwrap the
		// HeapItemValue in case where the HeapItemValue only has
		// refcount of 1,
		//
		//  1.  The HeapItemValue is necessary when the .Value is a
		//    primitive non-object anyways, and
		//  2. This would mean PointerValue.Base is nil, and we'd need
		//    additional logic to re-wrap when necessary, and
		//  3. And with the above point, it's not clear the result
		//    would be any faster.  But this is something we could
		//    explore after launch.
		hiv := &HeapItemValue{
			ObjectInfo: cv.ObjectInfo.Copy(),
			Value:      refOrCopyValue(cv.Value),
		}
		return hiv
	case *NativeValue:
		panic("native values not supported")
	default:
		panic(fmt.Sprintf(
			"unexpected type %v",
			reflect.TypeOf(val)))
	}
}

//----------------------------------------
// fillTypes

// (fully) fills the type.
func fillType(store Store, typ Type) Type {
	switch ct := typ.(type) {
	case nil:
		return nil
	case PrimitiveType:
		return ct
	case *PointerType:
		ct.Elt = fillType(store, ct.Elt)
		return ct
	case FieldType:
		panic("cannot fill field types")
	case *ArrayType:
		ct.Elt = fillType(store, ct.Elt)
		return ct
	case *SliceType:
		ct.Elt = fillType(store, ct.Elt)
		return ct
	case *StructType:
		for i, field := range ct.Fields {
			ct.Fields[i].Type = fillType(store, field.Type)
		}
		return ct
	case *FuncType:
		for i, param := range ct.Params {
			ct.Params[i].Type = fillType(store, param.Type)
		}
		for i, result := range ct.Results {
			ct.Results[i].Type = fillType(store, result.Type)
		}
		return ct
	case *MapType:
		ct.Key = fillType(store, ct.Key)
		ct.Value = fillType(store, ct.Value)
		return ct
	case *InterfaceType:
		for i, mthd := range ct.Methods {
			ct.Methods[i].Type = fillType(store, mthd.Type)
		}
		return ct
	case *TypeType:
		return ct // nothing to do
	case *DeclaredType:
		// replace ct with store type.
		tid := ct.TypeID()
		ct = nil // defensive.
		ct2 := store.GetType(tid).(*DeclaredType)
		if ct2.sealed {
			// recursion protection needed for methods that reference
			// the declared type recursively (and ct != ct2).
			// use the sealed flag for recursion protection.
			return ct2
		} else {
			ct2.sealed = true
			ct2.Base = fillType(store, ct2.Base)
			for i, method := range ct2.Methods {
				ct2.Methods[i].T = fillType(store, method.T)
				mv := ct2.Methods[i].V.(*FuncValue)
				mv.Type = fillType(store, mv.Type)
			}
			return ct2
		}
	case *PackageType:
		return ct // nothing to do
	case *ChanType:
		ct.Elt = fillType(store, ct.Elt)
		return ct
	case *NativeType:
		panic("cannot fill native types")
	case blockType:
		return ct // nothing to do
	case *tupleType:
		for i, elt := range ct.Elts {
			ct.Elts[i] = fillType(store, elt)
		}
		return ct
	case RefType:
		return store.GetType(ct.TypeID())
	default:
		panic(fmt.Sprintf(
			"unexpected type %v", reflect.TypeOf(typ)))
	}
}

func fillTypesTV(store Store, tv *TypedValue) {
	tv.T = fillType(store, tv.T)
	tv.V = fillTypesOfValue(store, tv.V)
}

// Partially fills loaded objects shallowly, similarly to
// getUnsavedTypes. Replaces all RefTypes with corresponding types.
func fillTypesOfValue(store Store, val Value) Value {
	switch cv := val.(type) {
	case nil: // do nothing
		return cv
	case StringValue: // do nothing
		return cv
	case BigintValue: // do nothing
		return cv
	case BigdecValue: // do nothing
		return cv
	case DataByteValue: // do nothing
		return cv
	case PointerValue:
		if cv.Base != nil {
			// cv.Base is object.
			// fillTypesOfValue(store, cv.Base) (wrong)
			return cv
		} else {
			fillTypesTV(store, cv.TV)
			return cv
		}
	case *ArrayValue:
		for i := 0; i < len(cv.List); i++ {
			ctv := &cv.List[i]
			fillTypesTV(store, ctv)
		}
		return cv
	case *SliceValue:
		fillTypesOfValue(store, cv.Base)
		return cv
	case *StructValue:
		for i := 0; i < len(cv.Fields); i++ {
			ctv := &cv.Fields[i]
			fillTypesTV(store, ctv)
		}
		return cv
	case *FuncValue:
		cv.Type = fillType(store, cv.Type)
		return cv
	case *BoundMethodValue:
		fillTypesOfValue(store, cv.Func)
		fillTypesTV(store, &cv.Receiver)
		return cv
	case *MapValue:
		cv.vmap = make(map[MapKey]*MapListItem, cv.List.Size)
		for cur := cv.List.Head; cur != nil; cur = cur.Next {
			fillTypesTV(store, &cur.Key)
			fillTypesTV(store, &cur.Value)

			cv.vmap[cur.Key.ComputeMapKey(store, false)] = cur
		}
		return cv
	case TypeValue:
		cv.Type = fillType(store, cv.Type)
		return cv
	case *PackageValue:
		fillTypesOfValue(store, cv.Block)
		return cv
	case *Block:
		for i := 0; i < len(cv.Values); i++ {
			ctv := &cv.Values[i]
			fillTypesTV(store, ctv)
		}
		return cv
	case *NativeValue:
		panic("native values not supported")
	case RefValue: // do nothing
		return cv
	case *HeapItemValue:
		fillTypesTV(store, &cv.Value)
		return cv
	default:
		panic(fmt.Sprintf(
			"unexpected type %v",
			reflect.TypeOf(val)))
	}
}

//----------------------------------------
// persistence

func (rlm *Realm) nextObjectID() ObjectID {
	if rlm == nil {
		panic("cannot get next object ID of nil realm")
	}
	if rlm.ID.IsZero() {
		panic("cannot get next object ID of realm without an ID")
	}
	rlm.Time++
	nxtid := ObjectID{
		PkgID:   rlm.ID,
		NewTime: rlm.Time, // starts at 1.
	}
	return nxtid
}

// Object gets its id set (panics if already set), and becomes
// marked as new and real.
func (rlm *Realm) assignNewObjectID(oo Object) ObjectID {
	oid := oo.GetObjectID()
	if !oid.IsZero() {
		panic("unexpected non-zero object id")
	}
	noid := rlm.nextObjectID()
	oo.SetObjectID(noid)
	return noid
}

//----------------------------------------
// Misc.

func toRefNode(bn BlockNode) RefNode {
	return RefNode{
		Location:  bn.GetLocation(),
		BlockNode: nil, // NOTE is always nil.
	}
}

func toRefValue(val Value) RefValue {
	// TODO use type switch stmt.
	if ref, ok := val.(RefValue); ok {
		return ref
	} else if oo, ok := val.(Object); ok {
		if pv, ok := val.(*PackageValue); ok {
			if pv.GetIsDirty() {
				panic("unexpected dirty package " + pv.PkgPath)
			}
			return RefValue{
				PkgPath: pv.PkgPath,
			}
		} else if !oo.GetIsReal() {
			panic(fmt.Sprintf("unexpected unreal object: %v", val))
		} else if oo.GetIsDirty() {
			// This can happen with some circular
			// references.
			// panic("unexpected dirty object")
		}
		if oo.GetIsNewEscaped() {
			// NOTE: oo.GetOwnerID() will become zero.
			return RefValue{
				ObjectID: oo.GetObjectID(),
				Escaped:  true,
				// Hash: nil,
			}
		} else if oo.GetIsEscaped() {
			if debug {
				if !oo.GetOwnerID().IsZero() {
					panic("cannot convert escaped object to ref value without an owner ID")
				}
			}
			return RefValue{
				ObjectID: oo.GetObjectID(),
				Escaped:  true,
				// Hash: nil,
			}
		} else {
			if debug {
				if oo.GetRefCount() > 1 {
					panic("unexpected references when converting to ref value")
				}
				if oo.GetHash().IsZero() {
					panic("hash missing when converting to ref value")
				}
			}
			return RefValue{
				ObjectID: oo.GetObjectID(),
				Hash:     oo.GetHash(),
			}
		}
	} else {
		panic("unexpected error converting to ref value")
	}
}

func ensureUniq(oozz ...[]Object) {
	count := 0
	for _, ooz := range oozz {
		count += len(ooz)
	}
	om := make(map[Object]struct{}, count) // TODO: count*constant?
	for _, ooz := range oozz {
		for _, uo := range ooz {
			if _, ok := om[uo]; ok {
				panic("duplicate object")
			} else {
				om[uo] = struct{}{}
			}
		}
	}
}

func refOrCopyValue(tv TypedValue) TypedValue {
	if tv.T != nil {
		tv.T = refOrCopyType(tv.T)
	}
	if obj, ok := tv.V.(Object); ok {
		tv.V = toRefValue(obj)
		return tv
	} else {
		tv.V = copyValueWithRefs(tv.V)
		return tv
	}
}

func isUnsavedInRealm(oo Object) bool {
	return oo.GetIsNewReal() || oo.GetIsDirty()
}

func prettyJSON(jstr []byte) []byte {
	var c interface{}
	err := json.Unmarshal(jstr, &c)
	if err != nil {
		return nil
	}
	js, err := json.MarshalIndent(c, "", "    ")
	if err != nil {
		return nil
	}
	return js
}

func getOwner(store Store, oo Object) Object {
	po := oo.GetOwner()
	poid := oo.GetOwnerID()
	if po == nil {
		if !poid.IsZero() {
			po = store.GetObject(poid)
			oo.SetOwner(po)
		}
	}
	return po
}

// ----------------------------------------
// misc

// isCrossRealm checks if it's crossing realms.
// if the origin realm is zero, e.g. an unreal array,
// it is not considered a cross-realm scenario for now.
// however, further checks on children are required afterward.
func isCrossRealm(oo Object, rlmID PkgID) bool {
	pv := oo.GetPackage()
	if pv != nil && pv.Realm != nil {
		boundRealm := oo.GetBoundRealm()
		return !boundRealm.IsZero() && boundRealm != rlmID
	}
	return false
}<|MERGE_RESOLUTION|>--- conflicted
+++ resolved
@@ -485,13 +485,13 @@
 	}
 	if readonly {
 		if true ||
-			len(rlm.newCreated) > 0 ||
-			len(rlm.newEscaped) > 0 ||
-			len(rlm.newDeleted) > 0 ||
-			len(rlm.created) > 0 ||
-			len(rlm.updated) > 0 ||
-			len(rlm.deleted) > 0 ||
-			len(rlm.escaped) > 0 {
+				len(rlm.newCreated) > 0 ||
+				len(rlm.newEscaped) > 0 ||
+				len(rlm.newDeleted) > 0 ||
+				len(rlm.created) > 0 ||
+				len(rlm.updated) > 0 ||
+				len(rlm.deleted) > 0 ||
+				len(rlm.escaped) > 0 {
 			panic("realm updates in readonly transaction")
 		}
 		return
@@ -502,9 +502,9 @@
 		ensureUniq(rlm.newDeleted)
 		ensureUniq(rlm.updated)
 		if false ||
-			rlm.created != nil ||
-			rlm.deleted != nil ||
-			rlm.escaped != nil {
+				rlm.created != nil ||
+				rlm.deleted != nil ||
+				rlm.escaped != nil {
 			panic("realm should not have created, deleted, or escaped marks before beginning finalization")
 		}
 	}
@@ -727,10 +727,6 @@
 	// except for new-reals that get demoted
 	// because ref-count isn't >= 2.
 	for _, eo := range rlm.newEscaped {
-<<<<<<< HEAD
-=======
-		// fmt.Println("eo: ", eo)
->>>>>>> e0673043
 		if debug {
 			if !eo.GetIsNewEscaped() {
 				panic("new escaped mark not marked as new escaped")
@@ -753,10 +749,6 @@
 
 			// add to escaped, and mark dirty previous owner.
 			po := getOwner(store, eo)
-<<<<<<< HEAD
-=======
-			// fmt.Println("po: ", po)
->>>>>>> e0673043
 			if po == nil {
 				// e.g. !eo.GetIsNewReal(),
 				// should have no parent.
@@ -775,10 +767,6 @@
 					panic("new escaped object has no object ID")
 				}
 				// escaped has no owner.
-<<<<<<< HEAD
-=======
-				// fmt.Println("set owner to be nil")
->>>>>>> e0673043
 				eo.SetOwner(nil)
 			}
 		}
@@ -895,9 +883,9 @@
 		}
 		// deleted objects should not have gotten here.
 		if false ||
-			oo.GetRefCount() <= 0 ||
-			oo.GetIsNewDeleted() ||
-			oo.GetIsDeleted() {
+				oo.GetRefCount() <= 0 ||
+				oo.GetIsNewDeleted() ||
+				oo.GetIsDeleted() {
 			panic("cannot save deleted objects")
 		}
 	}
