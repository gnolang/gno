package gnolang

import (
	"encoding/hex"
	"encoding/json"
	"fmt"
	"reflect"
	"strings"
	"sync"

	bm "github.com/gnolang/gno/gnovm/pkg/benchops"
)

/*
## Realms

Gno is designed with blockchain smart contract programming in
mind.  A smart-contract enabled blockchain is like a
massive-multiuser-online operating-system (MMO-OS). Each user
is provided a home package, for example
"gno.land/r/username". This is not just a regular package but
a "realm package", and functions and methods declared there
have special privileges.

Every "realm package" should define at last one package-level variable:

```go
// PKGPATH: gno.land/r/alice
package alice
var root interface{}

func UpdateRoot(...) error {
  root = ...
}
```

Here, the root variable can be any object, and indicates the
root node in the data realm identified by the package path
"gno.land/r/alice".

Any number of package-level values may be declared in a
realm; they are all owned by the package and get
merkle-hashed into a single root hash for the package realm.

The gas cost of transactions that modify state are paid for
by whoever submits the transaction, but the storage rent is
paid for by the realm.  Anyone can pay the storage upkeep of
a realm to keep it alive.
*/

//----------------------------------------
// PkgID & Realm

type PkgID struct {
	Hashlet
}

func (pid PkgID) MarshalAmino() (string, error) {
	return hex.EncodeToString(pid.Hashlet[:]), nil
}

func (pid *PkgID) UnmarshalAmino(h string) error {
	_, err := hex.Decode(pid.Hashlet[:], []byte(h))
	return err
}

func (pid PkgID) String() string {
	return fmt.Sprintf("RID%X", pid.Hashlet[:])
}

func (pid PkgID) Bytes() []byte {
	return pid.Hashlet[:]
}

var (
	pkgIDFromPkgPathCacheMu sync.Mutex // protects the shared cache.
	// TODO: later on switch this to an LRU if needed to ensure
	// fixed memory caps. For now though it isn't a problem:
	// https://github.com/gnolang/gno/pull/3424#issuecomment-2564571785
	pkgIDFromPkgPathCache = make(map[string]*PkgID, 100)
)

func PkgIDFromPkgPath(path string) PkgID {
	pkgIDFromPkgPathCacheMu.Lock()
	defer pkgIDFromPkgPathCacheMu.Unlock()

	pkgID, ok := pkgIDFromPkgPathCache[path]
	if !ok {
		pkgID = new(PkgID)
		*pkgID = PkgID{HashBytes([]byte(path))}
		pkgIDFromPkgPathCache[path] = pkgID
	}
	return *pkgID
}

// Returns the ObjectID of the PackageValue associated with path.
func ObjectIDFromPkgPath(path string) ObjectID {
	pkgID := PkgIDFromPkgPath(path)
	return ObjectIDFromPkgID(pkgID)
}

// Returns the ObjectID of the PackageValue associated with pkgID.
func ObjectIDFromPkgID(pkgID PkgID) ObjectID {
	return ObjectID{
		PkgID:   pkgID,
		NewTime: 1, // by realm logic.
	}
}

// NOTE: A nil realm is special and has limited functionality; enough to
// support methods that don't require persistence. This is the default realm
// when a machine starts with a non-realm package.
type Realm struct {
	ID   PkgID
	Path string
	Time uint64

	newCreated []Object
	newEscaped []Object
	newDeleted []Object

	created []Object // about to become real.
	updated []Object // real objects that were modified.
	deleted []Object // real objects that became deleted.
	escaped []Object // real objects with refcount > 1.
}

// Creates a blank new realm with counter 0.
func NewRealm(path string) *Realm {
	id := PkgIDFromPkgPath(path)
	return &Realm{
		ID:   id,
		Path: path,
		Time: 0,
	}
}

func (rlm *Realm) String() string {
	if rlm == nil {
		return "Realm(nil)"
	} else {
		return fmt.Sprintf(
			"Realm{Path:%q,Time:%d}#%X",
			rlm.Path, rlm.Time, rlm.ID.Bytes())
	}
}

//----------------------------------------
// ownership hooks

// po's old elem value is xo, will become co.
// po, xo, and co may each be nil.
// if rlm or po is nil, do nothing.
// xo or co is nil if the element value is undefined or has no
// associated object.
func (rlm *Realm) DidUpdate(po, xo, co Object) {
	if bm.OpsEnabled {
		bm.PauseOpCode()
		defer bm.ResumeOpCode()
	}
	if rlm == nil {
		return
	}
<<<<<<< HEAD
	if zealous {
=======
	if debugRealm {
>>>>>>> 526c41f2
		if co != nil && co.GetIsDeleted() {
			panic("cannot attach a deleted object")
		}
		if po != nil && po.GetIsTransient() {
			panic("cannot attach to a transient object")
		}
		if po != nil && po.GetIsDeleted() {
			panic("cannot attach to a deleted object")
		}
	}
	if po == nil || !po.GetIsReal() {
		return // do nothing.
	}
	if po.GetObjectID().PkgID != rlm.ID {
		panic("cannot modify external-realm or non-realm object")
	}

	// XXX check if this boosts performance
	// XXX with broad integration benchmarking.
	// XXX if co == xo {
	// XXX }

	// From here on, po is real (not new-real).
	// Updates to .newCreated/.newEscaped /.newDeleted made here. (first gen)
	// More appends happen during FinalizeRealmTransactions(). (second+ gen)
	rlm.MarkDirty(po)

	if co != nil {
		co.IncRefCount()
		if co.GetRefCount() > 1 {
			if co.GetIsReal() {
				rlm.MarkDirty(co)
			}
			if co.GetIsEscaped() {
				// already escaped
			} else {
				rlm.MarkNewEscaped(co)
			}
		} else if co.GetIsReal() {
			rlm.MarkDirty(co)
		} else {
			co.SetOwner(po)
			rlm.MarkNewReal(co)
		}
	}

	if xo != nil {
		xo.DecRefCount()
		if xo.GetRefCount() == 0 {
			if xo.GetIsReal() {
				rlm.MarkNewDeleted(xo)
				// there's a chance xo is dirty and new deleted
				// in one transaction, clear the dirty one once
				// it's already marked new deleted.
				rlm.clearDirtyNewDeleted()
			}
		} else if xo.GetIsReal() { // xo should always be !unsaved here.
			rlm.MarkDirty(xo)
		}
	}
}

//----------------------------------------
// mark*

func (rlm *Realm) MarkNewReal(oo Object) {
<<<<<<< HEAD
	if zealous {
=======
	if debugRealm {
>>>>>>> 526c41f2
		if pv, ok := oo.(*PackageValue); ok {
			// packages should have no owner.
			if pv.GetOwner() != nil {
				panic("cannot mark owned package as new real")
			}
			// packages should have ref-count 1.
			if pv.GetRefCount() != 1 {
				panic("cannot mark non-singly referenced package as new real")
			}
		} else {
			if oo.GetOwner() == nil {
				panic("cannot mark unowned object as new real")
			}
			if !oo.GetOwner().GetIsReal() {
				panic("cannot mark object as new real if owner is not real")
			}
		}
	}
	if oo.GetIsNewReal() {
		return // already marked.
	}
	oo.SetIsNewReal(true)
	// append to .newCreated
	if rlm.newCreated == nil {
		rlm.newCreated = make([]Object, 0, 256)
	}
	rlm.newCreated = append(rlm.newCreated, oo)
}

func (rlm *Realm) MarkDirty(oo Object) {
<<<<<<< HEAD
	if zealous {
=======
	if debugRealm {
>>>>>>> 526c41f2
		if !oo.GetIsReal() && !oo.GetIsNewReal() {
			panic("cannot mark unreal object as dirty")
		}
	}
	if oo.GetIsDirty() {
		return // already marked.
	}
	if oo.GetIsNewReal() {
		return // treat as new-real.
	}
	oo.SetIsDirty(true, rlm.Time)
	// append to .updated
	if rlm.updated == nil {
		rlm.updated = make([]Object, 0, 256)
	}
	rlm.updated = append(rlm.updated, oo)
}

func (rlm *Realm) MarkNewDeleted(oo Object) {
<<<<<<< HEAD
	if zealous {
=======
	if debugRealm {
>>>>>>> 526c41f2
		if !oo.GetIsNewReal() && !oo.GetIsReal() {
			panic("cannot mark unreal object as new deleted")
		}
		if oo.GetIsDeleted() {
			panic("cannot mark deleted object as new deleted")
		}
	}
	if oo.GetIsNewDeleted() {
		return // already marked.
	}
	oo.SetIsNewDeleted(true)
	// append to .newDeleted
	if rlm.newDeleted == nil {
		rlm.newDeleted = make([]Object, 0, 256)
	}
	rlm.newDeleted = append(rlm.newDeleted, oo)
}

func (rlm *Realm) MarkNewEscaped(oo Object) {
<<<<<<< HEAD
	if zealous {
=======
	if debugRealm {
>>>>>>> 526c41f2
		if !oo.GetIsNewReal() && !oo.GetIsReal() {
			panic("cannot mark unreal object as new escaped")
		}
		if oo.GetIsDeleted() {
			panic("cannot mark deleted object as new escaped")
		}
		if oo.GetIsEscaped() {
			panic("cannot mark escaped object as new escaped")
		}
	}
	if oo.GetIsNewEscaped() {
		return // already marked.
	}
	oo.SetIsNewEscaped(true)
	// append to .newEscaped.
	if rlm.newEscaped == nil {
		rlm.newEscaped = make([]Object, 0, 256)
	}
	rlm.newEscaped = append(rlm.newEscaped, oo)
}

//----------------------------------------
// transactions

// OpReturn calls this when exiting a realm transaction.
func (rlm *Realm) FinalizeRealmTransaction(store Store) {
	if bm.OpsEnabled {
		bm.PauseOpCode()
		defer bm.ResumeOpCode()
	}

<<<<<<< HEAD
	if zealous {
=======
	if debugRealm {
>>>>>>> 526c41f2
		// * newCreated - may become created unless ancestor is deleted
		// * newDeleted - may become deleted unless attached to new-real owner
		// * newEscaped - may become escaped unless new-real and refcount 0 or 1.
		// * updated - includes all real updated objects, and will be appended with ancestors
		ensureUniq(rlm.newCreated)
		ensureUniq(rlm.newEscaped)
		ensureUniq(rlm.newDeleted)
		ensureUniq(rlm.updated)
		if false ||
			rlm.created != nil ||
			rlm.deleted != nil ||
			rlm.escaped != nil {
			panic("realm should not have created, deleted, or escaped marks before beginning finalization")
		}
	}
	// log realm boundaries in opslog.
	store.LogSwitchRealm(rlm.Path)
	// increment recursively for created descendants.
	// also assigns object ids for all.
	rlm.processNewCreatedMarks(store)
	// decrement recursively for deleted descendants.
	rlm.processNewDeletedMarks(store)
	// at this point, all ref-counts are final.
	// demote any escaped if ref-count is 1.
	rlm.processNewEscapedMarks(store)
	// given created and updated objects,
	// mark all owned-ancestors also as dirty.
	rlm.markDirtyAncestors(store)
<<<<<<< HEAD
	if zealous {
=======
	if debugRealm {
>>>>>>> 526c41f2
		ensureUniq(rlm.created, rlm.updated, rlm.deleted)
		ensureUniq(rlm.escaped)
	}
	// save all the created and updated objects.
	// hash calculation is done along the way,
	// or via escaped-object persistence in
	// the iavl tree.
	rlm.saveUnsavedObjects(store)
	// delete all deleted objects.
	rlm.removeDeletedObjects(store)
	// reset realm state for new transaction.
	rlm.clearMarks()
}

//----------------------------------------
// processNewCreatedMarks

// Crawls marked created children and increments ref counts,
// finding more newly created objects recursively.
// All newly created objects become appended to .created,
// and get assigned ids.
func (rlm *Realm) processNewCreatedMarks(store Store) {
	// Create new objects and their new descendants.
	for _, oo := range rlm.newCreated {
<<<<<<< HEAD
		if zealous {
=======
		if debugRealm {
>>>>>>> 526c41f2
			if oo.GetIsDirty() {
				panic("new created mark cannot be dirty")
			}
		}
		if oo.GetRefCount() == 0 {
<<<<<<< HEAD
			if zealous {
				// new real rc can be zero and not mark as new deleted
=======
			if debugRealm {
				// The refCount for a new real object could be zero,
				// and the object may not yet be marked as deleted.
>>>>>>> 526c41f2
				if !oo.GetIsNewDeleted() && !oo.GetIsNewReal() {
					panic("should have been marked new-deleted")
				}
			}
			// No need to unmark, will be garbage collected.
			// also see comment in clearMarks().
			// oo.SetIsNewReal(false)
			// skip if became deleted.
			continue
		} else {
			rlm.incRefCreatedDescendants(store, oo)
		}
	}
	// Save new realm time.
	if len(rlm.newCreated) > 0 {
		store.SetPackageRealm(rlm)
	}
}

// oo must be marked new-real, and ref-count already incremented.
func (rlm *Realm) incRefCreatedDescendants(store Store, oo Object) {
<<<<<<< HEAD
	if zealous {
=======
	if debugRealm {
>>>>>>> 526c41f2
		if oo.GetIsDirty() {
			panic("cannot increase reference of descendants of dirty objects")
		}
		if oo.GetRefCount() <= 0 {
			panic("cannot increase reference of descendants of unreferenced object")
		}
	}

	// RECURSE GUARD
	// if id already set, skip.
	// this happens when a node marked created was already
	// visited via recursion from a prior marked created.
	if !oo.GetObjectID().IsZero() {
		return
	}
	rlm.assignNewObjectID(oo)
	rlm.created = append(rlm.created, oo)
	// RECURSE GUARD END

	// recurse for children.
	more := getChildObjects2(store, oo)
	for _, child := range more {
		if _, ok := child.(*PackageValue); ok {
<<<<<<< HEAD
			if zealous {
=======
			if debugRealm {
>>>>>>> 526c41f2
				if child.GetRefCount() < 1 {
					panic("cannot increase reference count of package descendant that is unreferenced")
				}
			}
			// extern package values are skipped.
			continue
		}
		child.IncRefCount()
		rc := child.GetRefCount()
		if rc == 1 {
			if child.GetIsReal() {
				// a deleted real became undeleted.
				child.SetOwner(oo)
				rlm.MarkDirty(child)
			} else {
				// a (possibly pre-existing) new object
				// became real (again).
				// NOTE: may already be marked for first gen
				// newCreated or updated.
				child.SetOwner(oo)

				// There’s a cycle when incrementing the reference count for:
				// package block -> file block -> package block.
				// To avoid redundant marking as dirty, set the block to "new real" first
				// before recursing. This helps identify if it’s already marked as "new real"
				// in the second visit, eliminating the need for another dirty set.
				// XXX, side effects?
				child.SetIsNewReal(true)
				rlm.incRefCreatedDescendants(store, child)
			}
		} else if rc > 1 {
<<<<<<< HEAD
			if !isUnsaved(child) {
				rlm.MarkDirty(child)
			}
=======
			// new real or dirty won't be marked(again).
			rlm.MarkDirty(child)
>>>>>>> 526c41f2
			if child.GetIsEscaped() {
				// already escaped, do nothing.
			} else {
				// NOTE: do not unset owner here,
				// may become unescaped later
				// in processNewEscapedMarks().
				// NOTE: may already be escaped.
				rlm.MarkNewEscaped(child)
			}
		} else {
			panic("child reference count should be greater than zero after increasing")
		}
	}
}

//----------------------------------------
// processNewDeletedMarks

// Crawls marked deleted children and decrements ref counts,
// finding more newly deleted objects, recursively.
// Recursively found deleted objects are appended
// to rlm.deleted.
// Must run *after* processNewCreatedMarks().
func (rlm *Realm) processNewDeletedMarks(store Store) {
	for _, oo := range rlm.newDeleted {
<<<<<<< HEAD
		if zealous {
=======
		if debugRealm {
>>>>>>> 526c41f2
			if oo.GetObjectID().IsZero() {
				panic("new deleted mark should have an object ID")
			}
		}
		if oo.GetRefCount() > 0 {
			oo.SetIsNewDeleted(false)
			// skip if became undeleted.
			continue
		} else {
			rlm.decRefDeletedDescendants(store, oo)
		}
	}
	// clear deleted from all other sets.
	rlm.clearDeleted()
}

// Like incRefCreatedDescendants but decrements.
func (rlm *Realm) decRefDeletedDescendants(store Store, oo Object) {
<<<<<<< HEAD
	if zealous {
=======
	if debugRealm {
>>>>>>> 526c41f2
		if oo.GetObjectID().IsZero() {
			panic("cannot decrement references of deleted descendants of object with no object ID")
		}
		if oo.GetRefCount() != 0 {
			panic("cannot decrement references of deleted descendants of object with references")
		}
	}

	// RECURSE GUARD
	// if already deleted, skip.
	// this happens when a node marked deleted was already
	// deleted via recursion from a prior marked deleted.
	if oo.GetIsDeleted() {
		return
	}
	oo.SetIsNewDeleted(false)
	oo.SetIsNewReal(false)
	oo.SetIsNewEscaped(false)
	oo.SetIsDeleted(true, rlm.Time)
	rlm.deleted = append(rlm.deleted, oo)
	// RECURSE GUARD END

	// recurse for children
	more := getChildObjects2(store, oo)
	for _, child := range more {
		child.DecRefCount()
		rc := child.GetRefCount()
		if rc == 0 {
			rlm.decRefDeletedDescendants(store, child)
		} else if rc > 0 {
			// If the object is unsaved, it will be saved anyway,
			// preventing it from being saved multiple times.
			if !isUnsaved(child) {
				rlm.MarkDirty(child)
			}
		} else {
			panic("deleted descendants should not have a reference count of less than zero")
		}
	}
}

//----------------------------------------
// processNewEscapedMarks

// demotes new-real escaped objects with refcount 0 or 1.  remaining
// objects get their original owners marked dirty (to be further
// marked via markDirtyAncestors).
func (rlm *Realm) processNewEscapedMarks(store Store) {
	escaped := make([]Object, 0, len(rlm.newEscaped))
	// These are those marked by MarkNewEscaped(),
	// regardless of whether new-real or was real,
	// but is always newly escaped,
	// (and never can be unescaped,)
	// except for new-reals that get demoted
	// because ref-count isn't >= 2.
	for _, eo := range rlm.newEscaped {
<<<<<<< HEAD
		if zealous {
=======
		if debugRealm {
>>>>>>> 526c41f2
			if !eo.GetIsNewEscaped() {
				panic("new escaped mark not marked as new escaped")
			}
			if eo.GetIsEscaped() {
				panic("new escaped mark already escaped")
			}
		}
		if eo.GetRefCount() <= 1 {
			// demote; do not add to escaped.
			eo.SetIsNewEscaped(false)
			continue
		} else {
			// escape;
			// NOTE: do not unset new-escaped,
			// we do that upon actually persisting
			// the hash index.
			// eo.SetIsNewEscaped(false)
			escaped = append(escaped, eo)

			// add to escaped, and mark dirty previous owner.
			po := getOwner(store, eo)
			if po == nil {
				// e.g. !eo.GetIsNewReal(),
				// should have no parent.
				continue
			} else {
				if po.GetRefCount() == 0 {
					// is deleted, ignore.
				} else if po.GetIsNewReal() {
					// will be saved regardless.
				} else {
					// exists, mark dirty.
					rlm.MarkDirty(po)
				}
				if eo.GetObjectID().IsZero() {
					panic("new escaped mark has no object ID")
				}
				// escaped has no owner.
				eo.SetOwner(nil)
			}
		}
	}
	rlm.escaped = escaped // XXX is this actually used?
}

//----------------------------------------
// markDirtyAncestors

// New and modified objects' owners and their owners
// (ancestors) must be marked as dirty to update the
// hash tree.
func (rlm *Realm) markDirtyAncestors(store Store) {
	markAncestorsOne := func(oo Object) {
		for {
			if pv, ok := oo.(*PackageValue); ok {
<<<<<<< HEAD
				if zealous {
=======
				if debugRealm {
>>>>>>> 526c41f2
					if pv.GetRefCount() < 1 {
						panic("expected package value to have refcount 1 or greater")
					}
				}
				// package values have no ancestors.
				break
			}
			rc := oo.GetRefCount()
<<<<<<< HEAD
			if zealous {
=======
			if debugRealm {
>>>>>>> 526c41f2
				if rc == 0 {
					panic(fmt.Sprintf("ancestor should have a non-zero reference count to be marked as dirty: %v", oo))
				}
			}
			if rc > 1 {
<<<<<<< HEAD
				if zealous {
=======
				if debugRealm {
>>>>>>> 526c41f2
					if !oo.GetIsEscaped() && !oo.GetIsNewEscaped() {
						panic("ancestor should cannot be escaped or new escaped to be marked as dirty")
					}
					if !oo.GetOwnerID().IsZero() {
						panic("ancestor's owner ID cannot be zero to be marked as dirty")
					}
				}
				// object is escaped, so
				// it has no parent.
				break
			} // else, rc == 1

			po := getOwner(store, oo)

			if po == nil {
				break // no more owners.
			} else if po.GetIsNewReal() {
				// already will be marked
				// via call to markAncestorsOne
				// via .created.
				break
			} else if po.GetIsDirty() {
				// already will be marked
				// via call to markAncestorsOne
				// via .updated.
				break
			} else {
<<<<<<< HEAD
				// A new real object can initially be owned by one owner,
				// then owned by another owner. If the first owner is
				// deleted before finalization complete(its refCount is zero
				// but not marked), the new real object remains alive, with the
				// owner to be the first one, whose refCount is 0.
				// in this case the second owner should be dirty, so just
				// skip the first one, whose refCount is 0.
				if po.GetRefCount() == 0 {
=======
				if po.GetIsDeleted() {
>>>>>>> 526c41f2
					break
				} else {
					rlm.MarkDirty(po)
				}

				// next case
				oo = po
			}
		}
	}
	// NOTE: newly dirty-marked owners get appended
	// to .updated without affecting iteration.
	for _, oo := range rlm.updated {
		markAncestorsOne(oo)
	}
	// NOTE: must happen after iterating over rlm.updated
	// for the same reason.
	for _, oo := range rlm.created {
		markAncestorsOne(oo)
	}
}

<<<<<<< HEAD
func (rlm *Realm) clearDirtyNewDeleted() {
	filtered := rlm.updated[:0] // Reuse the backing array
	for _, uo := range rlm.updated {
		keep := true
		for _, do := range rlm.newDeleted {
			if uo == do {
				keep = false
				break
			}
		}
		if keep {
			filtered = append(filtered, uo)
		}
	}
	rlm.updated = filtered
=======
// clearDeleted removes any objects from .updated, .created,
// and .newEscaped slices that are also present in the .deleted slice.
func (rlm *Realm) clearDeleted() {
	if len(rlm.deleted) == 0 {
		return
	}

	// Convert deleted objects to a map for O(1) lookups
	deleted := make(map[Object]struct{}, len(rlm.deleted))
	for _, do := range rlm.deleted {
		deleted[do] = struct{}{}
	}

	filter := func(slice []Object) []Object {
		if slice == nil {
			return nil
		}
		filtered := slice[:0]
		for _, obj := range slice {
			if _, exists := deleted[obj]; !exists {
				filtered = append(filtered, obj)
			}
		}
		return filtered
	}

	rlm.updated = filter(rlm.updated)
	rlm.created = filter(rlm.created)
	rlm.newEscaped = filter(rlm.newEscaped)
>>>>>>> 526c41f2
}

//----------------------------------------
// saveUnsavedObjects

// Saves .created and .updated objects.
func (rlm *Realm) saveUnsavedObjects(store Store) {
	for _, co := range rlm.created {
		// for i := len(rlm.created) - 1; i >= 0; i-- {
		// co := rlm.created[i]
		if !co.GetIsNewReal() {
			// might have happened already as child
			// of something else created.
			continue
		} else {
			rlm.saveUnsavedObjectRecursively(store, co)
		}
	}
	for _, uo := range rlm.updated {
		// for i := len(rlm.updated) - 1; i >= 0; i-- {
		// uo := rlm.updated[i]
		if !uo.GetIsDirty() {
			// might have happened already as child
			// of something else created/dirty.
			continue
		} else {
			rlm.saveUnsavedObjectRecursively(store, uo)
		}
	}
}

// store unsaved children first.
func (rlm *Realm) saveUnsavedObjectRecursively(store Store, oo Object) {
<<<<<<< HEAD
	if zealous {
=======
	if debugRealm {
>>>>>>> 526c41f2
		if !oo.GetIsNewReal() && !oo.GetIsDirty() {
			panic("cannot save new real or non-dirty objects")
		}
		// object id should have been assigned during processNewCreatedMarks.
		if oo.GetObjectID().IsZero() {
			panic("cannot save object with no ID")
		}
		// deleted objects should not have gotten here.
		if false ||
			oo.GetRefCount() <= 0 ||
			oo.GetIsNewDeleted() ||
			oo.GetIsDeleted() {
			panic("cannot save deleted objects")
		}
	}
	// first, save unsaved children.
	unsaved := getUnsavedChildObjects(oo)
	for _, uch := range unsaved {
		if uch.GetIsEscaped() || uch.GetIsNewEscaped() {
			// no need to save preemptively.
		} else {
			rlm.saveUnsavedObjectRecursively(store, uch)
		}
	}
	// then, save self.
	if oo.GetIsNewReal() {
		// save created object.
<<<<<<< HEAD
		if zealous {
=======
		if debugRealm {
>>>>>>> 526c41f2
			if oo.GetIsDirty() {
				panic("cannot save dirty new real object")
			}
		}
		rlm.saveObject(store, oo)
		oo.SetIsNewReal(false)
	} else {
		// update existing object.
<<<<<<< HEAD
		if zealous {
=======
		if debugRealm {
>>>>>>> 526c41f2
			if !oo.GetIsDirty() {
				panic("cannot save non-dirty existing object")
			}
			if !oo.GetIsReal() {
				panic("cannot save unreal existing object")
			}
			if oo.GetIsNewReal() {
				panic("cannot save new real existing object")
			}
		}
		rlm.saveObject(store, oo)
		oo.SetIsDirty(false, 0)
	}
}

func (rlm *Realm) saveObject(store Store, oo Object) {
	oid := oo.GetObjectID()
	if oid.IsZero() {
		panic("unexpected zero object id")
	}
	// set hash to escape index.
	if oo.GetIsNewEscaped() {
		oo.SetIsNewEscaped(false)
		oo.SetIsEscaped(true)
		// XXX anything else to do?
	}
	// set object to store.
	// NOTE: also sets the hash to object.
	store.SetObject(oo)
	// set index.
	if oo.GetIsEscaped() {
		// XXX save oid->hash to iavl.
	}
}

//----------------------------------------
// removeDeletedObjects

func (rlm *Realm) removeDeletedObjects(store Store) {
	for _, do := range rlm.deleted {
		store.DelObject(do)
	}
}

//----------------------------------------
// clearMarks

func (rlm *Realm) clearMarks() {
	// sanity check
<<<<<<< HEAD
	if zealous {
=======
	if debugRealm {
>>>>>>> 526c41f2
		for _, oo := range rlm.newDeleted {
			if oo.GetIsNewDeleted() {
				panic("cannot clear marks if new deleted exist")
			}
		}

		// A new real object can be possible here.
<<<<<<< HEAD
		// This new real object may have recCount of 0m
		// but its state was not unset in `processNewCreatedMarks`.
		// As a result, it will be garbage collected.
=======
		// This new real object may have recCount of 0
		// but its state was not unset in `processNewCreatedMarks`.
		// (As a result, it will be garbage collected.)
>>>>>>> 526c41f2
		// therefore, new real is allowed to exist here.

		for _, oo := range rlm.newEscaped {
			if oo.GetIsNewEscaped() {
				panic("cannot clear marks if new escaped exist")
			}
		}
	}
	// reset
	rlm.newCreated = nil
	rlm.newEscaped = nil
	rlm.newDeleted = nil
	rlm.created = nil
	rlm.updated = nil
	rlm.deleted = nil
	rlm.escaped = nil
}

//----------------------------------------
// getSelfOrChildObjects

// Get self (if object) or child objects.
// Value is either Object or RefValue.
// Shallow; doesn't recurse into objects.
func getSelfOrChildObjects(val Value, more []Value) []Value {
	if _, ok := val.(RefValue); ok {
		return append(more, val)
	} else if _, ok := val.(Object); ok {
		return append(more, val)
	} else {
		return getChildObjects(val, more)
	}
}

// Gets child objects.
// Shallow; doesn't recurse into objects.
func getChildObjects(val Value, more []Value) []Value {
	switch cv := val.(type) {
	case nil:
		return more
	case StringValue:
		return more
	case BigintValue:
		return more
	case BigdecValue:
		return more
	case DataByteValue:
		panic("cannot get children from data byte objects")
	case PointerValue:
		if cv.Base == nil {
			panic("should not happen")
		}
		more = getSelfOrChildObjects(cv.Base, more)
		return more
	case *ArrayValue:
		for _, ctv := range cv.List {
			more = getSelfOrChildObjects(ctv.V, more)
		}
		return more
	case *SliceValue:
		more = getSelfOrChildObjects(cv.Base, more)
		return more
	case *StructValue:
		for _, ctv := range cv.Fields {
			more = getSelfOrChildObjects(ctv.V, more)
		}
		return more
	case *FuncValue:
		if bv, ok := cv.Closure.(*Block); ok {
			more = getSelfOrChildObjects(bv, more)
		}
		for _, c := range cv.Captures {
			more = getSelfOrChildObjects(c.V, more)
		}
		return more
	case *BoundMethodValue:
		more = getChildObjects(cv.Func, more) // *FuncValue not object
		more = getSelfOrChildObjects(cv.Receiver.V, more)
		return more
	case *MapValue:
		for cur := cv.List.Head; cur != nil; cur = cur.Next {
			more = getSelfOrChildObjects(cur.Key.V, more)
			more = getSelfOrChildObjects(cur.Value.V, more)
		}
		return more
	case TypeValue:
		return more
	case *PackageValue:
		more = getSelfOrChildObjects(cv.Block, more)
		for _, fb := range cv.FBlocks {
			more = getSelfOrChildObjects(fb, more)
		}
		return more
	case *Block:
		for _, ctv := range cv.Values {
			more = getSelfOrChildObjects(ctv.V, more)
		}
		// Generally the parent block must also be persisted.
		// Otherwise NamePath may not resolve when referencing
		// a parent block.
		more = getSelfOrChildObjects(cv.Parent, more)
		return more
	case *HeapItemValue:
		more = getSelfOrChildObjects(cv.Value.V, more)
		return more
	default:
		panic(fmt.Sprintf(
			"unexpected type %v",
			reflect.TypeOf(val)))
	}
}

// like getChildObjects() but loads RefValues into objects.
func getChildObjects2(store Store, val Value) []Object {
	chos := getChildObjects(val, nil)
	objs := make([]Object, 0, len(chos))
	for _, child := range chos {
		if ref, ok := child.(RefValue); ok {
			oo := store.GetObject(ref.ObjectID)
			objs = append(objs, oo)
		} else if oo, ok := child.(Object); ok {
			objs = append(objs, oo)
		}
	}
	return objs
}

//----------------------------------------
// getUnsavedChildObjects

// Gets all unsaved child objects.
// Shallow; doesn't recurse into objects.
func getUnsavedChildObjects(val Value) []Object {
	vals := getChildObjects(val, nil)
	unsaved := make([]Object, 0, len(vals))
	for _, val := range vals {
		// sanity check:
		if pv, ok := val.(*PackageValue); ok {
			if !pv.IsRealm() && pv.GetIsDirty() {
				panic("unexpected dirty non-realm package " + pv.PkgPath)
			}
		}
		// ...
		if _, ok := val.(RefValue); ok {
			// is already saved.
		} else if obj, ok := val.(Object); ok {
			// if object...
			if isUnsaved(obj) {
				unsaved = append(unsaved, obj)
			}
		} else {
			panic("unsaved child is not an object")
		}
	}
	return unsaved
}

//----------------------------------------
// copyTypeWithRefs

func copyMethods(methods []TypedValue) []TypedValue {
	res := make([]TypedValue, len(methods))
	for i, mtv := range methods {
		// NOTE: this works because copyMethods/copyTypeWithRefs
		// gets called AFTER the file block (method closure)
		// gets saved (e.g. from *Machine.savePackage()).
		res[i] = TypedValue{
			T: copyTypeWithRefs(mtv.T),
			V: copyValueWithRefs(mtv.V),
		}
	}
	return res
}

func refOrCopyType(typ Type) Type {
	if dt, ok := typ.(*DeclaredType); ok {
		return RefType{ID: dt.TypeID()}
	} else {
		return copyTypeWithRefs(typ)
	}
}

func copyFieldsWithRefs(fields []FieldType) []FieldType {
	fieldsCpy := make([]FieldType, len(fields))
	for i, field := range fields {
		fieldsCpy[i] = FieldType{
			Name:     field.Name,
			Type:     refOrCopyType(field.Type),
			Embedded: field.Embedded,
			Tag:      field.Tag,
		}
	}
	return fieldsCpy
}

// Copies type but with references to dependant types;
// the result is suitable for persistence bytes serialization.
func copyTypeWithRefs(typ Type) Type {
	switch ct := typ.(type) {
	case nil:
		panic("cannot copy nil types")
	case PrimitiveType:
		return ct
	case *PointerType:
		return &PointerType{
			Elt: refOrCopyType(ct.Elt),
		}
	case FieldType:
		panic("cannot copy field types")
	case *ArrayType:
		return &ArrayType{
			Len: ct.Len,
			Elt: refOrCopyType(ct.Elt),
			Vrd: ct.Vrd,
		}
	case *SliceType:
		return &SliceType{
			Elt: refOrCopyType(ct.Elt),
			Vrd: ct.Vrd,
		}
	case *StructType:
		return &StructType{
			PkgPath: ct.PkgPath,
			Fields:  copyFieldsWithRefs(ct.Fields),
		}
	case *FuncType:
		return &FuncType{
			Params:  copyFieldsWithRefs(ct.Params),
			Results: copyFieldsWithRefs(ct.Results),
		}
	case *MapType:
		return &MapType{
			Key:   refOrCopyType(ct.Key),
			Value: refOrCopyType(ct.Value),
		}
	case *InterfaceType:
		return &InterfaceType{
			PkgPath: ct.PkgPath,
			Methods: copyFieldsWithRefs(ct.Methods),
			Generic: ct.Generic,
		}
	case *TypeType:
		return &TypeType{}
	case *DeclaredType:
		dt := &DeclaredType{
			PkgPath: ct.PkgPath,
			Name:    ct.Name,
			Base:    copyTypeWithRefs(ct.Base),
			Methods: copyMethods(ct.Methods),
		}
		return dt
	case *PackageType:
		return &PackageType{}
	case *ChanType:
		return &ChanType{
			Dir: ct.Dir,
			Elt: refOrCopyType(ct.Elt),
		}
	case blockType:
		return blockType{}
	case *tupleType:
		elts2 := make([]Type, len(ct.Elts))
		for i, elt := range ct.Elts {
			elts2[i] = refOrCopyType(elt)
		}
		return &tupleType{
			Elts: elts2,
		}
	case RefType:
		return RefType{
			ID: ct.ID,
		}
	default:
		panic(fmt.Sprintf(
			"unexpected type %v", typ))
	}
}

//----------------------------------------
// copyValueWithRefs

// Copies value but with references to objects; the result is suitable for
// persistence bytes serialization.
// Also checks for integrity of immediate children -- they must already be
// persistent (real), and not dirty, or else this function panics.
func copyValueWithRefs(val Value) Value {
	switch cv := val.(type) {
	case nil:
		return nil
	case StringValue:
		return cv
	case BigintValue:
		return cv
	case BigdecValue:
		return cv
	case DataByteValue:
		panic("cannot copy data byte value with references")
	case PointerValue:
		if cv.Base == nil {
			panic("should not happen")
		}
		return PointerValue{
			/*
				already represented in .Base[Index]:
				TypedValue: &TypedValue{
					T: cv.TypedValue.T,
					V: copyValueWithRefs(cv.TypedValue.V),
				},
			*/
			Base:  toRefValue(cv.Base),
			Index: cv.Index,
		}
	case *ArrayValue:
		if cv.Data == nil {
			list := make([]TypedValue, len(cv.List))
			for i, etv := range cv.List {
				list[i] = refOrCopyValue(etv)
			}
			return &ArrayValue{
				ObjectInfo: cv.ObjectInfo.Copy(),
				List:       list,
			}
		} else {
			return &ArrayValue{
				ObjectInfo: cv.ObjectInfo.Copy(),
				Data:       cp(cv.Data),
			}
		}
	case *SliceValue:
		return &SliceValue{
			Base:   toRefValue(cv.Base),
			Offset: cv.Offset,
			Length: cv.Length,
			Maxcap: cv.Maxcap,
		}
	case *StructValue:
		fields := make([]TypedValue, len(cv.Fields))
		for i, ftv := range cv.Fields {
			fields[i] = refOrCopyValue(ftv)
		}
		return &StructValue{
			ObjectInfo: cv.ObjectInfo.Copy(),
			Fields:     fields,
		}
	case *FuncValue:
		source := toRefNode(cv.Source)
		if strings.HasSuffix(source.Location.File, "_test.gno") {
			// Ignore _test files
			return nil
		}
		var closure Value
		if cv.Closure != nil {
			closure = toRefValue(cv.Closure)
		}
		// nativeBody funcs which don't come from NativeResolver (and thus don't
		// have NativePkg/Name) can't be persisted, and should not be able
		// to get here anyway.
		if cv.nativeBody != nil && cv.NativePkg == "" {
			panic("cannot copy function value with native body when there is no native package")
		}
		ft := copyTypeWithRefs(cv.Type)
		return &FuncValue{
			Type:       ft,
			IsMethod:   cv.IsMethod,
			Source:     source,
			Name:       cv.Name,
			Closure:    closure,
			Captures:   cv.Captures,
			FileName:   cv.FileName,
			PkgPath:    cv.PkgPath,
			NativePkg:  cv.NativePkg,
			NativeName: cv.NativeName,
		}
	case *BoundMethodValue:
		fnc := copyValueWithRefs(cv.Func).(*FuncValue)
		rtv := refOrCopyValue(cv.Receiver)
		return &BoundMethodValue{
			ObjectInfo: cv.ObjectInfo.Copy(), // XXX ???
			Func:       fnc,
			Receiver:   rtv,
		}
	case *MapValue:
		list := &MapList{}
		for cur := cv.List.Head; cur != nil; cur = cur.Next {
			key2 := refOrCopyValue(cur.Key)
			val2 := refOrCopyValue(cur.Value)
			list.Append(nilAllocator, key2).Value = val2
		}
		return &MapValue{
			ObjectInfo: cv.ObjectInfo.Copy(),
			List:       list,
		}
	case TypeValue:
		return toTypeValue(copyTypeWithRefs(cv.Type))
	case *PackageValue:
		block := toRefValue(cv.Block)
		fblocks := make([]Value, len(cv.FBlocks))
		for i, fb := range cv.FBlocks {
			fblocks[i] = toRefValue(fb)
		}
		return &PackageValue{
			ObjectInfo: cv.ObjectInfo.Copy(),
			Block:      block,
			PkgName:    cv.PkgName,
			PkgPath:    cv.PkgPath,
			FNames:     cv.FNames, // no copy
			FBlocks:    fblocks,
			Realm:      cv.Realm,
		}
	case *Block:
		source := toRefNode(cv.Source)
		vals := make([]TypedValue, len(cv.Values))
		for i, tv := range cv.Values {
			vals[i] = refOrCopyValue(tv)
		}
		var bparent Value
		if cv.Parent != nil {
			bparent = toRefValue(cv.Parent)
		}
		bl := &Block{
			ObjectInfo: cv.ObjectInfo.Copy(),
			Source:     source,
			Values:     vals,
			Parent:     bparent,
			Blank:      TypedValue{}, // empty
		}
		return bl
	case RefValue:
		return cv
	case *HeapItemValue:
		// NOTE: While this could be eliminated sometimes with some
		// intelligence prior to persistence, to unwrap the
		// HeapItemValue in case where the HeapItemValue only has
		// refcount of 1,
		//
		//  1.  The HeapItemValue is necessary when the .Value is a
		//    primitive non-object anyways, and
		//  2. This would mean PointerValue.Base is nil, and we'd need
		//    additional logic to re-wrap when necessary, and
		//  3. And with the above point, it's not clear the result
		//    would be any faster.  But this is something we could
		//    explore after launch.
		hiv := &HeapItemValue{
			ObjectInfo: cv.ObjectInfo.Copy(),
			Value:      refOrCopyValue(cv.Value),
		}
		return hiv
	default:
		panic(fmt.Sprintf(
			"unexpected type %v",
			reflect.TypeOf(val)))
	}
}

//----------------------------------------
// fillTypes

// (fully) fills the type.
func fillType(store Store, typ Type) Type {
	switch ct := typ.(type) {
	case nil:
		return nil
	case PrimitiveType:
		return ct
	case *PointerType:
		ct.Elt = fillType(store, ct.Elt)
		return ct
	case FieldType:
		panic("cannot fill field types")
	case *ArrayType:
		ct.Elt = fillType(store, ct.Elt)
		return ct
	case *SliceType:
		ct.Elt = fillType(store, ct.Elt)
		return ct
	case *StructType:
		for i, field := range ct.Fields {
			ct.Fields[i].Type = fillType(store, field.Type)
		}
		return ct
	case *FuncType:
		for i, param := range ct.Params {
			ct.Params[i].Type = fillType(store, param.Type)
		}
		for i, result := range ct.Results {
			ct.Results[i].Type = fillType(store, result.Type)
		}
		return ct
	case *MapType:
		ct.Key = fillType(store, ct.Key)
		ct.Value = fillType(store, ct.Value)
		return ct
	case *InterfaceType:
		for i, mthd := range ct.Methods {
			ct.Methods[i].Type = fillType(store, mthd.Type)
		}
		return ct
	case *TypeType:
		return ct // nothing to do
	case *DeclaredType:
		// replace ct with store type.
		tid := ct.TypeID()
		ct = nil // defensive.
		ct2 := store.GetType(tid).(*DeclaredType)
		if ct2.sealed {
			// recursion protection needed for methods that reference
			// the declared type recursively (and ct != ct2).
			// use the sealed flag for recursion protection.
			return ct2
		} else {
			ct2.sealed = true
			ct2.Base = fillType(store, ct2.Base)
			for i, method := range ct2.Methods {
				ct2.Methods[i].T = fillType(store, method.T)
				mv := ct2.Methods[i].V.(*FuncValue)
				mv.Type = fillType(store, mv.Type)
			}
			return ct2
		}
	case *PackageType:
		return ct // nothing to do
	case *ChanType:
		ct.Elt = fillType(store, ct.Elt)
		return ct
	case blockType:
		return ct // nothing to do
	case *tupleType:
		for i, elt := range ct.Elts {
			ct.Elts[i] = fillType(store, elt)
		}
		return ct
	case RefType:
		return store.GetType(ct.TypeID())
	default:
		panic(fmt.Sprintf(
			"unexpected type %v", reflect.TypeOf(typ)))
	}
}

func fillTypesTV(store Store, tv *TypedValue) {
	tv.T = fillType(store, tv.T)
	tv.V = fillTypesOfValue(store, tv.V)
}

// Partially fills loaded objects shallowly, similarly to
// getUnsavedTypes. Replaces all RefTypes with corresponding types.
func fillTypesOfValue(store Store, val Value) Value {
	switch cv := val.(type) {
	case nil: // do nothing
		return cv
	case StringValue: // do nothing
		return cv
	case BigintValue: // do nothing
		return cv
	case BigdecValue: // do nothing
		return cv
	case DataByteValue: // do nothing
		return cv
	case PointerValue:
		if cv.Base != nil {
			// cv.Base is object.
			// fillTypesOfValue(store, cv.Base) (wrong)
			return cv
		} else {
			fillTypesTV(store, cv.TV)
			return cv
		}
	case *ArrayValue:
		for i := range cv.List {
			ctv := &cv.List[i]
			fillTypesTV(store, ctv)
		}
		return cv
	case *SliceValue:
		fillTypesOfValue(store, cv.Base)
		return cv
	case *StructValue:
		for i := range cv.Fields {
			ctv := &cv.Fields[i]
			fillTypesTV(store, ctv)
		}
		return cv
	case *FuncValue:
		cv.Type = fillType(store, cv.Type)
		return cv
	case *BoundMethodValue:
		fillTypesOfValue(store, cv.Func)
		fillTypesTV(store, &cv.Receiver)
		return cv
	case *MapValue:
		cv.vmap = make(map[MapKey]*MapListItem, cv.List.Size)
		for cur := cv.List.Head; cur != nil; cur = cur.Next {
			fillTypesTV(store, &cur.Key)
			fillTypesTV(store, &cur.Value)

			cv.vmap[cur.Key.ComputeMapKey(store, false)] = cur
		}
		return cv
	case TypeValue:
		cv.Type = fillType(store, cv.Type)
		return cv
	case *PackageValue:
		fillTypesOfValue(store, cv.Block)
		return cv
	case *Block:
		for i := range cv.Values {
			ctv := &cv.Values[i]
			fillTypesTV(store, ctv)
		}
		return cv
	case RefValue: // do nothing
		return cv
	case *HeapItemValue:
		fillTypesTV(store, &cv.Value)
		return cv
	default:
		panic(fmt.Sprintf(
			"unexpected type %v",
			reflect.TypeOf(val)))
	}
}

//----------------------------------------
// persistence

func (rlm *Realm) nextObjectID() ObjectID {
	if rlm == nil {
		panic("cannot get next object ID of nil realm")
	}
	if rlm.ID.IsZero() {
		panic("cannot get next object ID of realm without an ID")
	}
	rlm.Time++
	nxtid := ObjectID{
		PkgID:   rlm.ID,
		NewTime: rlm.Time, // starts at 1.
	}
	return nxtid
}

// Object gets its id set (panics if already set), and becomes
// marked as new and real.
func (rlm *Realm) assignNewObjectID(oo Object) ObjectID {
	oid := oo.GetObjectID()
	if !oid.IsZero() {
		panic("unexpected non-zero object id")
	}
	noid := rlm.nextObjectID()
	oo.SetObjectID(noid)
	return noid
}

//----------------------------------------
// Misc.

func toRefNode(bn BlockNode) RefNode {
	return RefNode{
		Location:  bn.GetLocation(),
		BlockNode: nil, // NOTE is always nil.
	}
}

func toRefValue(val Value) RefValue {
	// TODO use type switch stmt.
	if ref, ok := val.(RefValue); ok {
		return ref
	} else if oo, ok := val.(Object); ok {
		if pv, ok := val.(*PackageValue); ok {
			if pv.GetIsDirty() {
				panic("unexpected dirty package " + pv.PkgPath)
			}
			return RefValue{
				PkgPath: pv.PkgPath,
			}
		} else if !oo.GetIsReal() {
			panic("unexpected unreal object")
		} else if oo.GetIsDirty() {
			// This can happen with some circular
			// references.
			// panic("unexpected dirty object")
		}
		if oo.GetIsNewEscaped() {
			// NOTE: oo.GetOwnerID() will become zero.
			return RefValue{
				ObjectID: oo.GetObjectID(),
				Escaped:  true,
				// Hash: nil,
			}
		} else if oo.GetIsEscaped() {
<<<<<<< HEAD
			if zealous {
=======
			if debugRealm {
>>>>>>> 526c41f2
				if !oo.GetOwnerID().IsZero() {
					panic("cannot convert escaped object to ref value without an owner ID")
				}
			}
			return RefValue{
				ObjectID: oo.GetObjectID(),
				Escaped:  true,
				// Hash: nil,
			}
		} else {
<<<<<<< HEAD
			if zealous {
=======
			if debugRealm {
>>>>>>> 526c41f2
				if oo.GetRefCount() > 1 {
					panic("unexpected references when converting to ref value")
				}
				if oo.GetHash().IsZero() {
					panic("hash missing when converting to ref value")
				}
			}
			return RefValue{
				ObjectID: oo.GetObjectID(),
				Hash:     oo.GetHash(),
			}
		}
	} else {
		panic("unexpected error converting to ref value")
	}
}

func ensureUniq(oozz ...[]Object) {
	count := 0
	for _, ooz := range oozz {
		count += len(ooz)
	}
	om := make(map[Object]struct{}, count) // TODO: count*constant?
	for _, ooz := range oozz {
		for _, uo := range ooz {
			if _, ok := om[uo]; ok {
				panic(fmt.Sprintf("duplicate object: %v", uo))
			} else {
				om[uo] = struct{}{}
			}
		}
	}
}

func refOrCopyValue(tv TypedValue) TypedValue {
	if tv.T != nil {
		tv.T = refOrCopyType(tv.T)
	}
	if obj, ok := tv.V.(Object); ok {
		tv.V = toRefValue(obj)
		return tv
	} else {
		tv.V = copyValueWithRefs(tv.V)
		return tv
	}
}

func isUnsaved(oo Object) bool {
	return oo.GetIsNewReal() || oo.GetIsDirty()
}

func prettyJSON(jstr []byte) []byte {
	var c any
	err := json.Unmarshal(jstr, &c)
	if err != nil {
		return nil
	}
	js, err := json.MarshalIndent(c, "", "    ")
	if err != nil {
		return nil
	}
	return js
}

func getOwner(store Store, oo Object) Object {
	po := oo.GetOwner()
	poid := oo.GetOwnerID()
	if po == nil {
		if !poid.IsZero() {
			po = store.GetObject(poid)
			oo.SetOwner(po)
		}
	}
	return po
}<|MERGE_RESOLUTION|>--- conflicted
+++ resolved
@@ -161,11 +161,7 @@
 	if rlm == nil {
 		return
 	}
-<<<<<<< HEAD
 	if zealous {
-=======
-	if debugRealm {
->>>>>>> 526c41f2
 		if co != nil && co.GetIsDeleted() {
 			panic("cannot attach a deleted object")
 		}
@@ -217,12 +213,8 @@
 		if xo.GetRefCount() == 0 {
 			if xo.GetIsReal() {
 				rlm.MarkNewDeleted(xo)
-				// there's a chance xo is dirty and new deleted
-				// in one transaction, clear the dirty one once
-				// it's already marked new deleted.
-				rlm.clearDirtyNewDeleted()
-			}
-		} else if xo.GetIsReal() { // xo should always be !unsaved here.
+			}
+		} else if xo.GetIsReal() {
 			rlm.MarkDirty(xo)
 		}
 	}
@@ -232,11 +224,7 @@
 // mark*
 
 func (rlm *Realm) MarkNewReal(oo Object) {
-<<<<<<< HEAD
 	if zealous {
-=======
-	if debugRealm {
->>>>>>> 526c41f2
 		if pv, ok := oo.(*PackageValue); ok {
 			// packages should have no owner.
 			if pv.GetOwner() != nil {
@@ -267,11 +255,7 @@
 }
 
 func (rlm *Realm) MarkDirty(oo Object) {
-<<<<<<< HEAD
 	if zealous {
-=======
-	if debugRealm {
->>>>>>> 526c41f2
 		if !oo.GetIsReal() && !oo.GetIsNewReal() {
 			panic("cannot mark unreal object as dirty")
 		}
@@ -291,11 +275,7 @@
 }
 
 func (rlm *Realm) MarkNewDeleted(oo Object) {
-<<<<<<< HEAD
 	if zealous {
-=======
-	if debugRealm {
->>>>>>> 526c41f2
 		if !oo.GetIsNewReal() && !oo.GetIsReal() {
 			panic("cannot mark unreal object as new deleted")
 		}
@@ -315,11 +295,7 @@
 }
 
 func (rlm *Realm) MarkNewEscaped(oo Object) {
-<<<<<<< HEAD
 	if zealous {
-=======
-	if debugRealm {
->>>>>>> 526c41f2
 		if !oo.GetIsNewReal() && !oo.GetIsReal() {
 			panic("cannot mark unreal object as new escaped")
 		}
@@ -351,11 +327,7 @@
 		defer bm.ResumeOpCode()
 	}
 
-<<<<<<< HEAD
 	if zealous {
-=======
-	if debugRealm {
->>>>>>> 526c41f2
 		// * newCreated - may become created unless ancestor is deleted
 		// * newDeleted - may become deleted unless attached to new-real owner
 		// * newEscaped - may become escaped unless new-real and refcount 0 or 1.
@@ -384,11 +356,7 @@
 	// given created and updated objects,
 	// mark all owned-ancestors also as dirty.
 	rlm.markDirtyAncestors(store)
-<<<<<<< HEAD
 	if zealous {
-=======
-	if debugRealm {
->>>>>>> 526c41f2
 		ensureUniq(rlm.created, rlm.updated, rlm.deleted)
 		ensureUniq(rlm.escaped)
 	}
@@ -413,24 +381,15 @@
 func (rlm *Realm) processNewCreatedMarks(store Store) {
 	// Create new objects and their new descendants.
 	for _, oo := range rlm.newCreated {
-<<<<<<< HEAD
 		if zealous {
-=======
-		if debugRealm {
->>>>>>> 526c41f2
 			if oo.GetIsDirty() {
 				panic("new created mark cannot be dirty")
 			}
 		}
 		if oo.GetRefCount() == 0 {
-<<<<<<< HEAD
 			if zealous {
-				// new real rc can be zero and not mark as new deleted
-=======
-			if debugRealm {
 				// The refCount for a new real object could be zero,
 				// and the object may not yet be marked as deleted.
->>>>>>> 526c41f2
 				if !oo.GetIsNewDeleted() && !oo.GetIsNewReal() {
 					panic("should have been marked new-deleted")
 				}
@@ -452,11 +411,7 @@
 
 // oo must be marked new-real, and ref-count already incremented.
 func (rlm *Realm) incRefCreatedDescendants(store Store, oo Object) {
-<<<<<<< HEAD
 	if zealous {
-=======
-	if debugRealm {
->>>>>>> 526c41f2
 		if oo.GetIsDirty() {
 			panic("cannot increase reference of descendants of dirty objects")
 		}
@@ -480,11 +435,7 @@
 	more := getChildObjects2(store, oo)
 	for _, child := range more {
 		if _, ok := child.(*PackageValue); ok {
-<<<<<<< HEAD
 			if zealous {
-=======
-			if debugRealm {
->>>>>>> 526c41f2
 				if child.GetRefCount() < 1 {
 					panic("cannot increase reference count of package descendant that is unreferenced")
 				}
@@ -516,14 +467,8 @@
 				rlm.incRefCreatedDescendants(store, child)
 			}
 		} else if rc > 1 {
-<<<<<<< HEAD
-			if !isUnsaved(child) {
-				rlm.MarkDirty(child)
-			}
-=======
 			// new real or dirty won't be marked(again).
 			rlm.MarkDirty(child)
->>>>>>> 526c41f2
 			if child.GetIsEscaped() {
 				// already escaped, do nothing.
 			} else {
@@ -549,11 +494,7 @@
 // Must run *after* processNewCreatedMarks().
 func (rlm *Realm) processNewDeletedMarks(store Store) {
 	for _, oo := range rlm.newDeleted {
-<<<<<<< HEAD
 		if zealous {
-=======
-		if debugRealm {
->>>>>>> 526c41f2
 			if oo.GetObjectID().IsZero() {
 				panic("new deleted mark should have an object ID")
 			}
@@ -572,11 +513,7 @@
 
 // Like incRefCreatedDescendants but decrements.
 func (rlm *Realm) decRefDeletedDescendants(store Store, oo Object) {
-<<<<<<< HEAD
 	if zealous {
-=======
-	if debugRealm {
->>>>>>> 526c41f2
 		if oo.GetObjectID().IsZero() {
 			panic("cannot decrement references of deleted descendants of object with no object ID")
 		}
@@ -607,11 +544,7 @@
 		if rc == 0 {
 			rlm.decRefDeletedDescendants(store, child)
 		} else if rc > 0 {
-			// If the object is unsaved, it will be saved anyway,
-			// preventing it from being saved multiple times.
-			if !isUnsaved(child) {
-				rlm.MarkDirty(child)
-			}
+			rlm.MarkDirty(child)
 		} else {
 			panic("deleted descendants should not have a reference count of less than zero")
 		}
@@ -633,11 +566,7 @@
 	// except for new-reals that get demoted
 	// because ref-count isn't >= 2.
 	for _, eo := range rlm.newEscaped {
-<<<<<<< HEAD
 		if zealous {
-=======
-		if debugRealm {
->>>>>>> 526c41f2
 			if !eo.GetIsNewEscaped() {
 				panic("new escaped mark not marked as new escaped")
 			}
@@ -693,11 +622,7 @@
 	markAncestorsOne := func(oo Object) {
 		for {
 			if pv, ok := oo.(*PackageValue); ok {
-<<<<<<< HEAD
 				if zealous {
-=======
-				if debugRealm {
->>>>>>> 526c41f2
 					if pv.GetRefCount() < 1 {
 						panic("expected package value to have refcount 1 or greater")
 					}
@@ -706,21 +631,13 @@
 				break
 			}
 			rc := oo.GetRefCount()
-<<<<<<< HEAD
 			if zealous {
-=======
-			if debugRealm {
->>>>>>> 526c41f2
 				if rc == 0 {
 					panic(fmt.Sprintf("ancestor should have a non-zero reference count to be marked as dirty: %v", oo))
 				}
 			}
 			if rc > 1 {
-<<<<<<< HEAD
 				if zealous {
-=======
-				if debugRealm {
->>>>>>> 526c41f2
 					if !oo.GetIsEscaped() && !oo.GetIsNewEscaped() {
 						panic("ancestor should cannot be escaped or new escaped to be marked as dirty")
 					}
@@ -748,18 +665,7 @@
 				// via .updated.
 				break
 			} else {
-<<<<<<< HEAD
-				// A new real object can initially be owned by one owner,
-				// then owned by another owner. If the first owner is
-				// deleted before finalization complete(its refCount is zero
-				// but not marked), the new real object remains alive, with the
-				// owner to be the first one, whose refCount is 0.
-				// in this case the second owner should be dirty, so just
-				// skip the first one, whose refCount is 0.
-				if po.GetRefCount() == 0 {
-=======
 				if po.GetIsDeleted() {
->>>>>>> 526c41f2
 					break
 				} else {
 					rlm.MarkDirty(po)
@@ -782,23 +688,6 @@
 	}
 }
 
-<<<<<<< HEAD
-func (rlm *Realm) clearDirtyNewDeleted() {
-	filtered := rlm.updated[:0] // Reuse the backing array
-	for _, uo := range rlm.updated {
-		keep := true
-		for _, do := range rlm.newDeleted {
-			if uo == do {
-				keep = false
-				break
-			}
-		}
-		if keep {
-			filtered = append(filtered, uo)
-		}
-	}
-	rlm.updated = filtered
-=======
 // clearDeleted removes any objects from .updated, .created,
 // and .newEscaped slices that are also present in the .deleted slice.
 func (rlm *Realm) clearDeleted() {
@@ -828,7 +717,6 @@
 	rlm.updated = filter(rlm.updated)
 	rlm.created = filter(rlm.created)
 	rlm.newEscaped = filter(rlm.newEscaped)
->>>>>>> 526c41f2
 }
 
 //----------------------------------------
@@ -862,11 +750,7 @@
 
 // store unsaved children first.
 func (rlm *Realm) saveUnsavedObjectRecursively(store Store, oo Object) {
-<<<<<<< HEAD
 	if zealous {
-=======
-	if debugRealm {
->>>>>>> 526c41f2
 		if !oo.GetIsNewReal() && !oo.GetIsDirty() {
 			panic("cannot save new real or non-dirty objects")
 		}
@@ -894,11 +778,7 @@
 	// then, save self.
 	if oo.GetIsNewReal() {
 		// save created object.
-<<<<<<< HEAD
 		if zealous {
-=======
-		if debugRealm {
->>>>>>> 526c41f2
 			if oo.GetIsDirty() {
 				panic("cannot save dirty new real object")
 			}
@@ -907,11 +787,7 @@
 		oo.SetIsNewReal(false)
 	} else {
 		// update existing object.
-<<<<<<< HEAD
 		if zealous {
-=======
-		if debugRealm {
->>>>>>> 526c41f2
 			if !oo.GetIsDirty() {
 				panic("cannot save non-dirty existing object")
 			}
@@ -961,11 +837,7 @@
 
 func (rlm *Realm) clearMarks() {
 	// sanity check
-<<<<<<< HEAD
 	if zealous {
-=======
-	if debugRealm {
->>>>>>> 526c41f2
 		for _, oo := range rlm.newDeleted {
 			if oo.GetIsNewDeleted() {
 				panic("cannot clear marks if new deleted exist")
@@ -973,15 +845,9 @@
 		}
 
 		// A new real object can be possible here.
-<<<<<<< HEAD
-		// This new real object may have recCount of 0m
-		// but its state was not unset in `processNewCreatedMarks`.
-		// As a result, it will be garbage collected.
-=======
 		// This new real object may have recCount of 0
 		// but its state was not unset in `processNewCreatedMarks`.
 		// (As a result, it will be garbage collected.)
->>>>>>> 526c41f2
 		// therefore, new real is allowed to exist here.
 
 		for _, oo := range rlm.newEscaped {
@@ -1671,11 +1537,7 @@
 				// Hash: nil,
 			}
 		} else if oo.GetIsEscaped() {
-<<<<<<< HEAD
 			if zealous {
-=======
-			if debugRealm {
->>>>>>> 526c41f2
 				if !oo.GetOwnerID().IsZero() {
 					panic("cannot convert escaped object to ref value without an owner ID")
 				}
@@ -1686,11 +1548,7 @@
 				// Hash: nil,
 			}
 		} else {
-<<<<<<< HEAD
 			if zealous {
-=======
-			if debugRealm {
->>>>>>> 526c41f2
 				if oo.GetRefCount() > 1 {
 					panic("unexpected references when converting to ref value")
 				}
