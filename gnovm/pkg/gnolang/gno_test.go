package gnolang

import (
	"bytes"
	"fmt"
	"io"
	"os"
	"path/filepath"
	"reflect"
	"strings"
	"testing"
	"text/template"
	"unsafe"

	// "github.com/davecgh/go-spew/spew"
	"github.com/jaekwon/testify/assert"
	"github.com/jaekwon/testify/require"
)

// run empty main().
func TestRunEmptyMain(t *testing.T) {
	t.Parallel()

	m := NewMachine("test", nil)
	// []Stmt{} != nil, as nil means that in the source code not even the
	// brackets are present and is reserved for external (ie. native) functions.
	main := FuncD("main", nil, nil, []Stmt{})
	m.RunDeclaration(main)
	m.RunMain()
}

// run main() with a for loop.
func TestRunLoopyMain(t *testing.T) {
	t.Parallel()

	m := NewMachine("test", nil)
	c := `package test
func main() {
	for i:=0; i<1000; i++ {
		if i == -1 {
			return
		}
	}
}`
	n := MustParseFile("main.go", c)
	m.RunFiles(n)
	m.RunMain()
}

func TestDoOpEvalBaseConversion(t *testing.T) {
	m := NewMachine("test", nil)

	type testCase struct {
		input     string
		expect    string
		expectErr bool
	}

	testCases := []testCase{
		// binary
		{input: "0b101010", expect: "42", expectErr: false},
		{input: "0B101010", expect: "42", expectErr: false},
		{input: "0b111111111111111111111111111111111111111111111111111111111111111", expect: "9223372036854775807", expectErr: false},
		{input: "0b0", expect: "0", expectErr: false},
		{input: "0b000000101010", expect: "42", expectErr: false},
		{input: " 0b101010", expectErr: true},
		{input: "0b", expectErr: true},
		{input: "0bXXXX", expectErr: true},
		{input: "42b0", expectErr: true},
		// octal
		{input: "0o42", expect: "34", expectErr: false},
		{input: "0o0", expect: "0", expectErr: false},
		{input: "042", expect: "34", expectErr: false},
		{input: "0777", expect: "511", expectErr: false},
		{input: "0O0000042", expect: "34", expectErr: false},
		{input: "0777777777777777777777", expect: "9223372036854775807", expectErr: false},
		{input: "0o777777777777777777777", expect: "9223372036854775807", expectErr: false},
		{input: "048", expectErr: true},
		{input: "0o", expectErr: true},
		{input: "0oXXXX", expectErr: true},
		{input: "0OXXXX", expectErr: true},
		{input: "0o42x42", expectErr: true},
		{input: "0O42x42", expectErr: true},
		{input: "0420x42", expectErr: true},
		{input: "0o420o42", expectErr: true},
		// hex
		{input: "0x2a", expect: "42", expectErr: false},
		{input: "0X2A", expect: "42", expectErr: false},
		{input: "0x7FFFFFFFFFFFFFFF", expect: "9223372036854775807", expectErr: false},
		{input: "0x2a ", expectErr: true},
		{input: "0x", expectErr: true},
		{input: "0xXXXX", expectErr: true},
		{input: "0xGHIJ", expectErr: true},
		{input: "0x42o42", expectErr: true},
		{input: "0x2ax42", expectErr: true},
		// decimal
		{input: "42", expect: "42", expectErr: false},
		{input: "0", expect: "0", expectErr: false},
		{input: "0000000000", expect: "0", expectErr: false},
		{input: "9223372036854775807", expect: "9223372036854775807", expectErr: false},
	}

	for _, tc := range testCases {
		m.PushExpr(&BasicLitExpr{
			Kind:  INT,
			Value: tc.input,
		})

		if tc.expectErr {
			assert.Panics(t, func() { m.doOpEval() })
		} else {
			m.doOpEval()
			v := m.PopValue()
			assert.Equal(t, v.V.String(), tc.expect)
		}
	}
}

func TestEval(t *testing.T) {
	t.Parallel()

	m := NewMachine("test", nil)
	c := `package test
func next(i int) int {
	return i+1
}`
	n := MustParseFile("main.go", c)
	m.RunFiles(n)
	res := m.Eval(Call("next", "1"))
	fmt.Println(res)
}

func assertOutput(t *testing.T, input string, output string) {
	t.Helper()

	buf := new(bytes.Buffer)
	m := NewMachineWithOptions(MachineOptions{
		PkgPath: "test",
		Output:  buf,
	})
	n := MustParseFile("main.go", input)
	m.RunFiles(n)
	m.RunMain()
	assert.Equal(t, string(buf.Bytes()), output)
	err := m.CheckEmpty()
	assert.Nil(t, err)
}

func TestRunMakeStruct(t *testing.T) {
	t.Parallel()

	assertOutput(t, `package test
type Outfit struct {
	Scarf string
	Shirt string
	Belts string
	Strap string
	Pants string
	Socks string
	Shoes string
}
func main() {
	s := Outfit {
		// some fields are out of order.
		// some fields are left unset.
		Scarf:"scarf",
		Shirt:"shirt",
		Shoes:"shoes",
		Socks:"socks",
	}
	// some fields out of order are used.
	// some fields left unset are used.
	print(s.Shoes+","+s.Shirt+","+s.Pants+","+s.Scarf)
}`, `shoes,shirt,,scarf`)
}

func TestRunReturnStruct(t *testing.T) {
	t.Parallel()

	assertOutput(t, `package test
type MyStruct struct {
	FieldA string
	FieldB string
}
func myStruct(a, b string) MyStruct {
	return MyStruct{
		FieldA: a,
		FieldB: b,
	}
}
func main() {
	s := myStruct("aaa", "bbb")
	print(s.FieldA+","+s.FieldB)
}`, `aaa,bbb`)
}

// ----------------------------------------
// Benchmarks

func BenchmarkPreprocess(b *testing.B) {
<<<<<<< HEAD
	for i := 0; i < b.N; i++ {
		// stop timer
		b.StopTimer()
		pkg := &PackageNode{
			PkgName: "main",
			PkgPath: ".main",
			FileSet: nil,
		}
		pkg.InitStaticBlock(pkg, nil)
		main := FuncD("main", nil, nil, Ss(
			A("mx", ":=", "1000000"),
			For(
				A("i", ":=", "0"),
				X("i < mx"),
				Inc("i"),
			),
		))
		b.StartTimer()
		// timer started
		main = Preprocess(nil, pState(0), nil, pkg, main).(*FuncDecl)
=======
	pkg := &PackageNode{
		PkgName: "main",
		PkgPath: ".main",
		FileSet: nil,
>>>>>>> 0651b5ab
	}
	pkg.InitStaticBlock(pkg, nil)
	main := FuncD("main", nil, nil, Ss(
		A("mx", ":=", "1000000"),
		For(
			A("i", ":=", "0"),
			X("i < mx"),
			Inc("i"),
		),
	))
	copies := make([]*FuncDecl, b.N)
	for i := 0; i < b.N; i++ {
		copies[i] = main.Copy().(*FuncDecl)
	}
	b.ResetTimer()

	for i := 0; i < b.N; i++ {
		main = Preprocess(nil, pkg, copies[i]).(*FuncDecl)
	}
}

type bdataParams struct {
	N     int
	Param string
}

func BenchmarkBenchdata(b *testing.B) {
	const bdDir = "./benchdata"
	files, err := os.ReadDir(bdDir)
	require.NoError(b, err)
	for _, file := range files {
		// Read file and parse template.
		bcont, err := os.ReadFile(filepath.Join(bdDir, file.Name()))
		cont := string(bcont)
		require.NoError(b, err)
		tpl, err := template.New("").Parse(cont)
		require.NoError(b, err)

		// Determine parameters.
		const paramString = "// param: "
		var params []string
		pos := strings.Index(cont, paramString)
		if pos >= 0 {
			paramsRaw := strings.SplitN(cont[pos+len(paramString):], "\n", 2)[0]
			params = strings.Fields(paramsRaw)
		} else {
			params = []string{""}
		}

		for _, param := range params {
			name := file.Name()
			if param != "" {
				name += "_param:" + param
			}
			b.Run(name, func(b *testing.B) {
				// Gen template with N and param.
				var buf bytes.Buffer
				require.NoError(b, tpl.Execute(&buf, bdataParams{
					N:     b.N,
					Param: param,
				}))

				// Set up machine.
				m := NewMachineWithOptions(MachineOptions{
					PkgPath: "main",
					Output:  io.Discard,
				})
				n := MustParseFile("main.go", buf.String())
				m.RunFiles(n)

				b.ResetTimer()
				m.RunMain()
			})
		}
	}
}

// ----------------------------------------
// Unsorted

type Struct1 struct {
	A int
	B int
}

func TestModifyTypeAsserted(t *testing.T) {
	t.Parallel()

	x := Struct1{1, 1}
	var v interface{} = x
	x2 := v.(Struct1)
	x2.A = 2

	// only x2 is changed.
	assert.Equal(t, x.A, 1)
	assert.Equal(t, v.(Struct1).A, 1)
	assert.Equal(t, x2.A, 2)
}

type Interface1 interface {
	Foo()
}

func TestTypeConversion(t *testing.T) {
	t.Parallel()

	x := 1
	var v interface{} = x
	if _, ok := v.(Interface1); ok {
		panic("should not happen")
	}
	v = nil
	if _, ok := v.(Interface1); ok {
		panic("should not happen")
	}
	assert.Panics(t, func() {
		// this would panic.
		z := v.(Interface1)
		fmt.Println(z)
	})
}

func TestSomething(t *testing.T) {
	t.Parallel()

	type Foo struct {
		X interface{}
	}

	type Bar struct {
		X interface{}
		Y bool
	}

	fmt.Println(unsafe.Sizeof(Foo{}))                        // 16
	fmt.Println(unsafe.Sizeof(Foo{X: reflect.ValueOf(0)}.X)) // still 16? weird.
	fmt.Println(unsafe.Sizeof(reflect.ValueOf(0)))           // 24
	fmt.Println(unsafe.Sizeof(Bar{}))
}

// XXX is there a way to test in Go as well as Gno?
func TestDeferOrder(t *testing.T) {
	t.Parallel()

	a := func() func(int, int) int {
		fmt.Println("a constructed")
		return func(x int, y int) int {
			fmt.Println("a called")
			return x + y
		}
	}
	b := func() int {
		fmt.Println("b constructed")
		return 1
	}
	c := func() int {
		fmt.Println("c constructed")
		return 2
	}
	defer a()(b(), c())
	fmt.Println("post defer")

	// should print
	// a constructed
	// b constructed
	// c constructed
	// post defer
	// a called
}

// XXX is there a way to test in Go as well as Gno?
func TestCallOrder(t *testing.T) {
	t.Parallel()

	a := func() func(int, int) int {
		fmt.Println("a constructed")
		return func(x int, y int) int {
			fmt.Println("a called")
			return x + y
		}
	}
	b := func() int {
		fmt.Println("b constructed")
		return 1
	}
	c := func() int {
		fmt.Println("c constructed")
		return 2
	}
	a()(b(), c())

	// should print
	// a constructed
	// b constructed
	// c constructed
	// a called
}

// XXX is there a way to test in Go as well as Gno?
func TestBinaryShortCircuit(t *testing.T) {
	t.Parallel()

	tr := func() bool {
		fmt.Println("t called")
		return true
	}
	fa := func() bool {
		fmt.Println("f called")
		return false
	}
	if fa() && tr() {
		fmt.Println("error")
	} else {
		fmt.Println("done")
	}
}

// XXX is there a way to test in Go as well as Gno?
func TestSwitchDefine(t *testing.T) {
	t.Parallel()

	var x interface{} = 1
	switch y := x.(type) {
	case int:
		fmt.Println("int", y) // XXX
	default:
		fmt.Println("not int")
	}
}

// XXX is there a way to test in Go as well as Gno?
func TestBinaryCircuit(t *testing.T) {
	t.Parallel()

	tr := func() bool {
		fmt.Println("tr() called")
		return true
	}
	fa := func() bool {
		fmt.Println("fa() called")
		return false
	}

	fmt.Println("case 1")
	fmt.Println(fa() && tr())
	fmt.Println("case 1")
	fmt.Println(tr() || fa())

	// should print
	// case 1
	// fa() called
	// false
	// case 1
	// tr() called
	// true
}

func TestMultiAssignment(t *testing.T) {
	t.Parallel()

	buf := make([]int, 4)
	ref := func(i int) *int {
		fmt.Printf("ref(%v) called\n", i)
		return &buf[i]
	}
	val := func(i int) int {
		fmt.Printf("val(%v) called\n", i)
		return i
	}

	*ref(0), *ref(1), *ref(2), *ref(3) = val(11), val(22), val(33), val(44)

	/*
		ref(0) called
		ref(1) called
		ref(2) called
		ref(3) called
		val(11) called
		val(22) called
		val(33) called
		val(44) called
	*/
}

// XXX is there a way to test in Go as well as Gno?
func TestCallLHS(t *testing.T) {
	t.Parallel()

	x := 1
	xptr := func() *int {
		return &x
	}
	*xptr() = 2
	assert.Equal(t, x, 2)
}

// XXX is there a way to test in Go as well as Gno?
func TestCallFieldLHS(t *testing.T) {
	t.Parallel()

	type str struct {
		X int
	}
	x := str{}
	xptr := func() *str {
		return &x
	}
	y := 0
	xptr().X, y = 2, 3
	assert.Equal(t, x.X, 2)
	assert.Equal(t, y, 3)
}<|MERGE_RESOLUTION|>--- conflicted
+++ resolved
@@ -198,33 +198,10 @@
 // Benchmarks
 
 func BenchmarkPreprocess(b *testing.B) {
-<<<<<<< HEAD
-	for i := 0; i < b.N; i++ {
-		// stop timer
-		b.StopTimer()
-		pkg := &PackageNode{
-			PkgName: "main",
-			PkgPath: ".main",
-			FileSet: nil,
-		}
-		pkg.InitStaticBlock(pkg, nil)
-		main := FuncD("main", nil, nil, Ss(
-			A("mx", ":=", "1000000"),
-			For(
-				A("i", ":=", "0"),
-				X("i < mx"),
-				Inc("i"),
-			),
-		))
-		b.StartTimer()
-		// timer started
-		main = Preprocess(nil, pState(0), nil, pkg, main).(*FuncDecl)
-=======
 	pkg := &PackageNode{
 		PkgName: "main",
 		PkgPath: ".main",
 		FileSet: nil,
->>>>>>> 0651b5ab
 	}
 	pkg.InitStaticBlock(pkg, nil)
 	main := FuncD("main", nil, nil, Ss(
@@ -243,6 +220,7 @@
 
 	for i := 0; i < b.N; i++ {
 		main = Preprocess(nil, pkg, copies[i]).(*FuncDecl)
+		main = Preprocess(nil, pState(0), nil, pkg, main).(*FuncDecl)
 	}
 }
 
