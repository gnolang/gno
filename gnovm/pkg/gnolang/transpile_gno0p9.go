--- conflicted
+++ resolved
@@ -671,19 +671,12 @@
 	var mod *gnomod.File
 	var err error
 	mod, err = ParseCheckGnoMod(mpkg)
-<<<<<<< HEAD
-	if err == nil {
-		if mod.GetGnoVersion() != GnoVerMissing {
-			return fmt.Errorf("cannot transpile to gno 0.9: expected gno 0.0 but got %s", mod.GetGnoVersion())
-		}
-=======
 	if err != nil {
 		panic(fmt.Errorf("unhandled error %w", err))
 	}
-	if mod != nil && mod.GetGno() != GnoVerMissing {
+	if mod != nil && mod.GetGnoVersion() != GnoVerMissing {
 		return fmt.Errorf("cannot transpile to gno 0.9: expected gno 0.0 but got %s",
-			mod.GetGno())
->>>>>>> 62a16f03
+			mod.GetGnoVersion())
 	}
 
 	// Go parse and collect files from mpkg.
