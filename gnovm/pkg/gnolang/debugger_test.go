package gnolang_test

import (
	"bufio"
	"bytes"
	"fmt"
	"io"
	"net"
	"strings"
	"testing"
	"time"

	"github.com/gnolang/gno/gnovm/pkg/gnoenv"
	"github.com/gnolang/gno/gnovm/pkg/gnolang"
<<<<<<< HEAD
	"github.com/gnolang/gno/gnovm/pkg/packages"
	"github.com/gnolang/gno/gnovm/tests"
=======
	"github.com/gnolang/gno/gnovm/pkg/test"
>>>>>>> 13a5e726
)

type dtest struct{ in, out string }

const debugTarget = "../../tests/integ/debugger/sample.gno"

type writeNopCloser struct{ io.Writer }

func (writeNopCloser) Close() error { return nil }

// TODO (Marc): move evalTest to gnovm/tests package and remove code duplicates
func evalTest(debugAddr, in, file string) (out, err string) {
	bout := bytes.NewBufferString("")
	berr := bytes.NewBufferString("")
	stdin := bytes.NewBufferString(in)
	stdout := writeNopCloser{bout}
	stderr := writeNopCloser{berr}

	defer func() {
		if r := recover(); r != nil {
			err = fmt.Sprintf("%v", r)
		}
		out = strings.TrimSuffix(out, "\n")
		err = strings.TrimSpace(strings.ReplaceAll(err, "../../tests/files/", "files/"))
	}()

<<<<<<< HEAD
	pkgsMap := map[string]*packages.Package{}
	testStore := tests.TestStore(gnoenv.RootDir(), "../../tests/files", pkgsMap, stdin, stdout, stderr, mode)
=======
	_, testStore := test.Store(gnoenv.RootDir(), false, stdin, stdout, stderr)
>>>>>>> 13a5e726

	f := gnolang.MustReadFile(file)

	m := gnolang.NewMachineWithOptions(gnolang.MachineOptions{
		PkgPath: string(f.PkgName),
		Input:   stdin,
		Output:  stdout,
		Store:   testStore,
		Context: test.Context(string(f.PkgName), nil),
		Debug:   true,
	})

	defer m.Release()

	if debugAddr != "" {
		if e := m.Debugger.Serve(debugAddr); e != nil {
			err = e.Error()
			return
		}
	}

	m.RunFiles(f)
	ex, _ := gnolang.ParseExpr("main()")
	m.Eval(ex)
	out, err = bout.String(), berr.String()
	return
}

func runDebugTest(t *testing.T, targetPath string, tests []dtest) {
	t.Helper()

	for _, test := range tests {
		t.Run("", func(t *testing.T) {
			out, err := evalTest("", test.in, targetPath)
			t.Log("in:", test.in, "out:", out, "err:", err)
			if !strings.Contains(out, test.out) {
				t.Errorf("unexpected output\nwant\"%s\"\n  got \"%s\"", test.out, out)
			}
		})
	}
}

func TestDebug(t *testing.T) {
	brk := "break 7\n"
	cont := brk + "continue\n"
	cont2 := "break 21\ncontinue\n"

	runDebugTest(t, debugTarget, []dtest{
		{in: "\n", out: "Welcome to the Gnovm debugger. Type 'help' for list of commands."},
		{in: "help\n", out: "The following commands are available"},
		{in: "h\n", out: "The following commands are available"},
		{in: "help b\n", out: "Set a breakpoint."},
		{in: "help zzz\n", out: "command not available"},
		{in: "list " + debugTarget + ":1\n", out: "1: // This is a sample target"},
		{in: "l 55\n", out: "46: }"},
		{in: "l xxx:0\n", out: "xxx: no such file or directory"},
		{in: "l :xxx\n", out: `"xxx": invalid syntax`},
		{in: brk, out: "Breakpoint 0 at main "},
		{in: "break :zzz\n", out: `"zzz": invalid syntax`},
		{in: "b +xxx\n", out: `"+xxx": invalid syntax`},
		{in: cont, out: "=>    7: 	println(name, i)"},
		{in: cont + "stack\n", out: "2	in main.main"},
		{in: cont + "up\n", out: "=>   11: 	f(s, n)"},
		{in: cont + "up\nup\ndown\n", out: "=>   11: 	f(s, n)"},
		{in: cont + "print name\n", out: `("hello" string)`},
		{in: cont + "p i\n", out: "(3 int)"},
		{in: cont + "up\np global\n", out: `("test" string)`},
		{in: cont + "bp\n", out: "Breakpoint 0 at main "},
		{in: "p 3\n", out: "(3 int)"},
		{in: "p 'a'\n", out: "(97 int32)"},
		{in: "p '界'\n", out: "(30028 int32)"},
		{in: "p \"xxxx\"\n", out: `("xxxx" string)`},
		{in: "si\n", out: "sample.gno:14"},
		{in: "s\ns\n", out: `=>   14: var global = "test"`},
		{in: "s\n\n\n", out: "=>   33: 	num := 5"},
		{in: "foo", out: "command not available: foo"},
		{in: "\n\n", out: "dbg> "},
		{in: "#\n", out: "dbg> "},
		{in: "p foo", out: "Command failed: could not find symbol value for foo"},
		{in: "b +7\nc\n", out: "=>   21: 	r := t.A[i]"},
		{in: brk + "clear 0\n", out: "dbg> "},
		{in: brk + "clear -1\n", out: "Command failed: invalid breakpoint id: -1"},
		{in: brk + "clear\n", out: "dbg> "},
		{in: "p\n", out: "Command failed: missing argument"},
		{in: "p 1+2\n", out: "Command failed: expression not supported"},
		{in: "p 1.2\n", out: "Command failed: invalid basic literal value: 1.2"},
		{in: "p 31212324222123123232123123123123123123123123123123\n", out: "value out of range"},
		{in: "p 3)\n", out: "Command failed:"},
		{in: "p (3)", out: "(3 int)"},
		{in: cont2 + "bt\n", out: "0	in main.(*main.T).get"},
		{in: cont2 + "p t.A[2]\n", out: "(3 int)"},
		{in: cont2 + "p t.A[k]\n", out: "could not find symbol value for k"},
		{in: cont2 + "p *t\n", out: "(struct{(slice[(1 int),(2 int),(3 int)] []int)} main.T)"},
		{in: cont2 + "p *i\n", out: "Not a pointer value: (1 int)"},
		{in: cont2 + "p *a\n", out: "could not find symbol value for a"},
		{in: cont2 + "p a[1]\n", out: "could not find symbol value for a"},
		{in: cont2 + "p t.B\n", out: "invalid selector: B"},
		{in: "down xxx", out: `"xxx": invalid syntax`},
		{in: "up xxx", out: `"xxx": invalid syntax`},
		{in: "b 37\nc\np b\n", out: "(3 int)"},
		{in: "b 27\nc\np b\n", out: `("!zero" string)`},
		{in: "b 22\nc\np t.A[3]\n", out: "Command failed: &{(\"slice index out of bounds: 3 (len=3)\" string) <nil> }"},
		{in: "b 43\nc\nc\nc\np i\ndetach\n", out: "(1 int)"},
	})

	runDebugTest(t, "../../tests/files/a1.gno", []dtest{
		{in: "l\n", out: "unknown source file"},
		{in: "b 5\n", out: "unknown source file"},
	})

	runDebugTest(t, "../../tests/integ/debugger/sample2.gno", []dtest{
		{in: "s\np tests\n", out: "(package(tests gno.land/p/demo/tests) package{})"},
		{in: "s\np tests.World\n", out: `("world" <untyped> string)`},
		{in: "s\np tests.xxx\n", out: "Command failed: invalid selector: xxx"},
	})
}

const debugAddress = "localhost:17358"

func TestRemoteDebug(t *testing.T) {
	var (
		conn  net.Conn
		err   error
		retry int
	)

	go evalTest(debugAddress, "", debugTarget)

	for retry = 100; retry > 0; retry-- {
		conn, err = net.Dial("tcp", debugAddress)
		if err == nil {
			break
		}
		time.Sleep(10 * time.Millisecond)
	}
	if retry == 0 {
		t.Error(err)
	}
	defer conn.Close()

	fmt.Fprintf(conn, "d\n")
	resp, err := bufio.NewReader(conn).ReadString('\n')
	if err != nil {
		t.Error(err)
	}
	t.Log("resp:", resp)
}

func TestRemoteError(t *testing.T) {
	_, err := evalTest(":xxx", "", debugTarget)
	t.Log("err:", err)
	if !strings.Contains(err, "tcp/xxx: unknown port") &&
		!strings.Contains(err, "tcp/xxx: nodename nor servname provided, or not known") {
		t.Error(err)
	}
}<|MERGE_RESOLUTION|>--- conflicted
+++ resolved
@@ -12,12 +12,7 @@
 
 	"github.com/gnolang/gno/gnovm/pkg/gnoenv"
 	"github.com/gnolang/gno/gnovm/pkg/gnolang"
-<<<<<<< HEAD
-	"github.com/gnolang/gno/gnovm/pkg/packages"
-	"github.com/gnolang/gno/gnovm/tests"
-=======
 	"github.com/gnolang/gno/gnovm/pkg/test"
->>>>>>> 13a5e726
 )
 
 type dtest struct{ in, out string }
@@ -44,12 +39,7 @@
 		err = strings.TrimSpace(strings.ReplaceAll(err, "../../tests/files/", "files/"))
 	}()
 
-<<<<<<< HEAD
-	pkgsMap := map[string]*packages.Package{}
-	testStore := tests.TestStore(gnoenv.RootDir(), "../../tests/files", pkgsMap, stdin, stdout, stderr, mode)
-=======
 	_, testStore := test.Store(gnoenv.RootDir(), false, stdin, stdout, stderr)
->>>>>>> 13a5e726
 
 	f := gnolang.MustReadFile(file)
 
