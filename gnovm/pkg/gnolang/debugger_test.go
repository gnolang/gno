--- conflicted
+++ resolved
@@ -197,11 +197,7 @@
 	_, err := evalTest(":xxx", "", debugTarget)
 	t.Log("err:", err)
 	if !strings.Contains(err, "tcp/xxx: unknown port") &&
-<<<<<<< HEAD
-		!strings.Contains(err, "tcp/xxx: modename nor servname provided, or not known") {
-=======
 		!strings.Contains(err, "tcp/xxx: nodename nor servname provided, or not known") {
->>>>>>> 3901e7e5
 		t.Error(err)
 	}
 }