--- conflicted
+++ resolved
@@ -24,12 +24,8 @@
 	// This will also reserve names on BlockNode.StaticBlock by
 	// calling StaticBlock.Predefine().
 	for _, fn := range fset.Files {
-<<<<<<< HEAD
 		setNodeLines(fn)
 		setNodeLocations(pn.PkgPath, string(fn.Name), fn)
-=======
-		SetNodeLocations(pn.PkgPath, string(fn.Name), fn)
->>>>>>> 0e3c050f
 		initStaticBlocks(store, pn, fn)
 	}
 	// NOTE: The calls to .Predefine() above is more of a name reservation,
@@ -121,36 +117,7 @@
 
 	// iterate over all nodes recursively.
 	_ = Transcribe(bn, func(ns []Node, ftype TransField, index int, n Node, stage TransStage) (Node, TransCtrl) {
-<<<<<<< HEAD
 		defer doRecover(stack, n)
-=======
-		defer func() {
-			if r := recover(); r != nil {
-				// before re-throwing the error, append location information to message.
-				loc := last.GetLocation()
-				if nline := n.GetLine(); nline > 0 {
-					loc.Line = nline
-				}
-
-				var err error
-				rerr, ok := r.(error)
-				if ok {
-					// NOTE: gotuna/gorilla expects error exceptions.
-					err = errors.Wrap(rerr, loc.String())
-				} else {
-					// NOTE: gotuna/gorilla expects error exceptions.
-					err = fmt.Errorf("%s: %v", loc.String(), r)
-				}
-
-				// Re-throw the error after wrapping it with the preprocessing stack information.
-				panic(&PreprocessError{
-					err:   err,
-					stack: stack,
-				})
-			}
-		}()
->>>>>>> 0e3c050f
-
 		if debug {
 			debug.Printf("initStaticBlocks %s (%v) stage:%v\n", n.String(), reflect.TypeOf(n), stage)
 		}
@@ -163,7 +130,6 @@
 				if n.Op == DEFINE {
 					var defined bool
 					for _, lx := range n.Lhs {
-<<<<<<< HEAD
 						nx := lx.(*NameExpr)
 						ln := nx.Name
 						if ln == blankIdentifier {
@@ -178,58 +144,34 @@
 							last.Predefine(false, ln)
 							defined = true
 						}
-=======
-						ln := lx.(*NameExpr).Name
-						if ln == blankIdentifier {
-							continue
-						}
-						last.Predefine(false, ln)
-						defined = true
->>>>>>> 0e3c050f
 					}
 					if !defined {
 						panic(fmt.Sprintf("nothing defined in assignment %s", n.String()))
 					}
 				}
 			case *ImportDecl:
-<<<<<<< HEAD
 				nx := &n.NameExpr
 				nn := nx.Name
 				if nn == "." {
 					panic("dot imports not allowed in gno")
 				}
 				if nn == "" { // use default
-=======
-				name := n.Name
-				if name == "." {
-					panic("dot imports not allowed in gno")
-				}
-				if name == "" { // use default
->>>>>>> 0e3c050f
 					pv := store.GetPackage(n.PkgPath, true)
 					if pv == nil {
 						panic(fmt.Sprintf(
 							"unknown import path %s",
 							n.PkgPath))
 					}
-<<<<<<< HEAD
 					nn = pv.PkgName
 				}
 				if nn != blankIdentifier {
 					nx.Type = NameExprTypeDefine
 					last.Predefine(false, nn)
-=======
-					name = pv.PkgName
-				}
-				if name != blankIdentifier {
-					last.Predefine(false, name)
->>>>>>> 0e3c050f
 				}
 			case *ValueDecl:
 				last2 := skipFile(last)
 				for i := 0; i < len(n.NameExprs); i++ {
 					nx := &n.NameExprs[i]
-<<<<<<< HEAD
 					nn := nx.Name
 					if nn == blankIdentifier {
 						continue
@@ -247,16 +189,6 @@
 					nx.Type = NameExprTypeDefine
 					last2.Predefine(false, n.Name)
 				}
-=======
-					if nx.Name == blankIdentifier {
-						continue
-					}
-					last2.Predefine(n.Const, nx.Name)
-				}
-			case *TypeDecl:
-				last2 := skipFile(last)
-				last2.Predefine(false, n.Name)
->>>>>>> 0e3c050f
 			case *FuncDecl:
 				if n.IsMethod {
 					if n.Recv.Name == "" || n.Recv.Name == blankIdentifier {
@@ -274,12 +206,8 @@
 						dname := Name(fmt.Sprintf("init.%d", idx))
 						n.Name = dname
 					}
-<<<<<<< HEAD
 					nx := &n.NameExpr
 					nx.Type = NameExprTypeDefine
-=======
-
->>>>>>> 0e3c050f
 					pkg.Predefine(false, n.Name)
 				}
 			case *FuncTypeExpr:
@@ -306,21 +234,9 @@
 
 		// ----------------------------------------
 		case TRANS_BLOCK:
-<<<<<<< HEAD
 			pushInitBlock(n.(BlockNode), &last, &stack)
 			switch n := n.(type) {
 			case *IfCaseStmt:
-=======
-			switch n := n.(type) {
-			case *BlockStmt:
-				pushInitBlock(n, &last, &stack)
-			case *ForStmt:
-				pushInitBlock(n, &last, &stack)
-			case *IfStmt:
-				pushInitBlock(n, &last, &stack)
-			case *IfCaseStmt:
-				pushInitRealBlock(n, &last, &stack)
->>>>>>> 0e3c050f
 				// parent if statement.
 				ifs := ns[len(ns)-1].(*IfStmt)
 				// anything declared in ifs are copied.
@@ -328,7 +244,6 @@
 					last.Predefine(false, n)
 				}
 			case *RangeStmt:
-<<<<<<< HEAD
 				if n.Op == DEFINE {
 					if n.Key != nil {
 						nx := n.Key.(*NameExpr)
@@ -346,19 +261,6 @@
 					}
 				}
 			case *FuncLitExpr:
-=======
-				pushInitBlock(n, &last, &stack)
-				if n.Op == DEFINE {
-					if n.Key != nil {
-						last.Predefine(false, n.Key.(*NameExpr).Name)
-					}
-					if n.Value != nil {
-						last.Predefine(false, n.Value.(*NameExpr).Name)
-					}
-				}
-			case *FuncLitExpr:
-				pushInitBlock(n, &last, &stack)
->>>>>>> 0e3c050f
 				for _, p := range n.Type.Params {
 					last.Predefine(false, p.Name)
 				}
@@ -367,14 +269,7 @@
 						last.Predefine(false, rf.Name)
 					}
 				}
-<<<<<<< HEAD
 			case *SwitchStmt:
-=======
-			case *SelectCaseStmt:
-				pushInitBlock(n, &last, &stack)
-			case *SwitchStmt:
-				pushInitBlock(n, &last, &stack)
->>>>>>> 0e3c050f
 				if n.VarName != "" {
 					// NOTE: this defines for default clauses too,
 					// see comment on block copying @
@@ -382,10 +277,6 @@
 					last.Predefine(false, n.VarName)
 				}
 			case *SwitchClauseStmt:
-<<<<<<< HEAD
-=======
-				pushInitRealBlock(n, &last, &stack)
->>>>>>> 0e3c050f
 				// parent switch statement.
 				ss := ns[len(ns)-1].(*SwitchStmt)
 				// anything declared in ss are copied,
@@ -403,10 +294,6 @@
 					}
 				}
 			case *FuncDecl:
-<<<<<<< HEAD
-=======
-				pushInitBlock(n, &last, &stack)
->>>>>>> 0e3c050f
 				if n.IsMethod {
 					n.Predefine(false, n.Recv.Name)
 				}
@@ -416,7 +303,6 @@
 					}
 					n.Predefine(false, pte.Name)
 				}
-<<<<<<< HEAD
 				for i, rte := range n.Type.Results {
 					if rte.Name == "" {
 						rn := fmt.Sprintf(".res_%d", i)
@@ -424,24 +310,11 @@
 					}
 					n.Predefine(false, rte.Name)
 				}
-=======
-				for _, rte := range n.Type.Results {
-					if rte.Name != "" {
-						n.Predefine(false, rte.Name)
-					}
-				}
-			case *FileNode:
-				pushInitBlock(n, &last, &stack)
-			default:
-				panic("should not happen")
->>>>>>> 0e3c050f
 			}
 			return n, TRANS_CONTINUE
 
 		// ----------------------------------------
 		case TRANS_LEAVE:
-<<<<<<< HEAD
-
 			// Pop block from stack.
 			// NOTE: DO NOT USE TRANS_SKIP WITHIN BLOCK
 			// NODES, AS TRANS_LEAVE WILL BE SKIPPED; OR
@@ -451,22 +324,12 @@
 				stack = stack[:len(stack)-1]
 				last = stack[len(stack)-1]
 			}
-
-=======
-			// finalization.
-			if _, ok := n.(BlockNode); ok {
-				// Pop block.
-				stack = stack[:len(stack)-1]
-				last = stack[len(stack)-1]
-			}
->>>>>>> 0e3c050f
 			return n, TRANS_CONTINUE
 		}
 		return n, TRANS_CONTINUE
 	})
 }
 
-<<<<<<< HEAD
 func doRecover(stack []BlockNode, n Node) {
 	if r := recover(); r != nil {
 		// before re-throwing the error, append location information to message.
@@ -474,6 +337,7 @@
 		loc := last.GetLocation()
 		if nline := n.GetLine(); nline > 0 {
 			loc.Line = nline
+			loc.Column = n.GetColumn()
 		}
 
 		var err error
@@ -494,8 +358,6 @@
 	}
 }
 
-=======
->>>>>>> 0e3c050f
 // This counter ensures (during testing) that certain functions
 // (like ConvertUntypedTo() for bigints and strings)
 // are only called during the preprocessing stage.
@@ -572,36 +434,7 @@
 			return n, TRANS_SKIP
 		}
 
-<<<<<<< HEAD
 		defer doRecover(stack, n)
-=======
-		defer func() {
-			if r := recover(); r != nil {
-				// before re-throwing the error, append location information to message.
-				loc := last.GetLocation()
-				if nline := n.GetLine(); nline > 0 {
-					loc.Line = nline
-					loc.Column = n.GetColumn()
-				}
-
-				var err error
-				rerr, ok := r.(error)
-				if ok {
-					// NOTE: gotuna/gorilla expects error exceptions.
-					err = errors.Wrap(rerr, loc.String())
-				} else {
-					// NOTE: gotuna/gorilla expects error exceptions.
-					err = fmt.Errorf("%s: %v", loc.String(), r)
-				}
-
-				// Re-throw the error after wrapping it with the preprocessing stack information.
-				panic(&PreprocessError{
-					err:   err,
-					stack: stack,
-				})
-			}
-		}()
->>>>>>> 0e3c050f
 		if debug {
 			debug.Printf("Preprocess %s (%v) stage:%v\n", n.String(), reflect.TypeOf(n), stage)
 		}
@@ -612,8 +445,6 @@
 			switch n := n.(type) {
 			// TRANS_ENTER -----------------------
 			case *AssignStmt:
-<<<<<<< HEAD
-=======
 				if n.Op == DEFINE {
 					for _, lx := range n.Lhs {
 						ln := lx.(*NameExpr).Name
@@ -632,8 +463,6 @@
 				} else {
 					// nothing defined.
 				}
->>>>>>> 0e3c050f
-
 			// TRANS_ENTER -----------------------
 			case *ImportDecl, *ValueDecl, *TypeDecl, *FuncDecl:
 				// NOTE func decl usually must happen with a
@@ -695,11 +524,7 @@
 
 			// TRANS_BLOCK -----------------------
 			case *IfCaseStmt:
-<<<<<<< HEAD
 				pushInitBlockAndCopy(n, &last, &stack)
-=======
-				pushInitRealBlockAndCopy(n, &last, &stack)
->>>>>>> 0e3c050f
 				// parent if statement.
 				ifs := ns[len(ns)-1].(*IfStmt)
 				// anything declared in ifs are copied.
@@ -815,11 +640,7 @@
 
 			// TRANS_BLOCK -----------------------
 			case *SwitchClauseStmt:
-<<<<<<< HEAD
 				pushInitBlockAndCopy(n, &last, &stack)
-=======
-				pushInitRealBlockAndCopy(n, &last, &stack)
->>>>>>> 0e3c050f
 				// parent switch statement.
 				ss := ns[len(ns)-1].(*SwitchStmt)
 				// anything declared in ss are copied,
@@ -2419,11 +2240,7 @@
 						}
 					}
 					// evaluate typed value for static definition.
-<<<<<<< HEAD
 					for i, _ := range n.NameExprs {
-=======
-					for i := range n.NameExprs {
->>>>>>> 0e3c050f
 						// consider value if specified.
 						if len(n.Values) > 0 {
 							vx := n.Values[i]
@@ -2527,16 +2344,6 @@
 			}
 			// end type switch statement
 			// END TRANS_LEAVE -----------------------
-
-<<<<<<< HEAD
-=======
-			// finalization (during leave).
-			if _, ok := n.(BlockNode); ok {
-				// Pop block.
-				stack = stack[:len(stack)-1]
-				last = stack[len(stack)-1]
-			}
->>>>>>> 0e3c050f
 			return n, TRANS_CONTINUE
 		}
 
@@ -3017,7 +2824,6 @@
 }
 
 // Idempotent.
-<<<<<<< HEAD
 // Also makes sure the stack doesn't reach MaxUint8 in length.
 func pushInitBlock(bn BlockNode, last *BlockNode, stack *[]BlockNode) {
 	if !bn.IsInitialized() {
@@ -3028,11 +2834,6 @@
 		default:
 			bn.InitStaticBlock(bn, *last)
 		}
-=======
-func pushInitBlock(bn BlockNode, last *BlockNode, stack *[]BlockNode) {
-	if !bn.IsInitialized() {
-		bn.InitStaticBlock(bn, *last)
->>>>>>> 0e3c050f
 	}
 	if bn.GetStaticBlock().Source != bn {
 		panic("expected the source of a block node to be itself")
@@ -3046,7 +2847,6 @@
 
 // like pushInitBlock(), but when the last block is a faux block,
 // namely after SwitchStmt and IfStmt.
-<<<<<<< HEAD
 // Not idempotent, as it calls bn.Define with reference to last's TV value slot.
 // XXX do we need this?
 func pushInitBlockAndCopy(bn BlockNode, last *BlockNode, stack *[]BlockNode) {
@@ -3057,26 +2857,6 @@
 	}
 	orig := *last
 	pushInitBlock(bn, last, stack)
-=======
-// Idempotent.
-func pushInitRealBlock(bn BlockNode, last *BlockNode, stack *[]BlockNode) {
-	if !bn.IsInitialized() {
-		bn.InitStaticBlock(bn, (*last).GetParentNode(nil))
-	}
-	if bn.GetStaticBlock().Source != bn {
-		panic("expected the source of a block node to be itself")
-	}
-	*last = bn
-	*stack = append(*stack, bn)
-}
-
-// like pushInitBlock(), but when the last block is a faux block,
-// namely after SwitchStmt and IfStmt.
-// Not idempotent, as it calls bn.Define with reference to last's TV value slot.
-func pushInitRealBlockAndCopy(bn BlockNode, last *BlockNode, stack *[]BlockNode) {
-	orig := *last
-	pushInitRealBlock(bn, last, stack)
->>>>>>> 0e3c050f
 	copyFromFauxBlock(bn, orig)
 }
 
@@ -4581,7 +4361,6 @@
 	return true
 }
 
-<<<<<<< HEAD
 // r := 0
 // r, ok := 1, true
 func isLocallyDefined2(bn BlockNode, n Name) bool {
@@ -4592,8 +4371,6 @@
 	return true
 }
 
-=======
->>>>>>> 0e3c050f
 // ----------------------------------------
 // setNodeLines & setNodeLocations
 
@@ -4634,13 +4411,8 @@
 			loc := Location{
 				PkgPath: pkgPath,
 				File:    fileName,
-<<<<<<< HEAD
-				Line:    lastLine,
-				Nonce:   nextNonce,
-=======
 				Line:    bn.GetLine(),
 				Column:  bn.GetColumn(),
->>>>>>> 0e3c050f
 			}
 			bn.SetLocation(loc)
 		}
