--- conflicted
+++ resolved
@@ -1399,12 +1399,6 @@
 								n.Args[1] = args1
 							}
 						}
-<<<<<<< HEAD
-=======
-					} else if fv.PkgPath == uversePkgPath && fv.Name == "new" {
-						// The pointer value returned is not addressable, but maybe some selector
-						// will make it addressable. For now mark it as not addressable.
-						n.Addressability = addressabilityStatusUnsatisfied
 					} else if fv.PkgPath == uversePkgPath && fv.Name == "cross" {
 						// Memoize *CallExpr.WithCross.
 						pc, ok := ns[len(ns)-1].(*CallExpr)
@@ -1414,7 +1408,6 @@
 						pc.SetWithCross()
 					} else if fv.PkgPath == uversePkgPath && fv.Name == "crossing" {
 						// XXX Make sure it's only used in a realm.
->>>>>>> fcc6e103
 					}
 				}
 
