package gnolang

import (
	"fmt"
	"math/big"
	"reflect"
	"sync/atomic"

	"github.com/gnolang/gno/tm2/pkg/errors"
)

const (
	blankIdentifier = "_"
)

// In the case of a *FileSet, some declaration steps have to happen
// in a restricted parallel way across all the files.
// Anything predefined or preprocessed here get skipped during the Preprocess
// phase.
func PredefineFileSet(store Store, pn *PackageNode, fset *FileSet) {
	// First, initialize all file nodes and connect to package node.
	for _, fn := range fset.Files {
		SetNodeLocations(pn.PkgPath, string(fn.Name), fn)
		fn.InitStaticBlock(fn, pn)
	}
	// NOTE: much of what follows is duplicated for a single *FileNode
	// in the main Preprocess translation function.  Keep synced.

	// Predefine all import decls first.
	// This must be done before TypeDecls, as it may recursively
	// depend on names (even in other files) that depend on imports.
	for _, fn := range fset.Files {
		for i := 0; i < len(fn.Decls); i++ {
			d := fn.Decls[i]
			switch d.(type) {
			case *ImportDecl:
				if d.GetAttribute(ATTR_PREDEFINED) == true {
					// skip declarations already predefined
					// (e.g. through recursion for a
					// dependent)
				} else {
					// recursively predefine dependencies.
					d2, _ := predefineNow(store, fn, d)
					fn.Decls[i] = d2
				}
			}
		}
	}
	// Predefine all type decls decls.
	for _, fn := range fset.Files {
		for i := 0; i < len(fn.Decls); i++ {
			d := fn.Decls[i]
			switch d.(type) {
			case *TypeDecl:
				if d.GetAttribute(ATTR_PREDEFINED) == true {
					// skip declarations already predefined
					// (e.g. through recursion for a
					// dependent)
				} else {
					// recursively predefine dependencies.
					d2, _ := predefineNow(store, fn, d)
					fn.Decls[i] = d2
				}
			}
		}
	}
	// Then, predefine all func/method decls.
	for _, fn := range fset.Files {
		for i := 0; i < len(fn.Decls); i++ {
			d := fn.Decls[i]
			switch d.(type) {
			case *FuncDecl:
				if d.GetAttribute(ATTR_PREDEFINED) == true {
					// skip declarations already predefined
					// (e.g. through recursion for a
					// dependent)
				} else {
					// recursively predefine dependencies.
					d2, _ := predefineNow(store, fn, d)
					fn.Decls[i] = d2
				}
			}
		}
	}
	// Finally, predefine other decls and
	// preprocess ValueDecls..
	for _, fn := range fset.Files {
		for i := 0; i < len(fn.Decls); i++ {
			d := fn.Decls[i]
			if d.GetAttribute(ATTR_PREDEFINED) == true {
				// skip declarations already predefined (e.g.
				// through recursion for a dependent)
			} else {
				// recursively predefine dependencies.
				d2, _ := predefineNow(store, fn, d)
				fn.Decls[i] = d2
			}
		}
	}
}

// This counter ensures (during testing) that certain functions
// (like ConvertUntypedTo() for bigints and strings)
// are only called during the preprocessing stage.
// It is a counter because Preprocess() is recursive.
// As a global counter, use lockless atomic to support concurrency.
var preprocessing atomic.Int32

// Preprocess n whose parent block node is ctx. If any names
// are defined in another file, generally you must call
// PredefineFileSet() on the whole fileset first before calling
// Preprocess.
//
// The ctx passed in may be mutated if there are any statements
// or declarations. The file or package which contains ctx may
// be mutated if there are any file-level declarations.
//
// Store is used to load external package values, but otherwise
// the package and newly created blocks/values are expected
// to be non-RefValues -- in some cases, nil is passed for store
// to enforce this.
//
// List of what Preprocess() does:
//   - Assigns BlockValuePath to NameExprs.
//   - TODO document what it does.
func Preprocess(store Store, ctx BlockNode, n Node) Node {
	// Increment preprocessing counter while preprocessing.
	preprocessing.Add(1)
	defer preprocessing.Add(-1)

	if ctx == nil {
		// Generally a ctx is required, but if not, it's ok to pass in nil.
		// panic("Preprocess requires context")
	}

	// if n is file node, set node locations recursively.
	if fn, ok := n.(*FileNode); ok {
		pkgPath := ctx.(*PackageNode).PkgPath
		fileName := string(fn.Name)
		SetNodeLocations(pkgPath, fileName, fn)
	}

	// create stack of BlockNodes.
	var stack []BlockNode = make([]BlockNode, 0, 32)
	var last BlockNode = ctx
	lastpn := packageOf(last)
	stack = append(stack, last)

	// iterate over all nodes recursively and calculate
	// BlockValuePath for each NameExpr.
	nn := Transcribe(n, func(ns []Node, ftype TransField, index int, n Node, stage TransStage) (Node, TransCtrl) {
		// if already preprocessed, skip it.
		if n.GetAttribute(ATTR_PREPROCESSED) == true {
			return n, TRANS_SKIP
		}

		defer func() {
			if r := recover(); r != nil {
				// before re-throwing the error, append location information to message.
				loc := last.GetLocation()
				if nline := n.GetLine(); nline > 0 {
					loc.Line = nline
				}

				var err error
				rerr, ok := r.(error)
				if ok {
					// NOTE: gotuna/gorilla expects error exceptions.
					err = errors.Wrap(rerr, loc.String())
				} else {
					// NOTE: gotuna/gorilla expects error exceptions.
					err = fmt.Errorf("%s: %v", loc.String(), r)
				}

				// Re-throw the error after wrapping it with the preprocessing stack information.
				panic(&PreprocessError{
					err:   err,
					stack: stack,
				})
			}
		}()
		if debug {
			debug.Printf("Preprocess %s (%v) stage:%v\n", n.String(), reflect.TypeOf(n), stage)
		}

		switch stage {
		// ----------------------------------------
		case TRANS_ENTER:
			switch n := n.(type) {
			// TRANS_ENTER -----------------------
			case *AssignStmt:
				if n.Op == DEFINE {
					var defined bool
					for _, lx := range n.Lhs {
						ln := lx.(*NameExpr).Name
						if ln == blankIdentifier {
							// ignore.
						} else {
							_, ok := last.GetLocalIndex(ln)
							if !ok {
								// initial declaration to be re-defined.
								last.Define(ln, anyValue(nil))
								defined = true
							} else {
								// do not redeclare.
							}
						}
					}
					if !defined {
						panic(fmt.Sprintf("nothing defined in assignment %s", n.String()))
					}
				} else {
					// nothing defined.
				}

			// TRANS_ENTER -----------------------
			case *ImportDecl, *ValueDecl, *TypeDecl, *FuncDecl:
				// NOTE func decl usually must happen with a
				// file, and so last is usually a *FileNode,
				// but for testing convenience we allow
				// importing directly onto the package.
				// Uverse requires this.
				if n.GetAttribute(ATTR_PREDEFINED) == true {
					// skip declarations already predefined
					// (e.g. through recursion for a dependent)
				} else {
					// recursively predefine dependencies.
					d2, ppd := predefineNow(store, last, n.(Decl))
					if ppd {
						return d2, TRANS_SKIP
					} else {
						return d2, TRANS_CONTINUE
					}
				}

			// TRANS_ENTER -----------------------
			case *FuncTypeExpr:
				for i := range n.Params {
					p := &n.Params[i]
					if p.Name == "" || p.Name == blankIdentifier {
						// create a hidden var with leading dot.
						// NOTE: document somewhere.
						pn := fmt.Sprintf(".arg_%d", i)
						p.Name = Name(pn)
					}
				}
				for i := range n.Results {
					r := &n.Results[i]
					if r.Name == blankIdentifier {
						// create a hidden var with leading dot.
						// NOTE: document somewhere.
						rn := fmt.Sprintf(".res_%d", i)
						r.Name = Name(rn)
					}
				}
			}

			// TRANS_ENTER -----------------------
			return n, TRANS_CONTINUE

		// ----------------------------------------
		case TRANS_BLOCK:

			switch n := n.(type) {
			// TRANS_BLOCK -----------------------
			case *BlockStmt:
				pushInitBlock(n, &last, &stack)

			// TRANS_BLOCK -----------------------
			case *ForStmt:
				pushInitBlock(n, &last, &stack)

			// TRANS_BLOCK -----------------------
			case *IfStmt:
				// create faux block to store .Init.
				// the contents are copied onto the case block
				// in the if case below for .Body and .Else.
				// NOTE: similar to *SwitchStmt.
				pushInitBlock(n, &last, &stack)

			// TRANS_BLOCK -----------------------
			case *IfCaseStmt:
				pushRealBlock(n, &last, &stack)
				// parent if statement.
				ifs := ns[len(ns)-1].(*IfStmt)
				// anything declared in ifs are copied.
				for _, n := range ifs.GetBlockNames() {
					tv := ifs.GetValueRef(nil, n)
					last.Define(n, *tv)
				}

			// TRANS_BLOCK -----------------------
			case *RangeStmt:
				pushInitBlock(n, &last, &stack)
				// NOTE: preprocess it here, so type can
				// be used to set n.IsMap/IsString and
				// define key/value.
				n.X = Preprocess(store, last, n.X).(Expr)
				xt := evalStaticTypeOf(store, last, n.X)
				switch xt.Kind() {
				case MapKind:
					n.IsMap = true
				case StringKind:
					n.IsString = true
				case PointerKind:
					if xt.Elem().Kind() != ArrayKind {
						panic("range iteration over pointer requires array elem type")
					}
					xt = xt.Elem()
					n.IsArrayPtr = true
				}
				// key value if define.
				if n.Op == DEFINE {
					if xt.Kind() == MapKind {
						if n.Key != nil {
							kt := baseOf(xt).(*MapType).Key
							kn := n.Key.(*NameExpr).Name
							last.Define(kn, anyValue(kt))
						}
						if n.Value != nil {
							vt := baseOf(xt).(*MapType).Value
							vn := n.Value.(*NameExpr).Name
							last.Define(vn, anyValue(vt))
						}
					} else if xt.Kind() == StringKind {
						if n.Key != nil {
							it := IntType
							kn := n.Key.(*NameExpr).Name
							last.Define(kn, anyValue(it))
						}
						if n.Value != nil {
							et := Int32Type
							vn := n.Value.(*NameExpr).Name
							last.Define(vn, anyValue(et))
						}
					} else {
						if n.Key != nil {
							it := IntType
							kn := n.Key.(*NameExpr).Name
							last.Define(kn, anyValue(it))
						}
						if n.Value != nil {
							et := xt.Elem()
							vn := n.Value.(*NameExpr).Name
							last.Define(vn, anyValue(et))
						}
					}
				}

			// TRANS_BLOCK -----------------------
			case *FuncLitExpr:
				// retrieve cached function type.
				ft := evalStaticType(store, last, &n.Type).(*FuncType)
				// push func body block.
				pushInitBlock(n, &last, &stack)
				// define parameters in new block.
				for _, p := range ft.Params {
					last.Define(p.Name, anyValue(p.Type))
				}
				// define results in new block.
				for i, rf := range ft.Results {
					if 0 < len(rf.Name) {
						last.Define(rf.Name, anyValue(rf.Type))
					} else {
						// create a hidden var with leading dot.
						// NOTE: document somewhere.
						rn := fmt.Sprintf(".res_%d", i)
						last.Define(Name(rn), anyValue(rf.Type))
					}
				}

			// TRANS_BLOCK -----------------------
			case *SelectCaseStmt:
				pushInitBlock(n, &last, &stack)

			// TRANS_BLOCK -----------------------
			case *SwitchStmt:
				// create faux block to store .Init/.Varname.
				// the contents are copied onto the case block
				// in the switch case below for switch cases.
				// NOTE: similar to *IfStmt, but with the major
				// difference that each clause block may have
				// different number of values.
				// To support the .Init statement and for
				// conceptual simplicity, we create a block in
				// OpExec.SwitchStmt, but since we don't initially
				// know which clause will match, we expand the
				// block once a clause has matched.
				pushInitBlock(n, &last, &stack)
				if n.VarName != "" {
					// NOTE: this defines for default clauses too,
					// see comment on block copying @
					// SwitchClauseStmt:TRANS_BLOCK.
					last.Define(n.VarName, anyValue(nil))
				}

			// TRANS_BLOCK -----------------------
			case *SwitchClauseStmt:
				pushRealBlock(n, &last, &stack)
				// parent switch statement.
				ss := ns[len(ns)-1].(*SwitchStmt)
				// anything declared in ss are copied,
				// namely ss.VarName if defined.
				for _, n := range ss.GetBlockNames() {
					tv := ss.GetValueRef(nil, n)
					last.Define(n, *tv)
				}
				if ss.IsTypeSwitch {
					if len(n.Cases) == 0 {
						// evaluate default case.
						if ss.VarName != "" {
							// The type is the tag type.
							tt := evalStaticTypeOf(store, last, ss.X)
							last.Define(
								ss.VarName, anyValue(tt))
						}
					} else {
						// evaluate case types.
						for i, cx := range n.Cases {
							cx = Preprocess(
								store, last, cx).(Expr)
							var ct Type
							if cxx, ok := cx.(*ConstExpr); ok {
								if !cxx.IsUndefined() {
									panic("should not happen")
								}
								// only in type switch cases, nil type allowed.
								ct = nil
							} else {
								ct = evalStaticType(store, last, cx)
							}
							n.Cases[i] = constType(cx, ct)
							// maybe type-switch def.
							if ss.VarName != "" {
								if len(n.Cases) == 1 {
									// If there is only 1 case, the
									// define applies with type.
									// (re-definition).
									last.Define(
										ss.VarName, anyValue(ct))
								} else {
									// If there are 2 or more
									// cases, the type is the tag type.
									tt := evalStaticTypeOf(store, last, ss.X)
									last.Define(
										ss.VarName, anyValue(tt))
								}
							}
						}
					}
				} else {
					// evaluate tag type
					tt := evalStaticTypeOf(store, last, ss.X)
					// check or convert case types to tt.
					for i, cx := range n.Cases {
						cx = Preprocess(
							store, last, cx).(Expr)
						checkOrConvertType(store, last, &cx, tt, false) // #nosec G601
						n.Cases[i] = cx
					}
				}

			// TRANS_BLOCK -----------------------
			case *FuncDecl:
				// retrieve cached function type.
				ft := getType(&n.Type).(*FuncType)
				if n.IsMethod {
					// recv/type set @ predefineNow().
				} else {
					// type set @ predefineNow().
				}

				// push func body block.
				pushInitBlock(n, &last, &stack)
				// define receiver in new block, if method.
				if n.IsMethod {
					if 0 < len(n.Recv.Name) {
						rft := getType(&n.Recv).(FieldType)
						rt := rft.Type
						last.Define(n.Recv.Name, anyValue(rt))
					}
				}
				// define parameters in new block.
				for _, p := range ft.Params {
					last.Define(p.Name, anyValue(p.Type))
				}
				// define results in new block.
				for i, rf := range ft.Results {
					if 0 < len(rf.Name) {
						last.Define(rf.Name, anyValue(rf.Type))
					} else {
						// create a hidden var with leading dot.
						rn := fmt.Sprintf(".res_%d", i)
						last.Define(Name(rn), anyValue(rf.Type))
					}
				}
				// functions that don't return a value do not need termination analysis
				// functions that are externally defined or builtin implemented in the vm can't be analysed
				if len(ft.Results) > 0 && lastpn.PkgPath != uversePkgPath && n.Body != nil {
					errs := Analyze(n)
					if len(errs) > 0 {
						panic(fmt.Sprintf("%+v\n", errs))
					}
				}
			// TRANS_BLOCK -----------------------
			case *FileNode:
				// only for imports.
				pushInitBlock(n, &last, &stack)
				{
					// This logic supports out-of-order
					// declarations.  (this must happen
					// after pushInitBlock above, otherwise
					// it would happen @ *FileNode:ENTER)

					// Predefine all import decls.
					for i := 0; i < len(n.Decls); i++ {
						d := n.Decls[i]
						switch d.(type) {
						case *ImportDecl:
							if d.GetAttribute(ATTR_PREDEFINED) == true {
								// skip declarations already
								// predefined (e.g. through
								// recursion for a dependent)
							} else {
								// recursively predefine
								// dependencies.
								d2, _ := predefineNow(store, n, d)
								n.Decls[i] = d2
							}
						}
					}
					// Predefine all type decls.
					for i := 0; i < len(n.Decls); i++ {
						d := n.Decls[i]
						switch d.(type) {
						case *TypeDecl:
							if d.GetAttribute(ATTR_PREDEFINED) == true {
								// skip declarations already
								// predefined (e.g. through
								// recursion for a dependent)
							} else {
								// recursively predefine
								// dependencies.
								d2, _ := predefineNow(store, n, d)
								n.Decls[i] = d2
							}
						}
					}
					// Then, predefine all func/method decls.
					for i := 0; i < len(n.Decls); i++ {
						d := n.Decls[i]
						switch d.(type) {
						case *FuncDecl:
							if d.GetAttribute(ATTR_PREDEFINED) == true {
								// skip declarations already
								// predefined (e.g. through
								// recursion for a dependent)
							} else {
								// recursively predefine
								// dependencies.
								d2, _ := predefineNow(store, n, d)
								n.Decls[i] = d2
							}
						}
					}
					// Finally, predefine other decls and
					// preprocess ValueDecls..
					for i := 0; i < len(n.Decls); i++ {
						d := n.Decls[i]
						if d.GetAttribute(ATTR_PREDEFINED) == true {
							// skip declarations already
							// predefined (e.g. through
							// recursion for a dependent)
						} else {
							// recursively predefine
							// dependencies.
							d2, _ := predefineNow(store, n, d)
							n.Decls[i] = d2
						}
					}
				}

			// TRANS_BLOCK -----------------------
			default:
				panic("should not happen")
			}
			return n, TRANS_CONTINUE

		// ----------------------------------------
		case TRANS_BLOCK2:

			// The main TRANS_BLOCK2 switch.
			switch n := n.(type) {
			// TRANS_BLOCK2 -----------------------
			case *SwitchStmt:

				// NOTE: TRANS_BLOCK2 ensures after .Init.
				// Preprocess and convert tag if const.
				if n.X != nil {
					n.X = Preprocess(store, last, n.X).(Expr)
					convertIfConst(store, last, n.X)
				}
			}
			return n, TRANS_CONTINUE

		// ----------------------------------------
		case TRANS_LEAVE:
			// mark as preprocessed so that it can be used
			// in evalStaticType(store,).
			n.SetAttribute(ATTR_PREPROCESSED, true)

			// -There is still work to be done while leaving, but
			// once the logic of that is done, we will have to
			// perform additionally deferred logic that is best
			// handled with orthogonal switch conditions.
			// -For example, while leaving nodes w/
			// TRANS_COMPOSITE_TYPE, (regardless of whether name or
			// literal), any elided type names are inserted. (This
			// works because the transcriber leaves the composite
			// type before entering the kv elements.)
			defer func() {
				switch ftype {
				// TRANS_LEAVE (deferred)---------
				case TRANS_COMPOSITE_TYPE:
					// fill elided element composite lit type exprs
					clx := ns[len(ns)-1].(*CompositeLitExpr)
					// get or evaluate composite type.
					clt := evalStaticType(store, last, n.(Expr))
					// elide composite lit element (nested) composite types.
					elideCompositeElements(clx, clt)
				}
			}()

			// The main TRANS_LEAVE switch.
			switch n := n.(type) {
			// TRANS_LEAVE -----------------------
			case *NameExpr:
				// Validity: check that name isn't reserved.
				if isReservedName(n.Name) {
					panic(fmt.Sprintf(
						"should not happen: name %q is reserved", n.Name))
				}
				// special case if struct composite key.
				if ftype == TRANS_COMPOSITE_KEY {
					clx := ns[len(ns)-1].(*CompositeLitExpr)
					clt := evalStaticType(store, last, clx.Type)
					switch bt := baseOf(clt).(type) {
					case *StructType:
						n.Path = bt.GetPathForName(n.Name)
						return n, TRANS_CONTINUE
					case *ArrayType, *SliceType:
						fillNameExprPath(last, n, false)
						if last.GetIsConst(store, n.Name) {
							cx := evalConst(store, last, n)
							return cx, TRANS_CONTINUE
						}
						// If name refers to a package, and this is not in
						// the context of a selector, fail. Packages cannot
						// be used as a value, for go compatibility but also
						// to preserve the security expectation regarding imports.
						nt := evalStaticTypeOf(store, last, n)
						if nt.Kind() == PackageKind {
							panic(fmt.Sprintf(
								"package %s cannot only be referred to in a selector expression",
								n.Name))
						}
						return n, TRANS_CONTINUE
					case *NativeType:
						switch bt.Type.Kind() {
						case reflect.Struct:
							// NOTE: For simplicity and some degree of
							// flexibility, do not use path indices for Go
							// native types, but use the name.
							n.Path = NewValuePathNative(n.Name)
							return n, TRANS_CONTINUE
						case reflect.Array, reflect.Slice:
							// Replace n with *ConstExpr.
							fillNameExprPath(last, n, false)
							cx := evalConst(store, last, n)
							return cx, TRANS_CONTINUE
						default:
							panic("should not happen")
						}
					}
				}
				// specific and general cases
				switch n.Name {
				case blankIdentifier:
					n.Path = NewValuePathBlock(0, 0, blankIdentifier)
					return n, TRANS_CONTINUE
				case "iota":
					pd := lastDecl(ns)
					io := pd.GetAttribute(ATTR_IOTA).(int)
					cx := constUntypedBigint(n, int64(io))
					return cx, TRANS_CONTINUE
				case nilStr:
					// nil will be converted to
					// typed-nils when appropriate upon
					// leaving the expression nodes that
					// contain nil nodes.
					fallthrough
				default:
					if ftype == TRANS_ASSIGN_LHS {
						as := ns[len(ns)-1].(*AssignStmt)
						fillNameExprPath(last, n, as.Op == DEFINE)
					} else {
						fillNameExprPath(last, n, false)
					}
					// If uverse, return a *ConstExpr.
					if n.Path.Depth == 0 { // uverse
						cx := evalConst(store, last, n)
						// built-in functions must be called.
						if !cx.IsUndefined() &&
							cx.T.Kind() == FuncKind &&
							ftype != TRANS_CALL_FUNC {
							panic(fmt.Sprintf(
								"use of builtin %s not in function call",
								n.Name))
						}
						if !cx.IsUndefined() && cx.T.Kind() == TypeKind {
							return constType(n, cx.GetType()), TRANS_CONTINUE
						}
						return cx, TRANS_CONTINUE
					}
					if last.GetIsConst(store, n.Name) {
						cx := evalConst(store, last, n)
						return cx, TRANS_CONTINUE
					}
					// If name refers to a package, and this is not in
					// the context of a selector, fail. Packages cannot
					// be used as a value, for go compatibility but also
					// to preserve the security expectation regarding imports.
					nt := evalStaticTypeOf(store, last, n)
					if nt == nil {
						// this is fine, e.g. for TRANS_ASSIGN_LHS (define) etc.
					} else if ftype != TRANS_SELECTOR_X {
						nk := nt.Kind()
						if nk == PackageKind {
							panic(fmt.Sprintf(
								"package %s cannot only be referred to in a selector expression",
								n.Name))
						}
					}
				}

			// TRANS_LEAVE -----------------------
			case *BasicLitExpr:
				// Replace with *ConstExpr.
				cx := evalConst(store, last, n)
				return cx, TRANS_CONTINUE

			// TRANS_LEAVE -----------------------
			case *BinaryExpr:
				lt := evalStaticTypeOf(store, last, n.Left)
				rt := evalStaticTypeOf(store, last, n.Right)
				// Special (recursive) case if shift and right isn't uint.
				isShift := n.Op == SHL || n.Op == SHR
				if isShift && baseOf(rt) != UintType {
					// convert n.Right to (gno) uint type,
					rn := Expr(Call("uint", n.Right))
					// reset/create n2 to preprocess right child.
					n2 := &BinaryExpr{
						Left:  n.Left,
						Op:    n.Op,
						Right: rn,
					}
					resn := Preprocess(store, last, n2)
					return resn, TRANS_CONTINUE
				}

				// Left and right hand expressions must evaluate to a boolean typed value if
				// the operation is a logical AND or OR.
				if (n.Op == LAND || n.Op == LOR) && (lt.Kind() != BoolKind || rt.Kind() != BoolKind) {
					panic("operands of boolean operators must evaluate to boolean typed values")
				}

				// General case.
				lcx, lic := n.Left.(*ConstExpr)
				rcx, ric := n.Right.(*ConstExpr)
				if lic {
					if ric {
						// Left const, Right const ----------------------
						// Replace with *ConstExpr if const operands.
						// First, convert untyped as necessary.
						if !isShift {
							cmp := cmpSpecificity(lcx.T, rcx.T)
							if cmp < 0 {
								// convert n.Left to right type.
								checkOrConvertType(store, last, &n.Left, rcx.T, false)
							} else if cmp == 0 {
								// NOTE: the following doesn't work.
								// TODO: make it work.
								// convert n.Left to right type,
								// or check for compatibility.
								// (the other way around would work too)
								// checkOrConvertType(store, last, n.Left, rcx.T, false)
							} else {
								// convert n.Right to left type.
								checkOrConvertType(store, last, &n.Right, lcx.T, false)
							}
						}
						// Then, evaluate the expression.
						cx := evalConst(store, last, n)
						return cx, TRANS_CONTINUE
					} else if isUntyped(lcx.T) {
						// Left untyped const, Right not ----------------
						if rnt, ok := rt.(*NativeType); ok {
							if isShift {
								panic("should not happen")
							}
							// get concrete native base type.
							pt := go2GnoBaseType(rnt.Type).(PrimitiveType)
							// convert n.Left to pt type,
							checkOrConvertType(store, last, &n.Left, pt, false)
							// convert n.Right to (gno) pt type,
							rn := Expr(Call(pt.String(), n.Right))
							// and convert result back.
							tx := constType(n, rnt)
							// reset/create n2 to preprocess right child.
							n2 := &BinaryExpr{
								Left:  n.Left,
								Op:    n.Op,
								Right: rn,
							}
							resn := Node(Call(tx, n2))
							resn = Preprocess(store, last, resn)
							return resn, TRANS_CONTINUE
							// NOTE: binary operations are always computed in
							// gno, never with reflect.
						} else {
							if isShift {
								// nothing to do, right type is (already) uint type.
								// we don't yet know what this type should be,
								// but another checkOrConvertType() later does.
								// (e.g. from AssignStmt or other).
							} else {
								// convert n.Left to right type.
								checkOrConvertType(store, last, &n.Left, rt, false)
							}
						}
					} else if lcx.T == nil {
						// convert n.Left to typed-nil type.
						checkOrConvertType(store, last, &n.Left, rt, false)
					}
				} else if ric {
					if isUntyped(rcx.T) {
						// Left not, Right untyped const ----------------
						if isShift {
							if baseOf(rt) != UintType {
								// convert n.Right to (gno) uint type.
								checkOrConvertType(store, last, &n.Right, UintType, false)
							} else {
								// leave n.Left as is and baseOf(n.Right) as UintType.
							}
						} else {
							if lnt, ok := lt.(*NativeType); ok {
								// get concrete native base type.
								pt := go2GnoBaseType(lnt.Type).(PrimitiveType)
								// convert n.Left to (gno) pt type,
								ln := Expr(Call(pt.String(), n.Left))
								// convert n.Right to pt type,
								checkOrConvertType(store, last, &n.Right, pt, false)
								// and convert result back.
								tx := constType(n, lnt)
								// reset/create n2 to preprocess left child.
								n2 := &BinaryExpr{
									Left:  ln,
									Op:    n.Op,
									Right: n.Right,
								}
								resn := Node(Call(tx, n2))
								resn = Preprocess(store, last, resn)
								return resn, TRANS_CONTINUE
								// NOTE: binary operations are always computed in
								// gno, never with reflect.
							} else {
								// convert n.Right to left type.
								checkOrConvertType(store, last, &n.Right, lt, false)
							}
						}
					} else if rcx.T == nil {
						// convert n.Right to typed-nil type.
						checkOrConvertType(store, last, &n.Right, lt, false)
					}
				} else {
					// Left not const, Right not const ------------------
					if n.Op == EQL || n.Op == NEQ {
						// If == or !=, no conversions.
					} else if lnt, ok := lt.(*NativeType); ok && isNative(rt) {
						if debug {
							if !isShift {
								assertSameTypes(lt, rt)
							}
						}
						// If left and right are native type, and same type
						// convert left and right to gno, then
						// convert result back to native.
						//
						// get concrete native base type.
						if lt.TypeID() != rt.TypeID() {
							panic(fmt.Sprintf(
								"incompatible types in binary expression: %v %v %v",
								lt.TypeID(), n.Op, rt.TypeID()))
						}
						pt := go2GnoBaseType(lnt.Type).(PrimitiveType)
						// convert n.Left to (gno) pt type,
						ln := Expr(Call(pt.String(), n.Left))
						// convert n.Right to pt or uint type,
						rn := n.Right
						if isShift {
							if baseOf(rt) != UintType {
								rn = Expr(Call("uint", n.Right))
							}
						} else {
							rn = Expr(Call(pt.String(), n.Right))
						}
						// and convert result back.
						tx := constType(n, lnt)
						// reset/create n2 to preprocess
						// children.
						n2 := &BinaryExpr{
							Left:  ln,
							Op:    n.Op,
							Right: rn,
						}
						resn := Node(Call(tx, n2))
						resn = Preprocess(store, last, resn)
						return resn, TRANS_CONTINUE
						// NOTE: binary operations are always
						// computed in gno, never with
						// reflect.
					} else if n.Op == SHL || n.Op == SHR {
						// shift operator, nothing yet to do.
					} else {
						// non-shift non-const binary operator.
						liu, riu := isUntyped(lt), isUntyped(rt)
						if liu {
							if riu {
								if lt.TypeID() != rt.TypeID() {
									panic(fmt.Sprintf(
										"incompatible types in binary expression: %v %v %v",
										lt.TypeID(), n.Op, rt.TypeID()))
								}
							} else {
								checkOrConvertType(store, last, &n.Left, rt, false)
							}
						} else {
							if riu {
								checkOrConvertType(store, last, &n.Right, lt, false)
							} else {
								// left is untyped, right is not.
								if lt.TypeID() != rt.TypeID() {
									panic(fmt.Sprintf(
										"incompatible types in binary expression: %v %v %v",
										lt.TypeID(), n.Op, rt.TypeID()))
								}
							}
						}
					}
				}

			// TRANS_LEAVE -----------------------
			case *CallExpr:
				// Func type evaluation.
				var ft *FuncType
				ift := evalStaticTypeOf(store, last, n.Func)
				switch cft := baseOf(ift).(type) {
				case *FuncType:
					ft = cft
				case *NativeType:
					ft = store.Go2GnoType(cft.Type).(*FuncType)
				case *TypeType:
					if len(n.Args) != 1 {
						panic("type conversion requires single argument")
					}
					n.NumArgs = 1
					if arg0, ok := n.Args[0].(*ConstExpr); ok {
						var constConverted bool
						ct := evalStaticType(store, last, n.Func)
						// As a special case, if a decimal cannot
						// be represented as an integer, it cannot be converted to one,
						// and the error is handled here.
						// Out of bounds errors are usually handled during evalConst().
						switch ct.Kind() {
						case IntKind, Int8Kind, Int16Kind, Int32Kind, Int64Kind,
							UintKind, Uint8Kind, Uint16Kind, Uint32Kind, Uint64Kind,
							BigintKind:
							if bd, ok := arg0.TypedValue.V.(BigdecValue); ok {
								if !isInteger(bd.V) {
									panic(fmt.Sprintf(
										"cannot convert %s to integer type",
										arg0))
								}
							}
							convertConst(store, last, arg0, ct)
							constConverted = true
						case SliceKind:
							if ct.Elem().Kind() == Uint8Kind { // bypass []byte("xxx")
								n.SetAttribute(ATTR_TYPEOF_VALUE, ct)
								return n, TRANS_CONTINUE
							}
						}
						// (const) untyped decimal -> float64.
						// (const) untyped bigint -> int.
						if !constConverted {
							convertConst(store, last, arg0, nil)
						}

						// evaluate the new expression.
						cx := evalConst(store, last, n)
						// Though cx may be undefined if ct is interface,
						// the ATTR_TYPEOF_VALUE is still interface.
						cx.SetAttribute(ATTR_TYPEOF_VALUE, ct)
						return cx, TRANS_CONTINUE
					} else {
						ct := evalStaticType(store, last, n.Func)
						n.SetAttribute(ATTR_TYPEOF_VALUE, ct)
						return n, TRANS_CONTINUE
					}
				default:
					panic(fmt.Sprintf(
						"unexpected func type %v (%v)",
						ift, reflect.TypeOf(ift)))
				}

				// Handle special cases.
				// NOTE: these appear to be actually special cases in go.
				// In general, a string is not assignable to []bytes
				// without conversion.
				if cx, ok := n.Func.(*ConstExpr); ok {
					fv := cx.GetFunc()
					if fv.PkgPath == uversePkgPath && fv.Name == "append" {
						if n.Varg && len(n.Args) == 2 {
							// If the second argument is a string,
							// convert to byteslice.
							args1 := n.Args[1]
							if evalStaticTypeOf(store, last, args1).Kind() == StringKind {
								bsx := constType(nil, gByteSliceType)
								args1 = Call(bsx, args1)
								args1 = Preprocess(nil, last, args1).(Expr)
								n.Args[1] = args1
							}
						} else {
							var tx *constTypeExpr // array type expr, lazily initialized
							// Another special case for append: adding untyped constants.
							// They must be converted to the array type for consistency.
							for i, arg := range n.Args[1:] {
								if _, ok := arg.(*ConstExpr); !ok {
									// Consider only constant expressions.
									continue
								}
								if t1 := evalStaticTypeOf(store, last, arg); t1 != nil && !isUntyped(t1) {
									// Consider only untyped values (including nil).
									continue
								}

								if tx == nil {
									// Get the array type from the first argument.
									s0 := evalStaticTypeOf(store, last, n.Args[0])
									tx = constType(arg, s0.Elem())
								}
								// Convert to the array type.
								arg1 := Call(tx, arg)
								n.Args[i+1] = Preprocess(nil, last, arg1).(Expr)
							}
						}
					} else if fv.PkgPath == uversePkgPath && fv.Name == "copy" {
						if len(n.Args) == 2 {
							// If the second argument is a string,
							// convert to byteslice.
							args1 := n.Args[1]
							if evalStaticTypeOf(store, last, args1).Kind() == StringKind {
								bsx := constType(nil, gByteSliceType)
								args1 = Call(bsx, args1)
								args1 = Preprocess(nil, last, args1).(Expr)
								n.Args[1] = args1
							}
						}
					}
				}

				// Continue with general case.
				hasVarg := ft.HasVarg()
				isVarg := n.Varg
				embedded := false
				argTVs := []TypedValue{}
				minArgs := len(ft.Params)
				if hasVarg {
					minArgs--
				}
				numArgs := countNumArgs(store, last, n) // isVarg?
				n.NumArgs = numArgs

				// Check input arg count.
				if len(n.Args) == 1 && numArgs > 1 {
					// special case of x(f()) form:
					// use the number of results instead.
					if isVarg {
						panic("should not happen")
					}
					embedded = true
					pcx := n.Args[0].(*CallExpr)
					argTVs = getResultTypedValues(pcx)
					if !hasVarg {
						if numArgs != len(ft.Params) {
							panic(fmt.Sprintf(
								"wrong argument count in call to %s; want %d got %d (with embedded call expr as arg)",
								n.Func.String(),
								len(ft.Params),
								numArgs,
							))
						}
					} else if hasVarg && !isVarg {
						if numArgs < len(ft.Params)-1 {
							panic(fmt.Sprintf(
								"not enough arguments in call to %s; want %d (besides variadic) got %d (with embedded call expr as arg)",
								n.Func.String(),
								len(ft.Params)-1,
								numArgs))
						}
					}
				} else if !hasVarg {
					argTVs = evalStaticTypedValues(store, last, n.Args...)
					if len(n.Args) != len(ft.Params) {
						panic(fmt.Sprintf(
							"wrong argument count in call to %s; want %d got %d",
							n.Func.String(),
							len(ft.Params),
							len(n.Args),
						))
					}
				} else if hasVarg && !isVarg {
					argTVs = evalStaticTypedValues(store, last, n.Args...)
					if len(n.Args) < len(ft.Params)-1 {
						panic(fmt.Sprintf(
							"not enough arguments in call to %s; want %d (besides variadic) got %d",
							n.Func.String(),
							len(ft.Params)-1,
							len(n.Args)))
					}
				} else if hasVarg && isVarg {
					argTVs = evalStaticTypedValues(store, last, n.Args...)
					if len(n.Args) != len(ft.Params) {
						panic(fmt.Sprintf(
							"not enough arguments in call to %s; want %d (including variadic) got %d",
							n.Func.String(),
							len(ft.Params),
							len(n.Args)))
					}
				} else {
					panic("should not happen")
				}
				// Specify function param/result generics.
				sft := ft.Specify(store, argTVs, isVarg)
				spts := sft.Params
				srts := FieldTypeList(sft.Results).Types()
				// If generics were specified, override attr
				// and constexpr with specified types.  Also
				// copy the function value with updated type.
				n.Func.SetAttribute(ATTR_TYPEOF_VALUE, sft)
				if cx, ok := n.Func.(*ConstExpr); ok {
					fv := cx.V.(*FuncValue)
					fv2 := fv.Copy(nilAllocator)
					fv2.Type = sft
					cx.T = sft
					cx.V = fv2
				} else if sft.TypeID() != ft.TypeID() {
					panic("non-const function value should have no generics")
				}
				n.SetAttribute(ATTR_TYPEOF_VALUE, &tupleType{Elts: srts})
				// Check given argument type against required.
				// Also replace const Args with *ConstExpr unless embedded.
				if embedded {
					if isVarg {
						panic("should not happen")
					}
					for i, tv := range argTVs {
						if hasVarg {
							if (len(spts) - 1) <= i {
								checkType(tv.T, spts[len(spts)-1].Type.Elem(), true)
							} else {
								checkType(tv.T, spts[i].Type, true)
							}
						} else {
							checkType(tv.T, spts[i].Type, true)
						}
					}
				} else {
					for i := range n.Args {
						if hasVarg {
							if (len(spts) - 1) <= i {
								if isVarg {
									if len(spts) <= i {
										panic("expected final vargs slice but got many")
									}
									checkOrConvertType(store, last, &n.Args[i], spts[i].Type, true)
								} else {
									checkOrConvertType(store, last, &n.Args[i],
										spts[len(spts)-1].Type.Elem(), true)
								}
							} else {
								checkOrConvertType(store, last, &n.Args[i], spts[i].Type, true)
							}
						} else {
							checkOrConvertType(store, last, &n.Args[i], spts[i].Type, true)
						}
					}
				}
				// TODO in the future, pure results

			// TRANS_LEAVE -----------------------
			case *IndexExpr:
				dt := evalStaticTypeOf(store, last, n.X)
				if dt.Kind() == PointerKind {
					// if a is a pointer to an array,
					// a[low : high : max] is shorthand
					// for (*a)[low : high : max]
					dt = dt.Elem()
					n.X = &StarExpr{X: n.X}
					n.X.SetAttribute(ATTR_PREPROCESSED, true)
				}
				switch dt.Kind() {
				case StringKind, ArrayKind, SliceKind:
					// Replace const index with int *ConstExpr,
					// or if not const, assert integer type..
					checkOrConvertIntegerType(store, last, n.Index)
				case MapKind:
					mt := baseOf(gnoTypeOf(store, dt)).(*MapType)
					checkOrConvertType(store, last, &n.Index, mt.Key, false)
				default:
					panic(fmt.Sprintf(
						"unexpected index base kind for type %s",
						dt.String()))
				}

			// TRANS_LEAVE -----------------------
			case *SliceExpr:
				// Replace const L/H/M with int *ConstExpr,
				// or if not const, assert integer type..
				checkOrConvertIntegerType(store, last, n.Low)
				checkOrConvertIntegerType(store, last, n.High)
				checkOrConvertIntegerType(store, last, n.Max)

			// TRANS_LEAVE -----------------------
			case *TypeAssertExpr:
				if n.Type == nil {
					panic("should not happen")
				}

				// Type assertions on the blank identifier are illegal.
				if nx, ok := n.X.(*NameExpr); ok && string(nx.Name) == blankIdentifier {
					panic("cannot use _ as value or type")
				}

				// ExprStmt of form `x.(<type>)`,
				// or special case form `c, ok := x.(<type>)`.
				t := evalStaticTypeOf(store, last, n.X)
				baseType := baseOf(t) // The base type of the asserted value must be an interface.
				switch bt := baseType.(type) {
				case *InterfaceType:
					break
				case *NativeType:
					if bt.Type.Kind() == reflect.Interface {
						break
					}
				default:
					panic(
						fmt.Sprintf(
							"invalid operation: %s (variable of type %s) is not an interface",
							n.X.String(),
							t.String(),
						),
					)
				}

				evalStaticType(store, last, n.Type)

			// TRANS_LEAVE -----------------------
			case *UnaryExpr:
				xt := evalStaticTypeOf(store, last, n.X)
				if xnt, ok := xt.(*NativeType); ok {
					// get concrete native base type.
					pt := go2GnoBaseType(xnt.Type).(PrimitiveType)
					// convert n.X to gno type,
					xn := Expr(Call(pt.String(), n.X))
					// and convert result back.
					tx := constType(n, xnt)
					// reset/create n2 to preprocess children.
					n2 := &UnaryExpr{
						X:  xn,
						Op: n.Op,
					}
					resn := Node(Call(tx, n2))
					resn = Preprocess(store, last, resn)
					return resn, TRANS_CONTINUE
					// NOTE: like binary operations, unary operations are
					// always computed in gno, never with reflect.
				}
				// Replace with *ConstExpr if const X.
				if isConst(n.X) {
					cx := evalConst(store, last, n)
					return cx, TRANS_CONTINUE
				}

			// TRANS_LEAVE -----------------------
			case *CompositeLitExpr:
				// Get or evaluate composite type.
				clt := evalStaticType(store, last, n.Type)
				// Replace const Elts with default *ConstExpr.
			CLT_TYPE_SWITCH:
				switch cclt := baseOf(clt).(type) {
				case *StructType:
					if n.IsKeyed() {
						for i := 0; i < len(n.Elts); i++ {
							key := n.Elts[i].Key.(*NameExpr).Name
							path := cclt.GetPathForName(key)
							ft := cclt.GetStaticTypeOfAt(path)
							checkOrConvertType(store, last, &n.Elts[i].Value, ft, false)
						}
					} else {
						for i := 0; i < len(n.Elts); i++ {
							ft := cclt.Fields[i].Type
							checkOrConvertType(store, last, &n.Elts[i].Value, ft, false)
						}
					}
				case *ArrayType:
					for i := 0; i < len(n.Elts); i++ {
						checkOrConvertType(store, last, &n.Elts[i].Key, IntType, false)
						checkOrConvertType(store, last, &n.Elts[i].Value, cclt.Elt, false)
					}
				case *SliceType:
					for i := 0; i < len(n.Elts); i++ {
						checkOrConvertType(store, last, &n.Elts[i].Key, IntType, false)
						checkOrConvertType(store, last, &n.Elts[i].Value, cclt.Elt, false)
					}
				case *MapType:
					for i := 0; i < len(n.Elts); i++ {
						checkOrConvertType(store, last, &n.Elts[i].Key, cclt.Key, false)
						checkOrConvertType(store, last, &n.Elts[i].Value, cclt.Value, false)
					}
				case *NativeType:
					clt = cclt.GnoType(store)
					goto CLT_TYPE_SWITCH
				default:
					panic(fmt.Sprintf(
						"unexpected composite type %s",
						clt.String()))
				}
				// If variadic array lit, measure.
				if at, ok := clt.(*ArrayType); ok {
					if at.Vrd {
						idx := 0
						for _, elt := range n.Elts {
							if elt.Key == nil {
								idx++
							} else {
								k := evalConst(store, last, elt.Key).ConvertGetInt()
								if idx <= k {
									idx = k + 1
								} else {
									panic("array lit key out of order")
								}
							}
						}
						// update type
						// (dontcare)
						// at.Vrd = false
						at.Len = idx
						// update node
						cx := constInt(n, idx)
						n.Type.(*ArrayTypeExpr).Len = cx
					}
				}

			// TRANS_LEAVE -----------------------
			case *KeyValueExpr:
				// NOTE: For simplicity we just
				// use the *CompositeLitExpr.

			// TRANS_LEAVE -----------------------
			case *SelectorExpr:
				xt := evalStaticTypeOf(store, last, n.X)

				// Set selector path based on xt's type.
				switch cxt := xt.(type) {
				case *PointerType, *DeclaredType, *StructType, *InterfaceType:
					tr, _, rcvr, _, aerr := findEmbeddedFieldType(lastpn.PkgPath, cxt, n.Sel, nil)
					if aerr {
						panic(fmt.Sprintf("cannot access %s.%s from %s",
							cxt.String(), n.Sel, lastpn.PkgPath))
					} else if tr == nil {
						panic(fmt.Sprintf("missing field %s in %s",
							n.Sel, cxt.String()))
					}
					if len(tr) > 1 {
						// (the last vp, tr[len(tr)-1], is for n.Sel)
						if debug {
							if tr[len(tr)-1].Name != n.Sel {
								panic("should not happen")
							}
						}
						// replace n.X w/ tr[:len-1] selectors applied.
						nx2 := n.X
						for _, vp := range tr[:len(tr)-1] {
							nx2 = &SelectorExpr{
								X:    nx2,
								Path: vp,
								Sel:  vp.Name,
							}
						}
						// recursively preprocess new n.X.
						n.X = Preprocess(store, last, nx2).(Expr)
					}
					// nxt2 may not be xt anymore.
					// (even the dereferenced of xt and nxt2 may not
					// be the same, with embedded fields)
					nxt2 := evalStaticTypeOf(store, last, n.X)
					// Case 1: If receiver is pointer type but n.X is
					// not:
					if rcvr != nil &&
						rcvr.Kind() == PointerKind &&
						nxt2.Kind() != PointerKind {
						// Go spec: "If x is addressable and &x's
						// method set contains m, x.m() is shorthand
						// for (&x).m()"
						// Go spec: "As with method calls, a reference
						// to a non-interface method with a pointer
						// receiver using an addressable value will
						// automatically take the address of that
						// value: t.Mp is equivalent to (&t).Mp."
						//
						// convert to (&x).m, but leave xt as is.
						n.X = &RefExpr{X: n.X}
						n.X.SetAttribute(ATTR_PREPROCESSED, true)
						switch tr[len(tr)-1].Type {
						case VPDerefPtrMethod:
							// When ptr method was called like x.y.z(), where x
							// is a pointer, y is an embedded struct, and z
							// takes a pointer receiver.  That becomes
							// &(x.y).z().
							// The x.y receiver wasn't originally a pointer,
							// yet the trail was
							// [VPSubrefField,VPDerefPtrMethod].
						case VPPtrMethod:
							tr[len(tr)-1].Type = VPDerefPtrMethod
						default:
							panic(fmt.Sprintf(
								"expected ultimate VPPtrMethod but got %v in trail %v",
								tr[len(tr)-1].Type,
								tr,
							))
						}
					} else if len(tr) > 0 &&
						tr[len(tr)-1].IsDerefType() &&
						nxt2.Kind() != PointerKind {
						// Case 2: If tr[0] is deref type, but xt
						// is not pointer type, replace n.X with
						// &RefExpr{X: n.X}.
						n.X = &RefExpr{X: n.X}
						n.X.SetAttribute(ATTR_PREPROCESSED, true)
					}
					// bound method or underlying.
					// TODO check for unexported fields.
					n.Path = tr[len(tr)-1]
					// n.Path = cxt.GetPathForName(n.Sel)
				case *PackageType:
					var pv *PackageValue
					if cx, ok := n.X.(*ConstExpr); ok {
						// NOTE: *Machine.TestMemPackage() needs this
						// to pass in an imported package as *ConstEzpr.
						pv = cx.V.(*PackageValue)
					} else {
						// otherwise, packages can only be referred to by
						// *NameExprs, and cannot be copied.
						pvc := evalConst(store, last, n.X)
						pv_, ok := pvc.V.(*PackageValue)
						if !ok {
							panic(fmt.Sprintf(
								"missing package in selector expr %s",
								n.String()))
						}
						pv = pv_
					}
					pn := pv.GetPackageNode(store)
					// ensure exposed or package path match.
					if !isUpper(string(n.Sel)) && lastpn.PkgPath != pv.PkgPath {
						panic(fmt.Sprintf("cannot access %s.%s from %s",
							pv.PkgPath, n.Sel, lastpn.PkgPath))
					} else {
						// NOTE: this can happen with software upgrades,
						// with multiple versions of the same package path.
					}
					n.Path = pn.GetPathForName(store, n.Sel)
					// packages may contain constant vars,
					// so check and evaluate if so.
					tt := pn.GetStaticTypeOfAt(store, n.Path)
					if isUntyped(tt) {
						cx := evalConst(store, last, n)
						return cx, TRANS_CONTINUE
					}
				case *TypeType:
					// unbound method
					xt := evalStaticType(store, last, n.X)
					switch ct := xt.(type) {
					case *PointerType:
						dt := ct.Elt.(*DeclaredType)
						n.Path = dt.GetUnboundPathForName(n.Sel)
					case *DeclaredType:
						n.Path = ct.GetUnboundPathForName(n.Sel)
					default:
						panic(fmt.Sprintf(
							"unexpected selector expression type value %s",
							xt.String()))
					}
				case *NativeType:
					// NOTE: if type of n.X is native type, as in a native
					// interface method, n.Path may be VPNative but at
					// runtime, the value's type may be *gno.PointerType.
					//
					// native types don't use path indices.
					n.Path = NewValuePathNative(n.Sel)
				default:
					panic(fmt.Sprintf(
						"unexpected selector expression type %v",
						reflect.TypeOf(xt)))
				}

			// TRANS_LEAVE -----------------------
			case *FieldTypeExpr:
				// Replace const Tag with default *ConstExpr.
				convertIfConst(store, last, n.Tag)

			// TRANS_LEAVE -----------------------
			case *ArrayTypeExpr:
				if n.Len == nil {
					// Calculate length at *CompositeLitExpr:LEAVE
				} else {
					// Replace const Len with int *ConstExpr.
					cx := evalConst(store, last, n.Len)
					convertConst(store, last, cx, IntType)
					n.Len = cx
				}
				// NOTE: For all TypeExprs, the node is not replaced
				// with *constTypeExprs (as *ConstExprs are) because
				// we want to support type logic at runtime.
				evalStaticType(store, last, n)

			// TRANS_LEAVE -----------------------
			case *SliceTypeExpr:
				evalStaticType(store, last, n)

			// TRANS_LEAVE -----------------------
			case *InterfaceTypeExpr:
				evalStaticType(store, last, n)

			// TRANS_LEAVE -----------------------
			case *ChanTypeExpr:
				evalStaticType(store, last, n)

			// TRANS_LEAVE -----------------------
			case *FuncTypeExpr:
				evalStaticType(store, last, n)

			// TRANS_LEAVE -----------------------
			case *MapTypeExpr:
				evalStaticType(store, last, n)

			// TRANS_LEAVE -----------------------
			case *StructTypeExpr:
				evalStaticType(store, last, n)

			// TRANS_LEAVE -----------------------
			case *AssignStmt:
				// NOTE: keep DEFINE and ASSIGN in sync.
				if n.Op == DEFINE {
					// Rhs consts become default *ConstExprs.
					for _, rx := range n.Rhs {
						// NOTE: does nothing if rx is "nil".
						convertIfConst(store, last, rx)
					}
					if len(n.Lhs) > len(n.Rhs) {
						// Unpack n.Rhs[0] to n.Lhs[:]
						if len(n.Rhs) != 1 {
							panic("should not happen")
						}
						switch cx := n.Rhs[0].(type) {
						case *CallExpr:
							// Call case: a, b := x(...)
							ift := evalStaticTypeOf(store, last, cx.Func)
							cft := getGnoFuncTypeOf(store, ift)
							if len(n.Lhs) != len(cft.Results) {
								panic(fmt.Sprintf(
									"assignment mismatch: "+
										"%d variables but %s returns %d values",
									len(n.Lhs), cx.Func.String(), len(cft.Results)))
							}
							for i, lx := range n.Lhs {
								ln := lx.(*NameExpr).Name
								rf := cft.Results[i]
								// re-definition
								last.Define(ln, anyValue(rf.Type))
							}
						case *TypeAssertExpr:
							// Type-assert case: a, ok := x.(type)
							if len(n.Lhs) != 2 {
								panic("should not happen")
							}
							cx.HasOK = true
							lhs0 := n.Lhs[0].(*NameExpr).Name
							lhs1 := n.Lhs[1].(*NameExpr).Name
							tt := evalStaticType(store, last, cx.Type)
							// re-definitions
							last.Define(lhs0, anyValue(tt))
							last.Define(lhs1, anyValue(BoolType))
						case *IndexExpr:
							// Index case: v, ok := x[k], x is map.
							if len(n.Lhs) != 2 {
								panic("should not happen")
							}
							cx.HasOK = true
							lhs0 := n.Lhs[0].(*NameExpr).Name
							lhs1 := n.Lhs[1].(*NameExpr).Name

							var mt *MapType
							dt := evalStaticTypeOf(store, last, cx.X)
							mt, ok := baseOf(dt).(*MapType)
							if !ok {
								panic(fmt.Sprintf("invalid index expression on %T", dt))
							}
							// re-definitions
							last.Define(lhs0, anyValue(mt.Value))
							last.Define(lhs1, anyValue(BoolType))
						default:
							panic("should not happen")
						}
					} else {
						// General case: a, b := x, y
						for i, lx := range n.Lhs {
							ln := lx.(*NameExpr).Name
							rx := n.Rhs[i]
							rt := evalStaticTypeOf(store, last, rx)
							// re-definition
							if rt == nil {
								// e.g. (interface{})(nil), becomes ConstExpr(undefined).
								// last.Define(ln, undefined) complains, since redefinition.
							} else {
								last.Define(ln, anyValue(rt))
							}
						}
					}
				} else { // ASSIGN, or assignment operation (+=, -=, <<=, etc.)
					// If this is an assignment operation, ensure there's only 1
					// expr on lhs/rhs.
					if n.Op != ASSIGN &&
						(len(n.Lhs) != 1 || len(n.Rhs) != 1) {
						panic("assignment operator " + n.Op.TokenString() +
							" requires only one expression on lhs and rhs")
					}

					// NOTE: Keep in sync with DEFINE above.
					if n.Op == SHL_ASSIGN || n.Op == SHR_ASSIGN {
						// Special case if shift assign <<= or >>=.
						checkOrConvertType(store, last, &n.Rhs[0], UintType, false)
					} else if len(n.Lhs) > len(n.Rhs) {
						// TODO dry code w/ above.
						// Unpack n.Rhs[0] to n.Lhs[:]
						if len(n.Rhs) != 1 {
							panic("should not happen")
						}
						switch cx := n.Rhs[0].(type) {
						case *CallExpr:
							// Call case: a, b = x(...)
							ift := evalStaticTypeOf(store, last, cx.Func)
							cft := getGnoFuncTypeOf(store, ift)
							if len(n.Lhs) != len(cft.Results) {
								panic(fmt.Sprintf(
									"assignment mismatch: "+
										"%d variables but %s returns %d values",
									len(n.Lhs), cx.Func.String(), len(cft.Results)))
							}
						case *TypeAssertExpr:
							// Type-assert case: a, ok := x.(type)
							if len(n.Lhs) != 2 {
								panic("should not happen")
							}
							cx.HasOK = true
						case *IndexExpr:
							// Index case: v, ok := x[k], x is map.
							if len(n.Lhs) != 2 {
								panic("should not happen")
							}
							cx.HasOK = true
						default:
							panic("should not happen")
						}
					} else {
						// General case: a, b = x, y.
						for i, lx := range n.Lhs {
							lt := evalStaticTypeOf(store, last, lx)
							// converts if rx is "nil".
							checkOrConvertType(store, last, &n.Rhs[i], lt, false)
						}
					}
				}

			// TRANS_LEAVE -----------------------
			case *BranchStmt:
				switch n.Op {
				case BREAK:
					if !isSwitchLabel(ns, n.Label) {
						findBranchLabel(last, n.Label)
					}
				case CONTINUE:
					if isSwitchLabel(ns, n.Label) {
						panic(fmt.Sprintf("invalid continue label %q\n", n.Label))
					}
					findBranchLabel(last, n.Label)
				case GOTO:
					_, depth, index := findGotoLabel(last, n.Label)
					n.Depth = depth
					n.BodyIndex = index
				case FALLTHROUGH:
					if swchC, ok := last.(*SwitchClauseStmt); ok {
						// last is a switch clause, find its index in the switch and assign
						// it to the fallthrough node BodyIndex. This will be used at
						// runtime to determine the next switch clause to run.
						swch := lastSwitch(ns)
						for i := range swch.Clauses {
							if &swch.Clauses[i] == swchC {
								// switch clause found
								n.BodyIndex = i
								break
							}
						}
					}
				default:
					panic("should not happen")
				}

			// TRANS_LEAVE -----------------------
			case *ForStmt:
				// Cond consts become bool *ConstExprs.
				checkOrConvertBoolType(store, last, &n.Cond, BoolType, false)

			// TRANS_LEAVE -----------------------
			case *IfStmt:
				// Cond consts become bool *ConstExprs.
				checkOrConvertBoolType(store, last, &n.Cond, BoolType, false)

			// TRANS_LEAVE -----------------------
			case *RangeStmt:
				// NOTE: k,v already defined @ TRANS_BLOCK.

			// TRANS_LEAVE -----------------------
			case *ReturnStmt:
				fnode, ft := funcOf(last)
				// Check number of return arguments.
				if len(n.Results) != len(ft.Results) {
					if len(n.Results) == 0 {
						if ft.Results.IsNamed() {
							// ok, results already named.
						} else {
							panic(fmt.Sprintf("expected %d return values; got %d",
								len(ft.Results),
								len(n.Results),
							))
						}
					} else if len(n.Results) == 1 {
						if cx, ok := n.Results[0].(*CallExpr); ok {
							ift := evalStaticTypeOf(store, last, cx.Func)
							cft := getGnoFuncTypeOf(store, ift)
							if len(cft.Results) != len(ft.Results) {
								panic(fmt.Sprintf("expected %d return values; got %d",
									len(ft.Results),
									len(cft.Results),
								))
							} else {
								// nothing more to do.
							}
						} else {
							panic(fmt.Sprintf("expected %d return values; got %d",
								len(ft.Results),
								len(n.Results),
							))
						}
					} else {
						panic(fmt.Sprintf("expected %d return values; got %d",
							len(ft.Results),
							len(n.Results),
						))
					}
				} else {
					// Results consts become default *ConstExprs.
					for i := range n.Results {
						rtx := ft.Results[i].Type
						rt := evalStaticType(store, fnode.GetParentNode(nil), rtx)
						if isGeneric(rt) {
							// cannot convert generic result,
							// the result type depends.
							// XXX how to deal?
							panic("not yet implemented")
						} else {
							checkOrConvertType(store, last, &n.Results[i], rt, false)
						}
					}
				}

			// TRANS_LEAVE -----------------------
			case *SendStmt:
				// Value consts become default *ConstExprs.
				checkOrConvertType(store, last, &n.Value, nil, false)

			// TRANS_LEAVE -----------------------
			case *SelectCaseStmt:
				// maybe receive defines.
				// if as, ok := n.Comm.(*AssignStmt); ok {
				//     handled by case *AssignStmt.
				// }

			// TRANS_LEAVE -----------------------
			case *SwitchStmt:
				// Ensure type switch cases are unique.
				if n.IsTypeSwitch {
					types := map[string]struct{}{}
					for _, clause := range n.Clauses {
						for _, casetype := range clause.Cases {
							var ctstr string
							ctype := casetype.(*constTypeExpr).Type
							if ctype == nil {
								ctstr = nilStr
							} else {
								ctstr = casetype.(*constTypeExpr).Type.String()
							}
							if _, exists := types[ctstr]; exists {
								panic(fmt.Sprintf(
									"duplicate type %s in type switch",
									ctstr))
							}
							types[ctstr] = struct{}{}
						}
					}
				}

			// TRANS_LEAVE -----------------------
			case *ValueDecl:
				// evaluate value if const expr.
				if n.Const {
					// NOTE: may or may not be a *ConstExpr,
					// but if not, make one now.
					for i, vx := range n.Values {
						n.Values[i] = evalConst(store, last, vx)
					}
				} else {
					// value(s) may already be *ConstExpr, but
					// otherwise as far as we know the
					// expression is not a const expr, so no
					// point evaluating it further.  this makes
					// the implementation differ from
					// runDeclaration(), as this uses OpStaticTypeOf.
				}
				numNames := len(n.NameExprs)
				sts := make([]Type, numNames) // static types
				tvs := make([]TypedValue, numNames)
				if numNames > 1 && len(n.Values) == 1 {
					// special case if `var a, b, c T? = f()` form.
					cx := n.Values[0].(*CallExpr)
					tt := evalStaticTypeOfRaw(store, last, cx).(*tupleType)
					if len(tt.Elts) != numNames {
						panic("should not happen")
					}
					if n.Type != nil {
						// only a single type can be specified.
						nt := evalStaticType(store, last, n.Type)
						// TODO check tt and nt compat.
						for i := 0; i < numNames; i++ {
							sts[i] = nt
							tvs[i] = anyValue(nt)
						}
					} else {
						// set types as return types.
						for i := 0; i < numNames; i++ {
							et := tt.Elts[i]
							sts[i] = et
							tvs[i] = anyValue(et)
						}
					}
				} else if len(n.Values) != 0 && numNames != len(n.Values) {
					panic("should not happen")
				} else { // general case
					// evaluate types and convert consts.
					if n.Type != nil {
						// only a single type can be specified.
						nt := evalStaticType(store, last, n.Type)
						for i := 0; i < numNames; i++ {
							sts[i] = nt
						}
						// convert if const to nt.
						for i := range n.Values {
							checkOrConvertType(store, last, &n.Values[i], nt, false)
						}
					} else if n.Const {
						// derive static type from values.
						for i, vx := range n.Values {
							vt := evalStaticTypeOf(store, last, vx)
							sts[i] = vt
						}
					} else {
						// convert n.Value to default type.
						for i, vx := range n.Values {
							convertIfConst(store, last, vx)
							vt := evalStaticTypeOf(store, last, vx)
							sts[i] = vt
						}
					}
					// evaluate typed value for static definition.
					for i, vx := range n.Values {
						if cx, ok := vx.(*ConstExpr); ok &&
							!cx.TypedValue.IsUndefined() {
							if n.Const {
								// const _ = <const_expr>: static block should contain value
								tvs[i] = cx.TypedValue
							} else {
								// var _ = <const_expr>: static block should NOT contain value
								tvs[i] = anyValue(cx.TypedValue.T)
							}
						} else {
							// for var decls of non-const expr.
							st := sts[i]
							tvs[i] = anyValue(st)
						}
					}
				}
				// define.
				if fn, ok := last.(*FileNode); ok {
					pn := fn.GetParentNode(nil).(*PackageNode)
					for i := 0; i < numNames; i++ {
						nx := &n.NameExprs[i]
						if nx.Name == blankIdentifier {
							nx.Path = NewValuePathBlock(0, 0, blankIdentifier)
						} else {
							pn.Define2(n.Const, nx.Name, sts[i], tvs[i])
							nx.Path = last.GetPathForName(nil, nx.Name)
						}
					}
				} else {
					for i := 0; i < numNames; i++ {
						nx := &n.NameExprs[i]
						if nx.Name == blankIdentifier {
							nx.Path = NewValuePathBlock(0, 0, blankIdentifier)
						} else {
							last.Define2(n.Const, nx.Name, sts[i], tvs[i])
							nx.Path = last.GetPathForName(nil, nx.Name)
						}
					}
				}
				// TODO make note of constance in static block for
				// future use, or consider "const paths".  set as
				// preprocessed.

			// TRANS_LEAVE -----------------------
			case *TypeDecl:
				// Construct new Type, where any recursive
				// references refer to the old Type declared
				// during *TypeDecl:ENTER.  Then, copy over the
				// values, completing the recursion.
				tmp := evalStaticType(store, last, n.Type)
				dst := last.GetValueRef(store, n.Name).GetType()
				switch dst := dst.(type) {
				case *FuncType:
					*dst = *(tmp.(*FuncType))
				case *ArrayType:
					*dst = *(tmp.(*ArrayType))
				case *SliceType:
					*dst = *(tmp.(*SliceType))
				case *InterfaceType:
					*dst = *(tmp.(*InterfaceType))
				case *ChanType:
					*dst = *(tmp.(*ChanType))
				case *MapType:
					*dst = *(tmp.(*MapType))
				case *StructType:
					*dst = *(tmp.(*StructType))
				case *DeclaredType:
					// if store has this type, use that.
					tid := DeclaredTypeID(lastpn.PkgPath, n.Name)
					exists := false
					if dt := store.GetTypeSafe(tid); dt != nil {
						dst = dt.(*DeclaredType)
						last.GetValueRef(store, n.Name).SetType(dst)
						exists = true
					}
					if !exists {
						// otherwise construct new *DeclaredType.
						// NOTE: this is where declared types are
						// actually instantiated, not in
						// machine.go:runDeclaration().
						dt2 := declareWith(lastpn.PkgPath, n.Name, tmp)
						// if !n.IsAlias { // not sure why this was here.
						dt2.Seal()
						// }
						*dst = *dt2
					}
				default:
					panic(fmt.Sprintf("unexpected type declaration type %v",
						reflect.TypeOf(dst)))
				}
				// We need to replace all references of the new
				// Type with old Type, including in attributes.
				n.Type.SetAttribute(ATTR_TYPE_VALUE, dst)
				// Replace the type with *constTypeExpr{},
				// otherwise methods would be un at runtime.
				n.Type = constType(n.Type, dst)
			}
			// end type switch statement

			// TRANS_LEAVE -----------------------
			// finalization.
			if _, ok := n.(BlockNode); ok {
				// Pop block.
				stack = stack[:len(stack)-1]
				last = stack[len(stack)-1]
				return n, TRANS_CONTINUE
			} else {
				return n, TRANS_CONTINUE
			}
		}

		panic(fmt.Sprintf(
			"unknown stage %v", stage))
	})

	return nn
}

func isSwitchLabel(ns []Node, label Name) bool {
	for {
		swch := lastSwitch(ns)
		if swch == nil {
			break
		}

		if swch.GetLabel() == label && label != "" {
			return true
		}

		ns = ns[:len(ns)-1]
	}

	return false
}

func pushInitBlock(bn BlockNode, last *BlockNode, stack *[]BlockNode) {
	if !bn.IsInitialized() {
		bn.InitStaticBlock(bn, *last)
	} else {
		// This may happen when PredefineFileSet() followed by Preprocess().
		if _, ok := bn.(*FileNode); !ok {
			panic("unexpected initialized block node type")
		}
	}
	if bn.GetStaticBlock().Source != bn {
		panic("expected the source of a block node to be itself")
	}
	*last = bn
	*stack = append(*stack, bn)
}

// like pushInitBlock(), but when the last block is a faux block,
// namely after SwitchStmt and IfStmt.
func pushRealBlock(bn BlockNode, last *BlockNode, stack *[]BlockNode) {
	orig := *last
	// skip the faux block for parent of bn.
	bn.InitStaticBlock(bn, (*last).GetParentNode(nil))
	*last = bn
	*stack = append(*stack, bn)
	// anything declared in orig are copied.
	for _, n := range orig.GetBlockNames() {
		tv := orig.GetValueRef(nil, n)
		bn.Define(n, *tv)
	}
}

// Evaluates the value of x which is expected to be a typeval.
// Caches the result as an attribute of x.
// To discourage mis-use, expects x to already be
// preprocessed.
func evalStaticType(store Store, last BlockNode, x Expr) Type {
	if t, ok := x.GetAttribute(ATTR_TYPE_VALUE).(Type); ok {
		return t
	} else if ctx, ok := x.(*constTypeExpr); ok {
		return ctx.Type // no need to set attribute.
	}
	pn := packageOf(last)
	// See comment in evalStaticTypeOfRaw.
	if store != nil && pn.PkgPath != uversePkgPath {
		pv := pn.NewPackage() // temporary
		store = store.Fork()
		store.SetCachePackage(pv)
	}
	m := NewMachine(pn.PkgPath, store)
	tv := m.EvalStatic(last, x)
	m.Release()
	if _, ok := tv.V.(TypeValue); !ok {
		panic(fmt.Sprintf("%s is not a type", x.String()))
	}
	t := tv.GetType()
	x.SetAttribute(ATTR_TYPE_VALUE, t)
	return t
}

// If it is known that the type was already evaluated,
// use this function instead of evalStaticType(store,).
func getType(x Expr) Type {
	if ctx, ok := x.(*constTypeExpr); ok {
		return ctx.Type
	} else if t, ok := x.GetAttribute(ATTR_TYPE_VALUE).(Type); ok {
		return t
	} else {
		panic(fmt.Sprintf(
			"getType() called on expr not yet evaluated with evalStaticType(store,): %s",
			x.String(),
		))
	}
}

// If t is a native type, returns the gno type.
func gnoTypeOf(store Store, t Type) Type {
	if nt, ok := t.(*NativeType); ok {
		return nt.GnoType(store)
	} else {
		return t
	}
}

// Unlike evalStaticType, x is not expected to be a typeval,
// but rather computes the type OF x.
func evalStaticTypeOf(store Store, last BlockNode, x Expr) Type {
	t := evalStaticTypeOfRaw(store, last, x)
	if tt, ok := t.(*tupleType); ok {
		if len(tt.Elts) != 1 {
			panic(fmt.Sprintf(
				"evalStaticTypeOf() only supports *CallExpr with 1 result, got %s",
				tt.String(),
			))
		} else {
			return tt.Elts[0]
		}
	} else {
		return t
	}
}

// like evalStaticTypeOf() but returns the raw *tupleType for *CallExpr.
func evalStaticTypeOfRaw(store Store, last BlockNode, x Expr) (t Type) {
	if t, ok := x.GetAttribute(ATTR_TYPEOF_VALUE).(Type); ok {
		return t
	} else if _, ok := x.(*constTypeExpr); ok {
		return gTypeType
	} else if ctx, ok := x.(*ConstExpr); ok {
		return ctx.T
	} else {
		pn := packageOf(last)
		// NOTE: do not load the package value from store,
		// because we may be preprocessing in the middle of
		// PreprocessAllFilesAndSaveBlockNodes,
		// and the preprocessor will panic when
		// package values are already there that weren't
		// yet predefined this time around.
		if store != nil && pn.PkgPath != uversePkgPath {
			pv := pn.NewPackage() // temporary
			store = store.Fork()
			store.SetCachePackage(pv)
		}
		m := NewMachine(pn.PkgPath, store)
		t = m.EvalStaticTypeOf(last, x)
		m.Release()
		x.SetAttribute(ATTR_TYPEOF_VALUE, t)
		return t
	}
}

// If it is known that the type was already evaluated,
// use this function instead of evalStaticTypeOf().
func getTypeOf(x Expr) Type {
	if t, ok := x.GetAttribute(ATTR_TYPEOF_VALUE).(Type); ok {
		if tt, ok := t.(*tupleType); ok {
			if len(tt.Elts) != 1 {
				panic(fmt.Sprintf(
					"getTypeOf() only supports *CallExpr with 1 result, got %s",
					tt.String(),
				))
			} else {
				return tt.Elts[0]
			}
		} else {
			return t
		}
	} else {
		panic(fmt.Sprintf(
			"getTypeOf() called on expr not yet evaluated with evalStaticTypeOf(): %s",
			x.String(),
		))
	}
}

// like evalStaticTypeOf() but for list of exprs, and the result
// includes the value if type is TypeKind.
func evalStaticTypedValues(store Store, last BlockNode, xs ...Expr) []TypedValue {
	res := make([]TypedValue, len(xs))
	for i, x := range xs {
		t := evalStaticTypeOf(store, last, x)
		if t != nil && t.Kind() == TypeKind {
			v := evalStaticType(store, last, x)
			res[i] = TypedValue{
				T: t,
				V: toTypeValue(v),
			}
		} else {
			res[i] = TypedValue{
				T: t,
				V: nil,
			}
		}
	}
	return res
}

func getGnoFuncTypeOf(store Store, it Type) *FuncType {
	bt := baseOf(it)
	ft := gnoTypeOf(store, bt).(*FuncType)
	return ft
}

func getResultTypedValues(cx *CallExpr) []TypedValue {
	if t, ok := cx.GetAttribute(ATTR_TYPEOF_VALUE).(Type); ok {
		if tt, ok := t.(*tupleType); ok {
			res := make([]TypedValue, len(tt.Elts))
			for i, tte := range tt.Elts {
				res[i] = anyValue(tte)
			}
			return res
		} else {
			panic(fmt.Sprintf(
				"expected *tupleType of *CallExpr but got %v",
				reflect.TypeOf(t)))
		}
	} else {
		panic(fmt.Sprintf(
			"getResultTypedValues() called on call expr not yet evaluated: %s",
			cx.String(),
		))
	}
}

// Evaluate constant expressions. Assumes all operands are already defined
// consts; the machine doesn't know whether a value is const or not, so this
// function always returns a *ConstExpr, even if the operands aren't actually
// consts in the code.
//
// No type conversion is done by the machine in general -- operands of
// binary expressions should be converted to become compatible prior
// to evaluation.
//
// NOTE: Generally, conversion happens in a separate step while leaving
// composite exprs/nodes that contain constant expression nodes (e.g. const
// exprs in the rhs of AssignStmts).
func evalConst(store Store, last BlockNode, x Expr) *ConstExpr {
	// TODO: some check or verification for ensuring x
	// is constant?  From the machine?
	m := NewMachine(".dontcare", store)
	cv := m.EvalStatic(last, x)
	m.Release()
	cx := &ConstExpr{
		Source:     x,
		TypedValue: cv,
	}
	cx.SetAttribute(ATTR_PREPROCESSED, true)
	setConstAttrs(cx)
	return cx
}

func constType(source Expr, t Type) *constTypeExpr {
	cx := &constTypeExpr{Source: source}
	cx.Type = t
	cx.SetAttribute(ATTR_PREPROCESSED, true)
	return cx
}

func setConstAttrs(cx *ConstExpr) {
	cv := &cx.TypedValue
	cx.SetAttribute(ATTR_TYPEOF_VALUE, cv.T)
	if cv.T != nil && cv.T.Kind() == TypeKind {
		if cv.GetType() == nil {
			panic("should not happen")
		}
		cx.SetAttribute(ATTR_TYPE_VALUE, cv.GetType())
	}
}

func packageOf(last BlockNode) *PackageNode {
	for {
		if pn, ok := last.(*PackageNode); ok {
			return pn
		}
		last = last.GetParentNode(nil)
	}
}

func funcOf(last BlockNode) (BlockNode, *FuncTypeExpr) {
	for {
		if flx, ok := last.(*FuncLitExpr); ok {
			return flx, &flx.Type
		} else if fd, ok := last.(*FuncDecl); ok {
			return fd, &fd.Type
		}
		last = last.GetParentNode(nil)
	}
}

func findBranchLabel(last BlockNode, label Name) (
	bn BlockNode, depth uint8, bodyIdx int,
) {
	for {
		switch cbn := last.(type) {
		case *BlockStmt, *ForStmt, *IfCaseStmt, *RangeStmt, *SelectCaseStmt, *SwitchClauseStmt, *SwitchStmt:
			lbl := cbn.GetLabel()
			if label == lbl {
				bn = cbn
				return
			}
			last = cbn.GetParentNode(nil)
			depth += 1
		case *IfStmt:
			// These are faux blocks -- shouldn't happen.
			panic("unexpected faux blocknode")
		case *FileNode:
			panic("unexpected file blocknode")
		case *PackageNode:
			panic("unexpected package blocknode")
		case *FuncLitExpr:
			body := cbn.GetBody()
			_, bodyIdx = body.GetLabeledStmt(label)
			if bodyIdx != -1 {
				bn = cbn
				return
			}
			panic(fmt.Sprintf(
				"cannot find branch label %q",
				label))
		case *FuncDecl:
			panic(fmt.Sprintf(
				"cannot find branch label %q",
				label))
		default:
			panic("unexpected block node")
		}
	}
}

func findGotoLabel(last BlockNode, label Name) (
	bn BlockNode, depth uint8, bodyIdx int,
) {
	for {
		switch cbn := last.(type) {
		case *IfStmt, *SwitchStmt:
			// These are faux blocks -- shouldn't happen.
			panic("unexpected faux blocknode")
		case *FileNode:
			panic("unexpected file blocknode")
		case *PackageNode:
			panic("unexpected package blocknode")
		case *FuncLitExpr, *FuncDecl:
			body := cbn.GetBody()
			_, bodyIdx = body.GetLabeledStmt(label)
			if bodyIdx != -1 {
				bn = cbn
				return
			} else {
				panic(fmt.Sprintf(
					"cannot find GOTO label %q within current function",
					label))
			}
		case *BlockStmt, *ForStmt, *IfCaseStmt, *RangeStmt, *SelectCaseStmt, *SwitchClauseStmt:
			body := cbn.GetBody()
			_, bodyIdx = body.GetLabeledStmt(label)
			if bodyIdx != -1 {
				bn = cbn
				return
			} else {
				last = cbn.GetParentNode(nil)
				depth += 1
			}
		default:
			panic("unexpected block node")
		}
	}
}

func lastDecl(ns []Node) Decl {
	for i := len(ns) - 1; 0 <= i; i-- {
		if d, ok := ns[i].(Decl); ok {
			return d
		}
	}
	return nil
}

func lastSwitch(ns []Node) *SwitchStmt {
	for i := len(ns) - 1; 0 <= i; i-- {
		if d, ok := ns[i].(*SwitchStmt); ok {
			return d
		}
	}
	return nil
}

func asValue(t Type) TypedValue {
	return TypedValue{
		T: gTypeType,
		V: toTypeValue(t),
	}
}

func anyValue(t Type) TypedValue {
	return TypedValue{
		T: t,
		V: nil,
	}
}

func isConst(x Expr) bool {
	_, ok := x.(*ConstExpr)
	return ok
}

func isConstType(x Expr) bool {
	_, ok := x.(*constTypeExpr)
	return ok
}

func cmpSpecificity(t1, t2 Type) int {
	t1s, t2s := 0, 0
	if t1p, ok := t1.(PrimitiveType); ok {
		t1s = t1p.Specificity()
	}
	if t2p, ok := t2.(PrimitiveType); ok {
		t2s = t2p.Specificity()
	}
	if t1s < t2s {
		// NOTE: higher specificity has lower value, so backwards.
		return 1
	} else if t1s == t2s {
		return 0
	} else {
		return -1
	}
}

// 1. convert x to t if x is *ConstExpr.
// 2. otherwise, assert that x can be coerced to t.
// autoNative is usually false, but set to true
// for native function calls, where gno values are
// automatically converted to native go types.
// NOTE: also see checkOrConvertIntegerType()
func checkOrConvertType(store Store, last BlockNode, x *Expr, t Type, autoNative bool) {
	if cx, ok := (*x).(*ConstExpr); ok {
		convertConst(store, last, cx, t)
	} else if bx, ok := (*x).(*BinaryExpr); ok && (bx.Op == SHL || bx.Op == SHR) {
		// "push" expected type into shift binary's left operand.
		checkOrConvertType(store, last, &bx.Left, t, autoNative)
	} else if *x != nil { // XXX if x != nil && t != nil {
		// check type
		xt := evalStaticTypeOf(store, last, *x)
		if t != nil {
			checkType(xt, t, autoNative)
		}
		// convert type
		if isUntyped(xt) { // convert if x is untyped literal
			if t == nil {
				t = defaultTypeOf(xt)
			}
			// Push type into expr if qualifying binary expr.
			if bx, ok := (*x).(*BinaryExpr); ok {
				switch bx.Op {
				case ADD, SUB, MUL, QUO, REM, BAND, BOR, XOR,
					BAND_NOT, LAND, LOR:
					// push t into bx.Left and bx.Right
					checkOrConvertType(store, last, &bx.Left, t, autoNative)
					checkOrConvertType(store, last, &bx.Right, t, autoNative)
					return
				case SHL, SHR:
					// push t into bx.Left
					checkOrConvertType(store, last, &bx.Left, t, autoNative)
					return
					// case EQL, LSS, GTR, NEQ, LEQ, GEQ:
					// default:
				}
			}
			// convert x to destination type t
			convertType(store, last, x, t)
		} else {
			// if one side is declared name type and the other side is unnamed type
			if isNamedConversion(xt, t) {
				// covert right (xt) to the type of the left (t)
				convertType(store, last, x, t)
			}
		}
	}
}

<<<<<<< HEAD
// like checkOrConvertType() but for bools (ie. for and if).
func checkOrConvertBoolType(store Store, last BlockNode, x *Expr, t Type, autoNative bool) {
	if cx, ok := (*x).(*ConstExpr); ok {
		convertConst(store, last, cx, t)
	} else if *x != nil { // XXX if x != nil && t != nil {
		xt := evalStaticTypeOf(store, last, *x)
		if t != nil {
			checkType(xt, t, autoNative)
		}
	}
=======
// convert x to destination type t
func convertType(store Store, last BlockNode, x *Expr, t Type) {
	cx := Expr(Call(constType(nil, t), *x))
	cx = Preprocess(store, last, cx).(Expr)
	*x = cx
}

// isNamedConversion returns true if assigning a value of type
// xt (rhs) into a value of type t (lhs) entails an implicit type conversion.
// xt is the result of an expression type.
//
// In a few special cases, we should not perform the conversion:
//
//	case 1: the LHS is an interface, which is unnamed, so we should not
//	convert to that even if right is a named type.
//	case 2: isNamedConversion is called within evaluating make() or new()
//	(uverse functions). It returns TypType (generic) which does have IsNamed appropriate
func isNamedConversion(xt, t Type) bool {
	if t == nil {
		t = xt
	}

	// no conversion case 1: the LHS is an interface

	_, c1 := t.(*InterfaceType)

	// no conversion case2: isNamedConversion is called within evaluating make() or new()
	//   (uverse functions)

	_, oktt := t.(*TypeType)
	_, oktt2 := xt.(*TypeType)
	c2 := oktt || oktt2

	//
	if !c1 && !c2 { // carve out above two cases
		// covert right to the type of left if one side is unnamed type and the other side is not

		if t.IsNamed() && !xt.IsNamed() ||
			!t.IsNamed() && xt.IsNamed() {
			return true
		}
	}
	return false
>>>>>>> e2e0611f
}

// like checkOrConvertType(last, x, nil)
func convertIfConst(store Store, last BlockNode, x Expr) {
	if cx, ok := x.(*ConstExpr); ok {
		convertConst(store, last, cx, nil)
	}
}

func convertConst(store Store, last BlockNode, cx *ConstExpr, t Type) {
	if t != nil && t.Kind() == InterfaceKind {
		if cx.T != nil {
			checkType(cx.T, t, false)
		}
		t = nil // signifies to convert to default type.
	}
	if isUntyped(cx.T) {
		ConvertUntypedTo(&cx.TypedValue, t)
		setConstAttrs(cx)
	} else if t != nil {
		// e.g. a named type or uint8 type to int for indexing.
		ConvertTo(nilAllocator, store, &cx.TypedValue, t)
		setConstAttrs(cx)
	}
}

// Assert that xt can be assigned as dt (dest type).
// If autoNative is true, a broad range of xt can match against
// a target native dt type, if and only if dt is a native type.
func checkType(xt Type, dt Type, autoNative bool) {
	// Special case if dt is interface kind:
	if dt.Kind() == InterfaceKind {
		if idt, ok := baseOf(dt).(*InterfaceType); ok {
			if idt.IsEmptyInterface() {
				// if dt is an empty Gno interface, any x ok.
				return // ok
			} else if idt.IsImplementedBy(xt) {
				// if dt implements idt, ok.
				return // ok
			} else {
				panic(fmt.Sprintf(
					"%s does not implement %s",
					xt.String(),
					dt.String()))
			}
		} else if ndt, ok := baseOf(dt).(*NativeType); ok {
			nidt := ndt.Type
			if nidt.NumMethod() == 0 {
				// if dt is an empty Go native interface, ditto.
				return // ok
			} else if nxt, ok := baseOf(xt).(*NativeType); ok {
				// if xt has native base, do the naive native.
				if nxt.Type.AssignableTo(nidt) {
					return // ok
				} else {
					panic(fmt.Sprintf(
						"cannot use %s as %s",
						nxt.String(),
						nidt.String()))
				}
			} else if pxt, ok := baseOf(xt).(*PointerType); ok {
				nxt, ok := pxt.Elt.(*NativeType)
				if !ok {
					panic(fmt.Sprintf(
						"pointer to non-native type cannot satisfy non-empty native interface; %s doesn't implement %s",
						pxt.String(),
						nidt.String()))
				}
				// if xt has native base, do the naive native.
				if reflect.PointerTo(nxt.Type).AssignableTo(nidt) {
					return // ok
				} else {
					panic(fmt.Sprintf(
						"cannot use %s as %s",
						pxt.String(),
						nidt.String()))
				}
			} else {
				panic(fmt.Sprintf(
					"unexpected type pair: cannot use %s as %s",
					xt.String(),
					dt.String()))
			}
		} else {
			panic("should not happen")
		}
	}
	// Special case if xt or dt is *PointerType to *NativeType,
	// convert to *NativeType of pointer kind.
	if pxt, ok := xt.(*PointerType); ok {
		// *gonative{x} is(to) gonative{*x}
		//nolint:misspell
		if enxt, ok := pxt.Elt.(*NativeType); ok {
			xt = &NativeType{
				Type: reflect.PointerTo(enxt.Type),
			}
		}
	}
	if pdt, ok := dt.(*PointerType); ok {
		// *gonative{x} is gonative{*x}
		if endt, ok := pdt.Elt.(*NativeType); ok {
			dt = &NativeType{
				Type: reflect.PointerTo(endt.Type),
			}
		}
	}
	// Special case of xt or dt is *DeclaredType,
	// allow implicit conversion unless both are declared.
	// TODO simplify with .IsNamedType().
	if dxt, ok := xt.(*DeclaredType); ok {
		if ddt, ok := dt.(*DeclaredType); ok {
			// types must match exactly.
			if !dxt.sealed && !ddt.sealed &&
				dxt.PkgPath == ddt.PkgPath &&
				dxt.Name == ddt.Name { // not yet sealed
				return // ok
			} else if dxt.TypeID() == ddt.TypeID() {
				return // ok
			} else {
				panic(fmt.Sprintf(
					"cannot use %s as %s without explicit conversion",
					dxt.String(),
					ddt.String()))
			}
		} else {
			// special case if implicitly named primitive type.
			// TODO simplify with .IsNamedType().
			if _, ok := dt.(PrimitiveType); ok {
				panic(fmt.Sprintf(
					"cannot use %s as %s without explicit conversion",
					dxt.String(),
					dt.String()))
			} else {
				// carry on with baseOf(dxt)
				xt = dxt.Base
			}
		}
	} else if ddt, ok := dt.(*DeclaredType); ok {
		// special case if implicitly named primitive type.
		// TODO simplify with .IsNamedType().
		if _, ok := xt.(PrimitiveType); ok {
			panic(fmt.Sprintf(
				"cannot use %s as %s without explicit conversion",
				xt.String(),
				ddt.String()))
		} else {
			// carry on with baseOf(ddt)
			dt = ddt.Base
		}
	}
	// General cases.
	switch cdt := dt.(type) {
	case PrimitiveType:
		// if xt is untyped, ensure dt is compatible.
		switch xt {
		case UntypedBoolType:
			if dt.Kind() == BoolKind {
				return // ok
			} else {
				panic(fmt.Sprintf(
					"cannot use untyped bool as %s",
					dt.Kind()))
			}
		case UntypedStringType:
			if dt.Kind() == StringKind {
				return // ok
			} else {
				panic(fmt.Sprintf(
					"cannot use untyped string as %s",
					dt.Kind()))
			}
		case UntypedRuneType, UntypedBigintType:
			switch dt.Kind() {
			case IntKind, Int8Kind, Int16Kind, Int32Kind,
				Int64Kind, UintKind, Uint8Kind, Uint16Kind,
				Uint32Kind, Uint64Kind:
				return // ok
			default:
				panic(fmt.Sprintf(
					"cannot use untyped rune as %s",
					dt.Kind()))
			}
		default:
			if isUntyped(xt) {
				panic("unexpected untyped type")
			}
			if xt.TypeID() == cdt.TypeID() {
				return // ok
			}
		}
	case *PointerType:
		if pt, ok := xt.(*PointerType); ok {
			checkType(pt.Elt, cdt.Elt, false)
			return // ok
		}
	case *ArrayType:
		if at, ok := xt.(*ArrayType); ok {
			checkType(at.Elt, cdt.Elt, false)
			return // ok
		}
	case *SliceType:
		if st, ok := xt.(*SliceType); ok {
			checkType(st.Elt, cdt.Elt, false)
			return // ok
		}
	case *MapType:
		if mt, ok := xt.(*MapType); ok {
			checkType(mt.Key, cdt.Key, false)
			checkType(mt.Value, cdt.Value, false)
			return // ok
		}
	case *FuncType:
		if xt.TypeID() == cdt.TypeID() {
			return // ok
		}
	case *InterfaceType:
		panic("should not happen")
	case *DeclaredType:
		panic("should not happen")
	case *StructType, *PackageType, *ChanType:
		if xt.TypeID() == cdt.TypeID() {
			return // ok
		}
	case *TypeType:
		if xt.TypeID() == cdt.TypeID() {
			return // ok
		}
	case *NativeType:
		if !autoNative {
			if xt.TypeID() == cdt.TypeID() {
				return // ok
			}
		} else {
			// autoNative, so check whether matches.
			// xt: any type but a *DeclaredType; could be native.
			// cdt: actual concrete native target type.
			// ie, if cdt can match against xt.
			if gno2GoTypeMatches(xt, cdt.Type) {
				return // ok
			}
		}
	default:
		panic(fmt.Sprintf(
			"unexpected type %s",
			dt.String()))
	}
	panic(fmt.Sprintf(
		"cannot use %s as %s",
		xt.String(),
		dt.String()))
}

// Returns any names not yet defined nor predefined in expr.  These happen
// upon transcribe:enter from the top, so value paths cannot be used.  If no
// names are un and x is TypeExpr, evalStaticType(store,last, x) must not
// panic.
//
// NOTE: has no side effects except for the case of composite
// type expressions, which must get preprocessed for inner
// composite type eliding to work.
func findUndefined(store Store, last BlockNode, x Expr) (un Name) {
	return findUndefined2(store, last, x, nil)
}

func findUndefined2(store Store, last BlockNode, x Expr, t Type) (un Name) {
	if x == nil {
		return
	}
	switch cx := x.(type) {
	case *NameExpr:
		if tv := last.GetValueRef(store, cx.Name); tv != nil {
			return
		}
		if _, ok := UverseNode().GetLocalIndex(cx.Name); ok {
			// XXX NOTE even if the name is shadowed by a file
			// level declaration, it is fine to return here as it
			// will be predefined later.
			return
		}
		return cx.Name
	case *BasicLitExpr:
		return
	case *BinaryExpr:
		un = findUndefined(store, last, cx.Left)
		if un != "" {
			return
		}
		un = findUndefined(store, last, cx.Right)
		if un != "" {
			return
		}
	case *SelectorExpr:
		return findUndefined(store, last, cx.X)
	case *SliceExpr:
		un = findUndefined(store, last, cx.X)
		if un != "" {
			return
		}
		if cx.Low != nil {
			un = findUndefined(store, last, cx.Low)
			if un != "" {
				return
			}
		}
		if cx.High != nil {
			un = findUndefined(store, last, cx.High)
			if un != "" {
				return
			}
		}
		if cx.Max != nil {
			un = findUndefined(store, last, cx.Max)
			if un != "" {
				return
			}
		}
	case *StarExpr:
		return findUndefined(store, last, cx.X)
	case *RefExpr:
		return findUndefined(store, last, cx.X)
	case *TypeAssertExpr:
		un = findUndefined(store, last, cx.X)
		if un != "" {
			return
		}
		return findUndefined(store, last, cx.Type)
	case *UnaryExpr:
		return findUndefined(store, last, cx.X)
	case *CompositeLitExpr:
		var ct Type
		if cx.Type == nil {
			if t == nil {
				panic("cannot elide unknown composite type")
			}
			ct = t
			cx.Type = constType(nil, t)
		} else {
			un = findUndefined(store, last, cx.Type)
			if un != "" {
				return
			}
			// preprocess now for eliding purposes.
			// TODO recursive preprocessing here is hacky, find a better
			// way.  This cannot be done asynchronously, cuz undefined
			// names ought to be returned immediately to let the caller
			// predefine it.
			cx.Type = Preprocess(store, last, cx.Type).(Expr) // recursive
			ct = evalStaticType(store, last, cx.Type)
			// elide composite lit element (nested) composite types.
			elideCompositeElements(cx, ct)
		}
		switch ct.Kind() {
		case ArrayKind, SliceKind, MapKind:
			for _, kvx := range cx.Elts {
				un = findUndefined(store, last, kvx.Key)
				if un != "" {
					return
				}
				un = findUndefined2(store, last, kvx.Value, ct.Elem())
				if un != "" {
					return
				}
			}
		case StructKind:
			for _, kvx := range cx.Elts {
				un = findUndefined(store, last, kvx.Value)
				if un != "" {
					return
				}
			}
		default:
			panic(fmt.Sprintf(
				"unexpected composite lit type %s",
				ct.String()))
		}
	case *FuncLitExpr:
		return findUndefined(store, last, &cx.Type)
	case *FieldTypeExpr:
		return findUndefined(store, last, cx.Type)
	case *ArrayTypeExpr:
		if cx.Len != nil {
			un = findUndefined(store, last, cx.Len)
			if un != "" {
				return
			}
		}
		return findUndefined(store, last, cx.Elt)
	case *SliceTypeExpr:
		return findUndefined(store, last, cx.Elt)
	case *InterfaceTypeExpr:
		for i := range cx.Methods {
			un = findUndefined(store, last, &cx.Methods[i])
			if un != "" {
				return
			}
		}
	case *ChanTypeExpr:
		return findUndefined(store, last, cx.Value)
	case *FuncTypeExpr:
		for i := range cx.Params {
			un = findUndefined(store, last, &cx.Params[i])
			if un != "" {
				return
			}
		}
		for i := range cx.Results {
			un = findUndefined(store, last, &cx.Results[i])
			if un != "" {
				return
			}
		}
	case *MapTypeExpr:
		un = findUndefined(store, last, cx.Key)
		if un != "" {
			return
		}
		un = findUndefined(store, last, cx.Value)
		if un != "" {
			return
		}
	case *StructTypeExpr:
		for i := range cx.Fields {
			un = findUndefined(store, last, &cx.Fields[i])
			if un != "" {
				return
			}
		}
	case *MaybeNativeTypeExpr:
		un = findUndefined(store, last, cx.Type)
		if un != "" {
			return
		}
	case *CallExpr:
		un = findUndefined(store, last, cx.Func)
		if un != "" {
			return
		}
		for i := range cx.Args {
			un = findUndefined(store, last, cx.Args[i])
			if un != "" {
				return
			}
		}
	case *IndexExpr:
		un = findUndefined(store, last, cx.X)
		if un != "" {
			return
		}
		un = findUndefined(store, last, cx.Index)
		if un != "" {
			return
		}
	case *constTypeExpr:
		return
	case *ConstExpr:
		return
	default:
		panic(fmt.Sprintf(
			"unexpected expr: %v (%v)",
			x, reflect.TypeOf(x)))
	}
	return
}

// like checkOrConvertType() but for any integer type.
func checkOrConvertIntegerType(store Store, last BlockNode, x Expr) {
	if cx, ok := x.(*ConstExpr); ok {
		convertConst(store, last, cx, IntType)
	} else if x != nil {
		xt := evalStaticTypeOf(store, last, x)
		checkIntegerType(xt)
	}
}

// assert that xt can be assigned as an integer type.
func checkIntegerType(xt Type) {
	switch xt.Kind() {
	case IntKind, Int8Kind, Int16Kind, Int32Kind, Int64Kind,
		UintKind, Uint8Kind, Uint16Kind, Uint32Kind, Uint64Kind,
		BigintKind:
		return // ok
	default:
		panic(fmt.Sprintf(
			"expected integer type, but got %v",
			xt.Kind()))
	}
}

// predefineNow() pre-defines (with empty placeholders) all
// declaration names, and then preprocesses all type/value decls, and
// partially processes func decls.
//
// The recursive base procedure is split into two parts:
//
// First, tryPredefine(), which first predefines with placeholder
// values/types to support recursive types, then returns yet
// un-predefined dependencies.
//
// Second, which immediately preprocesses type/value declarations
// after dependencies have first been predefined, or partially
// preprocesses function declarations (which may not be completely
// preprocess-able before other file-level declarations are
// preprocessed).
func predefineNow(store Store, last BlockNode, d Decl) (Decl, bool) {
	defer func() {
		if r := recover(); r != nil {
			// before re-throwing the error, append location information to message.
			loc := last.GetLocation()
			if nline := d.GetLine(); nline > 0 {
				loc.Line = nline
			}
			if rerr, ok := r.(error); ok {
				// NOTE: gotuna/gorilla expects error exceptions.
				panic(errors.Wrap(rerr, loc.String()))
			} else {
				// NOTE: gotuna/gorilla expects error exceptions.
				panic(fmt.Errorf("%s: %v", loc.String(), r))
			}
		}
	}()
	m := make(map[Name]struct{})
	return predefineNow2(store, last, d, m)
}

func predefineNow2(store Store, last BlockNode, d Decl, m map[Name]struct{}) (Decl, bool) {
	pkg := packageOf(last)
	// pre-register d.GetName() to detect circular definition.
	for _, dn := range d.GetDeclNames() {
		if isUverseName(dn) {
			panic(fmt.Sprintf(
				"builtin identifiers cannot be shadowed: %s", dn))
		}
		m[dn] = struct{}{}
	}
	// recursively predefine dependencies.
	for {
		un := tryPredefine(store, last, d)
		if un != "" {
			// check circularity.
			if _, ok := m[un]; ok {
				panic(fmt.Sprintf("constant definition loop with %s", un))
			}
			// look up dependency declaration from fileset.
			file, decl := pkg.FileSet.GetDeclFor(un)
			// preprocess if not already preprocessed.
			if !file.IsInitialized() {
				panic("all types from files in file-set should have already been predefined")
			}
			// predefine dependency (recursive).
			*decl, _ = predefineNow2(store, file, *decl, m)
		} else {
			break
		}
	}
	switch cd := d.(type) {
	case *FuncDecl:
		// *FuncValue/*FuncType is mostly empty still; here
		// we just fill the func type (and recv if method).
		// NOTE: unlike the *ValueDecl case, this case doesn't
		// preprocess d itself (only d.Type).
		if cd.IsMethod {
			if cd.Recv.Name == "" || cd.Recv.Name == blankIdentifier {
				// create a hidden var with leading dot.
				// NOTE: document somewhere.
				cd.Recv.Name = ".recv"
			}
			cd.Recv = *Preprocess(store, last, &cd.Recv).(*FieldTypeExpr)
			cd.Type = *Preprocess(store, last, &cd.Type).(*FuncTypeExpr)
			rft := evalStaticType(store, last, &cd.Recv).(FieldType)
			rt := rft.Type
			ft := evalStaticType(store, last, &cd.Type).(*FuncType)
			ft = ft.UnboundType(rft)
			dt := (*DeclaredType)(nil)

			// check base type of receiver type, should not be pointer type or interface type
			assertValidReceiverType := func(t Type) {
				if _, ok := t.(*PointerType); ok {
					panic(fmt.Sprintf("invalid receiver type %v (base type is pointer type)\n", rt))
				}
				if _, ok := t.(*InterfaceType); ok {
					panic(fmt.Sprintf("invalid receiver type %v (base type is interface type)\n", rt))
				}
			}

			if pt, ok := rt.(*PointerType); ok {
				assertValidReceiverType(pt.Elem())
				if ddt, ok := pt.Elem().(*DeclaredType); ok {
					assertValidReceiverType(baseOf(ddt))
					dt = ddt
				} else {
					panic("should not happen")
				}
			} else if ddt, ok := rt.(*DeclaredType); ok {
				assertValidReceiverType(baseOf(ddt))
				dt = ddt
			} else {
				panic("should not happen")
			}

			if !dt.TryDefineMethod(&FuncValue{
				Type:       ft,
				IsMethod:   true,
				Source:     cd,
				Name:       cd.Name,
				Closure:    nil, // set lazily.
				FileName:   fileNameOf(last),
				PkgPath:    pkg.PkgPath,
				body:       cd.Body,
				nativeBody: nil,
			}) {
				// Revert to old function declarations in the package we're preprocessing.
				pkg := packageOf(last)
				pkg.StaticBlock.revertToOld()
				panic(fmt.Sprintf("redeclaration of method %s.%s",
					dt.Name, cd.Name))
			}
		} else {
			ftv := pkg.GetValueRef(store, cd.Name)
			ft := ftv.T.(*FuncType)
			cd.Type = *Preprocess(store, last, &cd.Type).(*FuncTypeExpr)
			ft2 := evalStaticType(store, last, &cd.Type).(*FuncType)
			if !ft.IsZero() {
				// redefining function.
				// make sure the type is the same.
				if ft.TypeID() != ft2.TypeID() {
					panic(fmt.Sprintf(
						"Redefinition (%s) cannot change .T; was %v, new %v",
						cd, ft, ft2))
				}
				// keep the orig type.
			} else {
				*ft = *ft2
			}
			// XXX replace attr w/ ft?
			// return Preprocess(store, last, cd).(Decl), true
		}
		// Full type declaration/preprocessing already done in tryPredefine
		return d, false
	case *ValueDecl:
		return Preprocess(store, last, cd).(Decl), true
	case *TypeDecl:
		return Preprocess(store, last, cd).(Decl), true
	default:
		return d, false
	}
}

// If a dependent name is not yet defined, that name is
// returned; this return value is used by the caller to
// enforce declaration order.  If a dependent type is not yet
// defined (preprocessed), that type is fully preprocessed.
// Besides defining the type (and immediate dependent types
// of d) onto last (or packageOf(last)), there are no other
// side effects.  This function works for all block nodes and
// must be called for name declarations within (non-file,
// non-package) stmt bodies.
func tryPredefine(store Store, last BlockNode, d Decl) (un Name) {
	if d.GetAttribute(ATTR_PREDEFINED) == true {
		panic("decl node already predefined!")
	}

	// If un is blank, it means the predefine succeeded.
	defer func() {
		if un == "" {
			d.SetAttribute(ATTR_PREDEFINED, true)
		}
	}()

	// NOTE: These happen upon enter from the top,
	// so value paths cannot be used here.
	switch d := d.(type) {
	case *ImportDecl:
		pv := store.GetPackage(d.PkgPath, true)
		if pv == nil {
			panic(fmt.Sprintf(
				"unknown import path %s",
				d.PkgPath))
		}
		if d.Name == "" { // use default
			d.Name = pv.PkgName
		} else if d.Name == blankIdentifier { // no definition
			return
		} else if d.Name == "." { // dot import
			panic("dot imports not allowed in Gno")
		}
		// NOTE imports usually must happen with a file,
		// and so last is usually a *FileNode, but for
		// testing convenience we allow importing
		// directly onto the package.
		last.Define(d.Name, TypedValue{
			T: gPackageType,
			V: pv,
		})
		d.Path = last.GetPathForName(store, d.Name)
	case *ValueDecl:
		un = findUndefined(store, last, d.Type)
		if un != "" {
			return
		}
		for _, vx := range d.Values {
			un = findUndefined(store, last, vx)
			if un != "" {
				return
			}
		}
		for i := 0; i < len(d.NameExprs); i++ {
			nx := &d.NameExprs[i]
			if nx.Name == blankIdentifier {
				nx.Path.Name = blankIdentifier
			} else {
				last2 := skipFile(last)
				last2.Predefine(d.Const, nx.Name)
				nx.Path = last.GetPathForName(store, nx.Name)
			}
		}
	case *TypeDecl:
		// before looking for dependencies, predefine empty type.
		last2 := skipFile(last)
		_, ok := last2.GetLocalIndex(d.Name)
		if !ok {
			// construct empty t type
			var t Type
			switch tx := d.Type.(type) {
			case *FuncTypeExpr:
				t = &FuncType{}
			case *ArrayTypeExpr:
				t = &ArrayType{}
			case *SliceTypeExpr:
				t = &SliceType{}
			case *InterfaceTypeExpr:
				t = &InterfaceType{}
			case *ChanTypeExpr:
				t = &ChanType{}
			case *MapTypeExpr:
				t = &MapType{}
			case *StructTypeExpr:
				t = &StructType{}
			case *StarExpr:
				t = &PointerType{}
			case *NameExpr:
				if tv := last.GetValueRef(store, tx.Name); tv != nil {
					// (file) block name
					t = tv.GetType()
					if dt, ok := t.(*DeclaredType); ok {
						if !dt.sealed {
							// predefineNow preprocessed dependent types.
							panic("should not happen")
						}
					} else {
						// all names are declared types.
						panic("should not happen")
					}
				} else if idx, ok := UverseNode().GetLocalIndex(tx.Name); ok {
					// uverse name
					path := NewValuePathUverse(idx, tx.Name)
					tv := Uverse().GetValueAt(nil, path)
					t = tv.GetType()
				} else {
					// yet undefined
					un = tx.Name
					return
				}
			case *SelectorExpr:
				// get package value.
				un = findUndefined(store, last, tx.X)
				if un != "" {
					return
				}
				pkgName := tx.X.(*NameExpr).Name
				tv := last.GetValueRef(store, pkgName)
				pv, ok := tv.V.(*PackageValue)
				if !ok {
					panic(fmt.Sprintf(
						"unknown package name %s in %s",
						pkgName,
						tx.String(),
					))
				}
				// check package node for name.
				pn := pv.GetPackageNode(store)
				tx.Path = pn.GetPathForName(store, tx.Sel)
				ptr := pv.GetBlock(store).GetPointerTo(store, tx.Path)
				t = ptr.TV.T
			default:
				panic(fmt.Sprintf(
					"unexpected type declaration type %v",
					reflect.TypeOf(d.Type)))
			}
			if d.IsAlias {
				// use t directly.
			} else {
				// create new declared type.
				pn := packageOf(last)
				t = declareWith(pn.PkgPath, d.Name, t)
			}
			// fill in later.
			last2.Define(d.Name, asValue(t))
			d.Path = last.GetPathForName(store, d.Name)
		}
		// after predefinitions, return any undefined dependencies.
		un = findUndefined(store, last, d.Type)
		if un != "" {
			return
		}
	case *FuncDecl:
		un = findUndefined(store, last, &d.Type)
		if un != "" {
			return
		}
		if d.IsMethod {
			// define method.
			// methods are defined as struct fields, not
			// in the last block.  receiver isn't
			// processed until FuncDecl:BLOCK.
			un = findUndefined(store, last, &d.Recv)
			if un != "" {
				return
			}
		} else {
			// define package-level function.
			ft := &FuncType{}
			pkg := skipFile(last).(*PackageNode)
			// special case: if d.Name == "init", assign unique suffix.
			if d.Name == "init" {
				idx := pkg.GetNumNames()
				// NOTE: use a dot for init func suffixing.
				// this also makes them unreferenceable.
				dname := Name(fmt.Sprintf("init.%d", idx))
				d.Name = dname
			}
			// define a FuncValue w/ above type as d.Name.
			// fill in later during *FuncDecl:BLOCK.
			fv := &FuncValue{
				Type:       ft,
				IsMethod:   false,
				Source:     d,
				Name:       d.Name,
				Closure:    nil, // set lazily.
				FileName:   fileNameOf(last),
				PkgPath:    pkg.PkgPath,
				body:       d.Body,
				nativeBody: nil,
			}
			// NOTE: fv.body == nil means no body (ie. not even curly braces)
			// len(fv.body) == 0 could mean also {} (ie. no statements inside)
			if fv.body == nil && store != nil {
				fv.nativeBody = store.GetNative(pkg.PkgPath, d.Name)
				if fv.nativeBody == nil {
					panic(fmt.Sprintf("function %s does not have a body but is not natively defined", d.Name))
				}
				fv.NativePkg = pkg.PkgPath
				fv.NativeName = d.Name
			}
			pkg.Define(d.Name, TypedValue{
				T: ft,
				V: fv,
			})
			if d.Name == "init" {
				// init functions can't be referenced.
			} else {
				d.Path = last.GetPathForName(store, d.Name)
			}
		}
	default:
		panic(fmt.Sprintf(
			"unexpected declaration type %v",
			d.String()))
	}
	return ""
}

func constInt(source Expr, i int) *ConstExpr {
	cx := &ConstExpr{Source: source}
	cx.T = IntType
	cx.SetInt(i)
	cx.SetAttribute(ATTR_PREPROCESSED, true)
	return cx
}

func constUntypedBigint(source Expr, i64 int64) *ConstExpr {
	cx := &ConstExpr{Source: source}
	cx.T = UntypedBigintType
	cx.V = BigintValue{big.NewInt(i64)}
	cx.SetAttribute(ATTR_PREPROCESSED, true)
	return cx
}

func fillNameExprPath(last BlockNode, nx *NameExpr, isDefineLHS bool) {
	if nx.Name == blankIdentifier {
		// Blank name has no path; caller error.
		panic("should not happen")
	}

	// If not DEFINE_LHS, yet is statically undefined, set path from parent.

	// NOTE: ValueDecl names don't need this distinction, as
	// the transcriber doesn't enter any of the ValueDecl.NameExprs nodes,
	// so this function never gets called for them.
	if !isDefineLHS {
		if last.GetStaticTypeOf(nil, nx.Name) == nil {
			// NOTE: We cannot simply call last.GetPathForName() as below here,
			// because .GetPathForName() doesn't distinguish between predefined
			// and declared variables. See tests/files/define1.go for test case.
			var path ValuePath
			var i int = 0
			for {
				i++
				last = last.GetParentNode(nil)
				if last == nil {
					if isUverseName(nx.Name) {
						idx, ok := UverseNode().GetLocalIndex(nx.Name)
						if !ok {
							panic("should not happen")
						}
						nx.Path = NewValuePathUverse(idx, nx.Name)
						return
					} else {
						panic(fmt.Sprintf(
							"name not defined: %s", nx.Name))
					}
				}
				if last.GetStaticTypeOf(nil, nx.Name) == nil {
					continue
				} else {
					path = last.GetPathForName(nil, nx.Name)
					if path.Type != VPBlock {
						panic("expected block value path type; check this is not shadowing a builtin type")
					}
					break
				}
			}
			path.Depth += uint8(i)
			nx.Path = path
			return
		}
	} else if isUverseName(nx.Name) {
		panic(fmt.Sprintf(
			"builtin identifiers cannot be shadowed: %s", nx.Name))
	}
	// Otherwise, set path for name.
	// Uverse name paths get set here as well.
	nx.Path = last.GetPathForName(nil, nx.Name)
}

func isFile(n BlockNode) bool {
	if _, ok := n.(*FileNode); ok {
		return true
	} else {
		return false
	}
}

func skipFile(n BlockNode) BlockNode {
	if fn, ok := n.(*FileNode); ok {
		return packageOf(fn)
	} else {
		return n
	}
}

// If n is a *FileNode, return name, otherwise empty.
func fileNameOf(n BlockNode) Name {
	if fnode, ok := n.(*FileNode); ok {
		return fnode.Name
	} else {
		return ""
	}
}

func elideCompositeElements(clx *CompositeLitExpr, clt Type) {
	switch clt := baseOf(clt).(type) {
	/*
		case *PointerType:
			det := clt.Elt.Elt
			for _, ex := range clx.Elts {
				vx := evx.Value
				if vclx, ok := vx.(*CompositeLitExpr); ok {
					if vclx.Type == nil {
						vclx.Type = &constTypeExpr{
							Source: vx,
							Type:   et,
						}
					}
				}
			}
	*/
	case *ArrayType:
		et := clt.Elt
		el := len(clx.Elts)
		for i := 0; i < el; i++ {
			kvx := &clx.Elts[i]
			elideCompositeExpr(&kvx.Value, et)
		}
	case *SliceType:
		et := clt.Elt
		el := len(clx.Elts)
		for i := 0; i < el; i++ {
			kvx := &clx.Elts[i]
			elideCompositeExpr(&kvx.Value, et)
		}
	case *MapType:
		kt := clt.Key
		vt := clt.Value
		el := len(clx.Elts)
		for i := 0; i < el; i++ {
			kvx := &clx.Elts[i]
			elideCompositeExpr(&kvx.Key, kt)
			elideCompositeExpr(&kvx.Value, vt)
		}
	case *StructType:
		// Struct fields cannot be elided in Go for
		// legibility, but Gno could support them (e.g. for
		// certain tagged struct fields).
		// TODO: support eliding.
		for _, kvx := range clx.Elts {
			vx := kvx.Value
			if vclx, ok := vx.(*CompositeLitExpr); ok {
				if vclx.Type == nil {
					panic("types cannot be elided in composite literals for struct types")
				}
			}
		}
	case *NativeType:
		// TODO: support eliding.
		for _, kvx := range clx.Elts {
			vx := kvx.Value
			if vclx, ok := vx.(*CompositeLitExpr); ok {
				if vclx.Type == nil {
					panic("types cannot be elided in composite literals for native types")
				}
			}
		}
	default:
		panic(fmt.Sprintf(
			"unexpected composite lit type %s",
			clt.String()))
	}
}

// if *vx is composite lit type, fill in elided type.
// if composite type is pointer type, replace composite
// expression with ref expr.
func elideCompositeExpr(vx *Expr, vt Type) {
	if vclx, ok := (*vx).(*CompositeLitExpr); ok {
		if vclx.Type == nil {
			if vt.Kind() == PointerKind {
				vclx.Type = &constTypeExpr{
					Source: *vx,
					Type:   vt.Elem(),
				}
				*vx = &RefExpr{
					X: vclx,
				}
			} else {
				vclx.Type = &constTypeExpr{
					Source: *vx,
					Type:   vt,
				}
			}
		}
	}
}

// returns number of args, or if arg is a call result,
// the number of results of the return tuple type.
func countNumArgs(store Store, last BlockNode, n *CallExpr) (numArgs int) {
	if len(n.Args) != 1 {
		return len(n.Args)
	} else if cx, ok := n.Args[0].(*CallExpr); ok {
		cxift := evalStaticTypeOf(store, last, cx.Func) // cx (iface) func type
		if cxift.Kind() == TypeKind {
			return 1 // type conversion
		} else {
			cxft := getGnoFuncTypeOf(store, cxift)
			numResults := len(cxft.Results)
			return numResults
		}
	} else {
		return 1
	}
}

// This is to be run *after* preprocessing is done,
// to determine the order of var decl execution
// (which may include functions which may refer to package vars).
func findDependentNames(n Node, dst map[Name]struct{}) {
	switch cn := n.(type) {
	case *NameExpr:
		dst[cn.Name] = struct{}{}
	case *BasicLitExpr:
	case *BinaryExpr:
		findDependentNames(cn.Left, dst)
		findDependentNames(cn.Right, dst)
	case *SelectorExpr:
		findDependentNames(cn.X, dst)
	case *SliceExpr:
		findDependentNames(cn.X, dst)
		if cn.Low != nil {
			findDependentNames(cn.Low, dst)
		}
		if cn.High != nil {
			findDependentNames(cn.High, dst)
		}
		if cn.Max != nil {
			findDependentNames(cn.Max, dst)
		}
	case *StarExpr:
		findDependentNames(cn.X, dst)
	case *RefExpr:
		findDependentNames(cn.X, dst)
	case *TypeAssertExpr:
		findDependentNames(cn.X, dst)
		findDependentNames(cn.Type, dst)
	case *UnaryExpr:
		findDependentNames(cn.X, dst)
	case *CompositeLitExpr:
		findDependentNames(cn.Type, dst)
		ct := getType(cn.Type)
		switch ct.Kind() {
		case ArrayKind, SliceKind, MapKind:
			for _, kvx := range cn.Elts {
				if kvx.Key != nil {
					findDependentNames(kvx.Key, dst)
				}
				findDependentNames(kvx.Value, dst)
			}
		case StructKind:
			for _, kvx := range cn.Elts {
				findDependentNames(kvx.Value, dst)
			}
		default:
			panic(fmt.Sprintf(
				"unexpected composite lit type %s",
				ct.String()))
		}
	case *FieldTypeExpr:
		findDependentNames(cn.Type, dst)
	case *ArrayTypeExpr:
		findDependentNames(cn.Elt, dst)
		if cn.Len != nil {
			findDependentNames(cn.Len, dst)
		}
	case *SliceTypeExpr:
		findDependentNames(cn.Elt, dst)
	case *InterfaceTypeExpr:
		for i := range cn.Methods {
			findDependentNames(&cn.Methods[i], dst)
		}
	case *ChanTypeExpr:
		findDependentNames(cn.Value, dst)
	case *FuncTypeExpr:
		for i := range cn.Params {
			findDependentNames(&cn.Params[i], dst)
		}
		for i := range cn.Results {
			findDependentNames(&cn.Results[i], dst)
		}
	case *MapTypeExpr:
		findDependentNames(cn.Key, dst)
		findDependentNames(cn.Value, dst)
	case *StructTypeExpr:
		for i := range cn.Fields {
			findDependentNames(&cn.Fields[i], dst)
		}
	case *CallExpr:
		findDependentNames(cn.Func, dst)
		for i := range cn.Args {
			findDependentNames(cn.Args[i], dst)
		}
	case *IndexExpr:
		findDependentNames(cn.X, dst)
		findDependentNames(cn.Index, dst)
	case *FuncLitExpr:
		findDependentNames(&cn.Type, dst)
		for _, n := range cn.GetExternNames() {
			dst[n] = struct{}{}
		}
	case *constTypeExpr:
	case *ConstExpr:
	case *ImportDecl:
	case *ValueDecl:
		if cn.Type != nil {
			findDependentNames(cn.Type, dst)
		}
		for _, vx := range cn.Values {
			findDependentNames(vx, dst)
		}
	case *TypeDecl:
		findDependentNames(cn.Type, dst)
	case *FuncDecl:
		findDependentNames(&cn.Type, dst)
		if cn.IsMethod {
			findDependentNames(&cn.Recv, dst)
			for _, n := range cn.GetExternNames() {
				dst[n] = struct{}{}
			}
		} else {
			for _, n := range cn.GetExternNames() {
				if n == cn.Name {
					// top-level function referring to itself
				} else {
					dst[n] = struct{}{}
				}
			}
		}
	default:
		panic(fmt.Sprintf(
			"unexpected node: %v (%v)",
			n, reflect.TypeOf(n)))
	}
}

// ----------------------------------------
// SetNodeLocations

// Iterate over all block nodes recursively and sets location information
// based on sparse expectations, and ensures uniqueness of BlockNode.Locations.
// Ensures uniqueness of BlockNode.Locations.
func SetNodeLocations(pkgPath string, fileName string, n Node) {
	if n.GetAttribute(ATTR_LOCATIONED) == true {
		return // locations already set (typically n is a filenode).
	}
	if pkgPath == "" || fileName == "" {
		panic("missing package path or file name")
	}
	lastLine := 0
	nextNonce := 0
	Transcribe(n, func(ns []Node, ftype TransField, index int, n Node, stage TransStage) (Node, TransCtrl) {
		if stage != TRANS_ENTER {
			return n, TRANS_CONTINUE
		}
		if bn, ok := n.(BlockNode); ok {
			// ensure unique location of blocknode.
			line := bn.GetLine()
			if line == lastLine {
				nextNonce += 1
			} else {
				lastLine = line
				nextNonce = 0
			}
			loc := Location{
				PkgPath: pkgPath,
				File:    fileName,
				Line:    line,
				Nonce:   nextNonce,
			}
			bn.SetLocation(loc)
		}
		return n, TRANS_CONTINUE
	})
}

// ----------------------------------------
// SaveBlockNodes

// Iterate over all block nodes recursively and saves them.
// Ensures uniqueness of BlockNode.Locations.
func SaveBlockNodes(store Store, fn *FileNode) {
	// First, get the package and file names.
	pn := packageOf(fn)
	store.SetBlockNode(pn)
	pkgPath := pn.PkgPath
	fileName := string(fn.Name)
	if pkgPath == "" || fileName == "" {
		panic("missing package path or file name")
	}
	Transcribe(fn, func(ns []Node, ftype TransField, index int, n Node, stage TransStage) (Node, TransCtrl) {
		if stage != TRANS_ENTER {
			return n, TRANS_CONTINUE
		}
		// save node to store if blocknode.
		if bn, ok := n.(BlockNode); ok {
			// Location must exist already.
			loc := bn.GetLocation()
			if loc.IsZero() {
				panic("unexpected zero block node location")
			}
			if loc.PkgPath != pkgPath {
				panic("unexpected pkg path in node location")
			}
			if loc.File != fileName {
				panic("unexpected file name in node location")
			}
			if loc.Line != bn.GetLine() {
				panic("wrong line in block node location")
			}
			// save blocknode.
			store.SetBlockNode(bn)
		}
		return n, TRANS_CONTINUE
	})
}<|MERGE_RESOLUTION|>--- conflicted
+++ resolved
@@ -2508,7 +2508,6 @@
 	}
 }
 
-<<<<<<< HEAD
 // like checkOrConvertType() but for bools (ie. for and if).
 func checkOrConvertBoolType(store Store, last BlockNode, x *Expr, t Type, autoNative bool) {
 	if cx, ok := (*x).(*ConstExpr); ok {
@@ -2519,7 +2518,8 @@
 			checkType(xt, t, autoNative)
 		}
 	}
-=======
+}
+
 // convert x to destination type t
 func convertType(store Store, last BlockNode, x *Expr, t Type) {
 	cx := Expr(Call(constType(nil, t), *x))
@@ -2563,7 +2563,6 @@
 		}
 	}
 	return false
->>>>>>> e2e0611f
 }
 
 // like checkOrConvertType(last, x, nil)
