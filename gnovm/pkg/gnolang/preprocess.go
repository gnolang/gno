package gnolang

import (
	"fmt"
	"math"
	"math/big"
	"reflect"
	"slices"
	"strings"
	"sync/atomic"

	"github.com/gnolang/gno/tm2/pkg/errors"
)

const (
	blankIdentifier = "_"
)

// In the case of a *FileSet, some declaration steps have to happen
// in a restricted parallel way across all the files.
// Anything predefined or preprocessed here get skipped during the Preprocess
// phase.
func PredefineFileSet(store Store, pn *PackageNode, fset *FileSet) {
	// First, initialize all file nodes and connect to package node.
	// This will also reserve names on BlockNode.StaticBlock by
	// calling StaticBlock.Predefine().
	for _, fn := range fset.Files {
		setNodeLines(fn)
		setNodeLocations(pn.PkgPath, string(fn.Name), fn)
		initStaticBlocks(store, pn, fn)
	}
	// NOTE: The calls to .Predefine() above is more of a name reservation,
	// and what comes later in PredefineFileset() below is a second type of
	// pre-defining mixed with defining, where recursive types are defined
	// first and then filled out later.
	// NOTE: much of what follows is duplicated for a single *FileNode
	// in the main Preprocess translation function.  Keep synced.

	// Predefine all import decls first.
	// This must be done before TypeDecls, as it may recursively
	// depend on names (even in other files) that depend on imports.
	for _, fn := range fset.Files {
		for i := 0; i < len(fn.Decls); i++ {
			d := fn.Decls[i]
			switch d.(type) {
			case *ImportDecl:
				if d.GetAttribute(ATTR_PREDEFINED) == true {
					// skip declarations already predefined
					// (e.g. through recursion for a
					// dependent)
					continue
				}

				// recursively predefine dependencies.
				d2, _ := predefineNow(store, fn, d)
				fn.Decls[i] = d2
			}
		}
	}
	// Predefine all type decls decls.
	for _, fn := range fset.Files {
		for i := 0; i < len(fn.Decls); i++ {
			d := fn.Decls[i]
			switch d.(type) {
			case *TypeDecl:
				if d.GetAttribute(ATTR_PREDEFINED) == true {
					// skip declarations already predefined
					// (e.g. through recursion for a
					// dependent)
					continue
				}

				// recursively predefine dependencies.
				d2, _ := predefineNow(store, fn, d)
				fn.Decls[i] = d2
			}
		}
	}
	// Then, predefine all func/method decls.
	for _, fn := range fset.Files {
		for i := 0; i < len(fn.Decls); i++ {
			d := fn.Decls[i]
			switch d.(type) {
			case *FuncDecl:
				if d.GetAttribute(ATTR_PREDEFINED) == true {
					// skip declarations already predefined
					// (e.g. through recursion for a
					// dependent)
					continue
				}

				// recursively predefine dependencies.
				d2, _ := predefineNow(store, fn, d)
				fn.Decls[i] = d2
			}
		}
	}
	// Then, predefine other decls and
	// preprocess ValueDecls..
	for _, fn := range fset.Files {
		for i := 0; i < len(fn.Decls); i++ {
			d := fn.Decls[i]
			if d.GetAttribute(ATTR_PREDEFINED) == true {
				// skip declarations already predefined (e.g.
				// through recursion for a dependent)
				continue
			}

			if vd, ok := d.(*ValueDecl); ok && len(vd.NameExprs) > 1 && len(vd.Values) == len(vd.NameExprs) {
				split := make([]Decl, len(vd.NameExprs))

				for j := 0; j < len(vd.NameExprs); j++ {
					base := vd.Copy().(*ValueDecl)
					base.NameExprs = NameExprs{NameExpr{
						Attributes: base.NameExprs[j].Attributes,
						Path:       base.NameExprs[j].Path,
						Name:       base.NameExprs[j].Name,
					}}

					if j < len(base.Values) {
						base.Values = Exprs{base.Values[j].Copy().(Expr)}
					}

					split[j], _ = predefineNow(store, fn, base)
				}

				fn.Decls = append(fn.Decls[:i], append(split, fn.Decls[i+1:]...)...) //nolint:makezero
				i += len(vd.NameExprs)
				continue
			}

			d.SetAttribute(ATTR_GLOBAL, true)
			// recursively predefine dependencies.
			d2, _ := predefineNow(store, fn, d)

			fn.Decls[i] = d2
		}
	}
}

// Initialize static block info.
func initStaticBlocks(store Store, ctx BlockNode, bn BlockNode) {
	// create stack of BlockNodes.
	var stack []BlockNode = make([]BlockNode, 0, 32)
	var last BlockNode = ctx
	stack = append(stack, last)

	// iterate over all nodes recursively.
	_ = Transcribe(bn, func(ns []Node, ftype TransField, index int, n Node, stage TransStage) (Node, TransCtrl) {
		defer doRecover(stack, n)
		if debug {
			debug.Printf("initStaticBlocks %s (%v) stage:%v\n", n.String(), reflect.TypeOf(n), stage)
		}

		switch stage {
		// ----------------------------------------
		case TRANS_ENTER:
			switch n := n.(type) {
			case *AssignStmt:
				if n.Op == DEFINE {
					for _, lx := range n.Lhs {
						nx := lx.(*NameExpr)
						ln := nx.Name
						if ln == blankIdentifier {
							continue
						}
						if !isLocallyDefined2(last, ln) {
							// if loop extern, will promote to
							// NameExprTypeHeapDefine later.
							nx.Type = NameExprTypeDefine
							last.Predefine(false, ln)
						}
					}
				}
			case *ImportDecl:
				nx := &n.NameExpr
				nn := nx.Name
				loc := last.GetLocation()
				// NOTE: imports from "pure packages" are actually sometimes
				// allowed, most notably in MsgRun and filetests; IsPurePackagePath
				// returns false in these cases.
				if IsPurePackagePath(loc.PkgPath) && IsRealmPath(n.PkgPath) {
					panic(fmt.Sprintf("pure package path %q cannot import realm path %q", loc.PkgPath, n.PkgPath))
				}
				if nn == "." {
					panic("dot imports not allowed in gno")
				}
				if nn == "" { // use default
					pv := store.GetPackage(n.PkgPath, true)
					if pv == nil {
						panic(fmt.Sprintf(
							"unknown import path %s",
							n.PkgPath))
					}
					nn = pv.PkgName
				}
				if nn != blankIdentifier {
					nx.Type = NameExprTypeDefine
					last.Predefine(false, nn)
				}
			case *ValueDecl:
				last2 := skipFile(last)
				for i := 0; i < len(n.NameExprs); i++ {
					nx := &n.NameExprs[i]
					nn := nx.Name
					if nn == blankIdentifier {
						continue
					}
					nx.Type = NameExprTypeDefine
					last2.Predefine(n.Const, nn)
				}
			case *TypeDecl:
				last2 := skipFile(last)
				nx := &n.NameExpr
				nx.Type = NameExprTypeDefine
				last2.Predefine(false, n.Name)
			case *FuncDecl:
				if n.IsMethod {
					if n.Recv.Name == "" || n.Recv.Name == blankIdentifier {
						// create a hidden var with leading dot.
						// NOTE: document somewhere.
						n.Recv.Name = ".recv"
					}
				} else {
					pkg := skipFile(last).(*PackageNode)
					// special case: if n.Name == "init", assign unique suffix.
					if n.Name == "init" {
						idx := pkg.GetNumNames()
						// NOTE: use a dot for init func suffixing.
						// this also makes them unreferenceable.
						dname := Name(fmt.Sprintf("init.%d", idx))
						n.Name = dname
					}
					nx := &n.NameExpr
					nx.Type = NameExprTypeDefine
					pkg.Predefine(false, n.Name)
					pkg.UnassignableNames = append(pkg.UnassignableNames, n.Name)
				}
			case *FuncTypeExpr:
				for i := range n.Params {
					p := &n.Params[i]
					if p.Name == "" || p.Name == blankIdentifier {
						// create a hidden var with leading dot.
						// NOTE: document somewhere.
						pn := fmt.Sprintf(".arg_%d", i)
						p.Name = Name(pn)
					}
				}
				for i := range n.Results {
					r := &n.Results[i]
					if r.Name == blankIdentifier {
						// create a hidden var with leading dot.
						// NOTE: document somewhere.
						rn := fmt.Sprintf("%s%d", hiddenResultVariable, i)
						r.Name = Name(rn)
					}
				}
			}
			return n, TRANS_CONTINUE

		// ----------------------------------------
		case TRANS_BLOCK:
			pushInitBlock(n.(BlockNode), &last, &stack)
			switch n := n.(type) {
			case *IfCaseStmt:
				// parent if statement.
				ifs := ns[len(ns)-1].(*IfStmt)
				// anything declared in ifs are copied.
				for _, n := range ifs.GetBlockNames() {
					last.Predefine(false, n)
				}
			case *RangeStmt:
				if n.Op == DEFINE {
					if n.Key != nil {
						nx := n.Key.(*NameExpr)
						if nx.Name != blankIdentifier {
							// XXX, this should be uncommented when fully
							// support Go1.22 loopvar, to make it consistent
							// with for i := 0; i < 10; i++ {...}.
							// nx.Type = NameExprTypeDefine

							last.Predefine(false, nx.Name)
						}
					}
					if n.Value != nil {
						nx := n.Value.(*NameExpr)
						if nx.Name != blankIdentifier {
							// nx.Type = NameExprTypeDefine // XXX,ditto
							last.Predefine(false, nx.Name)
						}
					}
				}
			case *FuncLitExpr:
				for _, p := range n.Type.Params {
					last.Predefine(false, p.Name)
				}
				for _, rf := range n.Type.Results {
					if rf.Name != "" {
						last.Predefine(false, rf.Name)
					}
				}
			case *SwitchStmt:
				if n.VarName != "" {
					// NOTE: this defines for default clauses too,
					// see comment on block copying @
					// SwitchClauseStmt:TRANS_BLOCK.
					last.Predefine(false, n.VarName)
				}
			case *SwitchClauseStmt:
				blen := len(n.Body)
				if blen > 0 {
					n.Body[blen-1].SetAttribute(ATTR_LAST_BLOCK_STMT, true)
				}

				// parent switch statement.
				ss := ns[len(ns)-1].(*SwitchStmt)
				// anything declared in ss are copied,
				// namely ss.VarName if defined.
				for _, n := range ss.GetBlockNames() {
					last.Predefine(false, n)
				}
				if ss.IsTypeSwitch {
					if ss.VarName != "" {
						last.Predefine(false, ss.VarName)
					}
				} else {
					if ss.VarName != "" {
						panic("should not happen")
					}
				}
			case *FuncDecl:
				if n.IsMethod {
					n.Predefine(false, n.Recv.Name)
				}
				for _, pte := range n.Type.Params {
					if pte.Name == "" {
						panic("should not happen")
					}
					n.Predefine(false, pte.Name)
				}
				for i, rte := range n.Type.Results {
					if rte.Name == "" {
						rn := fmt.Sprintf("%s%d", hiddenResultVariable, i)
						rte.Name = Name(rn)
					}
					n.Predefine(false, rte.Name)
				}
			}
			return n, TRANS_CONTINUE

		// ----------------------------------------
		case TRANS_LEAVE:
			// Pop block from stack.
			// NOTE: DO NOT USE TRANS_SKIP WITHIN BLOCK
			// NODES, AS TRANS_LEAVE WILL BE SKIPPED; OR
			// POP BLOCK YOURSELF.
			switch n.(type) {
			case BlockNode:
				stack = stack[:len(stack)-1]
				last = stack[len(stack)-1]
			}
			return n, TRANS_CONTINUE
		}
		return n, TRANS_CONTINUE
	})
}

func doRecover(stack []BlockNode, n Node) {
	if r := recover(); r != nil {
		if _, ok := r.(*PreprocessError); ok {
			// re-panic directly if this is a PreprocessError already.
			panic(r)
		}

		// before re-throwing the error, append location information to message.
		last := stack[len(stack)-1]
		loc := last.GetLocation()
		if nline := n.GetLine(); nline > 0 {
			loc.Line = nline
			loc.Column = n.GetColumn()
		}

		var err error
		rerr, ok := r.(error)
		if ok {
			err = errors.Wrap(rerr, loc.String())
		} else {
			err = fmt.Errorf("%s: %v", loc.String(), r)
		}

		// Re-throw the error after wrapping it with the preprocessing stack information.
		panic(&PreprocessError{
			err:   err,
			stack: stack,
		})
	}
}

// This counter ensures (during testing) that certain functions
// (like ConvertUntypedTo() for bigints and strings)
// are only called during the preprocessing stage.
// It is a counter because Preprocess() is recursive.
// As a global counter, use lockless atomic to support concurrency.
var preprocessing atomic.Int32

// Preprocess n whose parent block node is ctx. If any names
// are defined in another file, generally you must call
// PredefineFileSet() on the whole fileset first before calling
// Preprocess.
//
// The ctx passed in may be mutated if there are any statements
// or declarations. The file or package which contains ctx may
// be mutated if there are any file-level declarations.
//
// Store is used to load external package values, but otherwise
// the package and newly created blocks/values are expected
// to be non-RefValues -- in some cases, nil is passed for store
// to enforce this.
//
// List of what Preprocess() does:
//   - Assigns BlockValuePath to NameExprs.
//   - TODO document what it does.
func Preprocess(store Store, ctx BlockNode, n Node) Node {
	// If initStaticBlocks doesn't happen here,
	// it means Preprocess on blocks might fail.
	// it works for now because preprocess also does pushInitBlock,
	// but it's kinda weird.
	// maybe consider moving initStaticBlocks here and ensure idempotency of it.
	n = preprocess1(store, ctx, n)
	// XXX check node lines and locations
	checkNodeLinesLocations("XXXpkgPath", "XXXfileName", n)
	// XXX what about the fact that preprocess1 sets the PREPROCESSED attr on all nodes?
	// XXX do any of the following need the attr, or similar attrs?
	// XXX well the following may be isn't idempotent,
	// XXX so it is currently strange.
	if bn, ok := n.(BlockNode); ok {
		findGotoLoopDefines(ctx, bn)
		findLoopUses1(ctx, bn)
		findLoopUses2(ctx, bn)
	}
	return n
}

func preprocess1(store Store, ctx BlockNode, n Node) Node {
	// Increment preprocessing counter while preprocessing.
	preprocessing.Add(1)
	defer preprocessing.Add(-1)

	if ctx == nil {
		// Generally a ctx is required, but if not, it's ok to pass in nil.
		// panic("Preprocess requires context")
	}

	// if n is file node, set node locations recursively.
	if fn, ok := n.(*FileNode); ok {
		pkgPath := ctx.(*PackageNode).PkgPath
		fileName := string(fn.Name)
		setNodeLines(fn)
		setNodeLocations(pkgPath, fileName, fn)
	}

	// create stack of BlockNodes.
	var stack []BlockNode = make([]BlockNode, 0, 32)
	var last BlockNode = ctx
	lastpn := packageOf(last)
	stack = append(stack, last)

	// iterate over all nodes recursively
	nn := Transcribe(n, func(ns []Node, ftype TransField, index int, n Node, stage TransStage) (Node, TransCtrl) {
		// if already preprocessed, skip it.
		if n.GetAttribute(ATTR_PREPROCESSED) == true {
			return n, TRANS_SKIP
		}

		defer doRecover(stack, n)
		if debug {
			debug.Printf("Preprocess %s (%v) stage:%v\n", n.String(), reflect.TypeOf(n), stage)
		}

		switch stage {
		// ----------------------------------------
		case TRANS_ENTER:
			switch n := n.(type) {
			// TRANS_ENTER -----------------------
			case *AssignStmt:
				checkValDefineMismatch(n)

				if n.Op == DEFINE {
					for _, lx := range n.Lhs {
						ln := lx.(*NameExpr).Name
						if ln == blankIdentifier {
							// ignore.
						} else if strings.HasPrefix(string(ln), ".decompose_") {
							_, ok := last.GetLocalIndex(ln)
							if !ok {
								// initial declaration to be re-defined.
								last.Predefine(false, ln)
							} else {
								// do not redeclare.
							}
						}
					}
				} else {
					// nothing defined.
				}
			// TRANS_ENTER -----------------------
			case *ImportDecl, *ValueDecl, *TypeDecl, *FuncDecl:
				// NOTE func decl usually must happen with a
				// file, and so last is usually a *FileNode,
				// but for testing convenience we allow
				// importing directly onto the package.
				// Uverse requires this.
				if n.GetAttribute(ATTR_PREDEFINED) == true {
					// skip declarations already predefined
					// (e.g. through recursion for a dependent)
				} else {
					d := n.(Decl)
					if cd, ok := d.(*ValueDecl); ok {
						checkValDefineMismatch(cd)
					}

					isGlobal := true

					for i := len(ns) - 1; i > 0; i-- {
						if _, ok := ns[i].(*FuncDecl); ok {
							isGlobal = false
						}
					}

					d.SetAttribute(ATTR_GLOBAL, isGlobal)

					// recursively predefine dependencies.
					d2, ppd := predefineNow(store, last, d)
					if ppd {
						return d2, TRANS_SKIP
					} else {
						return d2, TRANS_CONTINUE
					}
				}

			// TRANS_ENTER -----------------------
			case *FuncTypeExpr:
				for i := range n.Params {
					p := &n.Params[i]
					if p.Name == "" || p.Name == blankIdentifier {
						panic("arg name should have been set in initStaticBlocks")
					}
				}
				for i := range n.Results {
					r := &n.Results[i]
					if r.Name == blankIdentifier {
						panic("result name should have been set in initStaticBlock")
					}
				}
			}

			// TRANS_ENTER -----------------------
			return n, TRANS_CONTINUE

		// ----------------------------------------
		case TRANS_BLOCK:

			switch n := n.(type) {
			// TRANS_BLOCK -----------------------
			case *BlockStmt:
				pushInitBlock(n, &last, &stack)

			// TRANS_BLOCK -----------------------
			case *ForStmt:
				pushInitBlock(n, &last, &stack)

			// TRANS_BLOCK -----------------------
			case *IfStmt:
				// create faux block to store .Init.
				// the contents are copied onto the case block
				// in the if case below for .Body and .Else.
				// NOTE: similar to *SwitchStmt.
				pushInitBlock(n, &last, &stack)

			// TRANS_BLOCK -----------------------
			case *IfCaseStmt:
				pushInitBlockAndCopy(n, &last, &stack)
				// parent if statement.
				ifs := ns[len(ns)-1].(*IfStmt)
				// anything declared in ifs are copied.
				for _, n := range ifs.GetBlockNames() {
					tv := ifs.GetValueRef(nil, n, false)
					last.Define(n, *tv)
				}

			// TRANS_BLOCK -----------------------
			case *RangeStmt:
				pushInitBlock(n, &last, &stack)
				// NOTE: preprocess it here, so type can
				// be used to set n.IsMap/IsString and
				// define key/value.
				n.X = Preprocess(store, last, n.X).(Expr)
				xt := evalStaticTypeOf(store, last, n.X)
				if xt == nil {
					panic("cannot range over nil")
				}

				switch xt.Kind() {
				case MapKind:
					n.IsMap = true
				case StringKind:
					n.IsString = true
				case PointerKind:
					if xt.Elem().Kind() != ArrayKind {
						panic("range iteration over pointer requires array elem type")
					}
					xt = xt.Elem()
					n.IsArrayPtr = true
				}
				// key value if define.
				if n.Op == DEFINE {
					if xt.Kind() == MapKind {
						if n.Key != nil {
							kt := baseOf(xt).(*MapType).Key
							kn := n.Key.(*NameExpr).Name
							last.Define(kn, anyValue(kt))
						}
						if n.Value != nil {
							vt := baseOf(xt).(*MapType).Value
							vn := n.Value.(*NameExpr).Name
							last.Define(vn, anyValue(vt))
						}
					} else if xt.Kind() == StringKind {
						if n.Key != nil {
							it := IntType
							kn := n.Key.(*NameExpr).Name
							last.Define(kn, anyValue(it))
						}
						if n.Value != nil {
							et := Int32Type
							vn := n.Value.(*NameExpr).Name
							last.Define(vn, anyValue(et))
						}
					} else {
						if n.Key != nil {
							it := IntType
							kn := n.Key.(*NameExpr).Name
							last.Define(kn, anyValue(it))
						}
						if n.Value != nil {
							et := xt.Elem()
							vn := n.Value.(*NameExpr).Name
							last.Define(vn, anyValue(et))
						}
					}
				}

			// TRANS_BLOCK -----------------------
			case *FuncLitExpr:
				// retrieve cached function type.
				ft := evalStaticType(store, last, &n.Type).(*FuncType)
				// push func body block.
				pushInitBlock(n, &last, &stack)
				// define parameters in new block.
				for _, p := range ft.Params {
					last.Define(p.Name, anyValue(p.Type))
				}
				// define results in new block.
				for i, rf := range ft.Results {
					if 0 < len(rf.Name) {
						last.Define(rf.Name, anyValue(rf.Type))
					} else {
						// create a hidden var with leading dot.
						// NOTE: document somewhere.
						rn := fmt.Sprintf("%s%d", hiddenResultVariable, i)
						last.Define(Name(rn), anyValue(rf.Type))
					}
				}

			// TRANS_BLOCK -----------------------
			case *SelectCaseStmt:
				pushInitBlock(n, &last, &stack)

			// TRANS_BLOCK -----------------------
			case *SwitchStmt:
				// create faux block to store .Init/.Varname.
				// the contents are copied onto the case block
				// in the switch case below for switch cases.
				// NOTE: similar to *IfStmt, but with the major
				// difference that each clause block may have
				// different number of values.
				// To support the .Init statement and for
				// conceptual simplicity, we create a block in
				// OpExec.SwitchStmt, but since we don't initially
				// know which clause will match, we expand the
				// block once a clause has matched.
				pushInitBlock(n, &last, &stack)
				if n.VarName != "" {
					// NOTE: this defines for default clauses too,
					// see comment on block copying @
					// SwitchClauseStmt:TRANS_BLOCK.
					last.Define(n.VarName, anyValue(nil))
				}

			// TRANS_BLOCK -----------------------
			case *SwitchClauseStmt:
				pushInitBlockAndCopy(n, &last, &stack)
				// parent switch statement.
				ss := ns[len(ns)-1].(*SwitchStmt)
				// anything declared in ss are copied,
				// namely ss.VarName if defined.
				for _, n := range ss.GetBlockNames() {
					tv := ss.GetValueRef(nil, n, false)
					last.Define(n, *tv)
				}
				if ss.IsTypeSwitch {
					if len(n.Cases) == 0 {
						// evaluate default case.
						if ss.VarName != "" {
							// The type is the tag type.
							tt := evalStaticTypeOf(store, last, ss.X)
							last.Define(
								ss.VarName, anyValue(tt))
						}
					} else {
						// evaluate case types.
						for i, cx := range n.Cases {
							cx = Preprocess(
								store, last, cx).(Expr)
							var ct Type
							if cxx, ok := cx.(*ConstExpr); ok {
								if !cxx.IsUndefined() {
									panic("should not happen")
								}
								// only in type switch cases, nil type allowed.
								ct = nil
							} else {
								ct = evalStaticType(store, last, cx)
							}
							n.Cases[i] = constType(cx, ct)
							// maybe type-switch def.
							if ss.VarName != "" {
								if len(n.Cases) == 1 {
									// If there is only 1 case, the
									// define applies with type.
									// (re-definition).
									last.Define(
										ss.VarName, anyValue(ct))
								} else {
									// If there are 2 or more
									// cases, the type is the tag type.
									tt := evalStaticTypeOf(store, last, ss.X)
									last.Define(
										ss.VarName, anyValue(tt))
								}
							}
						}
					}
				} else {
					// evaluate tag type
					tt := evalStaticTypeOf(store, last, ss.X)
					// check or convert case types to tt.
					for i, cx := range n.Cases {
						cx = Preprocess(
							store, last, cx).(Expr)
						checkOrConvertType(store, last, n, &cx, tt, false) // #nosec G601
						n.Cases[i] = cx
					}
				}

			// TRANS_BLOCK -----------------------
			case *FuncDecl:
				// retrieve cached function type.
				// the type and receiver are already set in predefineNow.
				ft := getType(&n.Type).(*FuncType)

				// push func body block.
				pushInitBlock(n, &last, &stack)
				// define receiver in new block, if method.
				if n.IsMethod {
					if 0 < len(n.Recv.Name) {
						rft := getType(&n.Recv).(FieldType)
						rt := rft.Type
						last.Define(n.Recv.Name, anyValue(rt))
					}
				}
				// define parameters in new block.
				for _, p := range ft.Params {
					last.Define(p.Name, anyValue(p.Type))
				}
				// define results in new block.
				for i, rf := range ft.Results {
					if 0 < len(rf.Name) {
						last.Define(rf.Name, anyValue(rf.Type))
					} else {
						// create a hidden var with leading dot.
						rn := fmt.Sprintf("%s%d", hiddenResultVariable, i)
						last.Define(Name(rn), anyValue(rf.Type))
					}
				}
				// functions that don't return a value do not need termination analysis
				// functions that are externally defined or builtin implemented in the vm can't be analysed
				if len(ft.Results) > 0 && lastpn.PkgPath != uversePkgPath && n.Body != nil {
					errs := Analyze(n)
					if len(errs) > 0 {
						panic(fmt.Sprintf("%+v\n", errs))
					}
				}
			// TRANS_BLOCK -----------------------
			case *FileNode:
				// only for imports.
				pushInitBlock(n, &last, &stack)
				{
					// This logic supports out-of-order
					// declarations.  (this must happen
					// after pushInitBlock above, otherwise
					// it would happen @ *FileNode:ENTER)

					// Predefine all import decls.
					for i := 0; i < len(n.Decls); i++ {
						d := n.Decls[i]
						switch d.(type) {
						case *ImportDecl:
							if d.GetAttribute(ATTR_PREDEFINED) == true {
								// skip declarations already
								// predefined (e.g. through
								// recursion for a dependent)
							} else {
								// recursively predefine
								// dependencies.
								d2, _ := predefineNow(store, n, d)
								n.Decls[i] = d2
							}
						}
					}
					// Predefine all type decls.
					for i := 0; i < len(n.Decls); i++ {
						d := n.Decls[i]
						switch d.(type) {
						case *TypeDecl:
							if d.GetAttribute(ATTR_PREDEFINED) == true {
								// skip declarations already
								// predefined (e.g. through
								// recursion for a dependent)
							} else {
								// recursively predefine
								// dependencies.
								d2, _ := predefineNow(store, n, d)
								n.Decls[i] = d2
							}
						}
					}
					// Then, predefine all func/method decls.
					for i := 0; i < len(n.Decls); i++ {
						d := n.Decls[i]
						switch d.(type) {
						case *FuncDecl:
							if d.GetAttribute(ATTR_PREDEFINED) == true {
								// skip declarations already
								// predefined (e.g. through
								// recursion for a dependent)
							} else {
								// recursively predefine
								// dependencies.
								d2, _ := predefineNow(store, n, d)
								n.Decls[i] = d2
							}
						}
					}
					// Finally, predefine other decls and
					// preprocess ValueDecls..
					for i := 0; i < len(n.Decls); i++ {
						d := n.Decls[i]
						if d.GetAttribute(ATTR_PREDEFINED) == true {
							// skip declarations already
							// predefined (e.g. through
							// recursion for a dependent)
						} else {
							// recursively predefine
							// dependencies.
							d2, _ := predefineNow(store, n, d)
							n.Decls[i] = d2
						}
					}
				}

			// TRANS_BLOCK -----------------------
			default:
				panic("should not happen")
			}
			return n, TRANS_CONTINUE

		// ----------------------------------------
		case TRANS_BLOCK2:

			// The main TRANS_BLOCK2 switch.
			switch n := n.(type) {
			// TRANS_BLOCK2 -----------------------
			case *SwitchStmt:

				// NOTE: TRANS_BLOCK2 ensures after .Init.
				// Preprocess and convert tag if const.
				if n.X != nil {
					n.X = Preprocess(store, last, n.X).(Expr)
					convertIfConst(store, last, n, n.X)
				}
			}
			return n, TRANS_CONTINUE

		// ----------------------------------------
		case TRANS_LEAVE:
			// mark as preprocessed so that it can be used
			// in evalStaticType(store,).
			n.SetAttribute(ATTR_PREPROCESSED, true)

			// Defer pop block from stack.
			// NOTE: DO NOT USE TRANS_SKIP WITHIN BLOCK
			// NODES, AS TRANS_LEAVE WILL BE SKIPPED; OR
			// POP BLOCK YOURSELF.
			defer func() {
				switch n.(type) {
				case BlockNode:
					stack = stack[:len(stack)-1]
					last = stack[len(stack)-1]
				}
			}()

			// While leaving nodes w/ TRANS_COMPOSITE_TYPE,
			// (regardless of whether name or literal), any elided
			// type names are inserted. (This works because the
			// transcriber leaves the composite type before
			// entering the kv elements.)
			defer func() {
				switch ftype {
				// TRANS_LEAVE (deferred)---------
				case TRANS_COMPOSITE_TYPE:
					// fill elided element composite lit type exprs
					clx := ns[len(ns)-1].(*CompositeLitExpr)
					// get or evaluate composite type.
					clt := evalStaticType(store, last, n.(Expr))
					// elide composite lit element (nested) composite types.
					elideCompositeElements(clx, clt)
				}
			}()

			// The main TRANS_LEAVE switch.
			switch n := n.(type) {
			// TRANS_LEAVE -----------------------
			case *NameExpr:
				if isBlankIdentifier(n) {
					switch ftype {
					case TRANS_ASSIGN_LHS, TRANS_RANGE_KEY, TRANS_RANGE_VALUE, TRANS_VAR_NAME:
						// can use _ as value or type in these contexts
					default:
						panic("cannot use _ as value or type")
					}
				}
				// Validity: check that name isn't reserved.
				if isReservedName(n.Name) {
					panic(fmt.Sprintf(
						"should not happen: name %q is reserved", n.Name))
				}
				// special case if struct composite key.
				if ftype == TRANS_COMPOSITE_KEY {
					clx := ns[len(ns)-1].(*CompositeLitExpr)
					clt := evalStaticType(store, last, clx.Type)
					switch bt := baseOf(clt).(type) {
					case *StructType:
						n.Path = bt.GetPathForName(n.Name)
						return n, TRANS_CONTINUE
					case *ArrayType, *SliceType:
						fillNameExprPath(last, n, false)
						if last.GetIsConst(store, n.Name) {
							cx := evalConst(store, last, n)
							return cx, TRANS_CONTINUE
						}
						// If name refers to a package, and this is not in
						// the context of a selector, fail. Packages cannot
						// be used as a value, for go compatibility but also
						// to preserve the security expectation regarding imports.
						nt := evalStaticTypeOf(store, last, n)
						if nt.Kind() == PackageKind {
							panic(fmt.Sprintf(
								"package %s cannot only be referred to in a selector expression",
								n.Name))
						}
						return n, TRANS_CONTINUE
					case *NativeType:
						switch bt.Type.Kind() {
						case reflect.Struct:
							// NOTE: For simplicity and some degree of
							// flexibility, do not use path indices for Go
							// native types, but use the name.
							n.Path = NewValuePathNative(n.Name)
							return n, TRANS_CONTINUE
						case reflect.Array, reflect.Slice:
							// Replace n with *ConstExpr.
							fillNameExprPath(last, n, false)
							cx := evalConst(store, last, n)
							return cx, TRANS_CONTINUE
						default:
							panic("should not happen")
						}
					}
				}
				// specific and general cases
				switch n.Name {
				case blankIdentifier:
					n.Path = NewValuePathBlock(0, 0, blankIdentifier)
					return n, TRANS_CONTINUE
				case "iota":
					pd := lastDecl(ns)
					io := pd.GetAttribute(ATTR_IOTA).(int)
					cx := constUntypedBigint(n, int64(io))
					return cx, TRANS_CONTINUE
				case nilStr:
					// nil will be converted to
					// typed-nils when appropriate upon
					// leaving the expression nodes that
					// contain nil nodes.
					fallthrough
				default:
					if ftype == TRANS_ASSIGN_LHS {
						as := ns[len(ns)-1].(*AssignStmt)
						fillNameExprPath(last, n, as.Op == DEFINE)
						return n, TRANS_CONTINUE
					} else if ftype == TRANS_VAR_NAME {
						fillNameExprPath(last, n, true)
						return n, TRANS_CONTINUE
					} else {
						fillNameExprPath(last, n, false)
					}
					// If uverse, return a *ConstExpr.
					if n.Path.Depth == 0 { // uverse
						cx := evalConst(store, last, n)
						// built-in functions must be called.
						if !cx.IsUndefined() &&
							cx.T.Kind() == FuncKind &&
							ftype != TRANS_CALL_FUNC {
							panic(fmt.Sprintf(
								"use of builtin %s not in function call",
								n.Name))
						}
						if !cx.IsUndefined() && cx.T.Kind() == TypeKind {
							return constType(n, cx.GetType()), TRANS_CONTINUE
						}
						return cx, TRANS_CONTINUE
					}
					if last.GetIsConst(store, n.Name) {
						cx := evalConst(store, last, n)
						return cx, TRANS_CONTINUE
					}
					// If name refers to a package, and this is not in
					// the context of a selector, fail. Packages cannot
					// be used as a value, for go compatibility but also
					// to preserve the security expectation regarding imports.
					nt := evalStaticTypeOf(store, last, n)
					if nt == nil {
						// this is fine, e.g. for TRANS_ASSIGN_LHS (define) etc.
					} else if ftype != TRANS_SELECTOR_X {
						nk := nt.Kind()
						if nk == PackageKind {
							panic(fmt.Sprintf(
								"package %s cannot only be referred to in a selector expression",
								n.Name))
						}
					}
				}

			// TRANS_LEAVE -----------------------
			case *BasicLitExpr:
				// Replace with *ConstExpr.
				cx := evalConst(store, last, n)
				return cx, TRANS_CONTINUE

			// TRANS_LEAVE -----------------------
			case *BinaryExpr:
				lt := evalStaticTypeOf(store, last, n.Left)
				rt := evalStaticTypeOf(store, last, n.Right)

				lcx, lic := n.Left.(*ConstExpr)
				rcx, ric := n.Right.(*ConstExpr)

				if debug {
					debug.Printf("Trans_leave, BinaryExpr, OP: %v, lx: %v, rx: %v, lt: %v, rt: %v, isLeftConstExpr: %v, isRightConstExpr %v, isLeftUntyped: %v, isRightUntyped: %v \n", n.Op, n.Left, n.Right, lt, rt, lic, ric, isUntyped(lt), isUntyped(rt))
				}

				// Special (recursive) case if shift and right isn't uint.
				isShift := n.Op == SHL || n.Op == SHR
				if isShift {
					// check LHS type compatibility
					n.assertShiftExprCompatible1(store, last, lt, rt)
					// checkOrConvert RHS
					if baseOf(rt) != UintType {
						// convert n.Right to (gno) uint type,
						rn := Expr(Call("uint", n.Right))
						// reset/create n2 to preprocess right child.
						n2 := &BinaryExpr{
							Left:  n.Left,
							Op:    n.Op,
							Right: rn,
						}
						n2.Right.SetAttribute(ATTR_SHIFT_RHS, true)
						resn := Preprocess(store, last, n2)
						return resn, TRANS_CONTINUE
					}
					// Then, evaluate the expression.
					if lic && ric {
						cx := evalConst(store, last, n)
						return cx, TRANS_CONTINUE
					}
					return n, TRANS_CONTINUE
				}

				// general cases
				n.AssertCompatible(lt, rt) // check compatibility against binaryExprs other than shift expr
				// General case.
				if lic {
					if ric {
						// Left const, Right const ----------------------
						// Replace with *ConstExpr if const operands.
						// First, convert untyped as necessary.
						if !shouldSwapOnSpecificity(lcx.T, rcx.T) {
							// convert n.Left to right type.
							checkOrConvertType(store, last, n, &n.Left, rcx.T, false)
						} else {
							// convert n.Right to left type.
							checkOrConvertType(store, last, n, &n.Right, lcx.T, false)
						}
						// Then, evaluate the expression.
						cx := evalConst(store, last, n)
						return cx, TRANS_CONTINUE
					} else if isUntyped(lcx.T) {
						// Left untyped const, Right not ----------------
						if rnt, ok := rt.(*NativeType); ok { // untyped -> gno(native), e.g. 1*time.Second
							if isShift { // RHS of shift should not be native
								panic("should not happen")
							}
							// get concrete native base type.
							pt, ok := go2GnoBaseType(rnt.Type).(PrimitiveType)
							if !ok {
								panic(fmt.Sprintf(
									"unexpected type pair: cannot use %s as %s",
									lt.String(),
									rnt.String()))
							}
							// convert n.Left to pt type,
							checkOrConvertType(store, last, n, &n.Left, pt, false)
							// if check pass, convert n.Right to (gno) pt type,
							rn := Expr(Call(pt.String(), n.Right))
							// and convert result back.
							tx := constType(n, rnt)
							// reset/create n2 to preprocess right child.
							n2 := &BinaryExpr{
								Left:  n.Left,
								Op:    n.Op,
								Right: rn,
							}
							resn := Node(Call(tx, n2)) // this make current node to gonative{xxx}
							resn = Preprocess(store, last, resn)
							return resn, TRANS_CONTINUE
							// NOTE: binary operations are always computed in
							// gno, never with reflect.
						} else {
							// right is untyped const, left is not const, typed/untyped
							checkUntypedShiftExpr := func(x Expr) {
								if bx, ok := x.(*BinaryExpr); ok {
									slt := evalStaticTypeOf(store, last, bx.Left)
									if bx.Op == SHL || bx.Op == SHR {
										srt := evalStaticTypeOf(store, last, bx.Right)
										bx.assertShiftExprCompatible1(store, last, slt, srt)
									}
								}
							}

							if !isUntyped(rt) { // right is typed
								checkOrConvertType(store, last, n, &n.Left, rt, false)
							} else {
								if shouldSwapOnSpecificity(lt, rt) {
									checkUntypedShiftExpr(n.Right)
								} else {
									checkUntypedShiftExpr(n.Left)
								}
							}
						}
					} else if lcx.T == nil { // LHS is nil.
						// convert n.Left to typed-nil type.
						checkOrConvertType(store, last, n, &n.Left, rt, false)
					} else {
						if isUntyped(rt) {
							checkOrConvertType(store, last, n, &n.Right, lt, false)
						}
					}
				} else if ric { // right is const, left is not
					if isUntyped(rcx.T) {
						// Left not, Right untyped const ----------------
						if lnt, ok := lt.(*NativeType); ok {
							// get concrete native base type.
							pt, ok := go2GnoBaseType(lnt.Type).(PrimitiveType)
							if !ok {
								panic(fmt.Sprintf(
									"unexpected type pair: cannot use %s as %s",
									rt.String(),
									lnt.String()))
							}
							// convert n.Left to (gno) pt type,
							ln := Expr(Call(pt.String(), n.Left))
							// convert n.Right to pt type,
							checkOrConvertType(store, last, n, &n.Right, pt, false)
							// and convert result back.
							tx := constType(n, lnt)
							// reset/create n2 to preprocess left child.
							n2 := &BinaryExpr{
								Left:  ln,
								Op:    n.Op,
								Right: n.Right,
							}
							resn := Node(Call(tx, n2))
							resn = Preprocess(store, last, resn)
							return resn, TRANS_CONTINUE
							// NOTE: binary operations are always computed in
							// gno, never with reflect.
						} else {
							// right is untyped const, left is not const, typed or untyped
							checkUntypedShiftExpr := func(x Expr) {
								if bx, ok := x.(*BinaryExpr); ok {
									if bx.Op == SHL || bx.Op == SHR {
										srt := evalStaticTypeOf(store, last, bx.Right)
										bx.assertShiftExprCompatible1(store, last, rt, srt)
									}
								}
							}
							// both untyped, e.g. 1<<s != 1.0
							if !isUntyped(lt) { // left is typed
								checkOrConvertType(store, last, n, &n.Right, lt, false)
							} else { // if one side is untyped shift expression, check type with lower specificity
								if shouldSwapOnSpecificity(lt, rt) {
									checkUntypedShiftExpr(n.Right)
								} else {
									checkUntypedShiftExpr(n.Left)
								}
							}
						}
					} else if rcx.T == nil { // RHS is nil
						// refer to tests/files/types/eql_0f20.gno
						checkOrConvertType(store, last, n, &n.Right, lt, false)
					} else { // left is not const, right is typed const
						if isUntyped(lt) {
							checkOrConvertType(store, last, n, &n.Left, rt, false)
						}
					}
				} else {
					// Left not const, Right not const ------------------
					if lnt, ok := lt.(*NativeType); ok {
						// If left and right are native type,
						// convert left and right to gno, then
						// convert result back to native.
						// get native base type.
						lpt, ok := go2GnoBaseType(lnt.Type).(PrimitiveType)
						if !ok {
							panic(fmt.Sprintf(
								"unexpected type pair: cannot use %s as %s",
								rt.String(),
								lnt.String()))
						}
						// convert n.Left to (gno) pt type,
						ln := Expr(Call(lpt.String(), n.Left))

						rn := n.Right
						// e.g. native: time.Second + time.Second, convert both(or it will be converted recursively)
						// see tests/files/types/time_native.gno
						if rnt, ok := rt.(*NativeType); ok {
							rpt, ok := go2GnoBaseType(rnt.Type).(PrimitiveType)
							if !ok {
								panic(fmt.Sprintf(
									"unexpected type pair: cannot use %s as %s",
									lt.String(),
									rnt.String()))
							}
							// check assignable, if pass, convert right to gno first
							assertAssignableTo(n, lpt, rpt, false) // both primitive types
							rn = Expr(Call(rpt.String(), n.Right))
						} else { // rt not native
							panic(fmt.Sprintf(
								"incompatible operands in binary expression: %s %s %s",
								lt.TypeID(), n.Op, rt.TypeID()))
						}

						// and convert result back.
						tx := constType(n, lnt)
						// reset/create n2 to preprocess
						// children.
						n2 := &BinaryExpr{
							Left:  ln,
							Op:    n.Op,
							Right: rn,
						}
						resn := Node(Call(tx, n2))
						resn = Preprocess(store, last, resn)
						return resn, TRANS_CONTINUE
						// NOTE: binary operations are always
						// computed in gno, never with
						// reflect.
					} else if rnt, ok := rt.(*NativeType); ok { // e.g. a * time.Second
						pt, ok := go2GnoBaseType(rnt.Type).(PrimitiveType)
						if !ok {
							panic(fmt.Sprintf(
								"unexpected type pair: cannot use %s as %s",
								lt.String(),
								rnt.String()))
						}
						// convert n.Left to (gno) pt type,
						rn := Expr(Call(pt.String(), n.Right))
						// convert n.Right to pt or uint type,
						ln := n.Left
						if isShift {
							panic("should not happen")
						} else {
							checkOrConvertType(store, last, n, &n.Left, pt, false)
						}
						// and convert result back.
						tx := constType(n, rnt)
						// reset/create n2 to preprocess
						// children.
						n2 := &BinaryExpr{
							Left:  ln,
							Op:    n.Op,
							Right: rn,
						}
						resn := Node(Call(tx, n2))
						resn = Preprocess(store, last, resn)
						return resn, TRANS_CONTINUE
						// NOTE: binary operations are always
						// computed in gno, never with
						// reflect.
					} else {
						// non-shift non-const binary operator.
						liu, riu := isUntyped(lt), isUntyped(rt)
						if liu {
							if riu {
								if lt.TypeID() != rt.TypeID() {
									panic(fmt.Sprintf(
										"incompatible types in binary expression: %v %v %v",
										lt.TypeID(), n.Op, rt.TypeID()))
								}
								// convert untyped to typed
								checkOrConvertType(store, last, n, &n.Left, defaultTypeOf(lt), false)
								checkOrConvertType(store, last, n, &n.Right, defaultTypeOf(rt), false)
							} else { // left untyped, right typed
								checkOrConvertType(store, last, n, &n.Left, rt, false)
							}
						} else if riu { // left typed, right untyped
							checkOrConvertType(store, last, n, &n.Right, lt, false)
						} else { // both typed, refer to 0a1g.gno
							if !shouldSwapOnSpecificity(lt, rt) {
								checkOrConvertType(store, last, n, &n.Left, rt, false)
							} else {
								checkOrConvertType(store, last, n, &n.Right, lt, false)
							}
						}
					}
				}
			// TRANS_LEAVE -----------------------
			case *CallExpr:
				// Func type evaluation.
				var ft *FuncType
				ift := evalStaticTypeOf(store, last, n.Func)
				switch cft := baseOf(ift).(type) {
				case *FuncType:
					ft = cft
				case *NativeType:
					ft = store.Go2GnoType(cft.Type).(*FuncType)
				case *TypeType:
					if len(n.Args) != 1 {
						panic("type conversion requires single argument")
					}
					n.NumArgs = 1
					ct := evalStaticType(store, last, n.Func)
<<<<<<< HEAD
					if arg0, ok := n.Args[0].(*ConstExpr); ok {
						var constConverted bool
=======
					at := evalStaticTypeOf(store, last, n.Args[0])
					var constConverted bool
					switch arg0 := n.Args[0].(type) {
					case *ConstExpr:
>>>>>>> 0a3df049
						// As a special case, if a decimal cannot
						// be represented as an integer, it cannot be converted to one,
						// and the error is handled here.
						// Out of bounds errors are usually handled during evalConst().
						if isIntNum(ct) {
							if bd, ok := arg0.TypedValue.V.(BigdecValue); ok {
								if !isInteger(bd.V) {
									panic(fmt.Sprintf(
										"cannot convert %s to integer type",
										arg0))
								}
							}
							if isNumeric(at) {
								convertConst(store, last, n, arg0, ct)
								constConverted = true
							}
						} else if ct.Kind() == SliceKind {
							if ct.Elem().Kind() == Uint8Kind { // bypass []byte("xxx")
								n.SetAttribute(ATTR_TYPEOF_VALUE, ct)
								return n, TRANS_CONTINUE
							}
						}
						// (const) untyped decimal -> float64.
						// (const) untyped bigint -> int.
						if !constConverted {
							convertConst(store, last, n, arg0, nil)
						}
<<<<<<< HEAD

						// check legal type for nil
						if arg0.IsUndefined() {
							switch ct.Kind() { // special case for nil conversion check.
							case SliceKind, PointerKind, FuncKind, MapKind, InterfaceKind, ChanKind:
								convertConst(store, last, arg0, ct)
							default:
								panic(fmt.Sprintf(
									"cannot convert %v to %v",
									arg0, ct.Kind()))
							}
						}

=======
>>>>>>> 0a3df049
						// evaluate the new expression.
						cx := evalConst(store, last, n)
						// Though cx may be undefined if ct is interface,
						// the ATTR_TYPEOF_VALUE is still interface.
						cx.SetAttribute(ATTR_TYPEOF_VALUE, ct)
						return cx, TRANS_CONTINUE
<<<<<<< HEAD
					} else {
						n.SetAttribute(ATTR_TYPEOF_VALUE, ct)
						return n, TRANS_CONTINUE
=======
					case *BinaryExpr: // special case to evaluate type of binaryExpr/UnaryExpr which has untyped shift nested
						if isUntyped(at) {
							switch arg0.Op {
							case EQL, NEQ, LSS, GTR, LEQ, GEQ:
								assertAssignableTo(n, at, ct, false)
								break
							default:
								checkOrConvertType(store, last, n, &n.Args[0], ct, false)
							}
						}
					case *UnaryExpr:
						if isUntyped(at) {
							checkOrConvertType(store, last, n, &n.Args[0], ct, false)
						}
					default:
						// do nothing
>>>>>>> 0a3df049
					}
					// general case, for non-const untyped && no nested untyped shift
					// after handling const, and special cases recursively, set the target node type
					// ct := evalStaticType(store, last, n.Func)
					n.SetAttribute(ATTR_TYPEOF_VALUE, ct)
					return n, TRANS_CONTINUE
				default:
					panic(fmt.Sprintf(
						"unexpected func type %v (%v)",
						ift, reflect.TypeOf(ift)))
				}

				// Handle special cases.
				// NOTE: these appear to be actually special cases in go.
				// In general, a string is not assignable to []bytes
				// without conversion.
				if cx, ok := n.Func.(*ConstExpr); ok {
					fv := cx.GetFunc()
					if fv.PkgPath == uversePkgPath && fv.Name == "append" {
						// append returns a slice and slices are always addressable.
						n.Addressability = addressabilityStatusSatisfied
						if n.Varg && len(n.Args) == 2 {
							// If the second argument is a string,
							// convert to byteslice.
							args1 := n.Args[1]
							if evalStaticTypeOf(store, last, args1).Kind() == StringKind {
								bsx := constType(n, gByteSliceType)
								args1 = Call(bsx, args1)
								args1 = Preprocess(nil, last, args1).(Expr)
								n.Args[1] = args1
							}
						} else {
							var tx *constTypeExpr // array type expr, lazily initialized
							// Another special case for append: adding untyped constants.
							// They must be converted to the array type for consistency.
							for i, arg := range n.Args[1:] {
								if _, ok := arg.(*ConstExpr); !ok {
									// Consider only constant expressions.
									continue
								}
								if t1 := evalStaticTypeOf(store, last, arg); t1 != nil && !isUntyped(t1) {
									// Consider only untyped values (including nil).
									continue
								}

								if tx == nil {
									// Get the array type from the first argument.
									s0 := evalStaticTypeOf(store, last, n.Args[0])
									tx = constType(arg, s0.Elem())
								}
								// Convert to the array type.
								arg1 := Call(tx, arg)
								n.Args[i+1] = Preprocess(nil, last, arg1).(Expr)
							}
						}
					} else if fv.PkgPath == uversePkgPath && fv.Name == "copy" {
						if len(n.Args) == 2 {
							// If the second argument is a string,
							// convert to byteslice.
							args1 := n.Args[1]
							if evalStaticTypeOf(store, last, args1).Kind() == StringKind {
								bsx := constType(n, gByteSliceType)
								args1 = Call(bsx, args1)
								args1 = Preprocess(nil, last, args1).(Expr)
								n.Args[1] = args1
							}
						}
					} else if fv.PkgPath == uversePkgPath && fv.Name == "new" {
						// The pointer value returned is not addressable, but maybe some selector
						// will make it addressable. For now mark it as not addressable.
						n.Addressability = addressabilityStatusUnsatisfied
					}
				}

				// If addressability is not satisfied at this point and the function call returns only one
				// result, then mark addressability as unsatisfied. Otherwise, this expression has already
				// been explicitly marked as satisfied, or the function returns multiple results, rendering
				// addressability NotApplicable for this situation -- it should fallback to the error produced
				// when trying to take a reference or slice the result of a call expression that returns
				// multiple values.
				if n.Addressability != addressabilityStatusSatisfied && len(ft.Results) == 1 {
					n.Addressability = addressabilityStatusUnsatisfied
				}

				// Continue with general case.
				hasVarg := ft.HasVarg()
				isVarg := n.Varg
				embedded := false
				argTVs := []TypedValue{}
				minArgs := len(ft.Params)
				if hasVarg {
					minArgs--
				}
				numArgs := countNumArgs(store, last, n) // isVarg?
				n.NumArgs = numArgs

				// Check input arg count.
				if len(n.Args) == 1 && numArgs > 1 {
					// special case of x(f()) form:
					// use the number of results instead.
					if isVarg {
						panic("should not happen")
					}
					embedded = true
					pcx := n.Args[0].(*CallExpr)
					argTVs = getResultTypedValues(pcx)
					if !hasVarg {
						if numArgs != len(ft.Params) {
							panic(fmt.Sprintf(
								"wrong argument count in call to %s; want %d got %d (with embedded call expr as arg)",
								n.Func.String(),
								len(ft.Params),
								numArgs,
							))
						}
					} else if hasVarg && !isVarg {
						if numArgs < len(ft.Params)-1 {
							panic(fmt.Sprintf(
								"not enough arguments in call to %s; want %d (besides variadic) got %d (with embedded call expr as arg)",
								n.Func.String(),
								len(ft.Params)-1,
								numArgs))
						}
					}
				} else if !hasVarg {
					argTVs = evalStaticTypedValues(store, last, n.Args...)
					if len(n.Args) != len(ft.Params) {
						panic(fmt.Sprintf(
							"wrong argument count in call to %s; want %d got %d",
							n.Func.String(),
							len(ft.Params),
							len(n.Args),
						))
					}
				} else if hasVarg && !isVarg {
					argTVs = evalStaticTypedValues(store, last, n.Args...)
					if len(n.Args) < len(ft.Params)-1 {
						panic(fmt.Sprintf(
							"not enough arguments in call to %s; want %d (besides variadic) got %d",
							n.Func.String(),
							len(ft.Params)-1,
							len(n.Args)))
					}
				} else if hasVarg && isVarg {
					argTVs = evalStaticTypedValues(store, last, n.Args...)
					if len(n.Args) != len(ft.Params) {
						panic(fmt.Sprintf(
							"not enough arguments in call to %s; want %d (including variadic) got %d",
							n.Func.String(),
							len(ft.Params),
							len(n.Args)))
					}
				} else {
					panic("should not happen")
				}
				// Specify function param/result generics.
				sft := ft.Specify(store, n, argTVs, isVarg)
				spts := sft.Params
				srts := FieldTypeList(sft.Results).Types()
				// If generics were specified, override attr
				// and constexpr with specified types.  Also
				// copy the function value with updated type.
				n.Func.SetAttribute(ATTR_TYPEOF_VALUE, sft)
				if cx, ok := n.Func.(*ConstExpr); ok {
					fv := cx.V.(*FuncValue)
					fv2 := fv.Copy(nilAllocator)
					fv2.Type = sft
					cx.T = sft
					cx.V = fv2
				} else if sft.TypeID() != ft.TypeID() {
					panic("non-const function value should have no generics")
				}
				n.SetAttribute(ATTR_TYPEOF_VALUE, &tupleType{Elts: srts})
				// Check given argument type against required.
				// Also replace const Args with *ConstExpr unless embedded.
				if embedded {
					if isVarg {
						panic("should not happen")
					}
					for i, tv := range argTVs {
						if hasVarg {
							if (len(spts) - 1) <= i {
								assertAssignableTo(n, tv.T, spts[len(spts)-1].Type.Elem(), true)
							} else {
								assertAssignableTo(n, tv.T, spts[i].Type, true)
							}
						} else {
							assertAssignableTo(n, tv.T, spts[i].Type, true)
						}
					}
				} else {
					for i := range n.Args { // iterate args
						if hasVarg {
							if (len(spts) - 1) <= i {
								if isVarg {
									if len(spts) <= i {
										panic("expected final vargs slice but got many")
									}
									checkOrConvertType(store, last, n, &n.Args[i], spts[i].Type, true)
								} else {
									checkOrConvertType(store, last, n, &n.Args[i],
										spts[len(spts)-1].Type.Elem(), true)
								}
							} else {
								checkOrConvertType(store, last, n, &n.Args[i], spts[i].Type, true)
							}
						} else {
							checkOrConvertType(store, last, n, &n.Args[i], spts[i].Type, true)
						}
					}
				}
				// TODO in the future, pure results

			// TRANS_LEAVE -----------------------
			case *IndexExpr:
				dt := evalStaticTypeOf(store, last, n.X)
				if dt.Kind() == PointerKind {
					// if a is a pointer to an array,
					// a[low : high : max] is shorthand
					// for (*a)[low : high : max]
					dt = dt.Elem()
					n.X = &StarExpr{X: n.X}
					n.X.SetAttribute(ATTR_PREPROCESSED, true)
				}
				switch dt.Kind() {
				case StringKind, ArrayKind, SliceKind:
					// Replace const index with int *ConstExpr,
					// or if not const, assert integer type..
					checkOrConvertIntegerKind(store, last, n, n.Index)

					// Addressability of this index expression can only be known for slice and
					// strings, explanations below in the respective blocks. If this is an index
					// on an array, do nothing. This will defer to the array's addresability when
					// the `addressability` method is called on this index expression.
					if dt.Kind() == SliceKind {
						// A value at a slice index is always addressable because the underlying
						// array is addressable.
						n.Addressability = addressabilityStatusSatisfied
					} else if dt.Kind() == StringKind {
						// Special case; string indexes are never addressable.
						n.Addressability = addressabilityStatusUnsatisfied
					}
				case MapKind:
					mt := baseOf(gnoTypeOf(store, dt)).(*MapType)
					checkOrConvertType(store, last, n, &n.Index, mt.Key, false)
					n.Addressability = addressabilityStatusUnsatisfied
				default:
					panic(fmt.Sprintf(
						"unexpected index base kind for type %s",
						dt.String()))
				}

			// TRANS_LEAVE -----------------------
			case *SliceExpr:
				// Replace const L/H/M with int *ConstExpr,
				// or if not const, assert integer type..
				checkOrConvertIntegerKind(store, last, n, n.Low)
				checkOrConvertIntegerKind(store, last, n, n.High)
				checkOrConvertIntegerKind(store, last, n, n.Max)

				t := evalStaticTypeOf(store, last, n.X)
				if t.Kind() == ArrayKind {
					if n.X.addressability() == addressabilityStatusUnsatisfied {
						panic(fmt.Sprintf("cannot take address of %s", n.X.String()))
					}
				}

				// if n.X is untyped, convert to corresponding type
				if isUntyped(t) {
					dt := defaultTypeOf(t)
					checkOrConvertType(store, last, n, &n.X, dt, false)
				}

				// if n.X is untyped, convert to corresponding type
				t := evalStaticTypeOf(store, last, n.X)
				if isUntyped(t) {
					dt := defaultTypeOf(t)
					checkOrConvertType(store, last, &n.X, dt, false)
				}

			// TRANS_LEAVE -----------------------
			case *TypeAssertExpr:
				if n.Type == nil {
					panic("should not happen")
				}

				// Type assertions on the blank identifier are illegal.

				if isBlankIdentifier(n.X) {
					panic("cannot use _ as value or type")
				}

				// ExprStmt of form `x.(<type>)`,
				// or special case form `c, ok := x.(<type>)`.
				t := evalStaticTypeOf(store, last, n.X)
				baseType := baseOf(t) // The base type of the asserted value must be an interface.
				switch bt := baseType.(type) {
				case *InterfaceType:
					break
				case *NativeType:
					if bt.Type.Kind() == reflect.Interface {
						break
					}
				default:
					panic(
						fmt.Sprintf(
							"invalid operation: %s (variable of type %s) is not an interface",
							n.X.String(),
							t.String(),
						),
					)
				}

			// TRANS_LEAVE -----------------------
			case *UnaryExpr:
				xt := evalStaticTypeOf(store, last, n.X)
				n.AssertCompatible(xt)
				if xnt, ok := xt.(*NativeType); ok {
					// get concrete native base type.
					pt := go2GnoBaseType(xnt.Type).(PrimitiveType)
					// convert n.X to gno type,
					xn := Expr(Call(pt.String(), n.X))
					// and convert result back.
					tx := constType(n, xnt)
					// reset/create n2 to preprocess children.
					n2 := &UnaryExpr{
						X:  xn,
						Op: n.Op,
					}
					resn := Node(Call(tx, n2))
					resn = Preprocess(store, last, resn)
					return resn, TRANS_CONTINUE
					// NOTE: like binary operations, unary operations are
					// always computed in gno, never with reflect.
				}
				// Replace with *ConstExpr if const X.
				if isConst(n.X) {
					cx := evalConst(store, last, n)
					return cx, TRANS_CONTINUE
				}

			// TRANS_LEAVE -----------------------
			case *CompositeLitExpr:
				// Get or evaluate composite type.
				clt := evalStaticType(store, last, n.Type)
				// Replace const Elts with default *ConstExpr.
			CLT_TYPE_SWITCH:
				switch cclt := baseOf(clt).(type) {
				case *StructType:
					if n.IsKeyed() {
						for i := 0; i < len(n.Elts); i++ {
							key := n.Elts[i].Key.(*NameExpr).Name
							path := cclt.GetPathForName(key)
							ft := cclt.GetStaticTypeOfAt(path)
							checkOrConvertType(store, last, n, &n.Elts[i].Value, ft, false)
						}
					} else {
						for i := 0; i < len(n.Elts); i++ {
							ft := cclt.Fields[i].Type
							checkOrConvertType(store, last, n, &n.Elts[i].Value, ft, false)
						}
					}
				case *ArrayType:
					for i := 0; i < len(n.Elts); i++ {
						convertType(store, last, n, &n.Elts[i].Key, IntType)
						checkOrConvertType(store, last, n, &n.Elts[i].Value, cclt.Elt, false)
					}
				case *SliceType:
					for i := 0; i < len(n.Elts); i++ {
						convertType(store, last, n, &n.Elts[i].Key, IntType)
						checkOrConvertType(store, last, n, &n.Elts[i].Value, cclt.Elt, false)
					}

					// Slices are always addressable because the underlying array
					// is added to the heap during initialization.
					n.IsAddressable = true
				case *MapType:
					for i := 0; i < len(n.Elts); i++ {
						checkOrConvertType(store, last, n, &n.Elts[i].Key, cclt.Key, false)
						checkOrConvertType(store, last, n, &n.Elts[i].Value, cclt.Value, false)
					}
				case *NativeType:
					clt = cclt.GnoType(store)
					goto CLT_TYPE_SWITCH
				default:
					panic(fmt.Sprintf(
						"unexpected composite type %s",
						clt.String()))
				}
				// If variadic array lit, measure.
				if at, ok := clt.(*ArrayType); ok {
					if at.Vrd {
						idx := 0
						for _, elt := range n.Elts {
							if elt.Key == nil {
								idx++
							} else {
								k := int(evalConst(store, last, elt.Key).ConvertGetInt())
								if idx <= k {
									idx = k + 1
								} else {
									panic("array lit key out of order")
								}
							}
						}
						// update type
						// (dontcare)
						// at.Vrd = false
						at.Len = idx
						// update node
						cx := constInt(n, int64(idx))
						n.Type.(*ArrayTypeExpr).Len = cx
					}
				}

				// If ftype is TRANS_REF_X, then this composite literal being created looks
				// something like this in the code: `&MyStruct{}`. It is marked as addressable here
				// because on TRANS_LEAVE for a RefExpr, it defers to the addressability of the
				// expression it is referencing. When a composite literal is created with a preceding
				// '&', it means the value is assigned to an address and that address is returned,
				// so the value is addressable.
				if ftype == TRANS_REF_X {
					n.IsAddressable = true
				}

			// TRANS_LEAVE -----------------------
			case *KeyValueExpr:
				// NOTE: For simplicity we just
				// use the *CompositeLitExpr.
			// TRANS_LEAVE -----------------------
			case *StarExpr:
				xt := evalStaticTypeOf(store, last, n.X)
				if xt == nil {
					panic(fmt.Sprintf("invalid operation: cannot indirect nil"))
				}
				if xt.Kind() != PointerKind && xt.Kind() != TypeKind {
					panic(fmt.Sprintf("invalid operation: cannot indirect %s (variable of type %s)", n.X.String(), xt.String()))
				}
			// TRANS_LEAVE -----------------------
			case *SelectorExpr:
				xt := evalStaticTypeOf(store, last, n.X)
				if xt.Kind() == PointerKind {
					n.IsAddressable = true
				}

				// Set selector path based on xt's type.
				switch cxt := xt.(type) {
				case *PointerType, *DeclaredType, *StructType, *InterfaceType:
					tr, _, rcvr, _, aerr := findEmbeddedFieldType(lastpn.PkgPath, cxt, n.Sel, nil)
					if aerr {
						panic(fmt.Sprintf("cannot access %s.%s from %s",
							cxt.String(), n.Sel, lastpn.PkgPath))
					} else if tr == nil {
						panic(fmt.Sprintf("missing field %s in %s",
							n.Sel, cxt.String()))
					}

					if len(tr) > 1 {
						// (the last vp, tr[len(tr)-1], is for n.Sel)
						if debug {
							if tr[len(tr)-1].Name != n.Sel {
								panic("should not happen")
							}
						}
						// replace n.X w/ tr[:len-1] selectors applied.
						nx2 := n.X
						for _, vp := range tr[:len(tr)-1] {
							nx2 = &SelectorExpr{
								X:    nx2,
								Path: vp,
								Sel:  vp.Name,
							}
						}
						// recursively preprocess new n.X.
						n.X = Preprocess(store, last, nx2).(Expr)
					}
					// nxt2 may not be xt anymore.
					// (even the dereferenced of xt and nxt2 may not
					// be the same, with embedded fields)
					nxt2 := evalStaticTypeOf(store, last, n.X)
					// Case 1: If receiver is pointer type but n.X is
					// not:
					if rcvr != nil &&
						rcvr.Kind() == PointerKind &&
						nxt2.Kind() != PointerKind {
						// Go spec: "If x is addressable and &x's
						// method set contains m, x.m() is shorthand
						// for (&x).m()"
						// Go spec: "As with method calls, a reference
						// to a non-interface method with a pointer
						// receiver using an addressable value will
						// automatically take the address of that
						// value: t.Mp is equivalent to (&t).Mp."
						//
						// convert to (&x).m, but leave xt as is.
						n.X = &RefExpr{X: n.X}
						n.X.SetAttribute(ATTR_PREPROCESSED, true)
						switch tr[len(tr)-1].Type {
						case VPDerefPtrMethod:
							// When ptr method was called like x.y.z(), where x
							// is a pointer, y is an embedded struct, and z
							// takes a pointer receiver.  That becomes
							// &(x.y).z().
							// The x.y receiver wasn't originally a pointer,
							// yet the trail was
							// [VPSubrefField,VPDerefPtrMethod].
						case VPPtrMethod:
							tr[len(tr)-1].Type = VPDerefPtrMethod
						default:
							panic(fmt.Sprintf(
								"expected ultimate VPPtrMethod but got %v in trail %v",
								tr[len(tr)-1].Type,
								tr,
							))
						}
					} else if len(tr) > 0 &&
						tr[len(tr)-1].IsDerefType() &&
						nxt2.Kind() != PointerKind {
						// Case 2: If tr[0] is deref type, but xt
						// is not pointer type, replace n.X with
						// &RefExpr{X: n.X}.
						n.X = &RefExpr{X: n.X}
						n.X.SetAttribute(ATTR_PREPROCESSED, true)
					}
					// bound method or underlying.
					// TODO check for unexported fields.
					n.Path = tr[len(tr)-1]
					// n.Path = cxt.GetPathForName(n.Sel)
				case *PackageType:
					var pv *PackageValue
					if cx, ok := n.X.(*ConstExpr); ok {
						// NOTE: *Machine.TestMemPackage() needs this
						// to pass in an imported package as *ConstEzpr.
						pv = cx.V.(*PackageValue)
					} else {
						// otherwise, packages can only be referred to by
						// *NameExprs, and cannot be copied.
						pvc := evalConst(store, last, n.X)
						pv_, ok := pvc.V.(*PackageValue)
						if !ok {
							panic(fmt.Sprintf(
								"missing package in selector expr %s",
								n.String()))
						}
						pv = pv_
					}
					pn := pv.GetPackageNode(store)
					// ensure exposed or package path match.
					if !isUpper(string(n.Sel)) && lastpn.PkgPath != pv.PkgPath {
						panic(fmt.Sprintf("cannot access %s.%s from %s",
							pv.PkgPath, n.Sel, lastpn.PkgPath))
					} else {
						// NOTE: this can happen with software upgrades,
						// with multiple versions of the same package path.
					}
					n.Path = pn.GetPathForName(store, n.Sel)
					// packages may contain constant vars,
					// so check and evaluate if so.
					tt := pn.GetStaticTypeOfAt(store, n.Path)

					// Produce a constant expression for both typed and untyped constants.
					if isUntyped(tt) || pn.GetIsConstAt(store, n.Path) {
						cx := evalConst(store, last, n)
						return cx, TRANS_CONTINUE
					}

				case *TypeType:
					// unbound method
					xt := evalStaticType(store, last, n.X)
					switch ct := xt.(type) {
					case *PointerType:
						dt := ct.Elt.(*DeclaredType)
						n.Path = dt.GetUnboundPathForName(n.Sel)
					case *DeclaredType:
						n.Path = ct.GetUnboundPathForName(n.Sel)
					default:
						panic(fmt.Sprintf(
							"unexpected selector expression type value %s",
							xt.String()))
					}
				case *NativeType:
					// NOTE: if type of n.X is native type, as in a native
					// interface method, n.Path may be VPNative but at
					// runtime, the value's type may be *gno.PointerType.
					//
					// native types don't use path indices.
					n.Path = NewValuePathNative(n.Sel)
				default:
					panic(fmt.Sprintf(
						"unexpected selector expression type %v",
						reflect.TypeOf(xt)))
				}

			// TRANS_LEAVE -----------------------
			case *FieldTypeExpr:
				// Replace const Tag with default *ConstExpr.
				convertIfConst(store, last, n, n.Tag)

			// TRANS_LEAVE -----------------------
			case *ArrayTypeExpr:
				if n.Len == nil {
					// Calculate length at *CompositeLitExpr:LEAVE
				} else {
					// Replace const Len with int *ConstExpr.
					cx := evalConst(store, last, n.Len)
					convertConst(store, last, n, cx, IntType)
					n.Len = cx
				}
				// NOTE: For all TypeExprs, the node is not replaced
				// with *constTypeExprs (as *ConstExprs are) because
				// we want to support type logic at runtime.
				evalStaticType(store, last, n)

			// TRANS_LEAVE -----------------------
			case *SliceTypeExpr:
				evalStaticType(store, last, n)

			// TRANS_LEAVE -----------------------
			case *InterfaceTypeExpr:
				evalStaticType(store, last, n)

			// TRANS_LEAVE -----------------------
			case *ChanTypeExpr:
				evalStaticType(store, last, n)

			// TRANS_LEAVE -----------------------
			case *FuncTypeExpr:
				evalStaticType(store, last, n)

			// TRANS_LEAVE -----------------------
			case *MapTypeExpr:
				evalStaticType(store, last, n)

			// TRANS_LEAVE -----------------------
			case *StructTypeExpr:
				evalStaticType(store, last, n)

			// TRANS_LEAVE -----------------------
			case *AssignStmt:
				n.AssertCompatible(store, last)
				if n.Op == ASSIGN {
					for _, lh := range n.Lhs {
						if ne, ok := lh.(*NameExpr); ok {
							if !last.GetStaticBlock().IsAssignable(store, ne.Name) {
								panic("not assignable")
							}
						}
					}
				}

				// NOTE: keep DEFINE and ASSIGN in sync.
				if n.Op == DEFINE {
					// Rhs consts become default *ConstExprs.
					for _, rx := range n.Rhs {
						// NOTE: does nothing if rx is "nil".
						convertIfConst(store, last, n, rx)
					}

					nameExprs := make(NameExprs, len(n.Lhs))
					for i := range len(n.Lhs) {
						nameExprs[i] = *n.Lhs[i].(*NameExpr)
					}

					defineOrDecl(store, last, n, false, nameExprs, nil, n.Rhs)
				} else { // ASSIGN, or assignment operation (+=, -=, <<=, etc.)
					// NOTE: Keep in sync with DEFINE above.
					if len(n.Lhs) > len(n.Rhs) {
						// check is done in assertCompatible where we also
						// asserted we have at lease one element in Rhs
						if cx, ok := n.Rhs[0].(*CallExpr); ok {
							// we decompose the a,b = x(...) for named and unamed
							// type value return in an assignments
							// Call case: a, b = x(...)
							ift := evalStaticTypeOf(store, last, cx.Func)
							cft := getGnoFuncTypeOf(store, ift)
							// check if we we need to decompose for named typed conversion in the function return results
							var decompose bool

							for i, rhsType := range cft.Results {
								lt := evalStaticTypeOf(store, last, n.Lhs[i])
								if lt != nil && isNamedConversion(rhsType.Type, lt) {
									decompose = true
									break
								}
							}
							if decompose {
								// only enter this section if cft.Results to be converted to Lhs type for named type conversion.
								// decompose a,b = x()
								// .decompose1, .decompose2 := x()  assignment statement expression (Op=DEFINE)
								// a,b = .decompose1, .decompose2   assignment statement expression ( Op=ASSIGN )
								// add the new statement to last.Body

								// step1:
								// create a hidden var with leading . (dot) the curBodyLen increase every time when there is a decomposition
								// because there could be multiple decomposition happens
								// we use both stmt index and return result number to differentiate the .decompose variables created in each assignment decompostion
								// ex. .decompose_3_2: this variable is created as the 3rd statement in the block, the 2nd parameter returned from x(),
								// create .decompose_1_1, .decompose_1_2 .... based on number of result from x()
								tmpExprs := make(Exprs, 0, len(cft.Results))
								for i := range cft.Results {
									rn := fmt.Sprintf(".decompose_%d_%d", index, i)
									tmpExprs = append(tmpExprs, Nx(rn))
								}
								// step2:
								// .decompose1, .decompose2 := x()
								dsx := &AssignStmt{
									Lhs: tmpExprs,
									Op:  DEFINE,
									Rhs: n.Rhs,
								}
								dsx.SetLine(n.Line)
								dsx = Preprocess(store, last, dsx).(*AssignStmt)

								// step3:

								// a,b = .decompose1, .decompose2
								// assign stmt expression
								// The right-hand side will be converted to a call expression for named/unnamed conversion.
								// tmpExprs is a []Expr; we make a copy of tmpExprs to prevent dsx.Lhs in the previous statement (dsx) from being changed by side effects.
								// If we don't copy tmpExprs, when asx.Rhs is converted to a const call expression during the preprocessing of the AssignStmt asx,
								// dsx.Lhs will change from []NameExpr to []CallExpr.
								// This side effect would cause a panic when the machine executes the dsx statement, as it expects Lhs to be []NameExpr.

								asx := &AssignStmt{
									Lhs: n.Lhs,
									Op:  ASSIGN,
									Rhs: copyExprs(tmpExprs),
								}
								asx.SetLine(n.Line)
								asx = Preprocess(store, last, asx).(*AssignStmt)

								// step4:
								// replace the original stmt with two new stmts
								body := last.GetBody()
								// we need to do an in-place replacement while leaving the current node
								n.Attributes = dsx.Attributes
								n.Lhs = dsx.Lhs
								n.Op = dsx.Op
								n.Rhs = dsx.Rhs

								//  insert a assignment statement a,b = .decompose1,.decompose2 AFTER the current statement in the last.Body.
								body = append(body[:index+1], append(Body{asx}, body[index+1:]...)...)
								last.SetBody(body)
							} // end of the decomposition

							// Last step: we need to insert the statements to FuncValue.body of PackageNopde.Values[i].V
							// updating FuncValue.body=FuncValue.Source.Body in updates := pn.PrepareNewValues(pv) during preprocess.
							// we updated FuncValue from source.
						}
					} else { // len(Lhs) == len(Rhs)
						if n.Op == SHL_ASSIGN || n.Op == SHR_ASSIGN {
							// Special case if shift assign <<= or >>=.
							convertType(store, last, n, &n.Rhs[0], UintType)
						} else if n.Op == ADD_ASSIGN || n.Op == SUB_ASSIGN || n.Op == MUL_ASSIGN || n.Op == QUO_ASSIGN || n.Op == REM_ASSIGN {
							// e.g. a += b, single value for lhs and rhs,
							lt := evalStaticTypeOf(store, last, n.Lhs[0])
							checkOrConvertType(store, last, n, &n.Rhs[0], lt, true)
						} else { // all else, like BAND_ASSIGN, etc
							// General case: a, b = x, y.
							for i, lx := range n.Lhs {
								lt := evalStaticTypeOf(store, last, lx)
								if nt, ok := lt.(*NativeType); ok && nt.Kind() == FuncKind {
									panic(fmt.Sprintf("cannot assign to %s (neither addressable nor a map index expression)", lx))
								}

								// if lt is interface, nothing will happen
								checkOrConvertType(store, last, n, &n.Rhs[i], lt, true)
							}
						}
					}
				}

			// TRANS_LEAVE -----------------------
			case *BranchStmt:
				switch n.Op {
				case BREAK:
					if n.Label == "" {
						findBreakableNode(last, store)
					} else {
						// Make sure that the label exists, either for a switch or a
						// BranchStmt.
						if !isSwitchLabel(ns, n.Label) {
							findBranchLabel(last, n.Label)
						}
					}
				case CONTINUE:
					if n.Label == "" {
						findContinuableNode(last, store)
					} else {
						if isSwitchLabel(ns, n.Label) {
							panic(fmt.Sprintf("invalid continue label %q\n", n.Label))
						}
						findBranchLabel(last, n.Label)
					}
				case GOTO:
					_, depth, index := findGotoLabel(last, n.Label)
					n.Depth = depth
					n.BodyIndex = index
				case FALLTHROUGH:
					swchC, ok := last.(*SwitchClauseStmt)
					if !ok {
						// fallthrough is only allowed in a switch statement
						panic("fallthrough statement out of place")
					}

					if n.GetAttribute(ATTR_LAST_BLOCK_STMT) != true {
						// no more clause after the one executed, this is not allowed
						panic("fallthrough statement out of place")
					}

					// last is a switch clause, find its index in the switch and assign
					// it to the fallthrough node BodyIndex. This will be used at
					// runtime to determine the next switch clause to run.
					swch := lastSwitch(ns)

					if swch.IsTypeSwitch {
						// fallthrough is not allowed in type switches
						panic("cannot fallthrough in type switch")
					}

					for i := range swch.Clauses {
						if i == len(swch.Clauses)-1 {
							panic("cannot fallthrough final case in switch")
						}

						if &swch.Clauses[i] == swchC {
							// switch clause found
							n.BodyIndex = i
							break
						}
					}
				default:
					panic("should not happen")
				}

			// TRANS_LEAVE -----------------------
			case *IncDecStmt:
				xt := evalStaticTypeOf(store, last, n.X)
				n.AssertCompatible(xt)

			// TRANS_LEAVE -----------------------
			case *ForStmt:
				// Cond consts become bool *ConstExprs.
				checkOrConvertBoolKind(store, last, n, n.Cond)

			// TRANS_LEAVE -----------------------
			case *IfStmt:
				// Cond consts become bool *ConstExprs.
				checkOrConvertBoolKind(store, last, n, n.Cond)

			// TRANS_LEAVE -----------------------
			case *RangeStmt:
				// NOTE: k,v already defined @ TRANS_BLOCK.
				n.AssertCompatible(store, last)

			// TRANS_LEAVE -----------------------
			case *ReturnStmt:
				fnode, ft := funcOf(last)
				// Check number of return arguments.
				if len(n.Results) != len(ft.Results) {
					if len(n.Results) == 0 {
						if ft.Results.IsNamed() {
							// ok, results already named.
						} else {
							panic(fmt.Sprintf("expected %d return values; got %d",
								len(ft.Results),
								len(n.Results),
							))
						}
					} else if len(n.Results) == 1 {
						if cx, ok := n.Results[0].(*CallExpr); ok {
							ift := evalStaticTypeOf(store, last, cx.Func)
							cft := getGnoFuncTypeOf(store, ift)
							if len(cft.Results) != len(ft.Results) {
								panic(fmt.Sprintf("expected %d return values; got %d",
									len(ft.Results),
									len(cft.Results),
								))
							} else {
								// nothing more to do.
							}
						} else {
							panic(fmt.Sprintf("expected %d return values; got %d",
								len(ft.Results),
								len(n.Results),
							))
						}
					} else {
						panic(fmt.Sprintf("expected %d return values; got %d",
							len(ft.Results),
							len(n.Results),
						))
					}
				} else {
					// Results consts become default *ConstExprs.
					for i := range n.Results {
						rtx := ft.Results[i].Type
						rt := evalStaticType(store, fnode.GetParentNode(nil), rtx)
						if isGeneric(rt) {
							// cannot convert generic result,
							// the result type depends.
							// XXX how to deal?
							panic("not yet implemented")
						} else {
							checkOrConvertType(store, last, n, &n.Results[i], rt, false)
						}
					}
				}

			// TRANS_LEAVE -----------------------
			case *SendStmt:
				// Value consts become default *ConstExprs.
				checkOrConvertType(store, last, n, &n.Value, nil, false)

			// TRANS_LEAVE -----------------------
			case *SelectCaseStmt:
				// maybe receive defines.
				// if as, ok := n.Comm.(*AssignStmt); ok {
				//     handled by case *AssignStmt.
				// }

			// TRANS_LEAVE -----------------------
			case *SwitchStmt:
				// Ensure type switch cases are unique.
				if n.IsTypeSwitch {
					types := map[string]struct{}{}
					for _, clause := range n.Clauses {
						for _, casetype := range clause.Cases {
							var ctstr string
							ctype := casetype.(*constTypeExpr).Type
							if ctype == nil {
								ctstr = nilStr
							} else {
								ctstr = casetype.(*constTypeExpr).Type.String()
							}
							if _, exists := types[ctstr]; exists {
								panic(fmt.Sprintf(
									"duplicate type %s in type switch",
									ctstr))
							}
							types[ctstr] = struct{}{}
						}
					}
				}

			// TRANS_LEAVE -----------------------
			case *ValueDecl:
				assertValidAssignRhs(store, last, n)

				// evaluate value if const expr.
				if n.Const {
					// NOTE: may or may not be a *ConstExpr,
					// but if not, make one now.
					for i, vx := range n.Values {
						assertValidConstExpr(store, last, n, vx)
						n.Values[i] = evalConst(store, last, vx)
					}
				} else {
					// value(s) may already be *ConstExpr, but
					// otherwise as far as we know the
					// expression is not a const expr, so no
					// point evaluating it further.  this makes
					// the implementation differ from
					// runDeclaration(), as this uses OpStaticTypeOf.
				}

				defineOrDecl(store, last, n, n.Const, n.NameExprs, n.Type, n.Values)

				// TODO make note of constance in static block for
				// future use, or consider "const paths".  set as
				// preprocessed.

			// TRANS_LEAVE -----------------------
			case *TypeDecl:
				// Construct new Type, where any recursive
				// references refer to the old Type declared
				// during *TypeDecl:ENTER.  Then, copy over the
				// values, completing the recursion.
				tmp := evalStaticType(store, last, n.Type)
				dst := last.GetValueRef(store, n.Name, true).GetType()
				switch dst := dst.(type) {
				case *FuncType:
					*dst = *(tmp.(*FuncType))
				case *ArrayType:
					*dst = *(tmp.(*ArrayType))
				case *SliceType:
					*dst = *(tmp.(*SliceType))
				case *InterfaceType:
					*dst = *(tmp.(*InterfaceType))
				case *ChanType:
					*dst = *(tmp.(*ChanType))
				case *MapType:
					*dst = *(tmp.(*MapType))
				case *StructType:
					*dst = *(tmp.(*StructType))
				case *DeclaredType:
					// if store has this type, use that.
					tid := DeclaredTypeID(lastpn.PkgPath, n.Name)
					exists := false
					if dt := store.GetTypeSafe(tid); dt != nil {
						dst = dt.(*DeclaredType)
						last.GetValueRef(store, n.Name, true).SetType(dst)
						exists = true
					}
					if !exists {
						// otherwise construct new *DeclaredType.
						// NOTE: this is where declared types are
						// actually instantiated, not in
						// machine.go:runDeclaration().
						dt2 := declareWith(lastpn.PkgPath, n.Name, tmp)
						// if !n.IsAlias { // not sure why this was here.
						dt2.Seal()
						// }
						*dst = *dt2
					}
				case PrimitiveType:
					dst = tmp.(PrimitiveType)
				case *PointerType:
					*dst = *(tmp.(*PointerType))
				default:
					panic(fmt.Sprintf("unexpected type declaration type %v",
						reflect.TypeOf(dst)))
				}
				// We need to replace all references of the new
				// Type with old Type, including in attributes.
				n.Type.SetAttribute(ATTR_TYPE_VALUE, dst)
				// Replace the type with *{},
				// otherwise methods would be un at runtime.
				n.Type = constType(n.Type, dst)

			case *RefExpr:
				// If n.X is a RefExpr, then this expression is something like:
				// &(&value). The resulting pointer value of the first reference is not
				// addressable. Otherwise fall back to the target expression's addressability.
				_, xIsRef := n.X.(*RefExpr)
				tt := evalStaticTypeOf(store, last, n.X)

				if ft, is_func := tt.(*FuncType); (is_func && !ft.IsClosure) || xIsRef || n.X.addressability() == addressabilityStatusUnsatisfied {
					panic(fmt.Sprintf("cannot take address of %s", n.X.String()))
				}
			}
			// end type switch statement
			// END TRANS_LEAVE -----------------------
			return n, TRANS_CONTINUE
		}

		panic(fmt.Sprintf(
			"unknown stage %v", stage))
	})

	return nn
}

// defineOrDecl merges the code logic from op define (:=) and declare (var/const).
func defineOrDecl(
	store Store,
	bn BlockNode,
	n Node,
	isConst bool,
	nameExprs []NameExpr,
	typeExpr Expr,
	valueExprs []Expr,
) {
	numNames := len(nameExprs)
	numVals := len(valueExprs)

	if numVals > 1 && numNames != numVals {
		panic(fmt.Sprintf("assignment mismatch: %d variable(s) but %d value(s)", numNames, numVals))
	}

	sts := make([]Type, numNames) // static types
	tvs := make([]TypedValue, numNames)

	if numVals == 1 && numNames > 1 {
		parseMultipleAssignFromOneExpr(store, bn, n, sts, tvs, nameExprs, typeExpr, valueExprs[0])
	} else {
		parseAssignFromExprList(store, bn, n, sts, tvs, isConst, nameExprs, typeExpr, valueExprs)
	}

	node := skipFile(bn)

	for i := 0; i < len(sts); i++ {
		nx := nameExprs[i]
		if nx.Name == blankIdentifier {
			nx.Path = NewValuePathBlock(0, 0, blankIdentifier)
		} else {
			node.Define2(isConst, nx.Name, sts[i], tvs[i])
			nx.Path = bn.GetPathForName(nil, nx.Name)
		}
	}
}

// parseAssignFromExprList parses assignment to multiple variables from a list of expressions.
// This function will alter the value of sts, tvs.
func parseAssignFromExprList(
	store Store,
	bn BlockNode,
	n Node,
	sts []Type,
	tvs []TypedValue,
	isConst bool,
	nameExprs []NameExpr,
	typeExpr Expr,
	valueExprs []Expr,
) {
	numNames := len(nameExprs)

	// Ensure that function only return 1 value.
	for _, v := range valueExprs {
		if cx, ok := v.(*CallExpr); ok {
			tt, ok := evalStaticTypeOfRaw(store, bn, cx).(*tupleType)
			if ok && len(tt.Elts) > 1 {
				panic(fmt.Sprintf("multiple-value %s (value of type %s) in single-value context", cx.Func.String(), tt.Elts))
			}
		}
	}

	// Evaluate types and convert consts.
	if typeExpr != nil {
		// Only a single type can be specified.
		nt := evalStaticType(store, bn, typeExpr)
		for i := 0; i < numNames; i++ {
			sts[i] = nt
		}
		// Convert if const to nt.
		for i := range valueExprs {
			checkOrConvertType(store, bn, n, &valueExprs[i], nt, false)
		}
	} else if isConst {
		// Derive static type from values.
		for i, vx := range valueExprs {
			vt := evalStaticTypeOf(store, bn, vx)
			sts[i] = vt
		}
	} else { // T is nil, n not const => same as AssignStmt DEFINE
		// Convert n.Value to default type.
		for i, vx := range valueExprs {
			if cx, ok := vx.(*ConstExpr); ok {
				convertConst(store, bn, n, cx, nil)
				// convertIfConst(store, last, vx)
			} else {
				checkOrConvertType(store, bn, n, &vx, nil, false)
			}
			vt := evalStaticTypeOf(store, bn, vx)
			sts[i] = vt
		}
	}

	// Evaluate typed value for static definition.
	for i := range nameExprs {
		// Consider value if specified.
		if len(valueExprs) > 0 {
			vx := valueExprs[i]
			if cx, ok := vx.(*ConstExpr); ok &&
				!cx.TypedValue.IsUndefined() {
				if isConst {
					// const _ = <const_expr>: static block should contain value
					tvs[i] = cx.TypedValue
				} else {
					// var _ = <const_expr>: static block should NOT contain value
					tvs[i] = anyValue(cx.TypedValue.T)
				}
				continue
			}
		}
		// For var decls of non-const expr.
		st := sts[i]
		tvs[i] = anyValue(st)
	}
}

// parseMultipleAssignFromOneExpr parses assignment to multiple variables from a single expression.
// This function will alter the value of sts, tvs.
// Declare:
// - var a, b, c T = f()
// - var a, b = n.(T)
// - var a, b = n[i], where n is a map
// Assign:
// - a, b, c := f()
// - a, b := n.(T)
// - a, b := n[i], where n is a map
func parseMultipleAssignFromOneExpr(
	store Store,
	bn BlockNode,
	n Node,
	sts []Type,
	tvs []TypedValue,
	nameExprs []NameExpr,
	typeExpr Expr,
	valueExpr Expr,
) {
	var tuple *tupleType
	numNames := len(nameExprs)
	switch expr := valueExpr.(type) {
	case *CallExpr:
		// Call case:
		// var a, b, c T = f()
		// a, b, c := f()
		valueType := evalStaticTypeOfRaw(store, bn, valueExpr)
		tuple = valueType.(*tupleType)
	case *TypeAssertExpr:
		// Type assert case:
		// var a, b = n.(T)
		// a, b := n.(T)
		tt := evalStaticType(store, bn, expr.Type)
		tuple = &tupleType{Elts: []Type{tt, BoolType}}
		expr.HasOK = true
	case *IndexExpr:
		// Map index case:
		// var a, b = n[i], where n is a map
		// a, b := n[i], where n is a map
		var mt *MapType
		dt := evalStaticTypeOf(store, bn, expr.X)
		mt, ok := baseOf(dt).(*MapType)
		if !ok {
			panic(fmt.Sprintf("invalid index expression on %T", dt))
		}
		tuple = &tupleType{Elts: []Type{mt.Value, BoolType}}
		expr.HasOK = true
	default:
		panic(fmt.Sprintf("unexpected value expression type %T", expr))
	}

	if numValues := len(tuple.Elts); numValues != numNames {
		panic(
			fmt.Sprintf(
				"assignment mismatch: %d variable(s) but %s returns %d value(s)",
				numNames,
				valueExpr.String(),
				numValues,
			),
		)
	}

	var st Type = nil
	if typeExpr != nil {
		// Only a single type can be specified.
		st = evalStaticType(store, bn, typeExpr)
	}

	for i := 0; i < numNames; i++ {
		if st != nil {
			tt := tuple.Elts[i]

			if checkAssignableTo(n, tt, st, false) != nil {
				panic(
					fmt.Sprintf(
						"cannot use %v (value of type %s) as %s value in assignment",
						valueExpr.String(),
						tt.String(),
						st.String(),
					),
				)
			}

			sts[i] = st
		} else {
			// Set types as return types.
			sts[i] = tuple.Elts[i]
		}

		tvs[i] = anyValue(sts[i])
	}
}

// Identifies NameExprTypeHeapDefines.
// Also finds GotoLoopStmts, XXX but probably remove, not needed.
func findGotoLoopDefines(ctx BlockNode, bn BlockNode) {
	// create stack of BlockNodes.
	var stack []BlockNode = make([]BlockNode, 0, 32)
	var last BlockNode = ctx
	stack = append(stack, last)

	// iterate over all nodes recursively.
	_ = Transcribe(bn, func(ns []Node, ftype TransField, index int, n Node, stage TransStage) (Node, TransCtrl) {
		defer doRecover(stack, n)

		if debug {
			debug.Printf("findGotoLoopDefines %s (%v) stage:%v\n", n.String(), reflect.TypeOf(n), stage)
		}

		switch stage {
		// ----------------------------------------
		case TRANS_ENTER:
			return n, TRANS_CONTINUE

		// ----------------------------------------
		case TRANS_BLOCK:
			pushInitBlock(n.(BlockNode), &last, &stack)
			return n, TRANS_CONTINUE

		// ----------------------------------------
		case TRANS_LEAVE:

			// Defer pop block from stack.
			// NOTE: DO NOT USE TRANS_SKIP WITHIN BLOCK
			// NODES, AS TRANS_LEAVE WILL BE SKIPPED; OR
			// POP BLOCK YOURSELF.
			defer func() {
				switch n.(type) {
				case BlockNode:
					stack = stack[:len(stack)-1]
					last = stack[len(stack)-1]
				}
			}()

			switch n := n.(type) {
			case *ForStmt, *RangeStmt:
				Transcribe(n,
					func(ns []Node, ftype TransField, index int, n Node, stage TransStage) (Node, TransCtrl) {
						switch stage {
						case TRANS_ENTER:
							switch n := n.(type) {
							case *FuncLitExpr:
								// inner funcs.
								return n, TRANS_SKIP
							case *FuncDecl:
								panic("unexpected inner func decl")
							case *NameExpr:
								if n.Type == NameExprTypeDefine {
									n.Type = NameExprTypeHeapDefine
								}
							}
						}
						return n, TRANS_CONTINUE
					})
			case *BranchStmt:
				switch n.Op {
				case GOTO:
					bn, _, _ := findGotoLabel(last, n.Label)
					// already done in Preprocess:
					// n.Depth = depth
					// n.BodyIndex = index

					// NOTE: we must not use line numbers
					// for logic, as line numbers are not
					// guaranteed (see checkNodeLinesLocations).
					// Instead we rely on the transcribe order
					// and keep track of whether we've seen
					// the label and goto stmts respectively.
					//
					// DOES NOT WORK:
					// gotoLine := n.GetLine()
					// if labelLine >= gotoLine {
					//	return n, TRANS_SKIP
					// }
					var (
						label        = n.Label
						labelReached bool
						origGoto     = n
					)

					// Recurse and mark stmts as ATTR_GOTOLOOP_STMT.
					// NOTE: ATTR_GOTOLOOP_STMT is not used.
					Transcribe(bn,
						func(ns []Node, ftype TransField, index int, n Node, stage TransStage) (Node, TransCtrl) {
							switch stage {
							case TRANS_ENTER:
								// Check to see if label reached.
								if _, ok := n.(Stmt); ok {
									// XXX HasLabel
									if n.GetLabel() == label {
										labelReached = true
									}
									// If goto < label,
									// then not a goto loop.
									if n == origGoto && !labelReached {
										return n, TRANS_EXIT
									}
								}

								// If label not reached, continue.
								if !labelReached {
									return n, TRANS_CONTINUE
								}

								// NOTE: called redundantly
								// for many goto stmts,
								// idempotenct updates only.
								switch n := n.(type) {
								// Skip the body of these:
								case *FuncLitExpr:
									if len(ns) > 0 {
										// inner funcs.
										return n, TRANS_SKIP
									}
									return n, TRANS_CONTINUE
								case *FuncDecl:
									if len(ns) > 0 {
										panic("unexpected inner func decl")
									}
									return n, TRANS_CONTINUE
								// Otherwise mark stmt as gotoloop.
								case Stmt:
									// we're done if we
									// re-encounter origGotoStmt.
									if n == origGoto {
										return n, TRANS_EXIT // done
									}
									return n, TRANS_CONTINUE
								// Special case, maybe convert
								// NameExprTypeDefine to
								// NameExprTypeHeapDefine.
								case *NameExpr:
									if n.Type == NameExprTypeDefine {
										n.Type = NameExprTypeHeapDefine
									}
								}
								return n, TRANS_CONTINUE
							}
							return n, TRANS_CONTINUE
						})
				}
			}
			return n, TRANS_CONTINUE
		}
		return n, TRANS_CONTINUE
	})
}

// Find uses of loop names; those names that are defined as loop defines;
// defines within loops that are used as reference or captured in a closure
// later. Also happens to adjust the type (but not paths) of such usage.
// If there is no usage of the &name or as closure capture, a
// NameExprTypeHeapDefine gets demoted to NameExprTypeDefine in demoteHeapDefines().
func findLoopUses1(ctx BlockNode, bn BlockNode) {
	// create stack of BlockNodes.
	var stack []BlockNode = make([]BlockNode, 0, 32)
	var last BlockNode = ctx
	stack = append(stack, last)

	// Iterate over all nodes recursively.
	_ = Transcribe(bn, func(ns []Node, ftype TransField, index int, n Node, stage TransStage) (Node, TransCtrl) {
		defer doRecover(stack, n)

		if debug {
			debug.Printf("findLoopUses1 %s (%v) stage:%v\n", n.String(), reflect.TypeOf(n), stage)
		}

		switch stage {
		// ----------------------------------------
		case TRANS_BLOCK:
			pushInitBlock(n.(BlockNode), &last, &stack)

		// ----------------------------------------
		case TRANS_ENTER:
			switch n := n.(type) {
			case *NameExpr:
				// Ignore non-block type paths
				if n.Path.Type != VPBlock {
					return n, TRANS_CONTINUE
				}
				switch n.Type {
				case NameExprTypeNormal:
					// Find the block where name is defined
					dbn := last.GetBlockNodeForPath(nil, n.Path)
					// if the name is loop defined,
					lds, _ := dbn.GetAttribute(ATTR_LOOP_DEFINES).([]Name)
					if slices.Contains(lds, n.Name) {
						fle, depth, found := findFirstClosure(stack, dbn)
						if found {
							// If across a closure,
							// mark name as loop used.
							addAttrHeapUse(dbn, n.Name)
							// The path must stay same for now,
							// used later in findLoopUses2.
							idx := addHeapCapture(dbn, fle, n.Name)
							// adjust NameExpr type.
							n.Type = NameExprTypeHeapUse
							n.Path.Depth = uint8(depth)
							n.Path.Index = idx
						} else {
							if ftype == TRANS_REF_X {
								// if used as a reference,
								// mark name as loop used.
								addAttrHeapUse(dbn, n.Name)
								// Also adjust NameExpr type.
								// We could do this later too.
								n.Type = NameExprTypeHeapUse
							}
						}
					} else {
						// if the name is not loop defined,
						// do nothing.
					}
				case NameExprTypeDefine:
					// nothing to do.
				case NameExprTypeHeapDefine:
					// Set name in attribute, so later matches
					// on NameExpr can know that this was loop defined
					// on this block.
					setAttrHeapDefine(last, n.Name)
				case NameExprTypeHeapUse, NameExprTypeHeapClosure:
					panic("unexpected node type")
				}
			}
			return n, TRANS_CONTINUE

		// ----------------------------------------
		case TRANS_LEAVE:
			// Pop block from stack.
			// NOTE: DO NOT USE TRANS_SKIP WITHIN BLOCK
			// NODES, AS TRANS_LEAVE WILL BE SKIPPED; OR
			// POP BLOCK YOURSELF.
			switch n.(type) {
			case BlockNode:
				stack = stack[:len(stack)-1]
				last = stack[len(stack)-1]
			}

			return n, TRANS_CONTINUE
		}
		return n, TRANS_CONTINUE
	})
}

func assertNotHasName(names []Name, name Name) {
	if slices.Contains(names, name) {
		panic(fmt.Sprintf("name: %s already contained in names: %v", name, names))
	}
}

func setAttrHeapDefine(bn BlockNode, name Name) {
	bnLDs, _ := bn.GetAttribute(ATTR_LOOP_DEFINES).([]Name)
	assertNotHasName(bnLDs, name)
	bnLDs = append(bnLDs, name)
	bn.SetAttribute(ATTR_LOOP_DEFINES, bnLDs)
}

func addAttrHeapUse(bn BlockNode, name Name) {
	bnLUs, _ := bn.GetAttribute(ATTR_LOOP_USES).([]Name)
	if slices.Contains(bnLUs, name) {
		return
	} else {
		bnLUs = append(bnLUs, name)
		bn.SetAttribute(ATTR_LOOP_USES, bnLUs)
		return
	}
}

// adds ~name to fle static block and to heap captures atomically.
func addHeapCapture(dbn BlockNode, fle *FuncLitExpr, name Name) (idx uint16) {
	for _, ne := range fle.HeapCaptures {
		if ne.Name == name {
			// assert ~name also already defined.
			var ok bool
			idx, ok = fle.GetLocalIndex("~" + name)
			if !ok {
				panic("~name not added to fle atomically")
			}
			return // already exists
		}
	}

	// define ~name to fle.
	_, ok := fle.GetLocalIndex("~" + name)
	if ok {
		panic("~name already defined in fle")
	}

	tv := dbn.GetValueRef(nil, name, true)
	fle.Define("~"+name, tv.Copy(nil))

	// add name to fle.HeapCaptures.
	vp := fle.GetPathForName(nil, name)
	vp.Depth -= 1 // minus 1 for fle itself.
	ne := NameExpr{
		Path: vp,
		Name: name,
		Type: NameExprTypeHeapClosure,
	}
	fle.HeapCaptures = append(fle.HeapCaptures, ne)

	// find index after define
	for i, n := range fle.GetBlockNames() {
		if n == "~"+name {
			idx = uint16(i)
			return
		}
	}

	panic("should not happen, idx not found")
}

// finds the first FuncLitExpr in the stack at or after stop.
// returns the depth of first closure, 1 if stop itself is a closure,
// or 0 if not found.
func findFirstClosure(stack []BlockNode, stop BlockNode) (fle *FuncLitExpr, depth int, found bool) {
	redundant := 0 // count faux block
	for i := len(stack) - 1; i >= 0; i-- {
		stbn := stack[i]
		switch stbn := stbn.(type) {
		case *FuncLitExpr:
			if stbn == stop { // if fle is stopBn, does not count, use last fle
				return
			}
			fle = stbn
			depth = len(stack) - 1 - redundant - i + 1 // +1 since 1 is lowest.
			found = true
		// even if found, continue iteration in case
		// an earlier *FuncLitExpr is found.
		case *IfCaseStmt, *SwitchClauseStmt:
			if stbn == stop {
				return
			}
			redundant++
		default:
			if stbn == stop {
				return
			}
		}
	}
	panic("stop not found in stack")
}

// Convert non-loop uses of loop names to NameExprTypeHeapUse.
// Also, NameExprTypeHeapDefine gets demoted to NameExprTypeDefine if no actual
// usage was found that warrants a NameExprTypeHeapDefine.
func findLoopUses2(ctx BlockNode, bn BlockNode) {
	// create stack of BlockNodes.
	var stack []BlockNode = make([]BlockNode, 0, 32)
	var last BlockNode = ctx
	stack = append(stack, last)

	// Iterate over all nodes recursively.
	_ = Transcribe(bn, func(ns []Node, ftype TransField, index int, n Node, stage TransStage) (Node, TransCtrl) {
		defer doRecover(stack, n)

		if debug {
			debug.Printf("findLoopUses2 %s (%v) stage:%v\n", n.String(), reflect.TypeOf(n), stage)
		}

		switch stage {
		// ----------------------------------------
		case TRANS_BLOCK:
			pushInitBlock(n.(BlockNode), &last, &stack)

		// ----------------------------------------
		case TRANS_ENTER:
			switch n := n.(type) {
			case *NameExpr:
				// Ignore non-block type paths
				if n.Path.Type != VPBlock {
					return n, TRANS_CONTINUE
				}
				switch n.Type {
				case NameExprTypeNormal:
					// Find the block where name is defined
					dbn := last.GetBlockNodeForPath(nil, n.Path)
					// if the name is loop defined,
					lds, _ := dbn.GetAttribute(ATTR_LOOP_DEFINES).([]Name)
					if slices.Contains(lds, n.Name) {
						// if the name is actually loop used,
						lus, _ := dbn.GetAttribute(ATTR_LOOP_USES).([]Name)
						if slices.Contains(lus, n.Name) {
							// change type finally to HeapUse.
							n.Type = NameExprTypeHeapUse
						} else {
							// else, will be demoted in later clause.
						}
					}
				case NameExprTypeHeapDefine:
					// Find the block where name is defined
					dbn := last.GetBlockNodeForPath(nil, n.Path)
					// if the name is loop defined
					lds, _ := dbn.GetAttribute(ATTR_LOOP_DEFINES).([]Name)
					if slices.Contains(lds, n.Name) {
						// if the name is actually loop used
						lus, _ := dbn.GetAttribute(ATTR_LOOP_USES).([]Name)
						if !slices.Contains(lus, n.Name) {
							// demote type finally to Define.
							n.Type = NameExprTypeDefine
						}
					}
				}
			}
			return n, TRANS_CONTINUE

		// ----------------------------------------
		case TRANS_LEAVE:

			// Defer pop block from stack.
			// NOTE: DO NOT USE TRANS_SKIP WITHIN BLOCK
			// NODES, AS TRANS_LEAVE WILL BE SKIPPED; OR
			// POP BLOCK YOURSELF.
			defer func() {
				switch n.(type) {
				case BlockNode:
					stack = stack[:len(stack)-1]
					last = stack[len(stack)-1]
				}
			}()

			switch n := n.(type) {
			case BlockNode:
				lds, _ := n.GetAttribute(ATTR_LOOP_DEFINES).([]Name)
				lus, _ := n.GetAttribute(ATTR_LOOP_USES).([]Name)
				if len(lds) < len(lus) {
					panic("defines should be a superset of used-defines")
				}
				// no need anymore
				n.DelAttribute(ATTR_LOOP_USES)
				n.DelAttribute(ATTR_LOOP_DEFINES)
			}
			return n, TRANS_CONTINUE
		}
		return n, TRANS_CONTINUE
	})
}

func isSwitchLabel(ns []Node, label Name) bool {
	for {
		swch := lastSwitch(ns)
		if swch == nil {
			break
		}

		if swch.GetLabel() == label && label != "" {
			return true
		}

		ns = ns[:len(ns)-1]
	}

	return false
}

// Idempotent.
// Also makes sure the stack doesn't reach MaxUint8 in length.
func pushInitBlock(bn BlockNode, last *BlockNode, stack *[]BlockNode) {
	if !bn.IsInitialized() {
		switch bn.(type) {
		case *IfCaseStmt, *SwitchClauseStmt:
			// skip faux block
			bn.InitStaticBlock(bn, (*last).GetParentNode(nil))
		default:
			bn.InitStaticBlock(bn, *last)
		}
	}
	if bn.GetStaticBlock().Source != bn {
		panic("expected the source of a block node to be itself")
	}
	*last = bn
	*stack = append(*stack, bn)
	if len(*stack) >= math.MaxUint8 {
		panic("block node depth reached maximum MaxUint8")
	}
}

// like pushInitBlock(), but when the last block is a faux block,
// namely after SwitchStmt and IfStmt.
// Not idempotent, as it calls bn.Define with reference to last's TV value slot.
func pushInitBlockAndCopy(bn BlockNode, last *BlockNode, stack *[]BlockNode) {
	if _, ok := bn.(*IfCaseStmt); !ok {
		if _, ok := bn.(*SwitchClauseStmt); !ok {
			panic("should not happen")
		}
	}
	orig := *last
	pushInitBlock(bn, last, stack)
	copyFromFauxBlock(bn, orig)
}

// anything declared in orig are copied.
func copyFromFauxBlock(bn BlockNode, orig BlockNode) {
	for _, n := range orig.GetBlockNames() {
		tv := orig.GetValueRef(nil, n, false)
		bn.Define(n, *tv)
	}
}

// Evaluates the value of x which is expected to be a typeval.
// Caches the result as an attribute of x.
// To discourage mis-use, expects x to already be
// preprocessed.
func evalStaticType(store Store, last BlockNode, x Expr) Type {
	if t, ok := x.GetAttribute(ATTR_TYPE_VALUE).(Type); ok {
		return t
	} else if ctx, ok := x.(*constTypeExpr); ok {
		return ctx.Type // no need to set attribute.
	}
	pn := packageOf(last)
	// See comment in evalStaticTypeOfRaw.
	if store != nil && pn.PkgPath != uversePkgPath {
		pv := pn.NewPackage() // temporary
		store = store.BeginTransaction(nil, nil, nil)
		store.SetCachePackage(pv)
	}
	m := NewMachine(pn.PkgPath, store)
	tv := m.EvalStatic(last, x)
	m.Release()
	if _, ok := tv.V.(TypeValue); !ok {
		panic(fmt.Sprintf("%s is not a type", x.String()))
	}
	t := tv.GetType()
	x.SetAttribute(ATTR_TYPE_VALUE, t)
	return t
}

// If it is known that the type was already evaluated,
// use this function instead of evalStaticType(store,).
func getType(x Expr) Type {
	if ctx, ok := x.(*constTypeExpr); ok {
		return ctx.Type
	} else if t, ok := x.GetAttribute(ATTR_TYPE_VALUE).(Type); ok {
		return t
	} else {
		panic(fmt.Sprintf(
			"getType() called on expr not yet evaluated with evalStaticType(store,): %s",
			x.String(),
		))
	}
}

// If t is a native type, returns the gno type.
func gnoTypeOf(store Store, t Type) Type {
	if nt, ok := t.(*NativeType); ok {
		return nt.GnoType(store)
	} else {
		return t
	}
}

// Unlike evalStaticType, x is not expected to be a typeval,
// but rather computes the type OF x.
func evalStaticTypeOf(store Store, last BlockNode, x Expr) Type {
	t := evalStaticTypeOfRaw(store, last, x)

	if tt, ok := t.(*tupleType); ok && len(tt.Elts) == 1 {
		return tt.Elts[0]
	}

	return t
}

// like evalStaticTypeOf() but returns the raw *tupleType for *CallExpr.
func evalStaticTypeOfRaw(store Store, last BlockNode, x Expr) (t Type) {
	if t, ok := x.GetAttribute(ATTR_TYPEOF_VALUE).(Type); ok {
		return t
	} else if _, ok := x.(*constTypeExpr); ok {
		return gTypeType
	} else if ctx, ok := x.(*ConstExpr); ok {
		return ctx.T
	} else {
		pn := packageOf(last)
		// NOTE: do not load the package value from store,
		// because we may be preprocessing in the middle of
		// PreprocessAllFilesAndSaveBlockNodes,
		// and the preprocessor will panic when
		// package values are already there that weren't
		// yet predefined this time around.
		if store != nil && pn.PkgPath != uversePkgPath {
			pv := pn.NewPackage() // temporary
			store = store.BeginTransaction(nil, nil, nil)
			store.SetCachePackage(pv)
		}
		m := NewMachine(pn.PkgPath, store)
		t = m.EvalStaticTypeOf(last, x)
		m.Release()
		x.SetAttribute(ATTR_TYPEOF_VALUE, t)
		return t
	}
}

// If it is known that the type was already evaluated,
// use this function instead of evalStaticTypeOf().
func getTypeOf(x Expr) Type {
	if t, ok := x.GetAttribute(ATTR_TYPEOF_VALUE).(Type); ok {
		if tt, ok := t.(*tupleType); ok {
			if len(tt.Elts) != 1 {
				panic(fmt.Sprintf(
					"getTypeOf() only supports *CallExpr with 1 result, got %s",
					tt.String(),
				))
			} else {
				return tt.Elts[0]
			}
		} else {
			return t
		}
	} else {
		panic(fmt.Sprintf(
			"getTypeOf() called on expr not yet evaluated with evalStaticTypeOf(): %s",
			x.String(),
		))
	}
}

// like evalStaticTypeOf() but for list of exprs, and the result
// includes the value if type is TypeKind.
func evalStaticTypedValues(store Store, last BlockNode, xs ...Expr) []TypedValue {
	res := make([]TypedValue, len(xs))
	for i, x := range xs {
		t := evalStaticTypeOf(store, last, x)
		if t != nil && t.Kind() == TypeKind {
			v := evalStaticType(store, last, x)
			res[i] = TypedValue{
				T: t,
				V: toTypeValue(v),
			}
		} else {
			res[i] = TypedValue{
				T: t,
				V: nil,
			}
		}
	}
	return res
}

func getGnoFuncTypeOf(store Store, it Type) *FuncType {
	bt := baseOf(it)
	ft := gnoTypeOf(store, bt).(*FuncType)
	return ft
}

func getResultTypedValues(cx *CallExpr) []TypedValue {
	if t, ok := cx.GetAttribute(ATTR_TYPEOF_VALUE).(Type); ok {
		if tt, ok := t.(*tupleType); ok {
			res := make([]TypedValue, len(tt.Elts))
			for i, tte := range tt.Elts {
				res[i] = anyValue(tte)
			}
			return res
		} else {
			panic(fmt.Sprintf(
				"expected *tupleType of *CallExpr but got %v",
				reflect.TypeOf(t)))
		}
	} else {
		panic(fmt.Sprintf(
			"getResultTypedValues() called on call expr not yet evaluated: %s",
			cx.String(),
		))
	}
}

// Evaluate constant expressions. Assumes all operands are already defined
// consts; the machine doesn't know whether a value is const or not, so this
// function always returns a *ConstExpr, even if the operands aren't actually
// consts in the code.
//
// No type conversion is done by the machine in general -- operands of
// binary expressions should be converted to become compatible prior
// to evaluation.
//
// NOTE: Generally, conversion happens in a separate step while leaving
// composite exprs/nodes that contain constant expression nodes (e.g. const
// exprs in the rhs of AssignStmts).
//
// Array-related expressions like `len` and `cap` are manually evaluated
// as constants, even if the array itself is not a constant. This evaluation
// is handled independently of the rest of the constant evaluation process,
// bypassing machine.EvalStatic.
func evalConst(store Store, last BlockNode, x Expr) *ConstExpr {
	// TODO: some check or verification for ensuring x
	var cx *ConstExpr
	if clx, ok := x.(*CallExpr); ok {
		t := evalStaticTypeOf(store, last, clx.Args[0])
		if ar, ok := unwrapPointerType(baseOf(t)).(*ArrayType); ok {
			fv := clx.Func.(*ConstExpr).V.(*FuncValue)
			switch fv.Name {
			case "cap", "len":
				tv := TypedValue{T: IntType}
				tv.SetInt(int64(ar.Len))
				cx = &ConstExpr{
					Source:     x,
					TypedValue: tv,
				}
			default:
				panic(fmt.Sprintf("unexpected const func %s", fv.Name))
			}
		}
	}

	if cx == nil {
		// is constant?  From the machine?
		m := NewMachine(".dontcare", store)
		cv := m.EvalStatic(last, x)
		m.PreprocessorMode = false
		m.Release()
		cx = &ConstExpr{
			Source:     x,
			TypedValue: cv,
		}
	}
	cx.SetLine(x.GetLine())
	cx.SetAttribute(ATTR_PREPROCESSED, true)
	setConstAttrs(cx)
	return cx
}

func constType(source Expr, t Type) *constTypeExpr {
	cx := &constTypeExpr{Source: source}
	cx.Type = t
	cx.SetLine(source.GetLine())
	cx.SetAttribute(ATTR_PREPROCESSED, true)
	return cx
}

func setConstAttrs(cx *ConstExpr) {
	cv := &cx.TypedValue
	cx.SetAttribute(ATTR_TYPEOF_VALUE, cv.T)
	if cv.T != nil && cv.T.Kind() == TypeKind {
		if cv.GetType() == nil {
			panic("should not happen")
		}
		cx.SetAttribute(ATTR_TYPE_VALUE, cv.GetType())
	}
}

func packageOf(last BlockNode) *PackageNode {
	for {
		if pn, ok := last.(*PackageNode); ok {
			return pn
		}
		last = last.GetParentNode(nil)
	}
}

func funcOf(last BlockNode) (BlockNode, *FuncTypeExpr) {
	for {
		if flx, ok := last.(*FuncLitExpr); ok {
			return flx, &flx.Type
		} else if fd, ok := last.(*FuncDecl); ok {
			return fd, &fd.Type
		}
		last = last.GetParentNode(nil)
	}
}

func findBreakableNode(last BlockNode, store Store) {
	for last != nil {
		switch last.(type) {
		case *FuncLitExpr, *FuncDecl:
			panic("break statement out of place")
		case *ForStmt:
			return
		case *RangeStmt:
			return
		case *SwitchClauseStmt:
			return
		}

		last = last.GetParentNode(store)
	}
}

func findContinuableNode(last BlockNode, store Store) {
	for last != nil {
		switch last.(type) {
		case *FuncLitExpr, *FuncDecl:
			panic("continue statement out of place")
		case *ForStmt:
			return
		case *RangeStmt:
			return
		}

		last = last.GetParentNode(store)
	}
}

func findBranchLabel(last BlockNode, label Name) (
	bn BlockNode, depth uint8, bodyIdx int,
) {
	for {
		switch cbn := last.(type) {
		case *BlockStmt, *ForStmt, *IfCaseStmt, *RangeStmt, *SelectCaseStmt, *SwitchClauseStmt, *SwitchStmt:
			lbl := cbn.GetLabel()
			if label == lbl {
				bn = cbn
				return
			}
			last = cbn.GetParentNode(nil)
			depth += 1
		case *IfStmt:
			// These are faux blocks -- shouldn't happen.
			panic("unexpected faux blocknode")
		case *FileNode:
			panic("unexpected file blocknode")
		case *PackageNode:
			panic("unexpected package blocknode")
		case *FuncLitExpr:
			body := cbn.GetBody()
			_, bodyIdx = body.GetLabeledStmt(label)
			if bodyIdx != -1 {
				bn = cbn
				return
			}
			panic(fmt.Sprintf(
				"cannot find branch label %q",
				label))
		case *FuncDecl:
			panic(fmt.Sprintf(
				"cannot find branch label %q",
				label))
		default:
			panic("unexpected block node")
		}
	}
}

func findGotoLabel(last BlockNode, label Name) (
	bn BlockNode, depth uint8, bodyIdx int,
) {
	for {
		switch cbn := last.(type) {
		case *IfStmt, *SwitchStmt:
			// These are faux blocks -- shouldn't happen.
			panic("unexpected faux blocknode")
		case *FileNode:
			panic("unexpected file blocknode")
		case *PackageNode:
			panic("unexpected package blocknode")
		case *FuncLitExpr, *FuncDecl:
			body := cbn.GetBody()
			_, bodyIdx = body.GetLabeledStmt(label)
			if bodyIdx != -1 {
				bn = cbn
				return
			} else {
				panic(fmt.Sprintf(
					"cannot find GOTO label %q within current function",
					label))
			}
		case *BlockStmt, *ForStmt, *IfCaseStmt, *RangeStmt, *SelectCaseStmt, *SwitchClauseStmt:
			body := cbn.GetBody()
			_, bodyIdx = body.GetLabeledStmt(label)
			if bodyIdx != -1 {
				bn = cbn
				return
			} else {
				last = cbn.GetParentNode(nil)
				depth += 1
			}
		default:
			panic("unexpected block node")
		}
	}
}

func lastDecl(ns []Node) Decl {
	for i := len(ns) - 1; 0 <= i; i-- {
		if d, ok := ns[i].(Decl); ok {
			return d
		}
	}
	return nil
}

func lastSwitch(ns []Node) *SwitchStmt {
	for i := len(ns) - 1; 0 <= i; i-- {
		if d, ok := ns[i].(*SwitchStmt); ok {
			return d
		}
	}
	return nil
}

func asValue(t Type) TypedValue {
	return TypedValue{
		T: gTypeType,
		V: toTypeValue(t),
	}
}

func anyValue(t Type) TypedValue {
	return TypedValue{
		T: t,
		V: nil,
	}
}

func isConst(x Expr) bool {
	_, ok := x.(*ConstExpr)
	return ok
}

func isConstType(x Expr) bool {
	_, ok := x.(*constTypeExpr)
	return ok
}

// check before convert type
func checkOrConvertType(store Store, last BlockNode, n Node, x *Expr, t Type, autoNative bool) {
	if debug {
		debug.Printf("checkOrConvertType, *x: %v:, t:%v \n", *x, t)
	}
	if cx, ok := (*x).(*ConstExpr); ok {
		if _, ok := t.(*NativeType); !ok { // not native type, refer to time4_native.gno.
			// e.g. int(1) == int8(1)
			assertAssignableTo(n, cx.T, t, autoNative)
		}
	} else if bx, ok := (*x).(*BinaryExpr); ok && (bx.Op == SHL || bx.Op == SHR) {
		xt := evalStaticTypeOf(store, last, *x)
		if debug {
			debug.Printf("shift, xt: %v, Op: %v, t: %v \n", xt, bx.Op, t)
		}
		if isUntyped(xt) {
			// check assignable first, see: types/shift_b6.gno
			assertAssignableTo(n, xt, t, autoNative)

			if t == nil || t.Kind() == InterfaceKind {
				t = defaultTypeOf(xt)
			}

			bx.assertShiftExprCompatible2(t)
			checkOrConvertType(store, last, n, &bx.Left, t, autoNative)
		} else {
			assertAssignableTo(n, xt, t, autoNative)
		}
		return
	} else if *x != nil {
		xt := evalStaticTypeOf(store, last, *x)
		if t != nil {
			assertAssignableTo(n, xt, t, autoNative)
		}
		if isUntyped(xt) {
			// Push type into expr if qualifying binary expr.
			if bx, ok := (*x).(*BinaryExpr); ok {
				switch bx.Op {
				case ADD, SUB, MUL, QUO, REM, BAND, BOR, XOR,
					BAND_NOT, LAND, LOR:
					lt := evalStaticTypeOf(store, last, bx.Left)
					rt := evalStaticTypeOf(store, last, bx.Right)
					if t != nil {
						// push t into bx.Left and bx.Right
						checkOrConvertType(store, last, n, &bx.Left, t, autoNative)
						checkOrConvertType(store, last, n, &bx.Right, t, autoNative)
						return
					} else {
						if shouldSwapOnSpecificity(lt, rt) {
							// e.g. 1.0<<s + 1
							// The expression '1.0<<s' does not trigger assertions of
							// incompatible types when evaluated alone.
							// However, when evaluating the full expression '1.0<<s + 1'
							// without a specific context type, '1.0<<s' is checked against
							// its default type, the BigDecKind, will trigger assertion failure.
							// so here in checkOrConvertType, shift expression is "finally" checked.
							checkOrConvertType(store, last, n, &bx.Left, lt, autoNative)
							checkOrConvertType(store, last, n, &bx.Right, lt, autoNative)
						} else {
							checkOrConvertType(store, last, n, &bx.Left, rt, autoNative)
							checkOrConvertType(store, last, n, &bx.Right, rt, autoNative)
						}
					}
					return
				case EQL, LSS, GTR, NEQ, LEQ, GEQ:
					lt := evalStaticTypeOf(store, last, bx.Left)
					rt := evalStaticTypeOf(store, last, bx.Right)
					if shouldSwapOnSpecificity(lt, rt) {
						checkOrConvertType(store, last, n, &bx.Left, lt, autoNative)
						checkOrConvertType(store, last, n, &bx.Right, lt, autoNative)
					} else {
						checkOrConvertType(store, last, n, &bx.Left, rt, autoNative)
						checkOrConvertType(store, last, n, &bx.Right, rt, autoNative)
					}
					// this is not a constant expression; the result here should
					// always be a BoolType. (in this scenario, we may have some
					// UntypedBoolTypes)
					t = BoolType
				default:
					// do nothing
				}
			} else if ux, ok := (*x).(*UnaryExpr); ok {
				xt := evalStaticTypeOf(store, last, *x)
				// check assignable first
				assertAssignableTo(n, xt, t, autoNative)

				if t == nil || t.Kind() == InterfaceKind {
					t = defaultTypeOf(xt)
				}
				checkOrConvertType(store, last, n, &ux.X, t, autoNative)
				return
			}
		}
	}
	// convert recursively
	convertType(store, last, n, x, t)
}

// 1. convert x to t if x is *ConstExpr.
// 2. otherwise, assert that x can be coerced to t.
// autoNative is usually false, but set to true
// for native function calls, where gno values are
// automatically converted to native go types.
// NOTE: also see checkOrConvertIntegerKind()
func convertType(store Store, last BlockNode, n Node, x *Expr, t Type) {
	if debug {
		debug.Printf("convertType, *x: %v:, t:%v \n", *x, t)
	}
	if cx, ok := (*x).(*ConstExpr); ok {
		convertConst(store, last, n, cx, t)
	} else if *x != nil {
		xt := evalStaticTypeOf(store, last, *x)
		if isUntyped(xt) {
			if t == nil {
				t = defaultTypeOf(xt)
			}
			// convert x to destination type t
			doConvertType(store, last, x, t)
		} else {
			// if one side is declared name type and the other side is unnamed type
			if isNamedConversion(xt, t) {
				// covert right (xt) to the type of the left (t)
				doConvertType(store, last, x, t)
			}
		}
	}
}

// convert x to destination type t
func doConvertType(store Store, last BlockNode, x *Expr, t Type) {
	cx := Expr(Call(constType(*x, t), *x))
	cx = Preprocess(store, last, cx).(Expr)
	*x = cx
}

// isNamedConversion returns true if assigning a value of type
// xt (rhs) into a value of type t (lhs) entails an implicit type conversion.
// xt is the result of an expression type.
//
// In a few special cases, we should not perform the conversion:
//
//	case 1: the LHS is an interface, which is unnamed, so we should not
//	convert to that even if right is a named type.
//	case 2: isNamedConversion is called within evaluating make() or new()
//	(uverse functions). It returns TypType (generic) which does have IsNamed appropriate
func isNamedConversion(xt, t Type) bool {
	if t == nil {
		t = xt
	}
	// no conversion case 1: the LHS is an interface

	_, c1 := t.(*InterfaceType)

	// no conversion case2: isNamedConversion is called within evaluating make() or new()
	//   (uverse functions)

	_, oktt := t.(*TypeType)
	_, oktt2 := xt.(*TypeType)
	c2 := oktt || oktt2

	if !c1 && !c2 { // carve out above two cases
		// covert right to the type of left if one side is unnamed type and the other side is not

		if t.IsNamed() && !xt.IsNamed() ||
			!t.IsNamed() && xt.IsNamed() {
			return true
		}
	}
	return false
}

// like checkOrConvertType(last, x, nil)
func convertIfConst(store Store, last BlockNode, n Node, x Expr) {
	if cx, ok := x.(*ConstExpr); ok {
		convertConst(store, last, n, cx, nil)
	}
}

func convertConst(store Store, last BlockNode, n Node, cx *ConstExpr, t Type) {
	if t != nil && t.Kind() == InterfaceKind {
		if cx.T != nil {
			assertAssignableTo(n, cx.T, t, false)
		}
		t = nil // signifies to convert to default type.
	}
	if isUntyped(cx.T) {
		ConvertUntypedTo(&cx.TypedValue, t)
		setConstAttrs(cx)
	} else if t != nil {
		// e.g. a named type or uint8 type to int for indexing.
		ConvertTo(nilAllocator, store, &cx.TypedValue, t, true)
		setConstAttrs(cx)
	}
}

func assertTypeDeclNoCycle(store Store, last BlockNode, td *TypeDecl, stack *[]Name) {
	assertTypeDeclNoCycle2(store, last, td.Type, stack, false, td.IsAlias)
}

func assertTypeDeclNoCycle2(store Store, last BlockNode, x Expr, stack *[]Name, indirect bool, isAlias bool) {
	if x == nil {
		panic("unexpected nil expression when checking for type declaration cycles")
	}

	var lastX Expr
	defer func() {
		if _, ok := lastX.(*NameExpr); ok {
			// pop stack
			*stack = (*stack)[:len(*stack)-1]
		}
	}()

	switch cx := x.(type) {
	case *NameExpr:
		var msg string

		// Function to build the error message
		buildMessage := func() string {
			for j := 0; j < len(*stack); j++ {
				msg += fmt.Sprintf("%s -> ", (*stack)[j])
			}
			return msg + string(cx.Name) // Append the current name last
		}

		// Check for existence of cx.Name in stack
		findCycle := func() {
			for _, n := range *stack {
				if n == cx.Name {
					msg = buildMessage()
					panic(fmt.Sprintf("invalid recursive type: %s", msg))
				}
			}
		}

		if indirect && !isAlias {
			*stack = (*stack)[:0]
		} else {
			findCycle()
			*stack = append(*stack, cx.Name)
			lastX = cx
		}

		return
	case *SelectorExpr:
		assertTypeDeclNoCycle2(store, last, cx.X, stack, indirect, isAlias)
	case *StarExpr:
		assertTypeDeclNoCycle2(store, last, cx.X, stack, true, isAlias)
	case *FieldTypeExpr:
		assertTypeDeclNoCycle2(store, last, cx.Type, stack, indirect, isAlias)
	case *ArrayTypeExpr:
		if cx.Len != nil {
			assertTypeDeclNoCycle2(store, last, cx.Len, stack, indirect, isAlias)
		}
		assertTypeDeclNoCycle2(store, last, cx.Elt, stack, indirect, isAlias)
	case *SliceTypeExpr:
		assertTypeDeclNoCycle2(store, last, cx.Elt, stack, true, isAlias)
	case *InterfaceTypeExpr:
		for i := range cx.Methods {
			assertTypeDeclNoCycle2(store, last, &cx.Methods[i], stack, indirect, isAlias)
		}
	case *ChanTypeExpr:
		assertTypeDeclNoCycle2(store, last, cx.Value, stack, true, isAlias)
	case *FuncTypeExpr:
		for i := range cx.Params {
			assertTypeDeclNoCycle2(store, last, &cx.Params[i], stack, true, isAlias)
		}
		for i := range cx.Results {
			assertTypeDeclNoCycle2(store, last, &cx.Results[i], stack, true, isAlias)
		}
	case *MapTypeExpr:
		assertTypeDeclNoCycle2(store, last, cx.Key, stack, true, isAlias)
		assertTypeDeclNoCycle2(store, last, cx.Value, stack, true, isAlias)
	case *StructTypeExpr:
		for i := range cx.Fields {
			assertTypeDeclNoCycle2(store, last, &cx.Fields[i], stack, indirect, isAlias)
		}
	default:
	}
	return
}

// Returns any names not yet defined nor predefined in expr.  These happen
// upon transcribe:enter from the top, so value paths cannot be used.  If no
// names are un and x is TypeExpr, evalStaticType(store,last, x) must not
// panic.
//
// NOTE: has no side effects except for the case of composite
// type expressions, which must get preprocessed for inner
// composite type eliding to work.
func findUndefined(store Store, last BlockNode, x Expr) (un Name) {
	return findUndefined2(store, last, x, nil, true)
}

// finds the next undefined identifier and returns it if it is global
func findUndefined2SkipLocals(store Store, last BlockNode, x Expr, t Type) Name {
	name := findUndefinedGlobal(store, last, x, t)

	if name == "" {
		return ""
	}

	existsLocal := func(name Name, bn BlockNode) bool {
		curr := bn
		for {
			currNames := curr.GetBlockNames()

			for _, currName := range currNames {
				if currName == name {
					return true
				}
			}

			newcurr := bn.GetStaticBlock().GetParentNode(store)

			if curr == newcurr {
				return false
			}

			curr = newcurr

			if curr == nil {
				return false
			}

			_, isFile := curr.(*FileNode)

			if isFile {
				return false
			}
		}
	}

	pkg := packageOf(last)

	if _, _, ok := pkg.FileSet.GetDeclForSafe(name); !ok {
		return ""
	}

	isLocal := existsLocal(name, last)

	if isLocal {
		return ""
	}

	return name
}

func findUndefinedStmt(store Store, last BlockNode, stmt Stmt, t Type) Name {
	switch s := stmt.(type) {
	case *TypeDecl:
		un := findUndefined2SkipLocals(store, last, s.Type, t)

		if un != "" {
			return un
		}
	case *ValueDecl:
		un := findUndefined2SkipLocals(store, last, s.Type, t)

		if un != "" {
			return un
		}
		for _, rh := range s.Values {
			un := findUndefined2SkipLocals(store, last, rh, t)

			if un != "" {
				return un
			}
		}
	case *DeclStmt:
		for _, rh := range s.Body {
			un := findUndefinedStmt(store, last, rh, t)

			if un != "" {
				return un
			}
		}
	case *IncDecStmt:
		un := findUndefined2SkipLocals(store, last, s.X, t)

		if un != "" {
			return un
		}
	case *PanicStmt:
		un := findUndefined2SkipLocals(store, last, s.Exception, t)

		if un != "" {
			return un
		}
	case *BlockStmt:
		for _, rh := range s.Body {
			un := findUndefinedStmt(store, s, rh, t)

			if un != "" {
				return un
			}
		}
	case *DeferStmt:
		un := findUndefined2SkipLocals(store, last, s.Call.Func, t)

		if un != "" {
			return un
		}

		for _, rh := range s.Call.Args {
			un = findUndefined2SkipLocals(store, last, rh, t)

			if un != "" {
				return un
			}
		}
	case *SwitchStmt:
		un := findUndefined2SkipLocals(store, last, s.X, t)
		if un != "" {
			return un
		}

		un = findUndefinedStmt(store, last, s.Init, t)
		if un != "" {
			return un
		}

		for _, b := range s.Clauses {
			b := b
			un = findUndefinedStmt(store, s, &b, t)

			if un != "" {
				return un
			}
		}
	case *SwitchClauseStmt:
		for _, rh := range s.Cases {
			un := findUndefined2SkipLocals(store, last, rh, t)

			if un != "" {
				return un
			}
		}

		for _, b := range s.Body {
			un := findUndefinedStmt(store, last, b, t)

			if un != "" {
				return un
			}
		}

	case *ExprStmt:
		return findUndefined2SkipLocals(store, last, s.X, t)
	case *AssignStmt:
		for _, rh := range s.Rhs {
			un := findUndefined2SkipLocals(store, last, rh, t)

			if un != "" {
				return un
			}
		}
	case *IfStmt:
		un := findUndefinedStmt(store, last, s.Init, t)
		if un != "" {
			return un
		}

		un = findUndefined2SkipLocals(store, last, s.Cond, t)
		if un != "" {
			return un
		}

		un = findUndefinedStmt(store, last, &s.Else, t)
		if un != "" {
			return un
		}

		un = findUndefinedStmt(store, last, &s.Then, t)
		if un != "" {
			return un
		}
	case *IfCaseStmt:
		for _, b := range s.Body {
			un := findUndefinedStmt(store, last, b, t)

			if un != "" {
				return un
			}
		}
	case *ReturnStmt:
		for _, b := range s.Results {
			un := findUndefined2SkipLocals(store, last, b, t)
			if un != "" {
				return un
			}
		}
	case *RangeStmt:
		un := findUndefined2SkipLocals(store, last, s.X, t)
		if un != "" {
			return un
		}

		for _, b := range s.Body {
			un := findUndefinedStmt(store, last, b, t)
			if un != "" {
				return un
			}
		}
	case *ForStmt:
		un := findUndefinedStmt(store, s, s.Init, t)
		if un != "" {
			return un
		}

		un = findUndefined2SkipLocals(store, s, s.Cond, t)
		if un != "" {
			return un
		}

		un = findUndefinedStmt(store, s, s.Post, t)
		if un != "" {
			return un
		}

		for _, b := range s.Body {
			un := findUndefinedStmt(store, last, b, t)
			if un != "" {
				return un
			}
		}
	case *BranchStmt:
	case nil:
		return ""
	default:
		panic(fmt.Sprintf("findUndefinedStmt: %T not supported", s))
	}
	return ""
}

func getGlobalValueRef(sb BlockNode, store Store, n Name) *TypedValue {
	sbb := sb.GetStaticBlock()
	idx, ok := sb.GetLocalIndex(n)
	bb := &sb.GetStaticBlock().Block
	bp := sb.GetParentNode(store)

	for {
		if ok && sbb.Types[idx] != nil && (bp == nil || bp.GetParentNode(store) == nil) {
			return bb.GetPointerToInt(store, int(idx)).TV
		} else if bp != nil {
			idx, ok = bp.GetLocalIndex(n)
			sbb = bp.GetStaticBlock()
			bb = sbb.GetBlock()
			bp = bp.GetParentNode(store)
		} else {
			return nil
		}
	}
}

func findUndefinedGlobal(store Store, last BlockNode, x Expr, t Type) (un Name) {
	if x == nil {
		return
	}
	switch cx := x.(type) {
	case *NameExpr:
		if tv := getGlobalValueRef(last, store, cx.Name); tv != nil {
			return
		}

		if _, ok := UverseNode().GetLocalIndex(cx.Name); ok {
			// XXX NOTE even if the name is shadowed by a file
			// level declaration, it is fine to return here as it
			// will be predefined later.
			return
		}

		return cx.Name
	case *BasicLitExpr:
		return
	case *BinaryExpr:
		un = findUndefinedGlobal(store, last, cx.Left, nil)
		if un != "" {
			return
		}
		un = findUndefinedGlobal(store, last, cx.Right, nil)
		if un != "" {
			return
		}
	case *SelectorExpr:
		return findUndefinedGlobal(store, last, cx.X, nil)
	case *SliceExpr:
		un = findUndefinedGlobal(store, last, cx.X, nil)
		if un != "" {
			return
		}
		if cx.Low != nil {
			un = findUndefinedGlobal(store, last, cx.Low, nil)
			if un != "" {
				return
			}
		}
		if cx.High != nil {
			un = findUndefinedGlobal(store, last, cx.High, nil)
			if un != "" {
				return
			}
		}
		if cx.Max != nil {
			un = findUndefinedGlobal(store, last, cx.Max, nil)
			if un != "" {
				return
			}
		}
	case *StarExpr:
		return findUndefinedGlobal(store, last, cx.X, nil)
	case *RefExpr:
		return findUndefinedGlobal(store, last, cx.X, nil)
	case *TypeAssertExpr:
		un = findUndefinedGlobal(store, last, cx.X, nil)
		if un != "" {
			return
		}
		return findUndefinedGlobal(store, last, cx.Type, nil)
	case *UnaryExpr:
		return findUndefinedGlobal(store, last, cx.X, nil)
	case *CompositeLitExpr:
		var ct Type
		if cx.Type == nil {
			if t == nil {
				panic("cannot elide unknown composite type")
			}
			ct = t
			cx.Type = constType(cx, t)
		} else {
			un = findUndefinedGlobal(store, last, cx.Type, nil)
			if un != "" {
				return
			}
			// preprocess now for eliding purposes.
			// TODO recursive preprocessing here is hacky, find a better
			// way.  This cannot be done asynchronously, cuz undefined
			// names ought to be returned immediately to let the caller
			// predefine it.
			cx.Type = Preprocess(store, last, cx.Type).(Expr) // recursive
			ct = evalStaticType(store, last, cx.Type)
			// elide composite lit element (nested) composite types.
			elideCompositeElements(cx, ct)
		}
		switch ct.Kind() {
		case ArrayKind, SliceKind, MapKind:
			for _, kvx := range cx.Elts {
				un = findUndefinedGlobal(store, last, kvx.Key, nil)
				if un != "" {
					return
				}
				un = findUndefinedGlobal(store, last, kvx.Value, ct.Elem())
				if un != "" {
					return
				}
			}
		case StructKind:
			for _, kvx := range cx.Elts {
				un = findUndefinedGlobal(store, last, kvx.Value, nil)
				if un != "" {
					return
<<<<<<< HEAD
				case EQL, LSS, GTR, NEQ, LEQ, GEQ:
					// do nothing
				default:
					// do nothing
=======
>>>>>>> 0a3df049
				}
			}
		default:
			panic(fmt.Sprintf(
				"unexpected composite lit type %s",
				ct.String()))
		}
	case *FuncLitExpr:
		for _, stmt := range cx.Body {
			un = findUndefinedStmt(store, cx, stmt, t)

			if un != "" {
				return
			}
		}
		return findUndefinedGlobal(store, last, &cx.Type, nil)
	case *FieldTypeExpr:
		return findUndefinedGlobal(store, last, cx.Type, nil)
	case *ArrayTypeExpr:
		if cx.Len != nil {
			un = findUndefinedGlobal(store, last, cx.Len, nil)
			if un != "" {
				return
			}
		}
		return findUndefinedGlobal(store, last, cx.Elt, nil)
	case *SliceTypeExpr:
		return findUndefinedGlobal(store, last, cx.Elt, nil)
	case *InterfaceTypeExpr:
		for i := range cx.Methods {
			un = findUndefinedGlobal(store, last, &cx.Methods[i], nil)
			if un != "" {
				return
			}
		}
	case *ChanTypeExpr:
		return findUndefinedGlobal(store, last, cx.Value, nil)
	case *FuncTypeExpr:
		for i := range cx.Params {
			un = findUndefinedGlobal(store, last, &cx.Params[i], nil)
			if un != "" {
				return
			}
		}
		for i := range cx.Results {
			un = findUndefinedGlobal(store, last, &cx.Results[i], nil)
			if un != "" {
				return
			}
		}
	case *MapTypeExpr:
		un = findUndefinedGlobal(store, last, cx.Key, nil)
		if un != "" {
			return
		}
		un = findUndefinedGlobal(store, last, cx.Value, nil)
		if un != "" {
			return
		}
	case *StructTypeExpr:
		for i := range cx.Fields {
			un = findUndefinedGlobal(store, last, &cx.Fields[i], nil)
			if un != "" {
				return
			}
		}
	case *MaybeNativeTypeExpr:
		un = findUndefinedGlobal(store, last, cx.Type, nil)
		if un != "" {
			return
		}
	case *CallExpr:
		un = findUndefinedGlobal(store, last, cx.Func, nil)
		if un != "" {
			return
		}
		for i := range cx.Args {
			un = findUndefinedGlobal(store, last, cx.Args[i], nil)
			if un != "" {
				return
			}
		}
	case *IndexExpr:
		un = findUndefinedGlobal(store, last, cx.X, nil)
		if un != "" {
			return
		}
		un = findUndefinedGlobal(store, last, cx.Index, nil)
		if un != "" {
			return
		}
	case *constTypeExpr:
		return
	case *ConstExpr:
		return
	default:
		panic(fmt.Sprintf(
			"unexpected expr: %v (%v)",
			x, reflect.TypeOf(x)))
	}
	return
}

func findUndefined2(store Store, last BlockNode, x Expr, t Type, skipPredefined bool) (un Name) {
	if x == nil {
		return
	}
	switch cx := x.(type) {
	case *NameExpr:
		if tv := last.GetValueRef(store, cx.Name, skipPredefined); tv != nil {
			return
		}
		if _, ok := UverseNode().GetLocalIndex(cx.Name); ok {
			// XXX NOTE even if the name is shadowed by a file
			// level declaration, it is fine to return here as it
			// will be predefined later.
			return
		}
		return cx.Name
	case *BasicLitExpr:
		return
	case *BinaryExpr:
		un = findUndefined2(store, last, cx.Left, nil, skipPredefined)
		if un != "" {
			return
		}
		un = findUndefined2(store, last, cx.Right, nil, skipPredefined)
		if un != "" {
			return
		}
	case *SelectorExpr:
		return findUndefined2(store, last, cx.X, nil, skipPredefined)
	case *SliceExpr:
		un = findUndefined2(store, last, cx.X, nil, skipPredefined)
		if un != "" {
			return
		}
		if cx.Low != nil {
			un = findUndefined2(store, last, cx.Low, nil, skipPredefined)
			if un != "" {
				return
			}
		}
		if cx.High != nil {
			un = findUndefined2(store, last, cx.High, nil, skipPredefined)
			if un != "" {
				return
			}
		}
		if cx.Max != nil {
			un = findUndefined2(store, last, cx.Max, nil, skipPredefined)
			if un != "" {
				return
			}
		}
	case *StarExpr:
		return findUndefined2(store, last, cx.X, nil, skipPredefined)
	case *RefExpr:
		return findUndefined2(store, last, cx.X, nil, skipPredefined)
	case *TypeAssertExpr:
		un = findUndefined2(store, last, cx.X, nil, skipPredefined)
		if un != "" {
			return
		}
		return findUndefined2(store, last, cx.Type, nil, skipPredefined)
	case *UnaryExpr:
		return findUndefined2(store, last, cx.X, nil, skipPredefined)
	case *CompositeLitExpr:
		var ct Type
		if cx.Type == nil {
			if t == nil {
				panic("cannot elide unknown composite type")
			}
			ct = t
			cx.Type = constType(cx, t)
		} else {
			un = findUndefined2(store, last, cx.Type, nil, skipPredefined)
			if un != "" {
				return
			}
			// preprocess now for eliding purposes.
			// TODO recursive preprocessing here is hacky, find a better
			// way.  This cannot be done asynchronously, cuz undefined
			// names ought to be returned immediately to let the caller
			// predefine it.
			cx.Type = Preprocess(store, last, cx.Type).(Expr) // recursive
			ct = evalStaticType(store, last, cx.Type)
			// elide composite lit element (nested) composite types.
			elideCompositeElements(cx, ct)
		}
		switch ct.Kind() {
		case ArrayKind, SliceKind, MapKind:
			for _, kvx := range cx.Elts {
				un = findUndefined2(store, last, kvx.Key, nil, skipPredefined)
				if un != "" {
					return
				}
				un = findUndefined2(store, last, kvx.Value, ct.Elem(), skipPredefined)
				if un != "" {
					return
				}
			}
		case StructKind:
			for _, kvx := range cx.Elts {
				un = findUndefined2(store, last, kvx.Value, nil, skipPredefined)
				if un != "" {
					return
				}
			}
		default:
			panic(fmt.Sprintf(
				"unexpected composite lit type %s",
				ct.String()))
		}
	case *FuncLitExpr:
		if cx.GetAttribute(ATTR_GLOBAL) == true {
			for _, stmt := range cx.Body {
				un = findUndefinedStmt(store, cx, stmt, t)

				if un != "" {
					return
				}
			}
		}

		return findUndefined2(store, last, &cx.Type, nil, skipPredefined)
	case *FieldTypeExpr:
		return findUndefined2(store, last, cx.Type, nil, skipPredefined)
	case *ArrayTypeExpr:
		if cx.Len != nil {
			un = findUndefined2(store, last, cx.Len, nil, skipPredefined)
			if un != "" {
				return
			}
		}
		return findUndefined2(store, last, cx.Elt, nil, skipPredefined)
	case *SliceTypeExpr:
		return findUndefined2(store, last, cx.Elt, nil, skipPredefined)
	case *InterfaceTypeExpr:
		for i := range cx.Methods {
			un = findUndefined2(store, last, &cx.Methods[i], nil, skipPredefined)
			if un != "" {
				return
			}
		}
	case *ChanTypeExpr:
		return findUndefined2(store, last, cx.Value, nil, skipPredefined)
	case *FuncTypeExpr:
		for i := range cx.Params {
			un = findUndefined2(store, last, &cx.Params[i], nil, skipPredefined)
			if un != "" {
				return
			}
		}
		for i := range cx.Results {
			un = findUndefined2(store, last, &cx.Results[i], nil, skipPredefined)
			if un != "" {
				return
			}
		}
	case *MapTypeExpr:
		un = findUndefined2(store, last, cx.Key, nil, skipPredefined)
		if un != "" {
			return
		}
		un = findUndefined(store, last, cx.Value)
		if un != "" {
			return
		}
	case *StructTypeExpr:
		for i := range cx.Fields {
			un = findUndefined2(store, last, &cx.Fields[i], nil, skipPredefined)
			if un != "" {
				return
			}
		}
	case *MaybeNativeTypeExpr:
		un = findUndefined2(store, last, cx.Type, nil, skipPredefined)
		if un != "" {
			return
		}
	case *CallExpr:
		cx.Func.SetAttribute(ATTR_GLOBAL, cx.GetAttribute(ATTR_GLOBAL))
		un = findUndefined2(store, last, cx.Func, nil, skipPredefined)
		if un != "" {
			return
		}
		for i := range cx.Args {
			un = findUndefined2(store, last, cx.Args[i], nil, skipPredefined)
			if un != "" {
				return
			}
		}
	case *IndexExpr:
		un = findUndefined2(store, last, cx.X, nil, skipPredefined)
		if un != "" {
			return
		}
		un = findUndefined2(store, last, cx.Index, nil, skipPredefined)
		if un != "" {
			return
		}
	case *constTypeExpr:
		return
	case *ConstExpr:
		return
	default:
		panic(fmt.Sprintf(
			"unexpected expr: %v (%v)",
			x, reflect.TypeOf(x)))
	}
	return
}

// like checkOrConvertType() but for any typed bool kind.
func checkOrConvertBoolKind(store Store, last BlockNode, n Node, x Expr) {
	if cx, ok := x.(*ConstExpr); ok {
		convertConst(store, last, n, cx, BoolType)
	} else if x != nil {
		xt := evalStaticTypeOf(store, last, x)
		checkBoolKind(xt)
	}
}

// assert that xt is a typed bool kind.
func checkBoolKind(xt Type) {
	switch xt.Kind() {
	case BoolKind:
		return // ok
	default:
		panic(fmt.Sprintf(
			"expected typed bool kind, but got %v",
			xt.Kind()))
	}
}

// like checkOrConvertType() but for any typed integer kind.
func checkOrConvertIntegerKind(store Store, last BlockNode, n Node, x Expr) {
	if cx, ok := x.(*ConstExpr); ok {
		convertConst(store, last, n, cx, IntType)
	} else if x != nil {
		xt := evalStaticTypeOf(store, last, x)
		checkIntegerKind(xt)
	}
}

// assert that xt is a typed integer kind.
func checkIntegerKind(xt Type) {
	switch xt.Kind() {
	case IntKind, Int8Kind, Int16Kind, Int32Kind, Int64Kind,
		UintKind, Uint8Kind, Uint16Kind, Uint32Kind, Uint64Kind,
		BigintKind:
		return // ok
	default:
		panic(fmt.Sprintf(
			"expected typed integer kind, but got %v",
			xt.Kind()))
	}
}

// predefineNow() pre-defines (with empty placeholders) all
// declaration names, and then preprocesses all type/value decls, and
// partially processes func decls.
//
// The recursive base procedure is split into two parts:
//
// First, tryPredefine(), which first predefines with placeholder
// values/types to support recursive types, then returns yet
// un-predefined dependencies.
//
// Second, which immediately preprocesses type/value declarations
// after dependencies have first been predefined, or partially
// preprocesses function declarations (which may not be completely
// preprocess-able before other file-level declarations are
// preprocessed).
func predefineNow(store Store, last BlockNode, d Decl) (Decl, bool) {
	defer doRecover([]BlockNode{last}, d)
	stack := &[]Name{}
	return predefineNow2(store, last, d, stack)
}

func predefineNow2(store Store, last BlockNode, d Decl, stack *[]Name) (Decl, bool) {
	pkg := packageOf(last)
	// pre-register d.GetName() to detect circular definition.
	for _, dn := range d.GetDeclNames() {
		if isUverseName(dn) {
			panic(fmt.Sprintf(
				"builtin identifiers cannot be shadowed: %s", dn))
		}
		*stack = append(*stack, dn)
	}

	// check type decl cycle
	if td, ok := d.(*TypeDecl); ok {
		// recursively check
		assertTypeDeclNoCycle(store, last, td, stack)
	}

	// recursively predefine dependencies.
	for {
		un := tryPredefine(store, last, d)
		if un != "" {
			// check circularity.
			for _, n := range *stack {
				if n == un {
					panic(fmt.Sprintf("constant definition loop with %s", un))
				}
			}
			// look up dependency declaration from fileset.
			file, decl := pkg.FileSet.GetDeclFor(un)
			// preprocess if not already preprocessed.
			if !file.IsInitialized() {
				panic("all types from files in file-set should have already been predefined")
			}

			declaration := *decl
			declaration.SetAttribute(ATTR_GLOBAL, true)

			// predefine dependency (recursive).
			*decl, _ = predefineNow2(store, file, declaration, stack)
		} else {
			break
		}
	}
	switch cd := d.(type) {
	case *FuncDecl:
		// *FuncValue/*FuncType is mostly empty still; here
		// we just fill the func type (and recv if method).
		// NOTE: unlike the *ValueDecl case, this case doesn't
		// preprocess d itself (only d.Type).
		if cd.IsMethod {
			if cd.Recv.Name == "" || cd.Recv.Name == blankIdentifier {
				panic("cd.Recv.Name should have been set in initStaticBlocks")
			}
			cd.Recv = *Preprocess(store, last, &cd.Recv).(*FieldTypeExpr)
			cd.Type = *Preprocess(store, last, &cd.Type).(*FuncTypeExpr)
			rft := evalStaticType(store, last, &cd.Recv).(FieldType)
			rt := rft.Type
			ft := evalStaticType(store, last, &cd.Type).(*FuncType)
			ft = ft.UnboundType(rft)
			dt := (*DeclaredType)(nil)

			// check base type of receiver type, should not be pointer type or interface type
			assertValidReceiverType := func(t Type) {
				if _, ok := t.(*PointerType); ok {
					panic(fmt.Sprintf("invalid receiver type %v (base type is pointer type)", rt))
				}
				if _, ok := t.(*InterfaceType); ok {
					panic(fmt.Sprintf("invalid receiver type %v (base type is interface type)", rt))
				}
			}

			if pt, ok := rt.(*PointerType); ok {
				assertValidReceiverType(pt.Elem())
				if ddt, ok := pt.Elem().(*DeclaredType); ok {
					assertValidReceiverType(baseOf(ddt))
					dt = ddt
				} else {
					panic("should not happen")
				}
			} else if ddt, ok := rt.(*DeclaredType); ok {
				assertValidReceiverType(baseOf(ddt))
				dt = ddt
			} else {
				panic("should not happen")
			}
			// The body may get altered during preprocessing later.
			if !dt.TryDefineMethod(&FuncValue{
				Type:       ft,
				IsMethod:   true,
				Source:     cd,
				Name:       cd.Name,
				Closure:    nil, // set lazily.
				FileName:   fileNameOf(last),
				PkgPath:    pkg.PkgPath,
				body:       cd.Body,
				nativeBody: nil,
			}) {
				// Revert to old function declarations in the package we're preprocessing.
				pkg := packageOf(last)
				pkg.StaticBlock.revertToOld()
				panic(fmt.Sprintf("redeclaration of method %s.%s",
					dt.Name, cd.Name))
			}
		} else {
			if cd.Name == "init" {
				panic("cd.Name 'init' should have been appended with a number in initStaticBlocks")
			}
			ftv := pkg.GetValueRef(store, cd.Name, true)
			ft := ftv.T.(*FuncType)
			cd.Type = *Preprocess(store, last, &cd.Type).(*FuncTypeExpr)
			ft2 := evalStaticType(store, last, &cd.Type).(*FuncType)
			if !ft.IsZero() {
				// redefining function.
				// make sure the type is the same.
				if ft.TypeID() != ft2.TypeID() {
					panic(fmt.Sprintf(
						"Redefinition (%s) cannot change .T; was %v, new %v",
						cd, ft, ft2))
				}
				// keep the orig type.
			} else {
				*ft = *ft2
			}
			// XXX replace attr w/ ft?
			// return Preprocess(store, last, cd).(Decl), true
		}
		// Full type declaration/preprocessing already done in tryPredefine
		return d, false
	case *ValueDecl:
		return Preprocess(store, last, cd).(Decl), true
	case *TypeDecl:
		return Preprocess(store, last, cd).(Decl), true
	default:
		return d, false
	}
}

// If a dependent name is not yet defined, that name is
// returned; this return value is used by the caller to
// enforce declaration order.  If a dependent type is not yet
// defined (preprocessed), that type is fully preprocessed.
// Besides defining the type (and immediate dependent types
// of d) onto last (or packageOf(last)), there are no other
// side effects.  This function works for all block nodes and
// must be called for name declarations within (non-file,
// non-package) stmt bodies.
func tryPredefine(store Store, last BlockNode, d Decl) (un Name) {
	if d.GetAttribute(ATTR_PREDEFINED) == true {
		panic(fmt.Sprintf("decl node already predefined! %v", d))
	}

	// If un is blank, it means the predefine succeeded.
	defer func() {
		if un == "" {
			d.SetAttribute(ATTR_PREDEFINED, true)
		}
	}()

	// NOTE: These happen upon enter from the top,
	// so value paths cannot be used here.
	switch d := d.(type) {
	case *ImportDecl:
		pv := store.GetPackage(d.PkgPath, true)
		if pv == nil {
			panic(fmt.Sprintf(
				"unknown import path %s",
				d.PkgPath))
		}
		if d.Name == "" { // use default
			d.Name = pv.PkgName
		} else if d.Name == blankIdentifier { // no definition
			return
		} else if d.Name == "." { // dot import
			panic("dot imports not allowed in Gno")
		}
		// NOTE imports usually must happen with a file,
		// and so last is usually a *FileNode, but for
		// testing convenience we allow importing
		// directly onto the package.
		last.Define(d.Name, TypedValue{
			T: gPackageType,
			V: pv,
		})
		d.Path = last.GetPathForName(store, d.Name)
	case *ValueDecl:
		// check for blank identifier in type
		// e.g., `var x _`
		if isBlankIdentifier(d.Type) {
			panic("cannot use _ as value or type")
		}

		un = findUndefined(store, last, d.Type)
		if un != "" {
			return
		}
		for _, vx := range d.Values {
			vx.SetAttribute(ATTR_GLOBAL, d.GetAttribute(ATTR_GLOBAL))
			un = findUndefined(store, last, vx)
			if un != "" {
				return
			}
		}
		for i := 0; i < len(d.NameExprs); i++ {
			nx := &d.NameExprs[i]
			if nx.Name == blankIdentifier {
				nx.Path.Name = blankIdentifier
			} else {
				nx.Path = last.GetPathForName(store, nx.Name)
			}
		}
	case *TypeDecl:
		// before looking for dependencies, predefine empty type.
		last2 := skipFile(last)
		if !isLocallyDefined(last2, d.Name) {
			// construct empty t type
			var t Type
			switch tx := d.Type.(type) {
			case *FuncTypeExpr:
				t = &FuncType{}
			case *ArrayTypeExpr:
				t = &ArrayType{}
			case *SliceTypeExpr:
				t = &SliceType{}
			case *InterfaceTypeExpr:
				t = &InterfaceType{}
			case *ChanTypeExpr:
				t = &ChanType{}
			case *MapTypeExpr:
				t = &MapType{}
			case *StructTypeExpr:
				t = &StructType{}
			case *StarExpr:
				t = &PointerType{}
			case *NameExpr:
				// check for blank identifier in type
				// e.g., `type T _`
				if isBlankIdentifier(tx) {
					panic("cannot use _ as value or type")
				}

				// do not allow nil as type.
				if tx.Name == "nil" {
					panic("nil is not a type")
				}

				if tv := last.GetValueRef(store, tx.Name, true); tv != nil {
					t = tv.GetType()
					if dt, ok := t.(*DeclaredType); ok {
						if !dt.sealed {
							// predefineNow preprocessed dependent types.
							panic("should not happen")
						}
					}
				} else if idx, ok := UverseNode().GetLocalIndex(tx.Name); ok {
					// uverse name
					path := NewValuePathUverse(idx, tx.Name)
					tv := Uverse().GetValueAt(nil, path)
					t = tv.GetType()
				} else {
					// yet undefined
					un = tx.Name
					return
				}
			case *SelectorExpr:
				// get package value.
				un = findUndefined(store, last, tx.X)
				if un != "" {
					return
				}
				pkgName := tx.X.(*NameExpr).Name
				tv := last.GetValueRef(store, pkgName, true)
				pv, ok := tv.V.(*PackageValue)
				if !ok {
					panic(fmt.Sprintf(
						"unknown package name %s in %s",
						pkgName,
						tx.String(),
					))
				}
				// check package node for name.
				pn := pv.GetPackageNode(store)
				tx.Path = pn.GetPathForName(store, tx.Sel)
				ptr := pv.GetBlock(store).GetPointerTo(store, tx.Path)
				t = ptr.TV.GetType()
			default:
				panic(fmt.Sprintf(
					"unexpected type declaration type %v",
					reflect.TypeOf(d.Type)))
			}
			if d.IsAlias {
				// use t directly.
			} else {
				// create new declared type.
				pn := packageOf(last)
				t = declareWith(pn.PkgPath, d.Name, t)
			}
			// fill in later.
			last2.Define(d.Name, asValue(t))
			d.Path = last.GetPathForName(store, d.Name)
		}
		// after predefinitions, return any undefined dependencies.
		un = findUndefined(store, last, d.Type)
		if un != "" {
			return
		}
	case *FuncDecl:
		un = findUndefined(store, last, &d.Type)
		if un != "" {
			return
		}
		if d.IsMethod {
			// define method.
			// methods are defined as struct fields, not
			// in the last block.  receiver isn't
			// processed until FuncDecl:BLOCK.
			un = findUndefined(store, last, &d.Recv)
			if un != "" {
				return
			}
		} else {
			if d.Name == "init" {
				panic("cd.Name 'init' should have been appended with a number in initStaticBlocks")
			}
			// define package-level function.
			ft := &FuncType{}
			pkg := skipFile(last).(*PackageNode)
			// define a FuncValue w/ above type as d.Name.
			// fill in later during *FuncDecl:BLOCK.
			// The body may get altered during preprocessing later.
			fv := &FuncValue{
				Type:       ft,
				IsMethod:   false,
				Source:     d,
				Name:       d.Name,
				Closure:    nil, // set lazily.
				FileName:   fileNameOf(last),
				PkgPath:    pkg.PkgPath,
				body:       d.Body,
				nativeBody: nil,
			}
			// NOTE: fv.body == nil means no body (ie. not even curly braces)
			// len(fv.body) == 0 could mean also {} (ie. no statements inside)
			if fv.body == nil && store != nil {
				fv.nativeBody = store.GetNative(pkg.PkgPath, d.Name)
				if fv.nativeBody == nil {
					panic(fmt.Sprintf("function %s does not have a body but is not natively defined (did you build after pulling from the repository?)", d.Name))
				}
				fv.NativePkg = pkg.PkgPath
				fv.NativeName = d.Name
			}
			pkg.Define(d.Name, TypedValue{
				T: ft,
				V: fv,
			})
			if d.Name == "init" {
				// init functions can't be referenced.
			} else {
				d.Path = last.GetPathForName(store, d.Name)
			}
		}
	default:
		panic(fmt.Sprintf(
			"unexpected declaration type %v",
			d.String()))
	}
	return ""
}

func constInt(source Expr, i int64) *ConstExpr {
	cx := &ConstExpr{Source: source}
	cx.T = IntType
	cx.SetInt(i)
	cx.SetAttribute(ATTR_PREPROCESSED, true)
	return cx
}

func constUntypedBigint(source Expr, i64 int64) *ConstExpr {
	cx := &ConstExpr{Source: source}
	cx.T = UntypedBigintType
	cx.V = BigintValue{big.NewInt(i64)}
	cx.SetAttribute(ATTR_PREPROCESSED, true)
	return cx
}

func fillNameExprPath(last BlockNode, nx *NameExpr, isDefineLHS bool) {
	if nx.Name == blankIdentifier {
		// Blank name has no path; caller error.
		panic("should not happen")
	}

	// If not DEFINE_LHS, yet is statically undefined, set path from parent.
	if !isDefineLHS {
		if last.GetStaticTypeOf(nil, nx.Name) == nil {
			// NOTE: We cannot simply call last.GetPathForName() as below here,
			// because .GetPathForName() doesn't distinguish between predefined
			// and declared variables. See tests/files/define1.go for test case.
			var path ValuePath
			var i int = 0
			for {
				i++
				last = last.GetParentNode(nil)
				if last == nil {
					if isUverseName(nx.Name) {
						idx, ok := UverseNode().GetLocalIndex(nx.Name)
						if !ok {
							panic("should not happen")
						}
						nx.Path = NewValuePathUverse(idx, nx.Name)
						return
					} else {
						panic(fmt.Sprintf(
							"name not defined: %s", nx.Name))
					}
				}
				if last.GetStaticTypeOf(nil, nx.Name) == nil {
					continue
				} else {
					path = last.GetPathForName(nil, nx.Name)
					if path.Type != VPBlock {
						panic("expected block value path type; check this is not shadowing a builtin type")
					}
					break
				}
			}
			path.Depth += uint8(i)
			nx.Path = path
			return
		}
	} else if isUverseName(nx.Name) {
		panic(fmt.Sprintf(
			"builtin identifiers cannot be shadowed: %s", nx.Name))
	}
	// Otherwise, set path for name.
	// Uverse name paths get set here as well.
	nx.Path = last.GetPathForName(nil, nx.Name)
}

func isFile(n BlockNode) bool {
	if _, ok := n.(*FileNode); ok {
		return true
	} else {
		return false
	}
}

func skipFile(n BlockNode) BlockNode {
	if fn, ok := n.(*FileNode); ok {
		return packageOf(fn)
	} else {
		return n
	}
}

// If n is a *FileNode, return name, otherwise empty.
func fileNameOf(n BlockNode) Name {
	if fnode, ok := n.(*FileNode); ok {
		return fnode.Name
	} else {
		return ""
	}
}

func elideCompositeElements(clx *CompositeLitExpr, clt Type) {
	switch clt := baseOf(clt).(type) {
	/*
		case *PointerType:
			det := clt.Elt.Elt
			for _, ex := range clx.Elts {
				vx := evx.Value
				if vclx, ok := vx.(*CompositeLitExpr); ok {
					if vclx.Type == nil {
						vclx.Type = &constTypeExpr{
							Source: vx,
							Type:   et,
						}
					}
				}
			}
	*/
	case *ArrayType:
		et := clt.Elt
		el := len(clx.Elts)
		for i := 0; i < el; i++ {
			kvx := &clx.Elts[i]
			elideCompositeExpr(&kvx.Value, et)
		}
	case *SliceType:
		et := clt.Elt
		el := len(clx.Elts)
		for i := 0; i < el; i++ {
			kvx := &clx.Elts[i]
			elideCompositeExpr(&kvx.Value, et)
		}
	case *MapType:
		kt := clt.Key
		vt := clt.Value
		el := len(clx.Elts)
		for i := 0; i < el; i++ {
			kvx := &clx.Elts[i]
			elideCompositeExpr(&kvx.Key, kt)
			elideCompositeExpr(&kvx.Value, vt)
		}
	case *StructType:
		// Struct fields cannot be elided in Go for
		// legibility, but Gno could support them (e.g. for
		// certain tagged struct fields).
		// TODO: support eliding.
		for _, kvx := range clx.Elts {
			vx := kvx.Value
			if vclx, ok := vx.(*CompositeLitExpr); ok {
				if vclx.Type == nil {
					panic("types cannot be elided in composite literals for struct types")
				}
			}
		}
	case *NativeType:
		// TODO: support eliding.
		for _, kvx := range clx.Elts {
			vx := kvx.Value
			if vclx, ok := vx.(*CompositeLitExpr); ok {
				if vclx.Type == nil {
					panic("types cannot be elided in composite literals for native types")
				}
			}
		}
	default:
		panic(fmt.Sprintf(
			"unexpected composite lit type %s",
			clt.String()))
	}
}

// if *vx is composite lit type, fill in elided type.
// if composite type is pointer type, replace composite
// expression with ref expr.
func elideCompositeExpr(vx *Expr, vt Type) {
	if vclx, ok := (*vx).(*CompositeLitExpr); ok {
		if vclx.Type == nil {
			if vt.Kind() == PointerKind {
				vclx.Type = &constTypeExpr{
					Source: *vx,
					Type:   vt.Elem(),
				}
				*vx = &RefExpr{
					X: vclx,
				}
			} else {
				vclx.Type = &constTypeExpr{
					Source: *vx,
					Type:   vt,
				}
			}
		}
	}
}

// returns number of args, or if arg is a call result,
// the number of results of the return tuple type.
func countNumArgs(store Store, last BlockNode, n *CallExpr) (numArgs int) {
	if len(n.Args) != 1 {
		return len(n.Args)
	} else if cx, ok := n.Args[0].(*CallExpr); ok {
		cxift := evalStaticTypeOf(store, last, cx.Func) // cx (iface) func type
		if cxift.Kind() == TypeKind {
			return 1 // type conversion
		} else {
			cxft := getGnoFuncTypeOf(store, cxift)
			numResults := len(cxft.Results)
			return numResults
		}
	} else {
		return 1
	}
}

// This is to be run *after* preprocessing is done,
// to determine the order of var decl execution
// (which may include functions which may refer to package vars).
func findDependentNames(n Node, dst map[Name]struct{}) {
	switch cn := n.(type) {
	case *NameExpr:
		dst[cn.Name] = struct{}{}
	case *BasicLitExpr:
	case *BinaryExpr:
		findDependentNames(cn.Left, dst)
		findDependentNames(cn.Right, dst)
	case *SelectorExpr:
		findDependentNames(cn.X, dst)
	case *SliceExpr:
		findDependentNames(cn.X, dst)
		if cn.Low != nil {
			findDependentNames(cn.Low, dst)
		}
		if cn.High != nil {
			findDependentNames(cn.High, dst)
		}
		if cn.Max != nil {
			findDependentNames(cn.Max, dst)
		}
	case *StarExpr:
		findDependentNames(cn.X, dst)
	case *RefExpr:
		findDependentNames(cn.X, dst)
	case *TypeAssertExpr:
		findDependentNames(cn.X, dst)
		findDependentNames(cn.Type, dst)
	case *UnaryExpr:
		findDependentNames(cn.X, dst)
	case *CompositeLitExpr:
		findDependentNames(cn.Type, dst)
		ct := getType(cn.Type)
		switch ct.Kind() {
		case ArrayKind, SliceKind, MapKind:
			for _, kvx := range cn.Elts {
				if kvx.Key != nil {
					findDependentNames(kvx.Key, dst)
				}
				findDependentNames(kvx.Value, dst)
			}
		case StructKind:
			for _, kvx := range cn.Elts {
				findDependentNames(kvx.Value, dst)
			}
		default:
			panic(fmt.Sprintf(
				"unexpected composite lit type %s",
				ct.String()))
		}
	case *FieldTypeExpr:
		findDependentNames(cn.Type, dst)
	case *ArrayTypeExpr:
		findDependentNames(cn.Elt, dst)
		if cn.Len != nil {
			findDependentNames(cn.Len, dst)
		}
	case *SliceTypeExpr:
		findDependentNames(cn.Elt, dst)
	case *InterfaceTypeExpr:
		for i := range cn.Methods {
			findDependentNames(&cn.Methods[i], dst)
		}
	case *ChanTypeExpr:
		findDependentNames(cn.Value, dst)
	case *FuncTypeExpr:
		for i := range cn.Params {
			findDependentNames(&cn.Params[i], dst)
		}
		for i := range cn.Results {
			findDependentNames(&cn.Results[i], dst)
		}
	case *MapTypeExpr:
		findDependentNames(cn.Key, dst)
		findDependentNames(cn.Value, dst)
	case *StructTypeExpr:
		for i := range cn.Fields {
			findDependentNames(&cn.Fields[i], dst)
		}
	case *CallExpr:
		findDependentNames(cn.Func, dst)
		for i := range cn.Args {
			findDependentNames(cn.Args[i], dst)
		}
	case *IndexExpr:
		findDependentNames(cn.X, dst)
		findDependentNames(cn.Index, dst)
	case *FuncLitExpr:
		findDependentNames(&cn.Type, dst)
		for _, n := range cn.GetExternNames() {
			dst[n] = struct{}{}
		}
	case *constTypeExpr:
	case *ConstExpr:
	case *ImportDecl:
	case *ValueDecl:
		if cn.Type != nil {
			findDependentNames(cn.Type, dst)
		}
		for _, vx := range cn.Values {
			findDependentNames(vx, dst)
		}
	case *TypeDecl:
		findDependentNames(cn.Type, dst)
	case *FuncDecl:
		findDependentNames(&cn.Type, dst)
		if cn.IsMethod {
			findDependentNames(&cn.Recv, dst)
			for _, n := range cn.GetExternNames() {
				dst[n] = struct{}{}
			}
		} else {
			for _, n := range cn.GetExternNames() {
				if n == cn.Name {
					// top-level function referring to itself
				} else {
					dst[n] = struct{}{}
				}
			}
		}
	default:
		panic(fmt.Sprintf(
			"unexpected node: %v (%v)",
			n, reflect.TypeOf(n)))
	}
}

// A name is locally defined on a block node
// if the type is set to anything but nil.
// A predefined name will return false.
// NOTE: the value is not necessarily set statically,
// unless it refers to a type, package, or statically declared func value.
func isLocallyDefined(bn BlockNode, n Name) bool {
	idx, ok := bn.GetLocalIndex(n)
	if !ok {
		return false
	}
	t := bn.GetStaticBlock().Types[idx]
	if t == nil {
		return false
	}
	return true
}

// r := 0
// r, ok := 1, true
func isLocallyDefined2(bn BlockNode, n Name) bool {
	_, isLocal := bn.GetLocalIndex(n)
	return isLocal
}

// ----------------------------------------
// setNodeLines & setNodeLocations

func setNodeLines(n Node) {
	lastLine := 0
	Transcribe(n, func(ns []Node, ftype TransField, index int, n Node, stage TransStage) (Node, TransCtrl) {
		if stage != TRANS_ENTER {
			return n, TRANS_CONTINUE
		}
		line := n.GetLine()
		if line == lastLine {
		} else if line == 0 {
			line = lastLine
		} else {
			lastLine = line
		}
		n.SetLine(line)
		return n, TRANS_CONTINUE
	})
}

// Iterate over all nodes recursively and sets location information
// based on sparse expectations on block nodes, and ensures uniqueness of BlockNode.Locations.
// Ensures uniqueness of BlockNode.Locations.
func setNodeLocations(pkgPath string, fileName string, n Node) {
	if pkgPath == "" || fileName == "" {
		panic("missing package path or file name")
	}
	Transcribe(n, func(ns []Node, ftype TransField, index int, n Node, stage TransStage) (Node, TransCtrl) {
		if stage != TRANS_ENTER {
			return n, TRANS_CONTINUE
		}
		if bn, ok := n.(BlockNode); ok {
			// ensure unique location of blocknode.
			loc := Location{
				PkgPath: pkgPath,
				File:    fileName,
				Line:    bn.GetLine(),
				Column:  bn.GetColumn(),
			}
			bn.SetLocation(loc)
		}
		return n, TRANS_CONTINUE
	})
}

// XXX check node lines, uniqueness of locations,
// and also check location pkgpath and filename.
// Even after this is implemented, locations should not be used for logic.
func checkNodeLinesLocations(pkgPath string, fileName string, n Node) {
	// TODO: XXX
}

// ----------------------------------------
// SaveBlockNodes

// Iterate over all block nodes recursively and saves them.
// Ensures uniqueness of BlockNode.Locations.
func SaveBlockNodes(store Store, fn *FileNode) {
	// First, get the package and file names.
	pn := packageOf(fn)
	store.SetBlockNode(pn)
	pkgPath := pn.PkgPath
	fileName := string(fn.Name)
	if pkgPath == "" || fileName == "" {
		panic("missing package path or file name")
	}
	Transcribe(fn, func(ns []Node, ftype TransField, index int, n Node, stage TransStage) (Node, TransCtrl) {
		if stage != TRANS_ENTER {
			return n, TRANS_CONTINUE
		}
		// save node to store if blocknode.
		if bn, ok := n.(BlockNode); ok {
			// Location must exist already.
			loc := bn.GetLocation()
			if loc.IsZero() {
				panic("unexpected zero block node location")
			}
			if loc.PkgPath != pkgPath {
				panic("unexpected pkg path in node location")
			}
			if loc.File != fileName {
				panic("unexpected file name in node location")
			}
			if loc.Line != bn.GetLine() {
				panic("wrong line in block node location")
			}
			if loc.Column != bn.GetColumn() {
				panic("wrong column in block node location")
			}
			// save blocknode.
			store.SetBlockNode(bn)
		}
		return n, TRANS_CONTINUE
	})
}<|MERGE_RESOLUTION|>--- conflicted
+++ resolved
@@ -1371,15 +1371,10 @@
 					}
 					n.NumArgs = 1
 					ct := evalStaticType(store, last, n.Func)
-<<<<<<< HEAD
-					if arg0, ok := n.Args[0].(*ConstExpr); ok {
-						var constConverted bool
-=======
 					at := evalStaticTypeOf(store, last, n.Args[0])
 					var constConverted bool
 					switch arg0 := n.Args[0].(type) {
 					case *ConstExpr:
->>>>>>> 0a3df049
 						// As a special case, if a decimal cannot
 						// be represented as an integer, it cannot be converted to one,
 						// and the error is handled here.
@@ -1407,7 +1402,6 @@
 						if !constConverted {
 							convertConst(store, last, n, arg0, nil)
 						}
-<<<<<<< HEAD
 
 						// check legal type for nil
 						if arg0.IsUndefined() {
@@ -1421,19 +1415,12 @@
 							}
 						}
 
-=======
->>>>>>> 0a3df049
 						// evaluate the new expression.
 						cx := evalConst(store, last, n)
 						// Though cx may be undefined if ct is interface,
 						// the ATTR_TYPEOF_VALUE is still interface.
 						cx.SetAttribute(ATTR_TYPEOF_VALUE, ct)
 						return cx, TRANS_CONTINUE
-<<<<<<< HEAD
-					} else {
-						n.SetAttribute(ATTR_TYPEOF_VALUE, ct)
-						return n, TRANS_CONTINUE
-=======
 					case *BinaryExpr: // special case to evaluate type of binaryExpr/UnaryExpr which has untyped shift nested
 						if isUntyped(at) {
 							switch arg0.Op {
@@ -1450,7 +1437,6 @@
 						}
 					default:
 						// do nothing
->>>>>>> 0a3df049
 					}
 					// general case, for non-const untyped && no nested untyped shift
 					// after handling const, and special cases recursively, set the target node type
@@ -4295,13 +4281,6 @@
 				un = findUndefinedGlobal(store, last, kvx.Value, nil)
 				if un != "" {
 					return
-<<<<<<< HEAD
-				case EQL, LSS, GTR, NEQ, LEQ, GEQ:
-					// do nothing
-				default:
-					// do nothing
-=======
->>>>>>> 0a3df049
 				}
 			}
 		default:
