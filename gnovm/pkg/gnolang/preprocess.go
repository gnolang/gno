package gnolang

import (
	"fmt"
	"math/big"
	"reflect"
	"sync/atomic"

	"github.com/gnolang/gno/tm2/pkg/errors"
)

const (
	blankIdentifier = "_"
)

// In the case of a *FileSet, some declaration steps have to happen
// in a restricted parallel way across all the files.
// Anything predefined or preprocessed here get skipped during the Preprocess
// phase.
func PredefineFileSet(store Store, pn *PackageNode, fset *FileSet) {
	// First, initialize all file nodes and connect to package node.
	for _, fn := range fset.Files {
		SetNodeLocations(pn.PkgPath, string(fn.Name), fn)
		fn.InitStaticBlock(fn, pn)
	}
	// NOTE: much of what follows is duplicated for a single *FileNode
	// in the main Preprocess translation function.  Keep synced.

	// Predefine all import decls first.
	// This must be done before TypeDecls, as it may recursively
	// depend on names (even in other files) that depend on imports.
	for _, fn := range fset.Files {
		for i := 0; i < len(fn.Decls); i++ {
			d := fn.Decls[i]
			switch d.(type) {
			case *ImportDecl:
				if d.GetAttribute(ATTR_PREDEFINED) == true {
					// skip declarations already predefined
					// (e.g. through recursion for a
					// dependent)
				} else {
					// recursively predefine dependencies.
					d2, _ := predefineNow(store, fn, d)
					fn.Decls[i] = d2
				}
			}
		}
	}
	// Predefine all type decls decls.
	for _, fn := range fset.Files {
		for i := 0; i < len(fn.Decls); i++ {
			d := fn.Decls[i]
			switch d.(type) {
			case *TypeDecl:
				if d.GetAttribute(ATTR_PREDEFINED) == true {
					// skip declarations already predefined
					// (e.g. through recursion for a
					// dependent)
				} else {
					// recursively predefine dependencies.
					d2, _ := predefineNow(store, fn, d)
					fn.Decls[i] = d2
				}
			}
		}
	}
	// Then, predefine all func/method decls.
	for _, fn := range fset.Files {
		for i := 0; i < len(fn.Decls); i++ {
			d := fn.Decls[i]
			switch d.(type) {
			case *FuncDecl:
				if d.GetAttribute(ATTR_PREDEFINED) == true {
					// skip declarations already predefined
					// (e.g. through recursion for a
					// dependent)
				} else {
					// recursively predefine dependencies.
					d2, _ := predefineNow(store, fn, d)
					fn.Decls[i] = d2
				}
			}
		}
	}
	// Finally, predefine other decls and
	// preprocess ValueDecls..
	for _, fn := range fset.Files {
		for i := 0; i < len(fn.Decls); i++ {
			d := fn.Decls[i]
			if d.GetAttribute(ATTR_PREDEFINED) == true {
				// skip declarations already predefined (e.g.
				// through recursion for a dependent)
			} else {
				// recursively predefine dependencies.
				d2, _ := predefineNow(store, fn, d)
				fn.Decls[i] = d2
			}
		}
	}
}

// This counter ensures (during testing) that certain functions
// (like ConvertUntypedTo() for bigints and strings)
// are only called during the preprocessing stage.
// It is a counter because Preprocess() is recursive.
// As a global counter, use lockless atomic to support concurrency.
var preprocessing atomic.Int32

// Preprocess n whose parent block node is ctx. If any names
// are defined in another file, generally you must call
// PredefineFileSet() on the whole fileset first before calling
// Preprocess.
//
// The ctx passed in may be mutated if there are any statements
// or declarations. The file or package which contains ctx may
// be mutated if there are any file-level declarations.
//
// Store is used to load external package values, but otherwise
// the package and newly created blocks/values are expected
// to be non-RefValues -- in some cases, nil is passed for store
// to enforce this.
//
// List of what Preprocess() does:
//   - Assigns BlockValuePath to NameExprs.
//   - TODO document what it does.
func Preprocess(store Store, ctx BlockNode, n Node) Node {
	// Increment preprocessing counter while preprocessing.
	preprocessing.Add(1)
	defer preprocessing.Add(-1)

	if ctx == nil {
		// Generally a ctx is required, but if not, it's ok to pass in nil.
		// panic("Preprocess requires context")
	}

	// if n is file node, set node locations recursively.
	if fn, ok := n.(*FileNode); ok {
		pkgPath := ctx.(*PackageNode).PkgPath
		fileName := string(fn.Name)
		SetNodeLocations(pkgPath, fileName, fn)
	}

	// create stack of BlockNodes.
	var stack []BlockNode = make([]BlockNode, 0, 32)
	var last BlockNode = ctx
	lastpn := packageOf(last)
	stack = append(stack, last)

	// iterate over all nodes recursively and calculate
	// BlockValuePath for each NameExpr.
	nn := Transcribe(n, func(ns []Node, ftype TransField, index int, n Node, stage TransStage) (Node, TransCtrl) {
		// if already preprocessed, skip it.
		if n.GetAttribute(ATTR_PREPROCESSED) == true {
			return n, TRANS_SKIP
		}

		defer func() {
			if r := recover(); r != nil {
				// before re-throwing the error, append location information to message.
				loc := last.GetLocation()
				if nline := n.GetLine(); nline > 0 {
					loc.Line = nline
				}

				var err error
				rerr, ok := r.(error)
				if ok {
					// NOTE: gotuna/gorilla expects error exceptions.
					err = errors.Wrap(rerr, loc.String())
				} else {
					// NOTE: gotuna/gorilla expects error exceptions.
					err = fmt.Errorf("%s: %v", loc.String(), r)
				}

				// Re-throw the error after wrapping it with the preprocessing stack information.
				panic(&PreprocessError{
					err:   err,
					stack: stack,
				})
			}
		}()
		if debug {
			debug.Printf("Preprocess %s (%v) stage:%v\n", n.String(), reflect.TypeOf(n), stage)
		}

		switch stage {
		// ----------------------------------------
		case TRANS_ENTER:
			switch n := n.(type) {
			// TRANS_ENTER -----------------------
			case *AssignStmt:
				if n.Op == DEFINE {
					var defined bool
					for _, lx := range n.Lhs {
						ln := lx.(*NameExpr).Name
						if ln == blankIdentifier {
							// ignore.
						} else {
							_, ok := last.GetLocalIndex(ln)
							if !ok {
								// initial declaration to be re-defined.
								last.Define(ln, anyValue(nil))
								defined = true
							} else {
								// do not redeclare.
							}
						}
					}
					if !defined {
						panic(fmt.Sprintf("nothing defined in assignment %s", n.String()))
					}
				} else {
					// nothing defined.
				}

			// TRANS_ENTER -----------------------
			case *ImportDecl, *ValueDecl, *TypeDecl, *FuncDecl:
				// NOTE func decl usually must happen with a
				// file, and so last is usually a *FileNode,
				// but for testing convenience we allow
				// importing directly onto the package.
				// Uverse requires this.
				if n.GetAttribute(ATTR_PREDEFINED) == true {
					// skip declarations already predefined
					// (e.g. through recursion for a dependent)
				} else {
					// recursively predefine dependencies.
					d2, ppd := predefineNow(store, last, n.(Decl))
					if ppd {
						return d2, TRANS_SKIP
					} else {
						return d2, TRANS_CONTINUE
					}
				}

			// TRANS_ENTER -----------------------
			case *FuncTypeExpr:
				for i := range n.Params {
					p := &n.Params[i]
					if p.Name == "" || p.Name == blankIdentifier {
						// create a hidden var with leading dot.
						// NOTE: document somewhere.
						pn := fmt.Sprintf(".arg_%d", i)
						p.Name = Name(pn)
					}
				}
				for i := range n.Results {
					r := &n.Results[i]
					if r.Name == blankIdentifier {
						// create a hidden var with leading dot.
						// NOTE: document somewhere.
						rn := fmt.Sprintf(".res_%d", i)
						r.Name = Name(rn)
					}
				}
			}

			// TRANS_ENTER -----------------------
			return n, TRANS_CONTINUE

		// ----------------------------------------
		case TRANS_BLOCK:

			switch n := n.(type) {
			// TRANS_BLOCK -----------------------
			case *BlockStmt:
				pushInitBlock(n, &last, &stack)

			// TRANS_BLOCK -----------------------
			case *ForStmt:
				pushInitBlock(n, &last, &stack)

			// TRANS_BLOCK -----------------------
			case *IfStmt:
				// create faux block to store .Init.
				// the contents are copied onto the case block
				// in the if case below for .Body and .Else.
				// NOTE: similar to *SwitchStmt.
				pushInitBlock(n, &last, &stack)

			// TRANS_BLOCK -----------------------
			case *IfCaseStmt:
				pushRealBlock(n, &last, &stack)
				// parent if statement.
				ifs := ns[len(ns)-1].(*IfStmt)
				// anything declared in ifs are copied.
				for _, n := range ifs.GetBlockNames() {
					tv := ifs.GetValueRef(nil, n)
					last.Define(n, *tv)
				}

			// TRANS_BLOCK -----------------------
			case *RangeStmt:
				pushInitBlock(n, &last, &stack)
				// NOTE: preprocess it here, so type can
				// be used to set n.IsMap/IsString and
				// define key/value.
				n.X = Preprocess(store, last, n.X).(Expr)
				xt := evalStaticTypeOf(store, last, n.X)
				switch xt.Kind() {
				case MapKind:
					n.IsMap = true
				case StringKind:
					n.IsString = true
				case PointerKind:
					if xt.Elem().Kind() != ArrayKind {
						panic("range iteration over pointer requires array elem type")
					}
					xt = xt.Elem()
					n.IsArrayPtr = true
				}
				// key value if define.
				if n.Op == DEFINE {
					if xt.Kind() == MapKind {
						if n.Key != nil {
							kt := baseOf(xt).(*MapType).Key
							kn := n.Key.(*NameExpr).Name
							last.Define(kn, anyValue(kt))
						}
						if n.Value != nil {
							vt := baseOf(xt).(*MapType).Value
							vn := n.Value.(*NameExpr).Name
							last.Define(vn, anyValue(vt))
						}
					} else if xt.Kind() == StringKind {
						if n.Key != nil {
							it := IntType
							kn := n.Key.(*NameExpr).Name
							last.Define(kn, anyValue(it))
						}
						if n.Value != nil {
							et := Int32Type
							vn := n.Value.(*NameExpr).Name
							last.Define(vn, anyValue(et))
						}
					} else {
						if n.Key != nil {
							it := IntType
							kn := n.Key.(*NameExpr).Name
							last.Define(kn, anyValue(it))
						}
						if n.Value != nil {
							et := xt.Elem()
							vn := n.Value.(*NameExpr).Name
							last.Define(vn, anyValue(et))
						}
					}
				}

			// TRANS_BLOCK -----------------------
			case *FuncLitExpr:
				// retrieve cached function type.
				ft := evalStaticType(store, last, &n.Type).(*FuncType)
				// push func body block.
				pushInitBlock(n, &last, &stack)
				// define parameters in new block.
				for _, p := range ft.Params {
					last.Define(p.Name, anyValue(p.Type))
				}
				// define results in new block.
				for i, rf := range ft.Results {
					if 0 < len(rf.Name) {
						last.Define(rf.Name, anyValue(rf.Type))
					} else {
						// create a hidden var with leading dot.
						// NOTE: document somewhere.
						rn := fmt.Sprintf(".res_%d", i)
						last.Define(Name(rn), anyValue(rf.Type))
					}
				}

			// TRANS_BLOCK -----------------------
			case *SelectCaseStmt:
				pushInitBlock(n, &last, &stack)

			// TRANS_BLOCK -----------------------
			case *SwitchStmt:
				// create faux block to store .Init/.Varname.
				// the contents are copied onto the case block
				// in the switch case below for switch cases.
				// NOTE: similar to *IfStmt, but with the major
				// difference that each clause block may have
				// different number of values.
				// To support the .Init statement and for
				// conceptual simplicity, we create a block in
				// OpExec.SwitchStmt, but since we don't initially
				// know which clause will match, we expand the
				// block once a clause has matched.
				pushInitBlock(n, &last, &stack)
				if n.VarName != "" {
					// NOTE: this defines for default clauses too,
					// see comment on block copying @
					// SwitchClauseStmt:TRANS_BLOCK.
					last.Define(n.VarName, anyValue(nil))
				}

			// TRANS_BLOCK -----------------------
			case *SwitchClauseStmt:
				pushRealBlock(n, &last, &stack)
				// parent switch statement.
				ss := ns[len(ns)-1].(*SwitchStmt)
				// anything declared in ss are copied,
				// namely ss.VarName if defined.
				for _, n := range ss.GetBlockNames() {
					tv := ss.GetValueRef(nil, n)
					last.Define(n, *tv)
				}
				if ss.IsTypeSwitch {
					if len(n.Cases) == 0 {
						// evaluate default case.
						if ss.VarName != "" {
							// The type is the tag type.
							tt := evalStaticTypeOf(store, last, ss.X)
							last.Define(
								ss.VarName, anyValue(tt))
						}
					} else {
						// evaluate case types.
						for i, cx := range n.Cases {
							cx = Preprocess(
								store, last, cx).(Expr)
							var ct Type
							if cxx, ok := cx.(*ConstExpr); ok {
								if !cxx.IsUndefined() {
									panic("should not happen")
								}
								// only in type switch cases, nil type allowed.
								ct = nil
							} else {
								ct = evalStaticType(store, last, cx)
							}
							n.Cases[i] = constType(cx, ct)
							// maybe type-switch def.
							if ss.VarName != "" {
								if len(n.Cases) == 1 {
									// If there is only 1 case, the
									// define applies with type.
									// (re-definition).
									last.Define(
										ss.VarName, anyValue(ct))
								} else {
									// If there are 2 or more
									// cases, the type is the tag type.
									tt := evalStaticTypeOf(store, last, ss.X)
									last.Define(
										ss.VarName, anyValue(tt))
								}
							}
						}
					}
				} else {
					// evaluate tag type
					tt := evalStaticTypeOf(store, last, ss.X)
					// check or convert case types to tt.
					for i, cx := range n.Cases {
						cx = Preprocess(
							store, last, cx).(Expr)
						checkOrConvertType(store, last, &cx, tt, false) // #nosec G601
						n.Cases[i] = cx
					}
				}

			// TRANS_BLOCK -----------------------
			case *FuncDecl:
				// retrieve cached function type.
				ft := getType(&n.Type).(*FuncType)
				if n.IsMethod {
					// recv/type set @ predefineNow().
				} else {
					// type set @ predefineNow().
				}

				// push func body block.
				pushInitBlock(n, &last, &stack)
				// define receiver in new block, if method.
				if n.IsMethod {
					if 0 < len(n.Recv.Name) {
						rft := getType(&n.Recv).(FieldType)
						rt := rft.Type
						last.Define(n.Recv.Name, anyValue(rt))
					}
				}
				// define parameters in new block.
				for _, p := range ft.Params {
					last.Define(p.Name, anyValue(p.Type))
				}
				// define results in new block.
				for i, rf := range ft.Results {
					if 0 < len(rf.Name) {
						last.Define(rf.Name, anyValue(rf.Type))
					} else {
						// create a hidden var with leading dot.
						rn := fmt.Sprintf(".res_%d", i)
						last.Define(Name(rn), anyValue(rf.Type))
					}
				}
				// functions that don't return a value do not need termination analysis
				// functions that are externally defined or builtin implemented in the vm can't be analysed
				if len(ft.Results) > 0 && lastpn.PkgPath != uversePkgPath && n.Body != nil {
					errs := Analyze(n)
					if len(errs) > 0 {
						panic(fmt.Sprintf("%+v\n", errs))
					}
				}
			// TRANS_BLOCK -----------------------
			case *FileNode:
				// only for imports.
				pushInitBlock(n, &last, &stack)
				{
					// This logic supports out-of-order
					// declarations.  (this must happen
					// after pushInitBlock above, otherwise
					// it would happen @ *FileNode:ENTER)

					// Predefine all import decls.
					for i := 0; i < len(n.Decls); i++ {
						d := n.Decls[i]
						switch d.(type) {
						case *ImportDecl:
							if d.GetAttribute(ATTR_PREDEFINED) == true {
								// skip declarations already
								// predefined (e.g. through
								// recursion for a dependent)
							} else {
								// recursively predefine
								// dependencies.
								d2, _ := predefineNow(store, n, d)
								n.Decls[i] = d2
							}
						}
					}
					// Predefine all type decls.
					for i := 0; i < len(n.Decls); i++ {
						d := n.Decls[i]
						switch d.(type) {
						case *TypeDecl:
							if d.GetAttribute(ATTR_PREDEFINED) == true {
								// skip declarations already
								// predefined (e.g. through
								// recursion for a dependent)
							} else {
								// recursively predefine
								// dependencies.
								d2, _ := predefineNow(store, n, d)
								n.Decls[i] = d2
							}
						}
					}
					// Then, predefine all func/method decls.
					for i := 0; i < len(n.Decls); i++ {
						d := n.Decls[i]
						switch d.(type) {
						case *FuncDecl:
							if d.GetAttribute(ATTR_PREDEFINED) == true {
								// skip declarations already
								// predefined (e.g. through
								// recursion for a dependent)
							} else {
								// recursively predefine
								// dependencies.
								d2, _ := predefineNow(store, n, d)
								n.Decls[i] = d2
							}
						}
					}
					// Finally, predefine other decls and
					// preprocess ValueDecls..
					for i := 0; i < len(n.Decls); i++ {
						d := n.Decls[i]
						if d.GetAttribute(ATTR_PREDEFINED) == true {
							// skip declarations already
							// predefined (e.g. through
							// recursion for a dependent)
						} else {
							// recursively predefine
							// dependencies.
							d2, _ := predefineNow(store, n, d)
							n.Decls[i] = d2
						}
					}
				}

			// TRANS_BLOCK -----------------------
			default:
				panic("should not happen")
			}
			return n, TRANS_CONTINUE

		// ----------------------------------------
		case TRANS_BLOCK2:

			// The main TRANS_BLOCK2 switch.
			switch n := n.(type) {
			// TRANS_BLOCK2 -----------------------
			case *SwitchStmt:

				// NOTE: TRANS_BLOCK2 ensures after .Init.
				// Preprocess and convert tag if const.
				if n.X != nil {
					n.X = Preprocess(store, last, n.X).(Expr)
					convertIfConst(store, last, n.X)
				}
			}
			return n, TRANS_CONTINUE

		// ----------------------------------------
		case TRANS_LEAVE:
			// mark as preprocessed so that it can be used
			// in evalStaticType(store,).
			n.SetAttribute(ATTR_PREPROCESSED, true)

			// -There is still work to be done while leaving, but
			// once the logic of that is done, we will have to
			// perform additionally deferred logic that is best
			// handled with orthogonal switch conditions.
			// -For example, while leaving nodes w/
			// TRANS_COMPOSITE_TYPE, (regardless of whether name or
			// literal), any elided type names are inserted. (This
			// works because the transcriber leaves the composite
			// type before entering the kv elements.)
			defer func() {
				switch ftype {
				// TRANS_LEAVE (deferred)---------
				case TRANS_COMPOSITE_TYPE:
					// fill elided element composite lit type exprs
					clx := ns[len(ns)-1].(*CompositeLitExpr)
					// get or evaluate composite type.
					clt := evalStaticType(store, last, n.(Expr))
					// elide composite lit element (nested) composite types.
					elideCompositeElements(clx, clt)
				}
			}()

			// The main TRANS_LEAVE switch.
			switch n := n.(type) {
			// TRANS_LEAVE -----------------------
			case *NameExpr:
				// Validity: check that name isn't reserved.
				if isReservedName(n.Name) {
					panic(fmt.Sprintf(
						"should not happen: name %q is reserved", n.Name))
				}
				// special case if struct composite key.
				if ftype == TRANS_COMPOSITE_KEY {
					clx := ns[len(ns)-1].(*CompositeLitExpr)
					clt := evalStaticType(store, last, clx.Type)
					switch bt := baseOf(clt).(type) {
					case *StructType:
						n.Path = bt.GetPathForName(n.Name)
						return n, TRANS_CONTINUE
					case *ArrayType, *SliceType:
						fillNameExprPath(last, n, false)
						if last.GetIsConst(store, n.Name) {
							cx := evalConst(store, last, n)
							return cx, TRANS_CONTINUE
						}
						// If name refers to a package, and this is not in
						// the context of a selector, fail. Packages cannot
						// be used as a value, for go compatibility but also
						// to preserve the security expectation regarding imports.
						nt := evalStaticTypeOf(store, last, n)
						if nt.Kind() == PackageKind {
							panic(fmt.Sprintf(
								"package %s cannot only be referred to in a selector expression",
								n.Name))
						}
						return n, TRANS_CONTINUE
					case *NativeType:
						switch bt.Type.Kind() {
						case reflect.Struct:
							// NOTE: For simplicity and some degree of
							// flexibility, do not use path indices for Go
							// native types, but use the name.
							n.Path = NewValuePathNative(n.Name)
							return n, TRANS_CONTINUE
						case reflect.Array, reflect.Slice:
							// Replace n with *ConstExpr.
							fillNameExprPath(last, n, false)
							cx := evalConst(store, last, n)
							return cx, TRANS_CONTINUE
						default:
							panic("should not happen")
						}
					}
				}
				// specific and general cases
				switch n.Name {
				case blankIdentifier:
					n.Path = NewValuePathBlock(0, 0, blankIdentifier)
					return n, TRANS_CONTINUE
				case "iota":
					pd := lastDecl(ns)
					io := pd.GetAttribute(ATTR_IOTA).(int)
					cx := constUntypedBigint(n, int64(io))
					return cx, TRANS_CONTINUE
				case nilStr:
					// nil will be converted to
					// typed-nils when appropriate upon
					// leaving the expression nodes that
					// contain nil nodes.
					fallthrough
				default:
					if ftype == TRANS_ASSIGN_LHS {
						as := ns[len(ns)-1].(*AssignStmt)
						fillNameExprPath(last, n, as.Op == DEFINE)
					} else {
						fillNameExprPath(last, n, false)
					}
					// If uverse, return a *ConstExpr.
					if n.Path.Depth == 0 { // uverse
						cx := evalConst(store, last, n)
						// built-in functions must be called.
						if !cx.IsUndefined() &&
							cx.T.Kind() == FuncKind &&
							ftype != TRANS_CALL_FUNC {
							panic(fmt.Sprintf(
								"use of builtin %s not in function call",
								n.Name))
						}
						if !cx.IsUndefined() && cx.T.Kind() == TypeKind {
							return constType(n, cx.GetType()), TRANS_CONTINUE
						}
						return cx, TRANS_CONTINUE
					}
					if last.GetIsConst(store, n.Name) {
						cx := evalConst(store, last, n)
						return cx, TRANS_CONTINUE
					}
					// If name refers to a package, and this is not in
					// the context of a selector, fail. Packages cannot
					// be used as a value, for go compatibility but also
					// to preserve the security expectation regarding imports.
					nt := evalStaticTypeOf(store, last, n)
					if nt == nil {
						// this is fine, e.g. for TRANS_ASSIGN_LHS (define) etc.
					} else if ftype != TRANS_SELECTOR_X {
						nk := nt.Kind()
						if nk == PackageKind {
							panic(fmt.Sprintf(
								"package %s cannot only be referred to in a selector expression",
								n.Name))
						}
					}
				}

			// TRANS_LEAVE -----------------------
			case *BasicLitExpr:
				// Replace with *ConstExpr.
				cx := evalConst(store, last, n)
				return cx, TRANS_CONTINUE

			// TRANS_LEAVE -----------------------
			case *BinaryExpr:
				// TODO: improve readability
				lt := evalStaticTypeOf(store, last, n.Left)
				rt := evalStaticTypeOf(store, last, n.Right)

				lcx, lic := n.Left.(*ConstExpr)
				rcx, ric := n.Right.(*ConstExpr)

				if debug {
					debug.Printf("Trans_leave, BinaryExpr, OP: %v, lx: %v, rx: %v, lt: %v, rt: %v, isLeftConstExpr: %v, isRightConstExpr %v, isLeftUntyped: %v, isRightUntyped: %v \n", n.Op, n.Left, n.Right, lt, rt, lic, ric, isUntyped(lt), isUntyped(rt))
				}

				// Special (recursive) case if shift and right isn't uint.
				isShift := n.Op == SHL || n.Op == SHR
				if isShift {
					// check LHS type compatibility
					n.checkShiftLhs(lt)
					// checkOrConvert RHS
					if baseOf(rt) != UintType {
						// convert n.Right to (gno) uint type,
						rn := Expr(Call("uint", n.Right))
						// reset/create n2 to preprocess right child.
						n2 := &BinaryExpr{
							Left:  n.Left,
							Op:    n.Op,
							Right: rn,
						}
						resn := Preprocess(store, last, n2)
						return resn, TRANS_CONTINUE
					}
					// Then, evaluate the expression.
					if lic && ric {
						cx := evalConst(store, last, n)
						return cx, TRANS_CONTINUE
					}
					return n, TRANS_CONTINUE
				}

				// general cases
				n.AssertCompatible(lt, rt) // check compatibility against binaryExpr other ths shift expr
				// General case.
				if lic {
					if ric {
						// Left const, Right const ----------------------
						// Replace with *ConstExpr if const operands.
						// First, convert untyped as necessary.
						if !shouldSwapOnSpecificity(lcx.T, rcx.T) {
							// convert n.Left to right type.
							checkOrConvertType(store, last, &n.Left, rcx.T, false)
						} else {
							// convert n.Right to left type.
							checkOrConvertType(store, last, &n.Right, lcx.T, false)
						}
						// Then, evaluate the expression.
						cx := evalConst(store, last, n)
						return cx, TRANS_CONTINUE
					} else if isUntyped(lcx.T) { // left untyped const -> right not const
						if rnt, ok := rt.(*NativeType); ok { // untyped -> gno(native), e.g. 1*time.Second
							if isShift { // RHS of shift should not be native
								panic("should not happen")
							}
							// get concrete native base type.
							pt, ok := go2GnoBaseType(rnt.Type).(PrimitiveType)
							if !ok {
								panic(fmt.Sprintf(
									"unexpected type pair: cannot use %s as %s",
									lt.String(),
									rnt.String()))
							}
							// convert n.Left to pt type,
							checkOrConvertType(store, last, &n.Left, pt, false)
							// if check pass, convert n.Right to (gno) pt type,
							rn := Expr(Call(pt.String(), n.Right))
							// and convert result back.
							tx := constType(n, rnt)
							// reset/create n2 to preprocess right child.
							n2 := &BinaryExpr{
								Left:  n.Left,
								Op:    n.Op,
								Right: rn,
							}
							resn := Node(Call(tx, n2)) // this make current node to gonative{xxx}
							resn = Preprocess(store, last, resn)
							return resn, TRANS_CONTINUE
							// NOTE: binary operations are always computed in
							// gno, never with reflect.
						} else {
							// convert n.Left to right type.
							checkOrConvertType(store, last, &n.Left, rt, false)
						}
					} else if lcx.T == nil { // LHS is nil.
						// convert n.Left to typed-nil type.
						checkOrConvertType(store, last, &n.Left, rt, false)
					} else { // left is typed const, right not const
						if isUntyped(rt) { // e.g. int(1) + 1<<x
							checkOrConvertType(store, last, &n.Right, lt, false)
						} else { // both typed, left typed const, right typed non-const
							checkOrConvertType(store, last, &n.Left, rt, false) // see 0a1a0_filetest.gno
						}
					}
				} else if ric { // right is const, left is not
					if isUntyped(rcx.T) {
						// Left not, Right untyped const ----------------
						if lnt, ok := lt.(*NativeType); ok {
							// get concrete native base type.
							pt, ok := go2GnoBaseType(lnt.Type).(PrimitiveType)
							if !ok {
								panic(fmt.Sprintf(
									"unexpected type pair: cannot use %s as %s",
									rt.String(),
									lnt.String()))
							}
							// convert n.Left to (gno) pt type,
							ln := Expr(Call(pt.String(), n.Left))
							// convert n.Right to pt type,
							checkOrConvertType(store, last, &n.Right, pt, false)
							// and convert result back.
							tx := constType(n, lnt)
							// reset/create n2 to preprocess left child.
							n2 := &BinaryExpr{
								Left:  ln,
								Op:    n.Op,
								Right: n.Right,
							}
							resn := Node(Call(tx, n2))
							resn = Preprocess(store, last, resn)
							return resn, TRANS_CONTINUE
							// NOTE: binary operations are always computed in
							// gno, never with reflect.
						} else {
							// convert n.Right to left type.
							checkOrConvertType(store, last, &n.Right, lt, false)
						}
					} else if rcx.T == nil { // RHS is nil
						// refer to 0f20_filetest
						checkOrConvertType(store, last, &n.Right, lt, false)
<<<<<<< HEAD
					} else { // left not const, right is typed const, both typed
						if isUntyped(lt) {
							checkOrConvertType(store, last, &n.Left, rt, false)
						} else {
							checkOrConvertType(store, last, &n.Right, lt, false)
						}
					}
				} else { // ---both not const---
					if lnt, ok := lt.(*NativeType); ok {
						// If left and right are native type,
						// convert left and right to gno, then
						// convert result back to native.
						// get native base type.
						lpt, ok := go2GnoBaseType(lnt.Type).(PrimitiveType)
						if !ok {
							panic(fmt.Sprintf(
								"unexpected type pair: cannot use %s as %s",
								rt.String(),
								lnt.String()))
						}
=======
					}
				} else {
					// Left not const, Right not const ------------------
					if n.Op == EQL || n.Op == NEQ {
						// If == or !=, no conversions.
					} else if lnt, ok := lt.(*NativeType); ok && isNative(rt) {
						if debug {
							if !isShift {
								assertSameTypes(lt, rt)
							}
						}
						// If left and right are native type, and same type
						// convert left and right to gno, then
						// convert result back to native.
						//
						// get concrete native base type.
						if lt.TypeID() != rt.TypeID() {
							panic(fmt.Sprintf(
								"incompatible types in binary expression: %v %v %v",
								lt.TypeID(), n.Op, rt.TypeID()))
						}
						pt := go2GnoBaseType(lnt.Type).(PrimitiveType)
>>>>>>> edb321f8
						// convert n.Left to (gno) pt type,
						ln := Expr(Call(lpt.String(), n.Left))

						rn := n.Right
						// e.g. native: time.Second + time.Second, convert both(or it will be converted recursively)
						if rnt, ok := rt.(*NativeType); ok {
							rpt, ok := go2GnoBaseType(rnt.Type).(PrimitiveType)
							if !ok {
								panic(fmt.Sprintf(
									"unexpected type pair: cannot use %s as %s",
									lt.String(),
									rnt.String()))
							}
							// check assignable, if pass, convert right to gno first
							// XXX, can we just check on native type?
							assertAssignableTo(lpt, rpt, false) // both primitive types
							rn = Expr(Call(rpt.String(), n.Right))
							// checkOrCovertType should happen in future when both sides to be gno'd
						} else { // rt not native
							// convert n.Right to pt or uint type,
							checkOrConvertType(store, last, &n.Right, lpt, false)
						}

						// and convert result back.
						tx := constType(n, lnt)
						// reset/create n2 to preprocess
						// children.
						n2 := &BinaryExpr{
							Left:  ln,
							Op:    n.Op,
							Right: rn,
						}
						resn := Node(Call(tx, n2))
						resn = Preprocess(store, last, resn)
						return resn, TRANS_CONTINUE
						// NOTE: binary operations are always
						// computed in gno, never with
						// reflect.
					} else if rnt, ok := rt.(*NativeType); ok { // e.g. a * time.Second
						pt, ok := go2GnoBaseType(rnt.Type).(PrimitiveType)
						if !ok {
							panic(fmt.Sprintf(
								"unexpected type pair: cannot use %s as %s",
								lt.String(),
								rnt.String()))
						}
						// convert n.Left to (gno) pt type,
						rn := Expr(Call(pt.String(), n.Right))
						// convert n.Right to pt or uint type,
						ln := n.Left
						if isShift {
							panic("should not happen")
						} else {
							checkOrConvertType(store, last, &n.Left, pt, false)
						}
						// and convert result back.
						tx := constType(n, rnt)
						// reset/create n2 to preprocess
						// children.
						n2 := &BinaryExpr{
							Left:  ln,
							Op:    n.Op,
							Right: rn,
						}
						resn := Node(Call(tx, n2))
						resn = Preprocess(store, last, resn)
						return resn, TRANS_CONTINUE
						// NOTE: binary operations are always
						// computed in gno, never with
						// reflect.
					} else {
						// non-shift non-const binary operator.
						liu, riu := isUntyped(lt), isUntyped(rt)
						if liu {
							if riu {
								if lt.TypeID() != rt.TypeID() {
									panic(fmt.Sprintf(
										"incompatible types in binary expression: %v %v %v",
										lt.TypeID(), n.Op, rt.TypeID()))
								}
							} else { // left untyped, right typed
								checkOrConvertType(store, last, &n.Left, rt, false)
							}
						} else if riu { // left typed, right untyped
							checkOrConvertType(store, last, &n.Right, lt, false)
						} else { // both typed, refer to 0a1g.gno
							if !shouldSwapOnSpecificity(lt, rt) {
								checkOrConvertType(store, last, &n.Left, rt, false)
							} else {
<<<<<<< HEAD
								checkOrConvertType(store, last, &n.Right, lt, false)
=======
								// left is untyped, right is not.
								if lt.TypeID() != rt.TypeID() {
									panic(fmt.Sprintf(
										"incompatible types in binary expression: %v %v %v",
										lt.TypeID(), n.Op, rt.TypeID()))
								}
>>>>>>> edb321f8
							}
						}
					}
				}
			// TRANS_LEAVE -----------------------
			case *CallExpr:
				// Func type evaluation.
				var ft *FuncType
				ift := evalStaticTypeOf(store, last, n.Func)
				switch cft := baseOf(ift).(type) {
				case *FuncType:
					ft = cft
				case *NativeType:
					ft = store.Go2GnoType(cft.Type).(*FuncType)
				case *TypeType:
					if len(n.Args) != 1 {
						panic("type conversion requires single argument")
					}
					n.NumArgs = 1
					if arg0, ok := n.Args[0].(*ConstExpr); ok {
						var constConverted bool
						ct := evalStaticType(store, last, n.Func)
						// As a special case, if a decimal cannot
						// be represented as an integer, it cannot be converted to one,
						// and the error is handled here.
						// Out of bounds errors are usually handled during evalConst().
						switch ct.Kind() {
						case IntKind, Int8Kind, Int16Kind, Int32Kind, Int64Kind,
							UintKind, Uint8Kind, Uint16Kind, Uint32Kind, Uint64Kind,
							BigintKind:
							if bd, ok := arg0.TypedValue.V.(BigdecValue); ok {
								if !isInteger(bd.V) {
									panic(fmt.Sprintf(
										"cannot convert %s to integer type",
										arg0))
								}
							}
							convertConst(store, last, arg0, ct)
							constConverted = true
						case SliceKind:
							if ct.Elem().Kind() == Uint8Kind { // bypass []byte("xxx")
								n.SetAttribute(ATTR_TYPEOF_VALUE, ct)
								return n, TRANS_CONTINUE
							}
						}
						// (const) untyped decimal -> float64.
						// (const) untyped bigint -> int.
						if !constConverted {
							convertConst(store, last, arg0, nil)
						}

						// evaluate the new expression.
						cx := evalConst(store, last, n)
						// Though cx may be undefined if ct is interface,
						// the ATTR_TYPEOF_VALUE is still interface.
						cx.SetAttribute(ATTR_TYPEOF_VALUE, ct)
						return cx, TRANS_CONTINUE
					} else {
						ct := evalStaticType(store, last, n.Func)
						n.SetAttribute(ATTR_TYPEOF_VALUE, ct)
						return n, TRANS_CONTINUE
					}
				default:
					panic(fmt.Sprintf(
						"unexpected func type %v (%v)",
						ift, reflect.TypeOf(ift)))
				}

				// Handle special cases.
				// NOTE: these appear to be actually special cases in go.
				// In general, a string is not assignable to []bytes
				// without conversion.
				if cx, ok := n.Func.(*ConstExpr); ok {
					fv := cx.GetFunc()
					if fv.PkgPath == uversePkgPath && fv.Name == "append" {
						if n.Varg && len(n.Args) == 2 {
							// If the second argument is a string,
							// convert to byteslice.
							args1 := n.Args[1]
							if evalStaticTypeOf(store, last, args1).Kind() == StringKind {
								bsx := constType(nil, gByteSliceType)
								args1 = Call(bsx, args1)
								args1 = Preprocess(nil, last, args1).(Expr)
								n.Args[1] = args1
							}
						} else {
							var tx *constTypeExpr // array type expr, lazily initialized
							// Another special case for append: adding untyped constants.
							// They must be converted to the array type for consistency.
							for i, arg := range n.Args[1:] {
								if _, ok := arg.(*ConstExpr); !ok {
									// Consider only constant expressions.
									continue
								}
								if t1 := evalStaticTypeOf(store, last, arg); t1 != nil && !isUntyped(t1) {
									// Consider only untyped values (including nil).
									continue
								}

								if tx == nil {
									// Get the array type from the first argument.
									s0 := evalStaticTypeOf(store, last, n.Args[0])
									tx = constType(arg, s0.Elem())
								}
								// Convert to the array type.
								arg1 := Call(tx, arg)
								n.Args[i+1] = Preprocess(nil, last, arg1).(Expr)
							}
						}
					} else if fv.PkgPath == uversePkgPath && fv.Name == "copy" {
						if len(n.Args) == 2 {
							// If the second argument is a string,
							// convert to byteslice.
							args1 := n.Args[1]
							if evalStaticTypeOf(store, last, args1).Kind() == StringKind {
								bsx := constType(nil, gByteSliceType)
								args1 = Call(bsx, args1)
								args1 = Preprocess(nil, last, args1).(Expr)
								n.Args[1] = args1
							}
						}
					}
				}

				// Continue with general case.
				hasVarg := ft.HasVarg()
				isVarg := n.Varg
				embedded := false
				argTVs := []TypedValue{}
				minArgs := len(ft.Params)
				if hasVarg {
					minArgs--
				}
				numArgs := countNumArgs(store, last, n) // isVarg?
				n.NumArgs = numArgs

				// Check input arg count.
				if len(n.Args) == 1 && numArgs > 1 {
					// special case of x(f()) form:
					// use the number of results instead.
					if isVarg {
						panic("should not happen")
					}
					embedded = true
					pcx := n.Args[0].(*CallExpr)
					argTVs = getResultTypedValues(pcx)
					if !hasVarg {
						if numArgs != len(ft.Params) {
							panic(fmt.Sprintf(
								"wrong argument count in call to %s; want %d got %d (with embedded call expr as arg)",
								n.Func.String(),
								len(ft.Params),
								numArgs,
							))
						}
					} else if hasVarg && !isVarg {
						if numArgs < len(ft.Params)-1 {
							panic(fmt.Sprintf(
								"not enough arguments in call to %s; want %d (besides variadic) got %d (with embedded call expr as arg)",
								n.Func.String(),
								len(ft.Params)-1,
								numArgs))
						}
					}
				} else if !hasVarg {
					argTVs = evalStaticTypedValues(store, last, n.Args...)
					if len(n.Args) != len(ft.Params) {
						panic(fmt.Sprintf(
							"wrong argument count in call to %s; want %d got %d",
							n.Func.String(),
							len(ft.Params),
							len(n.Args),
						))
					}
				} else if hasVarg && !isVarg {
					argTVs = evalStaticTypedValues(store, last, n.Args...)
					if len(n.Args) < len(ft.Params)-1 {
						panic(fmt.Sprintf(
							"not enough arguments in call to %s; want %d (besides variadic) got %d",
							n.Func.String(),
							len(ft.Params)-1,
							len(n.Args)))
					}
				} else if hasVarg && isVarg {
					argTVs = evalStaticTypedValues(store, last, n.Args...)
					if len(n.Args) != len(ft.Params) {
						panic(fmt.Sprintf(
							"not enough arguments in call to %s; want %d (including variadic) got %d",
							n.Func.String(),
							len(ft.Params),
							len(n.Args)))
					}
				} else {
					panic("should not happen")
				}
				// Specify function param/result generics.
				sft := ft.Specify(store, argTVs, isVarg)
				spts := sft.Params
				srts := FieldTypeList(sft.Results).Types()
				// If generics were specified, override attr
				// and constexpr with specified types.  Also
				// copy the function value with updated type.
				n.Func.SetAttribute(ATTR_TYPEOF_VALUE, sft)
				if cx, ok := n.Func.(*ConstExpr); ok {
					fv := cx.V.(*FuncValue)
					fv2 := fv.Copy(nilAllocator)
					fv2.Type = sft
					cx.T = sft
					cx.V = fv2
				} else if sft.TypeID() != ft.TypeID() {
					panic("non-const function value should have no generics")
				}
				n.SetAttribute(ATTR_TYPEOF_VALUE, &tupleType{Elts: srts})
				// Check given argument type against required.
				// Also replace const Args with *ConstExpr unless embedded.
				if embedded {
					if isVarg {
						panic("should not happen")
					}
					for i, tv := range argTVs {
						if hasVarg {
							if (len(spts) - 1) <= i {
								assertAssignableTo(tv.T, spts[len(spts)-1].Type.Elem(), true)
							} else {
								assertAssignableTo(tv.T, spts[i].Type, true)
							}
						} else {
							assertAssignableTo(tv.T, spts[i].Type, true)
						}
					}
				} else {
					for i := range n.Args {
						if hasVarg {
							if (len(spts) - 1) <= i {
								if isVarg {
									if len(spts) <= i {
										panic("expected final vargs slice but got many")
									}
									checkOrConvertType(store, last, &n.Args[i], spts[i].Type, true)
								} else {
									checkOrConvertType(store, last, &n.Args[i],
										spts[len(spts)-1].Type.Elem(), true)
								}
							} else {
								checkOrConvertType(store, last, &n.Args[i], spts[i].Type, true)
							}
						} else {
							checkOrConvertType(store, last, &n.Args[i], spts[i].Type, true)
						}
					}
				}
				// TODO in the future, pure results

			// TRANS_LEAVE -----------------------
			case *IndexExpr:
				dt := evalStaticTypeOf(store, last, n.X)
				if dt.Kind() == PointerKind {
					// if a is a pointer to an array,
					// a[low : high : max] is shorthand
					// for (*a)[low : high : max]
					dt = dt.Elem()
					n.X = &StarExpr{X: n.X}
					n.X.SetAttribute(ATTR_PREPROCESSED, true)
				}
				switch dt.Kind() {
				case StringKind, ArrayKind, SliceKind:
					// Replace const index with int *ConstExpr,
					// or if not const, assert integer type..
					checkOrConvertIntegerType(store, last, n.Index)
				case MapKind:
					mt := baseOf(gnoTypeOf(store, dt)).(*MapType)
					checkOrConvertType(store, last, &n.Index, mt.Key, false)
				default:
					panic(fmt.Sprintf(
						"unexpected index base kind for type %s",
						dt.String()))
				}

			// TRANS_LEAVE -----------------------
			case *SliceExpr:
				// Replace const L/H/M with int *ConstExpr,
				// or if not const, assert integer type..
				checkOrConvertIntegerType(store, last, n.Low)
				checkOrConvertIntegerType(store, last, n.High)
				checkOrConvertIntegerType(store, last, n.Max)

			// TRANS_LEAVE -----------------------
			case *TypeAssertExpr:
				if n.Type == nil {
					panic("should not happen")
				}

				// Type assertions on the blank identifier are illegal.
				if nx, ok := n.X.(*NameExpr); ok && string(nx.Name) == blankIdentifier {
					panic("cannot use _ as value or type")
				}

				// ExprStmt of form `x.(<type>)`,
				// or special case form `c, ok := x.(<type>)`.
				t := evalStaticTypeOf(store, last, n.X)
				baseType := baseOf(t) // The base type of the asserted value must be an interface.
				switch bt := baseType.(type) {
				case *InterfaceType:
					break
				case *NativeType:
					if bt.Type.Kind() == reflect.Interface {
						break
					}
				default:
					panic(
						fmt.Sprintf(
							"invalid operation: %s (variable of type %s) is not an interface",
							n.X.String(),
							t.String(),
						),
					)
				}

				evalStaticType(store, last, n.Type)

			// TRANS_LEAVE -----------------------
			case *UnaryExpr:
				xt := evalStaticTypeOf(store, last, n.X)
				n.AssertCompatible(xt)
				if xnt, ok := xt.(*NativeType); ok {
					// get concrete native base type.
					pt := go2GnoBaseType(xnt.Type).(PrimitiveType)
					// convert n.X to gno type,
					xn := Expr(Call(pt.String(), n.X))
					// and convert result back.
					tx := constType(n, xnt)
					// reset/create n2 to preprocess children.
					n2 := &UnaryExpr{
						X:  xn,
						Op: n.Op,
					}
					resn := Node(Call(tx, n2))
					resn = Preprocess(store, last, resn)
					return resn, TRANS_CONTINUE
					// NOTE: like binary operations, unary operations are
					// always computed in gno, never with reflect.
				}
				// Replace with *ConstExpr if const X.
				if isConst(n.X) {
					cx := evalConst(store, last, n)
					return cx, TRANS_CONTINUE
				}

			// TRANS_LEAVE -----------------------
			case *CompositeLitExpr:
				// Get or evaluate composite type.
				clt := evalStaticType(store, last, n.Type)
				// Replace const Elts with default *ConstExpr.
			CLT_TYPE_SWITCH:
				switch cclt := baseOf(clt).(type) {
				case *StructType:
					if n.IsKeyed() {
						for i := 0; i < len(n.Elts); i++ {
							key := n.Elts[i].Key.(*NameExpr).Name
							path := cclt.GetPathForName(key)
							ft := cclt.GetStaticTypeOfAt(path)
							checkOrConvertType(store, last, &n.Elts[i].Value, ft, false)
						}
					} else {
						for i := 0; i < len(n.Elts); i++ {
							ft := cclt.Fields[i].Type
							checkOrConvertType(store, last, &n.Elts[i].Value, ft, false)
						}
					}
				case *ArrayType:
					for i := 0; i < len(n.Elts); i++ {
						convertType(store, last, &n.Elts[i].Key, IntType, false)
						checkOrConvertType(store, last, &n.Elts[i].Value, cclt.Elt, false)
					}
				case *SliceType:
					for i := 0; i < len(n.Elts); i++ {
						convertType(store, last, &n.Elts[i].Key, IntType, false)
						checkOrConvertType(store, last, &n.Elts[i].Value, cclt.Elt, false)
					}
				case *MapType:
					for i := 0; i < len(n.Elts); i++ {
						checkOrConvertType(store, last, &n.Elts[i].Key, cclt.Key, false)
						checkOrConvertType(store, last, &n.Elts[i].Value, cclt.Value, false)
					}
				case *NativeType:
					clt = cclt.GnoType(store)
					goto CLT_TYPE_SWITCH
				default:
					panic(fmt.Sprintf(
						"unexpected composite type %s",
						clt.String()))
				}
				// If variadic array lit, measure.
				if at, ok := clt.(*ArrayType); ok {
					if at.Vrd {
						idx := 0
						for _, elt := range n.Elts {
							if elt.Key == nil {
								idx++
							} else {
								k := evalConst(store, last, elt.Key).ConvertGetInt()
								if idx <= k {
									idx = k + 1
								} else {
									panic("array lit key out of order")
								}
							}
						}
						// update type
						// (dontcare)
						// at.Vrd = false
						at.Len = idx
						// update node
						cx := constInt(n, idx)
						n.Type.(*ArrayTypeExpr).Len = cx
					}
				}

			// TRANS_LEAVE -----------------------
			case *KeyValueExpr:
				// NOTE: For simplicity we just
				// use the *CompositeLitExpr.

			// TRANS_LEAVE -----------------------
			case *SelectorExpr:
				xt := evalStaticTypeOf(store, last, n.X)

				// Set selector path based on xt's type.
				switch cxt := xt.(type) {
				case *PointerType, *DeclaredType, *StructType, *InterfaceType:
					tr, _, rcvr, _, aerr := findEmbeddedFieldType(lastpn.PkgPath, cxt, n.Sel, nil)
					if aerr {
						panic(fmt.Sprintf("cannot access %s.%s from %s",
							cxt.String(), n.Sel, lastpn.PkgPath))
					} else if tr == nil {
						panic(fmt.Sprintf("missing field %s in %s",
							n.Sel, cxt.String()))
					}
					if len(tr) > 1 {
						// (the last vp, tr[len(tr)-1], is for n.Sel)
						if debug {
							if tr[len(tr)-1].Name != n.Sel {
								panic("should not happen")
							}
						}
						// replace n.X w/ tr[:len-1] selectors applied.
						nx2 := n.X
						for _, vp := range tr[:len(tr)-1] {
							nx2 = &SelectorExpr{
								X:    nx2,
								Path: vp,
								Sel:  vp.Name,
							}
						}
						// recursively preprocess new n.X.
						n.X = Preprocess(store, last, nx2).(Expr)
					}
					// nxt2 may not be xt anymore.
					// (even the dereferenced of xt and nxt2 may not
					// be the same, with embedded fields)
					nxt2 := evalStaticTypeOf(store, last, n.X)
					// Case 1: If receiver is pointer type but n.X is
					// not:
					if rcvr != nil &&
						rcvr.Kind() == PointerKind &&
						nxt2.Kind() != PointerKind {
						// Go spec: "If x is addressable and &x's
						// method set contains m, x.m() is shorthand
						// for (&x).m()"
						// Go spec: "As with method calls, a reference
						// to a non-interface method with a pointer
						// receiver using an addressable value will
						// automatically take the address of that
						// value: t.Mp is equivalent to (&t).Mp."
						//
						// convert to (&x).m, but leave xt as is.
						n.X = &RefExpr{X: n.X}
						n.X.SetAttribute(ATTR_PREPROCESSED, true)
						switch tr[len(tr)-1].Type {
						case VPDerefPtrMethod:
							// When ptr method was called like x.y.z(), where x
							// is a pointer, y is an embedded struct, and z
							// takes a pointer receiver.  That becomes
							// &(x.y).z().
							// The x.y receiver wasn't originally a pointer,
							// yet the trail was
							// [VPSubrefField,VPDerefPtrMethod].
						case VPPtrMethod:
							tr[len(tr)-1].Type = VPDerefPtrMethod
						default:
							panic(fmt.Sprintf(
								"expected ultimate VPPtrMethod but got %v in trail %v",
								tr[len(tr)-1].Type,
								tr,
							))
						}
					} else if len(tr) > 0 &&
						tr[len(tr)-1].IsDerefType() &&
						nxt2.Kind() != PointerKind {
						// Case 2: If tr[0] is deref type, but xt
						// is not pointer type, replace n.X with
						// &RefExpr{X: n.X}.
						n.X = &RefExpr{X: n.X}
						n.X.SetAttribute(ATTR_PREPROCESSED, true)
					}
					// bound method or underlying.
					// TODO check for unexported fields.
					n.Path = tr[len(tr)-1]
					// n.Path = cxt.GetPathForName(n.Sel)
				case *PackageType:
					var pv *PackageValue
					if cx, ok := n.X.(*ConstExpr); ok {
						// NOTE: *Machine.TestMemPackage() needs this
						// to pass in an imported package as *ConstEzpr.
						pv = cx.V.(*PackageValue)
					} else {
						// otherwise, packages can only be referred to by
						// *NameExprs, and cannot be copied.
						pvc := evalConst(store, last, n.X)
						pv_, ok := pvc.V.(*PackageValue)
						if !ok {
							panic(fmt.Sprintf(
								"missing package in selector expr %s",
								n.String()))
						}
						pv = pv_
					}
					pn := pv.GetPackageNode(store)
					// ensure exposed or package path match.
					if !isUpper(string(n.Sel)) && lastpn.PkgPath != pv.PkgPath {
						panic(fmt.Sprintf("cannot access %s.%s from %s",
							pv.PkgPath, n.Sel, lastpn.PkgPath))
					} else {
						// NOTE: this can happen with software upgrades,
						// with multiple versions of the same package path.
					}
					n.Path = pn.GetPathForName(store, n.Sel)
					// packages may contain constant vars,
					// so check and evaluate if so.
					tt := pn.GetStaticTypeOfAt(store, n.Path)
					if isUntyped(tt) {
						cx := evalConst(store, last, n)
						return cx, TRANS_CONTINUE
					}
				case *TypeType:
					// unbound method
					xt := evalStaticType(store, last, n.X)
					switch ct := xt.(type) {
					case *PointerType:
						dt := ct.Elt.(*DeclaredType)
						n.Path = dt.GetUnboundPathForName(n.Sel)
					case *DeclaredType:
						n.Path = ct.GetUnboundPathForName(n.Sel)
					default:
						panic(fmt.Sprintf(
							"unexpected selector expression type value %s",
							xt.String()))
					}
				case *NativeType:
					// NOTE: if type of n.X is native type, as in a native
					// interface method, n.Path may be VPNative but at
					// runtime, the value's type may be *gno.PointerType.
					//
					// native types don't use path indices.
					n.Path = NewValuePathNative(n.Sel)
				default:
					panic(fmt.Sprintf(
						"unexpected selector expression type %v",
						reflect.TypeOf(xt)))
				}

			// TRANS_LEAVE -----------------------
			case *FieldTypeExpr:
				// Replace const Tag with default *ConstExpr.
				convertIfConst(store, last, n.Tag)

			// TRANS_LEAVE -----------------------
			case *ArrayTypeExpr:
				if n.Len == nil {
					// Calculate length at *CompositeLitExpr:LEAVE
				} else {
					// Replace const Len with int *ConstExpr.
					cx := evalConst(store, last, n.Len)
					convertConst(store, last, cx, IntType)
					n.Len = cx
				}
				// NOTE: For all TypeExprs, the node is not replaced
				// with *constTypeExprs (as *ConstExprs are) because
				// we want to support type logic at runtime.
				evalStaticType(store, last, n)

			// TRANS_LEAVE -----------------------
			case *SliceTypeExpr:
				evalStaticType(store, last, n)

			// TRANS_LEAVE -----------------------
			case *InterfaceTypeExpr:
				evalStaticType(store, last, n)

			// TRANS_LEAVE -----------------------
			case *ChanTypeExpr:
				evalStaticType(store, last, n)

			// TRANS_LEAVE -----------------------
			case *FuncTypeExpr:
				evalStaticType(store, last, n)

			// TRANS_LEAVE -----------------------
			case *MapTypeExpr:
				evalStaticType(store, last, n)

			// TRANS_LEAVE -----------------------
			case *StructTypeExpr:
				evalStaticType(store, last, n)

			// TRANS_LEAVE -----------------------
			case *AssignStmt:
				n.AssertCompatible(store, last)
				// NOTE: keep DEFINE and ASSIGN in sync.
				if n.Op == DEFINE {
					// Rhs consts become default *ConstExprs.
					for _, rx := range n.Rhs {
						// NOTE: does nothing if rx is "nil".
						convertIfConst(store, last, rx)
					}

					if len(n.Lhs) > len(n.Rhs) {
						switch cx := n.Rhs[0].(type) {
						case *CallExpr:
							// Call case: a, b := x(...)
							ift := evalStaticTypeOf(store, last, cx.Func)
							cft := getGnoFuncTypeOf(store, ift)
							for i, lx := range n.Lhs {
								ln := lx.(*NameExpr).Name
								rf := cft.Results[i]
								// re-definition
								last.Define(ln, anyValue(rf.Type))
							}
						case *TypeAssertExpr:
							lhs0 := n.Lhs[0].(*NameExpr).Name
							lhs1 := n.Lhs[1].(*NameExpr).Name
							tt := evalStaticType(store, last, cx.Type)
							// re-definitions
							last.Define(lhs0, anyValue(tt))
							last.Define(lhs1, anyValue(BoolType))
						case *IndexExpr:
							lhs0 := n.Lhs[0].(*NameExpr).Name
							lhs1 := n.Lhs[1].(*NameExpr).Name

							var mt *MapType
							dt := evalStaticTypeOf(store, last, cx.X)
							mt, ok := baseOf(dt).(*MapType)
							if !ok {
								panic(fmt.Sprintf("invalid index expression on %T", dt))
							}
							// re-definitions
							last.Define(lhs0, anyValue(mt.Value))
							last.Define(lhs1, anyValue(BoolType))
						default:
							panic("should not happen")
						}
					} else {
						// General case: a, b := x, y
						for i, lx := range n.Lhs {
							ln := lx.(*NameExpr).Name
							rx := n.Rhs[i]
							rt := evalStaticTypeOf(store, last, rx)
							// re-definition
							if rt == nil {
								// e.g. (interface{})(nil), becomes ConstExpr(undefined).
								// last.Define(ln, undefined) complains, since redefinition.
							} else {
								last.Define(ln, anyValue(rt))
							}
						}
					}
				} else { // ASSIGN, or assignment operation (+=, -=, <<=, etc.)
					// NOTE: Keep in sync with DEFINE above.
					if len(n.Lhs) > len(n.Rhs) {
						// check is done in assertCompatible
					} else { // len(Lhs) == len(Rhs)
						if n.Op == SHL_ASSIGN || n.Op == SHR_ASSIGN {
							if len(n.Lhs) != 1 || len(n.Rhs) != 1 {
								panic("should not happen")
							}
							// Special case if shift assign <<= or >>=.
							convertType(store, last, &n.Rhs[0], UintType, false)
						} else if n.Op == ADD_ASSIGN || n.Op == SUB_ASSIGN || n.Op == MUL_ASSIGN || n.Op == QUO_ASSIGN || n.Op == REM_ASSIGN {
							// e.g. a += b, single value for lhs and rhs,
							lt := evalStaticTypeOf(store, last, n.Lhs[0])
							checkOrConvertType(store, last, &n.Rhs[0], lt, true)
						} else { // all else, like BAND_ASSIGN, etc
							// General case: a, b = x, y.
							for i, lx := range n.Lhs {
								lt := evalStaticTypeOf(store, last, lx)
								// if lt is interface, nothing will happen
								checkOrConvertType(store, last, &n.Rhs[i], lt, true)
							}
						}
					}
				}

			// TRANS_LEAVE -----------------------
			case *BranchStmt:
				switch n.Op {
				case BREAK:
					if !isSwitchLabel(ns, n.Label) {
						findBranchLabel(last, n.Label)
					}
				case CONTINUE:
					if isSwitchLabel(ns, n.Label) {
						panic(fmt.Sprintf("invalid continue label %q\n", n.Label))
					}
					findBranchLabel(last, n.Label)
				case GOTO:
					_, depth, index := findGotoLabel(last, n.Label)
					n.Depth = depth
					n.BodyIndex = index
				case FALLTHROUGH:
					if swchC, ok := last.(*SwitchClauseStmt); ok {
						// last is a switch clause, find its index in the switch and assign
						// it to the fallthrough node BodyIndex. This will be used at
						// runtime to determine the next switch clause to run.
						swch := lastSwitch(ns)
						for i := range swch.Clauses {
							if &swch.Clauses[i] == swchC {
								// switch clause found
								n.BodyIndex = i
								break
							}
						}
					}
				default:
					panic("should not happen")
				}

			case *IncDecStmt:
				xt := evalStaticTypeOf(store, last, n.X)
				n.AssertCompatible(xt)

			// TRANS_LEAVE -----------------------
			case *ForStmt:
				// Cond consts become bool *ConstExprs.
				checkOrConvertType(store, last, &n.Cond, BoolType, false)

			// TRANS_LEAVE -----------------------
			case *IfStmt:
				// Cond consts become bool *ConstExprs.
				checkOrConvertType(store, last, &n.Cond, BoolType, false)

			// TRANS_LEAVE -----------------------
			case *RangeStmt:
				// NOTE: k,v already defined @ TRANS_BLOCK.
				n.AssertCompatible(store, last)

			// TRANS_LEAVE -----------------------
			case *ReturnStmt:
				fnode, ft := funcOf(last)
				// Check number of return arguments.
				if len(n.Results) != len(ft.Results) {
					if len(n.Results) == 0 {
						if ft.Results.IsNamed() {
							// ok, results already named.
						} else {
							panic(fmt.Sprintf("expected %d return values; got %d",
								len(ft.Results),
								len(n.Results),
							))
						}
					} else if len(n.Results) == 1 {
						if cx, ok := n.Results[0].(*CallExpr); ok {
							ift := evalStaticTypeOf(store, last, cx.Func)
							cft := getGnoFuncTypeOf(store, ift)
							if len(cft.Results) != len(ft.Results) {
								panic(fmt.Sprintf("expected %d return values; got %d",
									len(ft.Results),
									len(cft.Results),
								))
							} else {
								// nothing more to do.
							}
						} else {
							panic(fmt.Sprintf("expected %d return values; got %d",
								len(ft.Results),
								len(n.Results),
							))
						}
					} else {
						panic(fmt.Sprintf("expected %d return values; got %d",
							len(ft.Results),
							len(n.Results),
						))
					}
				} else {
					// Results consts become default *ConstExprs.
					for i := range n.Results {
						rtx := ft.Results[i].Type
						rt := evalStaticType(store, fnode.GetParentNode(nil), rtx)
						if isGeneric(rt) {
							// cannot convert generic result,
							// the result type depends.
							// XXX how to deal?
							panic("not yet implemented")
						} else {
							checkOrConvertType(store, last, &n.Results[i], rt, false)
						}
					}
				}

			// TRANS_LEAVE -----------------------
			case *SendStmt:
				// Value consts become default *ConstExprs.
				checkOrConvertType(store, last, &n.Value, nil, false)

			// TRANS_LEAVE -----------------------
			case *SelectCaseStmt:
				// maybe receive defines.
				// if as, ok := n.Comm.(*AssignStmt); ok {
				//     handled by case *AssignStmt.
				// }

			// TRANS_LEAVE -----------------------
			case *SwitchStmt:
				// Ensure type switch cases are unique.
				if n.IsTypeSwitch {
					types := map[string]struct{}{}
					for _, clause := range n.Clauses {
						for _, casetype := range clause.Cases {
							var ctstr string
							ctype := casetype.(*constTypeExpr).Type
							if ctype == nil {
								ctstr = nilStr
							} else {
								ctstr = casetype.(*constTypeExpr).Type.String()
							}
							if _, exists := types[ctstr]; exists {
								panic(fmt.Sprintf(
									"duplicate type %s in type switch",
									ctstr))
							}
							types[ctstr] = struct{}{}
						}
					}
				}

			// TRANS_LEAVE -----------------------
			case *ValueDecl:
				// evaluate value if const expr.
				if n.Const {
					// NOTE: may or may not be a *ConstExpr,
					// but if not, make one now.
					for i, vx := range n.Values {
						n.Values[i] = evalConst(store, last, vx)
					}
				} else {
					// value(s) may already be *ConstExpr, but
					// otherwise as far as we know the
					// expression is not a const expr, so no
					// point evaluating it further.  this makes
					// the implementation differ from
					// runDeclaration(), as this uses OpStaticTypeOf.
				}
				numNames := len(n.NameExprs)
				sts := make([]Type, numNames) // static types
				tvs := make([]TypedValue, numNames)
				if numNames > 1 && len(n.Values) == 1 {
					// special case if `var a, b, c T? = f()` form.
					cx := n.Values[0].(*CallExpr)
					tt := evalStaticTypeOfRaw(store, last, cx).(*tupleType)
					if len(tt.Elts) != numNames {
						panic("should not happen")
					}
					if n.Type != nil {
						// only a single type can be specified.
						nt := evalStaticType(store, last, n.Type)
						// TODO check tt and nt compat.
						for i := 0; i < numNames; i++ {
							sts[i] = nt
							tvs[i] = anyValue(nt)
						}
					} else {
						// set types as return types.
						for i := 0; i < numNames; i++ {
							et := tt.Elts[i]
							sts[i] = et
							tvs[i] = anyValue(et)
						}
					}
				} else if len(n.Values) != 0 && numNames != len(n.Values) {
					panic("should not happen")
				} else { // general case
					// evaluate types and convert consts.
					if n.Type != nil {
						// only a single type can be specified.
						nt := evalStaticType(store, last, n.Type)
						for i := 0; i < numNames; i++ {
							sts[i] = nt
						}
						// convert if const to nt.
						for i := range n.Values {
							checkOrConvertType(store, last, &n.Values[i], nt, false)
						}
					} else if n.Const {
						// derive static type from values.
						for i, vx := range n.Values {
							vt := evalStaticTypeOf(store, last, vx)
							sts[i] = vt
						}
					} else {
						// convert n.Value to default type.
						for i, vx := range n.Values {
							convertIfConst(store, last, vx)
							vt := evalStaticTypeOf(store, last, vx)
							sts[i] = vt
						}
					}
					// evaluate typed value for static definition.
					for i, vx := range n.Values {
						if cx, ok := vx.(*ConstExpr); ok &&
							!cx.TypedValue.IsUndefined() {
							if n.Const {
								// const _ = <const_expr>: static block should contain value
								tvs[i] = cx.TypedValue
							} else {
								// var _ = <const_expr>: static block should NOT contain value
								tvs[i] = anyValue(cx.TypedValue.T)
							}
						} else {
							// for var decls of non-const expr.
							st := sts[i]
							tvs[i] = anyValue(st)
						}
					}
				}
				// define.
				if fn, ok := last.(*FileNode); ok {
					pn := fn.GetParentNode(nil).(*PackageNode)
					for i := 0; i < numNames; i++ {
						nx := &n.NameExprs[i]
						if nx.Name == blankIdentifier {
							nx.Path = NewValuePathBlock(0, 0, blankIdentifier)
						} else {
							pn.Define2(n.Const, nx.Name, sts[i], tvs[i])
							nx.Path = last.GetPathForName(nil, nx.Name)
						}
					}
				} else {
					for i := 0; i < numNames; i++ {
						nx := &n.NameExprs[i]
						if nx.Name == blankIdentifier {
							nx.Path = NewValuePathBlock(0, 0, blankIdentifier)
						} else {
							last.Define2(n.Const, nx.Name, sts[i], tvs[i])
							nx.Path = last.GetPathForName(nil, nx.Name)
						}
					}
				}
				// TODO make note of constance in static block for
				// future use, or consider "const paths".  set as
				// preprocessed.

			// TRANS_LEAVE -----------------------
			case *TypeDecl:
				// Construct new Type, where any recursive
				// references refer to the old Type declared
				// during *TypeDecl:ENTER.  Then, copy over the
				// values, completing the recursion.
				tmp := evalStaticType(store, last, n.Type)
				dst := last.GetValueRef(store, n.Name).GetType()
				switch dst := dst.(type) {
				case *FuncType:
					*dst = *(tmp.(*FuncType))
				case *ArrayType:
					*dst = *(tmp.(*ArrayType))
				case *SliceType:
					*dst = *(tmp.(*SliceType))
				case *InterfaceType:
					*dst = *(tmp.(*InterfaceType))
				case *ChanType:
					*dst = *(tmp.(*ChanType))
				case *MapType:
					*dst = *(tmp.(*MapType))
				case *StructType:
					*dst = *(tmp.(*StructType))
				case *DeclaredType:
					// if store has this type, use that.
					tid := DeclaredTypeID(lastpn.PkgPath, n.Name)
					exists := false
					if dt := store.GetTypeSafe(tid); dt != nil {
						dst = dt.(*DeclaredType)
						last.GetValueRef(store, n.Name).SetType(dst)
						exists = true
					}
					if !exists {
						// otherwise construct new *DeclaredType.
						// NOTE: this is where declared types are
						// actually instantiated, not in
						// machine.go:runDeclaration().
						dt2 := declareWith(lastpn.PkgPath, n.Name, tmp)
						// if !n.IsAlias { // not sure why this was here.
						dt2.Seal()
						// }
						*dst = *dt2
					}
				default:
					panic(fmt.Sprintf("unexpected type declaration type %v",
						reflect.TypeOf(dst)))
				}
				// We need to replace all references of the new
				// Type with old Type, including in attributes.
				n.Type.SetAttribute(ATTR_TYPE_VALUE, dst)
				// Replace the type with *constTypeExpr{},
				// otherwise methods would be un at runtime.
				n.Type = constType(n.Type, dst)
			}
			// end type switch statement

			// TRANS_LEAVE -----------------------
			// finalization.
			if _, ok := n.(BlockNode); ok {
				// Pop block.
				stack = stack[:len(stack)-1]
				last = stack[len(stack)-1]
				return n, TRANS_CONTINUE
			} else {
				return n, TRANS_CONTINUE
			}
		}

		panic(fmt.Sprintf(
			"unknown stage %v", stage))
	})

	return nn
}

func isSwitchLabel(ns []Node, label Name) bool {
	for {
		swch := lastSwitch(ns)
		if swch == nil {
			break
		}

		if swch.GetLabel() == label && label != "" {
			return true
		}

		ns = ns[:len(ns)-1]
	}

	return false
}

func pushInitBlock(bn BlockNode, last *BlockNode, stack *[]BlockNode) {
	if !bn.IsInitialized() {
		bn.InitStaticBlock(bn, *last)
	} else {
		// This may happen when PredefineFileSet() followed by Preprocess().
		if _, ok := bn.(*FileNode); !ok {
			panic("unexpected initialized block node type")
		}
	}
	if bn.GetStaticBlock().Source != bn {
		panic("expected the source of a block node to be itself")
	}
	*last = bn
	*stack = append(*stack, bn)
}

// like pushInitBlock(), but when the last block is a faux block,
// namely after SwitchStmt and IfStmt.
func pushRealBlock(bn BlockNode, last *BlockNode, stack *[]BlockNode) {
	orig := *last
	// skip the faux block for parent of bn.
	bn.InitStaticBlock(bn, (*last).GetParentNode(nil))
	*last = bn
	*stack = append(*stack, bn)
	// anything declared in orig are copied.
	for _, n := range orig.GetBlockNames() {
		tv := orig.GetValueRef(nil, n)
		bn.Define(n, *tv)
	}
}

// Evaluates the value of x which is expected to be a typeval.
// Caches the result as an attribute of x.
// To discourage mis-use, expects x to already be
// preprocessed.
func evalStaticType(store Store, last BlockNode, x Expr) Type {
	if t, ok := x.GetAttribute(ATTR_TYPE_VALUE).(Type); ok {
		return t
	} else if ctx, ok := x.(*constTypeExpr); ok {
		return ctx.Type // no need to set attribute.
	}
	pn := packageOf(last)
	// See comment in evalStaticTypeOfRaw.
	if store != nil && pn.PkgPath != uversePkgPath {
		pv := pn.NewPackage() // temporary
		store = store.Fork()
		store.SetCachePackage(pv)
	}
	m := NewMachine(pn.PkgPath, store)
	tv := m.EvalStatic(last, x)
	m.Release()
	if _, ok := tv.V.(TypeValue); !ok {
		panic(fmt.Sprintf("%s is not a type", x.String()))
	}
	t := tv.GetType()
	x.SetAttribute(ATTR_TYPE_VALUE, t)
	return t
}

// If it is known that the type was already evaluated,
// use this function instead of evalStaticType(store,).
func getType(x Expr) Type {
	if ctx, ok := x.(*constTypeExpr); ok {
		return ctx.Type
	} else if t, ok := x.GetAttribute(ATTR_TYPE_VALUE).(Type); ok {
		return t
	} else {
		panic(fmt.Sprintf(
			"getType() called on expr not yet evaluated with evalStaticType(store,): %s",
			x.String(),
		))
	}
}

// If t is a native type, returns the gno type.
func gnoTypeOf(store Store, t Type) Type {
	if nt, ok := t.(*NativeType); ok {
		return nt.GnoType(store)
	} else {
		return t
	}
}

// Unlike evalStaticType, x is not expected to be a typeval,
// but rather computes the type OF x.
func evalStaticTypeOf(store Store, last BlockNode, x Expr) Type {
	t := evalStaticTypeOfRaw(store, last, x)
	if tt, ok := t.(*tupleType); ok {
		if len(tt.Elts) != 1 {
			panic(fmt.Sprintf(
				"evalStaticTypeOf() only supports *CallExpr with 1 result, got %s",
				tt.String(),
			))
		} else {
			return tt.Elts[0]
		}
	} else {
		return t
	}
}

// like evalStaticTypeOf() but returns the raw *tupleType for *CallExpr.
func evalStaticTypeOfRaw(store Store, last BlockNode, x Expr) (t Type) {
	if t, ok := x.GetAttribute(ATTR_TYPEOF_VALUE).(Type); ok {
		return t
	} else if _, ok := x.(*constTypeExpr); ok {
		return gTypeType
	} else if ctx, ok := x.(*ConstExpr); ok {
		return ctx.T
	} else {
		pn := packageOf(last)
		// NOTE: do not load the package value from store,
		// because we may be preprocessing in the middle of
		// PreprocessAllFilesAndSaveBlockNodes,
		// and the preprocessor will panic when
		// package values are already there that weren't
		// yet predefined this time around.
		if store != nil && pn.PkgPath != uversePkgPath {
			pv := pn.NewPackage() // temporary
			store = store.Fork()
			store.SetCachePackage(pv)
		}
		m := NewMachine(pn.PkgPath, store)
		t = m.EvalStaticTypeOf(last, x)
		m.Release()
		x.SetAttribute(ATTR_TYPEOF_VALUE, t)
		return t
	}
}

// If it is known that the type was already evaluated,
// use this function instead of evalStaticTypeOf().
func getTypeOf(x Expr) Type {
	if t, ok := x.GetAttribute(ATTR_TYPEOF_VALUE).(Type); ok {
		if tt, ok := t.(*tupleType); ok {
			if len(tt.Elts) != 1 {
				panic(fmt.Sprintf(
					"getTypeOf() only supports *CallExpr with 1 result, got %s",
					tt.String(),
				))
			} else {
				return tt.Elts[0]
			}
		} else {
			return t
		}
	} else {
		panic(fmt.Sprintf(
			"getTypeOf() called on expr not yet evaluated with evalStaticTypeOf(): %s",
			x.String(),
		))
	}
}

// like evalStaticTypeOf() but for list of exprs, and the result
// includes the value if type is TypeKind.
func evalStaticTypedValues(store Store, last BlockNode, xs ...Expr) []TypedValue {
	res := make([]TypedValue, len(xs))
	for i, x := range xs {
		t := evalStaticTypeOf(store, last, x)
		if t != nil && t.Kind() == TypeKind {
			v := evalStaticType(store, last, x)
			res[i] = TypedValue{
				T: t,
				V: toTypeValue(v),
			}
		} else {
			res[i] = TypedValue{
				T: t,
				V: nil,
			}
		}
	}
	return res
}

func getGnoFuncTypeOf(store Store, it Type) *FuncType {
	bt := baseOf(it)
	ft := gnoTypeOf(store, bt).(*FuncType)
	return ft
}

func getResultTypedValues(cx *CallExpr) []TypedValue {
	if t, ok := cx.GetAttribute(ATTR_TYPEOF_VALUE).(Type); ok {
		if tt, ok := t.(*tupleType); ok {
			res := make([]TypedValue, len(tt.Elts))
			for i, tte := range tt.Elts {
				res[i] = anyValue(tte)
			}
			return res
		} else {
			panic(fmt.Sprintf(
				"expected *tupleType of *CallExpr but got %v",
				reflect.TypeOf(t)))
		}
	} else {
		panic(fmt.Sprintf(
			"getResultTypedValues() called on call expr not yet evaluated: %s",
			cx.String(),
		))
	}
}

// Evaluate constant expressions. Assumes all operands are already defined
// consts; the machine doesn't know whether a value is const or not, so this
// function always returns a *ConstExpr, even if the operands aren't actually
// consts in the code.
//
// No type conversion is done by the machine in general -- operands of
// binary expressions should be converted to become compatible prior
// to evaluation.
//
// NOTE: Generally, conversion happens in a separate step while leaving
// composite exprs/nodes that contain constant expression nodes (e.g. const
// exprs in the rhs of AssignStmts).
func evalConst(store Store, last BlockNode, x Expr) *ConstExpr {
	// TODO: some check or verification for ensuring x
	// is constant?  From the machine?
	m := NewMachine(".dontcare", store)
	cv := m.EvalStatic(last, x)
	m.Release()
	cx := &ConstExpr{
		Source:     x,
		TypedValue: cv,
	}
	cx.SetAttribute(ATTR_PREPROCESSED, true)
	setConstAttrs(cx)
	return cx
}

func constType(source Expr, t Type) *constTypeExpr {
	cx := &constTypeExpr{Source: source}
	cx.Type = t
	cx.SetAttribute(ATTR_PREPROCESSED, true)
	return cx
}

func setConstAttrs(cx *ConstExpr) {
	cv := &cx.TypedValue
	cx.SetAttribute(ATTR_TYPEOF_VALUE, cv.T)
	if cv.T != nil && cv.T.Kind() == TypeKind {
		if cv.GetType() == nil {
			panic("should not happen")
		}
		cx.SetAttribute(ATTR_TYPE_VALUE, cv.GetType())
	}
}

func packageOf(last BlockNode) *PackageNode {
	for {
		if pn, ok := last.(*PackageNode); ok {
			return pn
		}
		last = last.GetParentNode(nil)
	}
}

func funcOf(last BlockNode) (BlockNode, *FuncTypeExpr) {
	for {
		if flx, ok := last.(*FuncLitExpr); ok {
			return flx, &flx.Type
		} else if fd, ok := last.(*FuncDecl); ok {
			return fd, &fd.Type
		}
		last = last.GetParentNode(nil)
	}
}

func findBranchLabel(last BlockNode, label Name) (
	bn BlockNode, depth uint8, bodyIdx int,
) {
	for {
		switch cbn := last.(type) {
		case *BlockStmt, *ForStmt, *IfCaseStmt, *RangeStmt, *SelectCaseStmt, *SwitchClauseStmt, *SwitchStmt:
			lbl := cbn.GetLabel()
			if label == lbl {
				bn = cbn
				return
			}
			last = cbn.GetParentNode(nil)
			depth += 1
		case *IfStmt:
			// These are faux blocks -- shouldn't happen.
			panic("unexpected faux blocknode")
		case *FileNode:
			panic("unexpected file blocknode")
		case *PackageNode:
			panic("unexpected package blocknode")
		case *FuncLitExpr:
			body := cbn.GetBody()
			_, bodyIdx = body.GetLabeledStmt(label)
			if bodyIdx != -1 {
				bn = cbn
				return
			}
			panic(fmt.Sprintf(
				"cannot find branch label %q",
				label))
		case *FuncDecl:
			panic(fmt.Sprintf(
				"cannot find branch label %q",
				label))
		default:
			panic("unexpected block node")
		}
	}
}

func findGotoLabel(last BlockNode, label Name) (
	bn BlockNode, depth uint8, bodyIdx int,
) {
	for {
		switch cbn := last.(type) {
		case *IfStmt, *SwitchStmt:
			// These are faux blocks -- shouldn't happen.
			panic("unexpected faux blocknode")
		case *FileNode:
			panic("unexpected file blocknode")
		case *PackageNode:
			panic("unexpected package blocknode")
		case *FuncLitExpr, *FuncDecl:
			body := cbn.GetBody()
			_, bodyIdx = body.GetLabeledStmt(label)
			if bodyIdx != -1 {
				bn = cbn
				return
			} else {
				panic(fmt.Sprintf(
					"cannot find GOTO label %q within current function",
					label))
			}
		case *BlockStmt, *ForStmt, *IfCaseStmt, *RangeStmt, *SelectCaseStmt, *SwitchClauseStmt:
			body := cbn.GetBody()
			_, bodyIdx = body.GetLabeledStmt(label)
			if bodyIdx != -1 {
				bn = cbn
				return
			} else {
				last = cbn.GetParentNode(nil)
				depth += 1
			}
		default:
			panic("unexpected block node")
		}
	}
}

func lastDecl(ns []Node) Decl {
	for i := len(ns) - 1; 0 <= i; i-- {
		if d, ok := ns[i].(Decl); ok {
			return d
		}
	}
	return nil
}

func lastSwitch(ns []Node) *SwitchStmt {
	for i := len(ns) - 1; 0 <= i; i-- {
		if d, ok := ns[i].(*SwitchStmt); ok {
			return d
		}
	}
	return nil
}

func asValue(t Type) TypedValue {
	return TypedValue{
		T: gTypeType,
		V: toTypeValue(t),
	}
}

func anyValue(t Type) TypedValue {
	return TypedValue{
		T: t,
		V: nil,
	}
}

func isConst(x Expr) bool {
	_, ok := x.(*ConstExpr)
	return ok
}

func isConstType(x Expr) bool {
	_, ok := x.(*constTypeExpr)
	return ok
}

// check before convert type
func checkOrConvertType(store Store, last BlockNode, x *Expr, t Type, autoNative bool) {
	if debug {
		debug.Printf("checkOrConvertType, *x: %v:, t:%v \n", *x, t)
	}
	if cx, ok := (*x).(*ConstExpr); ok {
		if _, ok := t.(*NativeType); !ok { // not native type, refer to time4_native.gno.
			// e.g. int(1) == int8(1)
			assertAssignableTo(cx.T, t, autoNative)
		}
	} else if bx, ok := (*x).(*BinaryExpr); ok && (bx.Op == SHL || bx.Op == SHR) {
		// "push" expected type into shift binary's left operand. recursively.
		checkOrConvertType(store, last, &bx.Left, t, autoNative)
	} else if *x != nil { // XXX if x != nil && t != nil {
		xt := evalStaticTypeOf(store, last, *x)
		if t != nil {
			assertAssignableTo(xt, t, autoNative)
		}
		// Push type into expr if qualifying binary expr.
		if bx, ok := (*x).(*BinaryExpr); ok {
			switch bx.Op {
			case ADD, SUB, MUL, QUO, REM, BAND, BOR, XOR,
				BAND_NOT, LAND, LOR:
				// push t into bx.Left and bx.Right
				checkOrConvertType(store, last, &bx.Left, t, autoNative)
				checkOrConvertType(store, last, &bx.Right, t, autoNative)
				return
			case SHL, SHR:
				// push t into bx.Left
				checkOrConvertType(store, last, &bx.Left, t, autoNative)
				return
				// case EQL, LSS, GTR, NEQ, LEQ, GEQ:
				// default:
			}
		}
	}
	convertType(store, last, x, t, autoNative)
}

// 1. convert x to t if x is *ConstExpr.
// 2. otherwise, assert that x can be coerced to t.
// autoNative is usually false, but set to true
// for native function calls, where gno values are
// automatically converted to native go types.
// NOTE: also see checkOrConvertIntegerType()
func convertType(store Store, last BlockNode, x *Expr, t Type, autoNative bool) {
	if debug {
		debug.Printf("convertType, *x: %v:, t:%v \n", *x, t)
	}
	if cx, ok := (*x).(*ConstExpr); ok {
		convertConst(store, last, cx, t)
<<<<<<< HEAD
	} else if *x != nil {
		xt := evalStaticTypeOf(store, last, *x)
		if isUntyped(xt) {
=======
	} else if bx, ok := (*x).(*BinaryExpr); ok && (bx.Op == SHL || bx.Op == SHR) {
		// "push" expected type into shift binary's left operand.
		checkOrConvertType(store, last, &bx.Left, t, autoNative)
	} else if *x != nil { // XXX if x != nil && t != nil {
		// check type
		xt := evalStaticTypeOf(store, last, *x)
		if t != nil {
			checkType(xt, t, autoNative)
		}
		// convert type
		if isUntyped(xt) { // convert if x is untyped literal
>>>>>>> edb321f8
			if t == nil {
				t = defaultTypeOf(xt)
			}
			if debug {
				debug.Printf("default type of t: %v \n", t)
			}
			// convert x to destination type t
			convertType(store, last, x, t)
		} else {
			// if one side is declared name type and the other side is unnamed type
			if isNamedConversion(xt, t) {
				// covert right (xt) to the type of the left (t)
				convertType(store, last, x, t)
			}
		}
	}
}

// convert x to destination type t
func convertType(store Store, last BlockNode, x *Expr, t Type) {
	cx := Expr(Call(constType(nil, t), *x))
	cx = Preprocess(store, last, cx).(Expr)
	*x = cx
}

// isNamedConversion returns true if assigning a value of type
// xt (rhs) into a value of type t (lhs) entails an implicit type conversion.
// xt is the result of an expression type.
//
// In a few special cases, we should not perform the conversion:
//
//	case 1: the LHS is an interface, which is unnamed, so we should not
//	convert to that even if right is a named type.
//	case 2: isNamedConversion is called within evaluating make() or new()
//	(uverse functions). It returns TypType (generic) which does have IsNamed appropriate
func isNamedConversion(xt, t Type) bool {
	if t == nil {
		t = xt
	}

	// no conversion case 1: the LHS is an interface

	_, c1 := t.(*InterfaceType)

	// no conversion case2: isNamedConversion is called within evaluating make() or new()
	//   (uverse functions)

	_, oktt := t.(*TypeType)
	_, oktt2 := xt.(*TypeType)
	c2 := oktt || oktt2

	//
	if !c1 && !c2 { // carve out above two cases
		// covert right to the type of left if one side is unnamed type and the other side is not

		if t.IsNamed() && !xt.IsNamed() ||
			!t.IsNamed() && xt.IsNamed() {
			return true
		}
	}
	return false
}

// like checkOrConvertType(last, x, nil)
func convertIfConst(store Store, last BlockNode, x Expr) {
	if cx, ok := x.(*ConstExpr); ok {
		convertConst(store, last, cx, nil)
	}
}

func convertConst(store Store, last BlockNode, cx *ConstExpr, t Type) {
	if t != nil && t.Kind() == InterfaceKind {
		if cx.T != nil {
			assertAssignableTo(cx.T, t, false)
		}
		t = nil // signifies to convert to default type.
	}
	if isUntyped(cx.T) {
		ConvertUntypedTo(&cx.TypedValue, t)
		setConstAttrs(cx)
	} else if t != nil {
		// e.g. a named type or uint8 type to int for indexing.
		ConvertTo(nilAllocator, store, &cx.TypedValue, t)
		setConstAttrs(cx)
	}
}

// Returns any names not yet defined nor predefined in expr.  These happen
// upon transcribe:enter from the top, so value paths cannot be used.  If no
// names are un and x is TypeExpr, evalStaticType(store,last, x) must not
// panic.
//
// NOTE: has no side effects except for the case of composite
// type expressions, which must get preprocessed for inner
// composite type eliding to work.
func findUndefined(store Store, last BlockNode, x Expr) (un Name) {
	return findUndefined2(store, last, x, nil)
}

func findUndefined2(store Store, last BlockNode, x Expr, t Type) (un Name) {
	if x == nil {
		return
	}
	switch cx := x.(type) {
	case *NameExpr:
		if tv := last.GetValueRef(store, cx.Name); tv != nil {
			return
		}
		if _, ok := UverseNode().GetLocalIndex(cx.Name); ok {
			// XXX NOTE even if the name is shadowed by a file
			// level declaration, it is fine to return here as it
			// will be predefined later.
			return
		}
		return cx.Name
	case *BasicLitExpr:
		return
	case *BinaryExpr:
		un = findUndefined(store, last, cx.Left)
		if un != "" {
			return
		}
		un = findUndefined(store, last, cx.Right)
		if un != "" {
			return
		}
	case *SelectorExpr:
		return findUndefined(store, last, cx.X)
	case *SliceExpr:
		un = findUndefined(store, last, cx.X)
		if un != "" {
			return
		}
		if cx.Low != nil {
			un = findUndefined(store, last, cx.Low)
			if un != "" {
				return
			}
		}
		if cx.High != nil {
			un = findUndefined(store, last, cx.High)
			if un != "" {
				return
			}
		}
		if cx.Max != nil {
			un = findUndefined(store, last, cx.Max)
			if un != "" {
				return
			}
		}
	case *StarExpr:
		return findUndefined(store, last, cx.X)
	case *RefExpr:
		return findUndefined(store, last, cx.X)
	case *TypeAssertExpr:
		un = findUndefined(store, last, cx.X)
		if un != "" {
			return
		}
		return findUndefined(store, last, cx.Type)
	case *UnaryExpr:
		return findUndefined(store, last, cx.X)
	case *CompositeLitExpr:
		var ct Type
		if cx.Type == nil {
			if t == nil {
				panic("cannot elide unknown composite type")
			}
			ct = t
			cx.Type = constType(nil, t)
		} else {
			un = findUndefined(store, last, cx.Type)
			if un != "" {
				return
			}
			// preprocess now for eliding purposes.
			// TODO recursive preprocessing here is hacky, find a better
			// way.  This cannot be done asynchronously, cuz undefined
			// names ought to be returned immediately to let the caller
			// predefine it.
			cx.Type = Preprocess(store, last, cx.Type).(Expr) // recursive
			ct = evalStaticType(store, last, cx.Type)
			// elide composite lit element (nested) composite types.
			elideCompositeElements(cx, ct)
		}
		switch ct.Kind() {
		case ArrayKind, SliceKind, MapKind:
			for _, kvx := range cx.Elts {
				un = findUndefined(store, last, kvx.Key)
				if un != "" {
					return
				}
				un = findUndefined2(store, last, kvx.Value, ct.Elem())
				if un != "" {
					return
				}
			}
		case StructKind:
			for _, kvx := range cx.Elts {
				un = findUndefined(store, last, kvx.Value)
				if un != "" {
					return
				}
			}
		default:
			panic(fmt.Sprintf(
				"unexpected composite lit type %s",
				ct.String()))
		}
	case *FuncLitExpr:
		return findUndefined(store, last, &cx.Type)
	case *FieldTypeExpr:
		return findUndefined(store, last, cx.Type)
	case *ArrayTypeExpr:
		if cx.Len != nil {
			un = findUndefined(store, last, cx.Len)
			if un != "" {
				return
			}
		}
		return findUndefined(store, last, cx.Elt)
	case *SliceTypeExpr:
		return findUndefined(store, last, cx.Elt)
	case *InterfaceTypeExpr:
		for i := range cx.Methods {
			un = findUndefined(store, last, &cx.Methods[i])
			if un != "" {
				return
			}
		}
	case *ChanTypeExpr:
		return findUndefined(store, last, cx.Value)
	case *FuncTypeExpr:
		for i := range cx.Params {
			un = findUndefined(store, last, &cx.Params[i])
			if un != "" {
				return
			}
		}
		for i := range cx.Results {
			un = findUndefined(store, last, &cx.Results[i])
			if un != "" {
				return
			}
		}
	case *MapTypeExpr:
		un = findUndefined(store, last, cx.Key)
		if un != "" {
			return
		}
		un = findUndefined(store, last, cx.Value)
		if un != "" {
			return
		}
	case *StructTypeExpr:
		for i := range cx.Fields {
			un = findUndefined(store, last, &cx.Fields[i])
			if un != "" {
				return
			}
		}
	case *MaybeNativeTypeExpr:
		un = findUndefined(store, last, cx.Type)
		if un != "" {
			return
		}
	case *CallExpr:
		un = findUndefined(store, last, cx.Func)
		if un != "" {
			return
		}
		for i := range cx.Args {
			un = findUndefined(store, last, cx.Args[i])
			if un != "" {
				return
			}
		}
	case *IndexExpr:
		un = findUndefined(store, last, cx.X)
		if un != "" {
			return
		}
		un = findUndefined(store, last, cx.Index)
		if un != "" {
			return
		}
	case *constTypeExpr:
		return
	case *ConstExpr:
		return
	default:
		panic(fmt.Sprintf(
			"unexpected expr: %v (%v)",
			x, reflect.TypeOf(x)))
	}
	return
}

// like checkOrConvertType() but for any integer type.
func checkOrConvertIntegerType(store Store, last BlockNode, x Expr) {
	if cx, ok := x.(*ConstExpr); ok {
		convertConst(store, last, cx, IntType)
	} else if x != nil {
		xt := evalStaticTypeOf(store, last, x)
		checkIntegerType(xt)
	}
}

// assert that xt can be assigned as an integer type.
func checkIntegerType(xt Type) {
	switch xt.Kind() {
	case IntKind, Int8Kind, Int16Kind, Int32Kind, Int64Kind,
		UintKind, Uint8Kind, Uint16Kind, Uint32Kind, Uint64Kind,
		BigintKind:
		return // ok
	default:
		panic(fmt.Sprintf(
			"expected integer type, but got %v",
			xt.Kind()))
	}
}

// predefineNow() pre-defines (with empty placeholders) all
// declaration names, and then preprocesses all type/value decls, and
// partially processes func decls.
//
// The recursive base procedure is split into two parts:
//
// First, tryPredefine(), which first predefines with placeholder
// values/types to support recursive types, then returns yet
// un-predefined dependencies.
//
// Second, which immediately preprocesses type/value declarations
// after dependencies have first been predefined, or partially
// preprocesses function declarations (which may not be completely
// preprocess-able before other file-level declarations are
// preprocessed).
func predefineNow(store Store, last BlockNode, d Decl) (Decl, bool) {
	defer func() {
		if r := recover(); r != nil {
			// before re-throwing the error, append location information to message.
			loc := last.GetLocation()
			if nline := d.GetLine(); nline > 0 {
				loc.Line = nline
			}
			if rerr, ok := r.(error); ok {
				// NOTE: gotuna/gorilla expects error exceptions.
				panic(errors.Wrap(rerr, loc.String()))
			} else {
				// NOTE: gotuna/gorilla expects error exceptions.
				panic(fmt.Errorf("%s: %v", loc.String(), r))
			}
		}
	}()
	m := make(map[Name]struct{})
	return predefineNow2(store, last, d, m)
}

func predefineNow2(store Store, last BlockNode, d Decl, m map[Name]struct{}) (Decl, bool) {
	pkg := packageOf(last)
	// pre-register d.GetName() to detect circular definition.
	for _, dn := range d.GetDeclNames() {
		if isUverseName(dn) {
			panic(fmt.Sprintf(
				"builtin identifiers cannot be shadowed: %s", dn))
		}
		m[dn] = struct{}{}
	}
	// recursively predefine dependencies.
	for {
		un := tryPredefine(store, last, d)
		if un != "" {
			// check circularity.
			if _, ok := m[un]; ok {
				panic(fmt.Sprintf("constant definition loop with %s", un))
			}
			// look up dependency declaration from fileset.
			file, decl := pkg.FileSet.GetDeclFor(un)
			// preprocess if not already preprocessed.
			if !file.IsInitialized() {
				panic("all types from files in file-set should have already been predefined")
			}
			// predefine dependency (recursive).
			*decl, _ = predefineNow2(store, file, *decl, m)
		} else {
			break
		}
	}
	switch cd := d.(type) {
	case *FuncDecl:
		// *FuncValue/*FuncType is mostly empty still; here
		// we just fill the func type (and recv if method).
		// NOTE: unlike the *ValueDecl case, this case doesn't
		// preprocess d itself (only d.Type).
		if cd.IsMethod {
			if cd.Recv.Name == "" || cd.Recv.Name == blankIdentifier {
				// create a hidden var with leading dot.
				// NOTE: document somewhere.
				cd.Recv.Name = ".recv"
			}
			cd.Recv = *Preprocess(store, last, &cd.Recv).(*FieldTypeExpr)
			cd.Type = *Preprocess(store, last, &cd.Type).(*FuncTypeExpr)
			rft := evalStaticType(store, last, &cd.Recv).(FieldType)
			rt := rft.Type
			ft := evalStaticType(store, last, &cd.Type).(*FuncType)
			ft = ft.UnboundType(rft)
			dt := (*DeclaredType)(nil)

			// check base type of receiver type, should not be pointer type or interface type
			assertValidReceiverType := func(t Type) {
				if _, ok := t.(*PointerType); ok {
					panic(fmt.Sprintf("invalid receiver type %v (base type is pointer type)\n", rt))
				}
				if _, ok := t.(*InterfaceType); ok {
					panic(fmt.Sprintf("invalid receiver type %v (base type is interface type)\n", rt))
				}
			}

			if pt, ok := rt.(*PointerType); ok {
				assertValidReceiverType(pt.Elem())
				if ddt, ok := pt.Elem().(*DeclaredType); ok {
					assertValidReceiverType(baseOf(ddt))
					dt = ddt
				} else {
					panic("should not happen")
				}
			} else if ddt, ok := rt.(*DeclaredType); ok {
				assertValidReceiverType(baseOf(ddt))
				dt = ddt
			} else {
				panic("should not happen")
			}

			if !dt.TryDefineMethod(&FuncValue{
				Type:       ft,
				IsMethod:   true,
				Source:     cd,
				Name:       cd.Name,
				Closure:    nil, // set lazily.
				FileName:   fileNameOf(last),
				PkgPath:    pkg.PkgPath,
				body:       cd.Body,
				nativeBody: nil,
			}) {
				// Revert to old function declarations in the package we're preprocessing.
				pkg := packageOf(last)
				pkg.StaticBlock.revertToOld()
				panic(fmt.Sprintf("redeclaration of method %s.%s",
					dt.Name, cd.Name))
			}
		} else {
			ftv := pkg.GetValueRef(store, cd.Name)
			ft := ftv.T.(*FuncType)
			cd.Type = *Preprocess(store, last, &cd.Type).(*FuncTypeExpr)
			ft2 := evalStaticType(store, last, &cd.Type).(*FuncType)
			if !ft.IsZero() {
				// redefining function.
				// make sure the type is the same.
				if ft.TypeID() != ft2.TypeID() {
					panic(fmt.Sprintf(
						"Redefinition (%s) cannot change .T; was %v, new %v",
						cd, ft, ft2))
				}
				// keep the orig type.
			} else {
				*ft = *ft2
			}
			// XXX replace attr w/ ft?
			// return Preprocess(store, last, cd).(Decl), true
		}
		// Full type declaration/preprocessing already done in tryPredefine
		return d, false
	case *ValueDecl:
		return Preprocess(store, last, cd).(Decl), true
	case *TypeDecl:
		return Preprocess(store, last, cd).(Decl), true
	default:
		return d, false
	}
}

// If a dependent name is not yet defined, that name is
// returned; this return value is used by the caller to
// enforce declaration order.  If a dependent type is not yet
// defined (preprocessed), that type is fully preprocessed.
// Besides defining the type (and immediate dependent types
// of d) onto last (or packageOf(last)), there are no other
// side effects.  This function works for all block nodes and
// must be called for name declarations within (non-file,
// non-package) stmt bodies.
func tryPredefine(store Store, last BlockNode, d Decl) (un Name) {
	if d.GetAttribute(ATTR_PREDEFINED) == true {
		panic("decl node already predefined!")
	}

	// If un is blank, it means the predefine succeeded.
	defer func() {
		if un == "" {
			d.SetAttribute(ATTR_PREDEFINED, true)
		}
	}()

	// NOTE: These happen upon enter from the top,
	// so value paths cannot be used here.
	switch d := d.(type) {
	case *ImportDecl:
		pv := store.GetPackage(d.PkgPath, true)
		if pv == nil {
			panic(fmt.Sprintf(
				"unknown import path %s",
				d.PkgPath))
		}
		if d.Name == "" { // use default
			d.Name = pv.PkgName
		} else if d.Name == blankIdentifier { // no definition
			return
		} else if d.Name == "." { // dot import
			panic("dot imports not allowed in Gno")
		}
		// NOTE imports usually must happen with a file,
		// and so last is usually a *FileNode, but for
		// testing convenience we allow importing
		// directly onto the package.
		last.Define(d.Name, TypedValue{
			T: gPackageType,
			V: pv,
		})
		d.Path = last.GetPathForName(store, d.Name)
	case *ValueDecl:
		un = findUndefined(store, last, d.Type)
		if un != "" {
			return
		}
		for _, vx := range d.Values {
			un = findUndefined(store, last, vx)
			if un != "" {
				return
			}
		}
		for i := 0; i < len(d.NameExprs); i++ {
			nx := &d.NameExprs[i]
			if nx.Name == blankIdentifier {
				nx.Path.Name = blankIdentifier
			} else {
				last2 := skipFile(last)
				last2.Predefine(d.Const, nx.Name)
				nx.Path = last.GetPathForName(store, nx.Name)
			}
		}
	case *TypeDecl:
		// before looking for dependencies, predefine empty type.
		last2 := skipFile(last)
		_, ok := last2.GetLocalIndex(d.Name)
		if !ok {
			// construct empty t type
			var t Type
			switch tx := d.Type.(type) {
			case *FuncTypeExpr:
				t = &FuncType{}
			case *ArrayTypeExpr:
				t = &ArrayType{}
			case *SliceTypeExpr:
				t = &SliceType{}
			case *InterfaceTypeExpr:
				t = &InterfaceType{}
			case *ChanTypeExpr:
				t = &ChanType{}
			case *MapTypeExpr:
				t = &MapType{}
			case *StructTypeExpr:
				t = &StructType{}
			case *StarExpr:
				t = &PointerType{}
			case *NameExpr:
				if tv := last.GetValueRef(store, tx.Name); tv != nil {
					// (file) block name
					t = tv.GetType()
					if dt, ok := t.(*DeclaredType); ok {
						if !dt.sealed {
							// predefineNow preprocessed dependent types.
							panic("should not happen")
						}
					} else {
						// all names are declared types.
						panic("should not happen")
					}
				} else if idx, ok := UverseNode().GetLocalIndex(tx.Name); ok {
					// uverse name
					path := NewValuePathUverse(idx, tx.Name)
					tv := Uverse().GetValueAt(nil, path)
					t = tv.GetType()
				} else {
					// yet undefined
					un = tx.Name
					return
				}
			case *SelectorExpr:
				// get package value.
				un = findUndefined(store, last, tx.X)
				if un != "" {
					return
				}
				pkgName := tx.X.(*NameExpr).Name
				tv := last.GetValueRef(store, pkgName)
				pv, ok := tv.V.(*PackageValue)
				if !ok {
					panic(fmt.Sprintf(
						"unknown package name %s in %s",
						pkgName,
						tx.String(),
					))
				}
				// check package node for name.
				pn := pv.GetPackageNode(store)
				tx.Path = pn.GetPathForName(store, tx.Sel)
				ptr := pv.GetBlock(store).GetPointerTo(store, tx.Path)
				t = ptr.TV.T
			default:
				panic(fmt.Sprintf(
					"unexpected type declaration type %v",
					reflect.TypeOf(d.Type)))
			}
			if d.IsAlias {
				// use t directly.
			} else {
				// create new declared type.
				pn := packageOf(last)
				t = declareWith(pn.PkgPath, d.Name, t)
			}
			// fill in later.
			last2.Define(d.Name, asValue(t))
			d.Path = last.GetPathForName(store, d.Name)
		}
		// after predefinitions, return any undefined dependencies.
		un = findUndefined(store, last, d.Type)
		if un != "" {
			return
		}
	case *FuncDecl:
		un = findUndefined(store, last, &d.Type)
		if un != "" {
			return
		}
		if d.IsMethod {
			// define method.
			// methods are defined as struct fields, not
			// in the last block.  receiver isn't
			// processed until FuncDecl:BLOCK.
			un = findUndefined(store, last, &d.Recv)
			if un != "" {
				return
			}
		} else {
			// define package-level function.
			ft := &FuncType{}
			pkg := skipFile(last).(*PackageNode)
			// special case: if d.Name == "init", assign unique suffix.
			if d.Name == "init" {
				idx := pkg.GetNumNames()
				// NOTE: use a dot for init func suffixing.
				// this also makes them unreferenceable.
				dname := Name(fmt.Sprintf("init.%d", idx))
				d.Name = dname
			}
			// define a FuncValue w/ above type as d.Name.
			// fill in later during *FuncDecl:BLOCK.
			fv := &FuncValue{
				Type:       ft,
				IsMethod:   false,
				Source:     d,
				Name:       d.Name,
				Closure:    nil, // set lazily.
				FileName:   fileNameOf(last),
				PkgPath:    pkg.PkgPath,
				body:       d.Body,
				nativeBody: nil,
			}
			// NOTE: fv.body == nil means no body (ie. not even curly braces)
			// len(fv.body) == 0 could mean also {} (ie. no statements inside)
			if fv.body == nil && store != nil {
				fv.nativeBody = store.GetNative(pkg.PkgPath, d.Name)
				if fv.nativeBody == nil {
					panic(fmt.Sprintf("function %s does not have a body but is not natively defined", d.Name))
				}
				fv.NativePkg = pkg.PkgPath
				fv.NativeName = d.Name
			}
			pkg.Define(d.Name, TypedValue{
				T: ft,
				V: fv,
			})
			if d.Name == "init" {
				// init functions can't be referenced.
			} else {
				d.Path = last.GetPathForName(store, d.Name)
			}
		}
	default:
		panic(fmt.Sprintf(
			"unexpected declaration type %v",
			d.String()))
	}
	return ""
}

func constInt(source Expr, i int) *ConstExpr {
	cx := &ConstExpr{Source: source}
	cx.T = IntType
	cx.SetInt(i)
	cx.SetAttribute(ATTR_PREPROCESSED, true)
	return cx
}

func constUntypedBigint(source Expr, i64 int64) *ConstExpr {
	cx := &ConstExpr{Source: source}
	cx.T = UntypedBigintType
	cx.V = BigintValue{big.NewInt(i64)}
	cx.SetAttribute(ATTR_PREPROCESSED, true)
	return cx
}

func fillNameExprPath(last BlockNode, nx *NameExpr, isDefineLHS bool) {
	if nx.Name == blankIdentifier {
		// Blank name has no path; caller error.
		panic("should not happen")
	}

	// If not DEFINE_LHS, yet is statically undefined, set path from parent.

	// NOTE: ValueDecl names don't need this distinction, as
	// the transcriber doesn't enter any of the ValueDecl.NameExprs nodes,
	// so this function never gets called for them.
	if !isDefineLHS {
		if last.GetStaticTypeOf(nil, nx.Name) == nil {
			// NOTE: We cannot simply call last.GetPathForName() as below here,
			// because .GetPathForName() doesn't distinguish between predefined
			// and declared variables. See tests/files/define1.go for test case.
			var path ValuePath
			var i int = 0
			for {
				i++
				last = last.GetParentNode(nil)
				if last == nil {
					if isUverseName(nx.Name) {
						idx, ok := UverseNode().GetLocalIndex(nx.Name)
						if !ok {
							panic("should not happen")
						}
						nx.Path = NewValuePathUverse(idx, nx.Name)
						return
					} else {
						panic(fmt.Sprintf(
							"name not defined: %s", nx.Name))
					}
				}
				if last.GetStaticTypeOf(nil, nx.Name) == nil {
					continue
				} else {
					path = last.GetPathForName(nil, nx.Name)
					if path.Type != VPBlock {
						panic("expected block value path type; check this is not shadowing a builtin type")
					}
					break
				}
			}
			path.Depth += uint8(i)
			nx.Path = path
			return
		}
	} else if isUverseName(nx.Name) {
		panic(fmt.Sprintf(
			"builtin identifiers cannot be shadowed: %s", nx.Name))
	}
	// Otherwise, set path for name.
	// Uverse name paths get set here as well.
	nx.Path = last.GetPathForName(nil, nx.Name)
}

func isFile(n BlockNode) bool {
	if _, ok := n.(*FileNode); ok {
		return true
	} else {
		return false
	}
}

func skipFile(n BlockNode) BlockNode {
	if fn, ok := n.(*FileNode); ok {
		return packageOf(fn)
	} else {
		return n
	}
}

// If n is a *FileNode, return name, otherwise empty.
func fileNameOf(n BlockNode) Name {
	if fnode, ok := n.(*FileNode); ok {
		return fnode.Name
	} else {
		return ""
	}
}

func elideCompositeElements(clx *CompositeLitExpr, clt Type) {
	switch clt := baseOf(clt).(type) {
	/*
		case *PointerType:
			det := clt.Elt.Elt
			for _, ex := range clx.Elts {
				vx := evx.Value
				if vclx, ok := vx.(*CompositeLitExpr); ok {
					if vclx.Type == nil {
						vclx.Type = &constTypeExpr{
							Source: vx,
							Type:   et,
						}
					}
				}
			}
	*/
	case *ArrayType:
		et := clt.Elt
		el := len(clx.Elts)
		for i := 0; i < el; i++ {
			kvx := &clx.Elts[i]
			elideCompositeExpr(&kvx.Value, et)
		}
	case *SliceType:
		et := clt.Elt
		el := len(clx.Elts)
		for i := 0; i < el; i++ {
			kvx := &clx.Elts[i]
			elideCompositeExpr(&kvx.Value, et)
		}
	case *MapType:
		kt := clt.Key
		vt := clt.Value
		el := len(clx.Elts)
		for i := 0; i < el; i++ {
			kvx := &clx.Elts[i]
			elideCompositeExpr(&kvx.Key, kt)
			elideCompositeExpr(&kvx.Value, vt)
		}
	case *StructType:
		// Struct fields cannot be elided in Go for
		// legibility, but Gno could support them (e.g. for
		// certain tagged struct fields).
		// TODO: support eliding.
		for _, kvx := range clx.Elts {
			vx := kvx.Value
			if vclx, ok := vx.(*CompositeLitExpr); ok {
				if vclx.Type == nil {
					panic("types cannot be elided in composite literals for struct types")
				}
			}
		}
	case *NativeType:
		// TODO: support eliding.
		for _, kvx := range clx.Elts {
			vx := kvx.Value
			if vclx, ok := vx.(*CompositeLitExpr); ok {
				if vclx.Type == nil {
					panic("types cannot be elided in composite literals for native types")
				}
			}
		}
	default:
		panic(fmt.Sprintf(
			"unexpected composite lit type %s",
			clt.String()))
	}
}

// if *vx is composite lit type, fill in elided type.
// if composite type is pointer type, replace composite
// expression with ref expr.
func elideCompositeExpr(vx *Expr, vt Type) {
	if vclx, ok := (*vx).(*CompositeLitExpr); ok {
		if vclx.Type == nil {
			if vt.Kind() == PointerKind {
				vclx.Type = &constTypeExpr{
					Source: *vx,
					Type:   vt.Elem(),
				}
				*vx = &RefExpr{
					X: vclx,
				}
			} else {
				vclx.Type = &constTypeExpr{
					Source: *vx,
					Type:   vt,
				}
			}
		}
	}
}

// returns number of args, or if arg is a call result,
// the number of results of the return tuple type.
func countNumArgs(store Store, last BlockNode, n *CallExpr) (numArgs int) {
	if len(n.Args) != 1 {
		return len(n.Args)
	} else if cx, ok := n.Args[0].(*CallExpr); ok {
		cxift := evalStaticTypeOf(store, last, cx.Func) // cx (iface) func type
		if cxift.Kind() == TypeKind {
			return 1 // type conversion
		} else {
			cxft := getGnoFuncTypeOf(store, cxift)
			numResults := len(cxft.Results)
			return numResults
		}
	} else {
		return 1
	}
}

// This is to be run *after* preprocessing is done,
// to determine the order of var decl execution
// (which may include functions which may refer to package vars).
func findDependentNames(n Node, dst map[Name]struct{}) {
	switch cn := n.(type) {
	case *NameExpr:
		dst[cn.Name] = struct{}{}
	case *BasicLitExpr:
	case *BinaryExpr:
		findDependentNames(cn.Left, dst)
		findDependentNames(cn.Right, dst)
	case *SelectorExpr:
		findDependentNames(cn.X, dst)
	case *SliceExpr:
		findDependentNames(cn.X, dst)
		if cn.Low != nil {
			findDependentNames(cn.Low, dst)
		}
		if cn.High != nil {
			findDependentNames(cn.High, dst)
		}
		if cn.Max != nil {
			findDependentNames(cn.Max, dst)
		}
	case *StarExpr:
		findDependentNames(cn.X, dst)
	case *RefExpr:
		findDependentNames(cn.X, dst)
	case *TypeAssertExpr:
		findDependentNames(cn.X, dst)
		findDependentNames(cn.Type, dst)
	case *UnaryExpr:
		findDependentNames(cn.X, dst)
	case *CompositeLitExpr:
		findDependentNames(cn.Type, dst)
		ct := getType(cn.Type)
		switch ct.Kind() {
		case ArrayKind, SliceKind, MapKind:
			for _, kvx := range cn.Elts {
				if kvx.Key != nil {
					findDependentNames(kvx.Key, dst)
				}
				findDependentNames(kvx.Value, dst)
			}
		case StructKind:
			for _, kvx := range cn.Elts {
				findDependentNames(kvx.Value, dst)
			}
		default:
			panic(fmt.Sprintf(
				"unexpected composite lit type %s",
				ct.String()))
		}
	case *FieldTypeExpr:
		findDependentNames(cn.Type, dst)
	case *ArrayTypeExpr:
		findDependentNames(cn.Elt, dst)
		if cn.Len != nil {
			findDependentNames(cn.Len, dst)
		}
	case *SliceTypeExpr:
		findDependentNames(cn.Elt, dst)
	case *InterfaceTypeExpr:
		for i := range cn.Methods {
			findDependentNames(&cn.Methods[i], dst)
		}
	case *ChanTypeExpr:
		findDependentNames(cn.Value, dst)
	case *FuncTypeExpr:
		for i := range cn.Params {
			findDependentNames(&cn.Params[i], dst)
		}
		for i := range cn.Results {
			findDependentNames(&cn.Results[i], dst)
		}
	case *MapTypeExpr:
		findDependentNames(cn.Key, dst)
		findDependentNames(cn.Value, dst)
	case *StructTypeExpr:
		for i := range cn.Fields {
			findDependentNames(&cn.Fields[i], dst)
		}
	case *CallExpr:
		findDependentNames(cn.Func, dst)
		for i := range cn.Args {
			findDependentNames(cn.Args[i], dst)
		}
	case *IndexExpr:
		findDependentNames(cn.X, dst)
		findDependentNames(cn.Index, dst)
	case *FuncLitExpr:
		findDependentNames(&cn.Type, dst)
		for _, n := range cn.GetExternNames() {
			dst[n] = struct{}{}
		}
	case *constTypeExpr:
	case *ConstExpr:
	case *ImportDecl:
	case *ValueDecl:
		if cn.Type != nil {
			findDependentNames(cn.Type, dst)
		}
		for _, vx := range cn.Values {
			findDependentNames(vx, dst)
		}
	case *TypeDecl:
		findDependentNames(cn.Type, dst)
	case *FuncDecl:
		findDependentNames(&cn.Type, dst)
		if cn.IsMethod {
			findDependentNames(&cn.Recv, dst)
			for _, n := range cn.GetExternNames() {
				dst[n] = struct{}{}
			}
		} else {
			for _, n := range cn.GetExternNames() {
				if n == cn.Name {
					// top-level function referring to itself
				} else {
					dst[n] = struct{}{}
				}
			}
		}
	default:
		panic(fmt.Sprintf(
			"unexpected node: %v (%v)",
			n, reflect.TypeOf(n)))
	}
}

// ----------------------------------------
// SetNodeLocations

// Iterate over all block nodes recursively and sets location information
// based on sparse expectations, and ensures uniqueness of BlockNode.Locations.
// Ensures uniqueness of BlockNode.Locations.
func SetNodeLocations(pkgPath string, fileName string, n Node) {
	if n.GetAttribute(ATTR_LOCATIONED) == true {
		return // locations already set (typically n is a filenode).
	}
	if pkgPath == "" || fileName == "" {
		panic("missing package path or file name")
	}
	lastLine := 0
	nextNonce := 0
	Transcribe(n, func(ns []Node, ftype TransField, index int, n Node, stage TransStage) (Node, TransCtrl) {
		if stage != TRANS_ENTER {
			return n, TRANS_CONTINUE
		}
		if bn, ok := n.(BlockNode); ok {
			// ensure unique location of blocknode.
			line := bn.GetLine()
			if line == lastLine {
				nextNonce += 1
			} else {
				lastLine = line
				nextNonce = 0
			}
			loc := Location{
				PkgPath: pkgPath,
				File:    fileName,
				Line:    line,
				Nonce:   nextNonce,
			}
			bn.SetLocation(loc)
		}
		return n, TRANS_CONTINUE
	})
}

// ----------------------------------------
// SaveBlockNodes

// Iterate over all block nodes recursively and saves them.
// Ensures uniqueness of BlockNode.Locations.
func SaveBlockNodes(store Store, fn *FileNode) {
	// First, get the package and file names.
	pn := packageOf(fn)
	store.SetBlockNode(pn)
	pkgPath := pn.PkgPath
	fileName := string(fn.Name)
	if pkgPath == "" || fileName == "" {
		panic("missing package path or file name")
	}
	Transcribe(fn, func(ns []Node, ftype TransField, index int, n Node, stage TransStage) (Node, TransCtrl) {
		if stage != TRANS_ENTER {
			return n, TRANS_CONTINUE
		}
		// save node to store if blocknode.
		if bn, ok := n.(BlockNode); ok {
			// Location must exist already.
			loc := bn.GetLocation()
			if loc.IsZero() {
				panic("unexpected zero block node location")
			}
			if loc.PkgPath != pkgPath {
				panic("unexpected pkg path in node location")
			}
			if loc.File != fileName {
				panic("unexpected file name in node location")
			}
			if loc.Line != bn.GetLine() {
				panic("wrong line in block node location")
			}
			// save blocknode.
			store.SetBlockNode(bn)
		}
		return n, TRANS_CONTINUE
	})
}<|MERGE_RESOLUTION|>--- conflicted
+++ resolved
@@ -886,7 +886,6 @@
 					} else if rcx.T == nil { // RHS is nil
 						// refer to 0f20_filetest
 						checkOrConvertType(store, last, &n.Right, lt, false)
-<<<<<<< HEAD
 					} else { // left not const, right is typed const, both typed
 						if isUntyped(lt) {
 							checkOrConvertType(store, last, &n.Left, rt, false)
@@ -907,30 +906,6 @@
 								rt.String(),
 								lnt.String()))
 						}
-=======
-					}
-				} else {
-					// Left not const, Right not const ------------------
-					if n.Op == EQL || n.Op == NEQ {
-						// If == or !=, no conversions.
-					} else if lnt, ok := lt.(*NativeType); ok && isNative(rt) {
-						if debug {
-							if !isShift {
-								assertSameTypes(lt, rt)
-							}
-						}
-						// If left and right are native type, and same type
-						// convert left and right to gno, then
-						// convert result back to native.
-						//
-						// get concrete native base type.
-						if lt.TypeID() != rt.TypeID() {
-							panic(fmt.Sprintf(
-								"incompatible types in binary expression: %v %v %v",
-								lt.TypeID(), n.Op, rt.TypeID()))
-						}
-						pt := go2GnoBaseType(lnt.Type).(PrimitiveType)
->>>>>>> edb321f8
 						// convert n.Left to (gno) pt type,
 						ln := Expr(Call(lpt.String(), n.Left))
 
@@ -951,7 +926,9 @@
 							// checkOrCovertType should happen in future when both sides to be gno'd
 						} else { // rt not native
 							// convert n.Right to pt or uint type,
-							checkOrConvertType(store, last, &n.Right, lpt, false)
+							panic(fmt.Sprintf(
+								"incompatible types in binary expression: %v %v %v",
+								lt.TypeID(), n.Op, rt.TypeID()))
 						}
 
 						// and convert result back.
@@ -1020,16 +997,7 @@
 							if !shouldSwapOnSpecificity(lt, rt) {
 								checkOrConvertType(store, last, &n.Left, rt, false)
 							} else {
-<<<<<<< HEAD
 								checkOrConvertType(store, last, &n.Right, lt, false)
-=======
-								// left is untyped, right is not.
-								if lt.TypeID() != rt.TypeID() {
-									panic(fmt.Sprintf(
-										"incompatible types in binary expression: %v %v %v",
-										lt.TypeID(), n.Op, rt.TypeID()))
-								}
->>>>>>> edb321f8
 							}
 						}
 					}
@@ -1401,12 +1369,12 @@
 					}
 				case *ArrayType:
 					for i := 0; i < len(n.Elts); i++ {
-						convertType(store, last, &n.Elts[i].Key, IntType, false)
+						convertType(store, last, &n.Elts[i].Key, IntType)
 						checkOrConvertType(store, last, &n.Elts[i].Value, cclt.Elt, false)
 					}
 				case *SliceType:
 					for i := 0; i < len(n.Elts); i++ {
-						convertType(store, last, &n.Elts[i].Key, IntType, false)
+						convertType(store, last, &n.Elts[i].Key, IntType)
 						checkOrConvertType(store, last, &n.Elts[i].Value, cclt.Elt, false)
 					}
 				case *MapType:
@@ -1716,7 +1684,7 @@
 								panic("should not happen")
 							}
 							// Special case if shift assign <<= or >>=.
-							convertType(store, last, &n.Rhs[0], UintType, false)
+							convertType(store, last, &n.Rhs[0], UintType)
 						} else if n.Op == ADD_ASSIGN || n.Op == SUB_ASSIGN || n.Op == MUL_ASSIGN || n.Op == QUO_ASSIGN || n.Op == REM_ASSIGN {
 							// e.g. a += b, single value for lhs and rhs,
 							lt := evalStaticTypeOf(store, last, n.Lhs[0])
@@ -2508,7 +2476,7 @@
 			}
 		}
 	}
-	convertType(store, last, x, t, autoNative)
+	convertType(store, last, x, t)
 }
 
 // 1. convert x to t if x is *ConstExpr.
@@ -2517,29 +2485,15 @@
 // for native function calls, where gno values are
 // automatically converted to native go types.
 // NOTE: also see checkOrConvertIntegerType()
-func convertType(store Store, last BlockNode, x *Expr, t Type, autoNative bool) {
+func convertType(store Store, last BlockNode, x *Expr, t Type) {
 	if debug {
 		debug.Printf("convertType, *x: %v:, t:%v \n", *x, t)
 	}
 	if cx, ok := (*x).(*ConstExpr); ok {
 		convertConst(store, last, cx, t)
-<<<<<<< HEAD
 	} else if *x != nil {
 		xt := evalStaticTypeOf(store, last, *x)
 		if isUntyped(xt) {
-=======
-	} else if bx, ok := (*x).(*BinaryExpr); ok && (bx.Op == SHL || bx.Op == SHR) {
-		// "push" expected type into shift binary's left operand.
-		checkOrConvertType(store, last, &bx.Left, t, autoNative)
-	} else if *x != nil { // XXX if x != nil && t != nil {
-		// check type
-		xt := evalStaticTypeOf(store, last, *x)
-		if t != nil {
-			checkType(xt, t, autoNative)
-		}
-		// convert type
-		if isUntyped(xt) { // convert if x is untyped literal
->>>>>>> edb321f8
 			if t == nil {
 				t = defaultTypeOf(xt)
 			}
@@ -2547,19 +2501,19 @@
 				debug.Printf("default type of t: %v \n", t)
 			}
 			// convert x to destination type t
-			convertType(store, last, x, t)
+			doConvertType(store, last, x, t)
 		} else {
 			// if one side is declared name type and the other side is unnamed type
 			if isNamedConversion(xt, t) {
 				// covert right (xt) to the type of the left (t)
-				convertType(store, last, x, t)
+				doConvertType(store, last, x, t)
 			}
 		}
 	}
 }
 
 // convert x to destination type t
-func convertType(store Store, last BlockNode, x *Expr, t Type) {
+func doConvertType(store Store, last BlockNode, x *Expr, t Type) {
 	cx := Expr(Call(constType(nil, t), *x))
 	cx = Preprocess(store, last, cx).(Expr)
 	*x = cx
