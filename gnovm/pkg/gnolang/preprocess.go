--- conflicted
+++ resolved
@@ -750,32 +750,7 @@
 				// TODO: improve readability
 				lt := evalStaticTypeOf(store, last, n.Left)
 				rt := evalStaticTypeOf(store, last, n.Right)
-<<<<<<< HEAD
-
-=======
-				// Special (recursive) case if shift and right isn't uint.
-				isShift := n.Op == SHL || n.Op == SHR
-				if isShift && baseOf(rt) != UintType {
-					// convert n.Right to (gno) uint type,
-					rn := Expr(Call("uint", n.Right))
-					// reset/create n2 to preprocess right child.
-					n2 := &BinaryExpr{
-						Left:  n.Left,
-						Op:    n.Op,
-						Right: rn,
-					}
-					resn := Preprocess(store, last, n2)
-					return resn, TRANS_CONTINUE
-				}
-
-				// Left and right hand expressions must evaluate to a boolean typed value if
-				// the operation is a logical AND or OR.
-				if (n.Op == LAND || n.Op == LOR) && (lt.Kind() != BoolKind || rt.Kind() != BoolKind) {
-					panic("operands of boolean operators must evaluate to boolean typed values")
-				}
-
-				// General case.
->>>>>>> 0fde5b83
+
 				lcx, lic := n.Left.(*ConstExpr)
 				rcx, ric := n.Right.(*ConstExpr)
 
@@ -1670,46 +1645,12 @@
 						}
 					}
 				} else { // ASSIGN, or assignment operation (+=, -=, <<=, etc.)
-					// If this is an assignment operation, ensure there's only 1
-					// expr on lhs/rhs.
-					if n.Op != ASSIGN &&
-						(len(n.Lhs) != 1 || len(n.Rhs) != 1) {
-						panic("assignment operator " + n.Op.TokenString() +
-							" requires only one expression on lhs and rhs")
-					}
-
 					// NOTE: Keep in sync with DEFINE above.
-<<<<<<< HEAD
 					if len(n.Lhs) > len(n.Rhs) {
 						// check is done in assertCompatible
 					} else { // len(Lhs) == len(Rhs)
 						if n.Op == SHL_ASSIGN || n.Op == SHR_ASSIGN {
 							if len(n.Lhs) != 1 || len(n.Rhs) != 1 {
-=======
-					if n.Op == SHL_ASSIGN || n.Op == SHR_ASSIGN {
-						// Special case if shift assign <<= or >>=.
-						checkOrConvertType(store, last, &n.Rhs[0], UintType, false)
-					} else if len(n.Lhs) > len(n.Rhs) {
-						// TODO dry code w/ above.
-						// Unpack n.Rhs[0] to n.Lhs[:]
-						if len(n.Rhs) != 1 {
-							panic("should not happen")
-						}
-						switch cx := n.Rhs[0].(type) {
-						case *CallExpr:
-							// Call case: a, b = x(...)
-							ift := evalStaticTypeOf(store, last, cx.Func)
-							cft := getGnoFuncTypeOf(store, ift)
-							if len(n.Lhs) != len(cft.Results) {
-								panic(fmt.Sprintf(
-									"assignment mismatch: "+
-										"%d variables but %s returns %d values",
-									len(n.Lhs), cx.Func.String(), len(cft.Results)))
-							}
-						case *TypeAssertExpr:
-							// Type-assert case: a, ok := x.(type)
-							if len(n.Lhs) != 2 {
->>>>>>> 0fde5b83
 								panic("should not happen")
 							}
 							// Special case if shift assign <<= or >>=.
@@ -1725,19 +1666,6 @@
 								// if lt is interface, nothing will happen
 								checkOrConvertType(store, last, &n.Rhs[i], lt, true)
 							}
-<<<<<<< HEAD
-=======
-							cx.HasOK = true
-						default:
-							panic("should not happen")
-						}
-					} else {
-						// General case: a, b = x, y.
-						for i, lx := range n.Lhs {
-							lt := evalStaticTypeOf(store, last, lx)
-							// converts if rx is "nil".
-							checkOrConvertType(store, last, &n.Rhs[i], lt, false)
->>>>>>> 0fde5b83
 						}
 					}
 				}
@@ -2567,235 +2495,6 @@
 	}
 }
 
-<<<<<<< HEAD
-=======
-// Assert that xt can be assigned as dt (dest type).
-// If autoNative is true, a broad range of xt can match against
-// a target native dt type, if and only if dt is a native type.
-func checkType(xt Type, dt Type, autoNative bool) {
-	// Special case if dt is interface kind:
-	if dt.Kind() == InterfaceKind {
-		if idt, ok := baseOf(dt).(*InterfaceType); ok {
-			if idt.IsEmptyInterface() {
-				// if dt is an empty Gno interface, any x ok.
-				return // ok
-			} else if idt.IsImplementedBy(xt) {
-				// if dt implements idt, ok.
-				return // ok
-			} else {
-				panic(fmt.Sprintf(
-					"%s does not implement %s",
-					xt.String(),
-					dt.String()))
-			}
-		} else if ndt, ok := baseOf(dt).(*NativeType); ok {
-			nidt := ndt.Type
-			if nidt.NumMethod() == 0 {
-				// if dt is an empty Go native interface, ditto.
-				return // ok
-			} else if nxt, ok := baseOf(xt).(*NativeType); ok {
-				// if xt has native base, do the naive native.
-				if nxt.Type.AssignableTo(nidt) {
-					return // ok
-				} else {
-					panic(fmt.Sprintf(
-						"cannot use %s as %s",
-						nxt.String(),
-						nidt.String()))
-				}
-			} else if pxt, ok := baseOf(xt).(*PointerType); ok {
-				nxt, ok := pxt.Elt.(*NativeType)
-				if !ok {
-					panic(fmt.Sprintf(
-						"pointer to non-native type cannot satisfy non-empty native interface; %s doesn't implement %s",
-						pxt.String(),
-						nidt.String()))
-				}
-				// if xt has native base, do the naive native.
-				if reflect.PointerTo(nxt.Type).AssignableTo(nidt) {
-					return // ok
-				} else {
-					panic(fmt.Sprintf(
-						"cannot use %s as %s",
-						pxt.String(),
-						nidt.String()))
-				}
-			} else {
-				panic(fmt.Sprintf(
-					"unexpected type pair: cannot use %s as %s",
-					xt.String(),
-					dt.String()))
-			}
-		} else {
-			panic("should not happen")
-		}
-	}
-	// Special case if xt or dt is *PointerType to *NativeType,
-	// convert to *NativeType of pointer kind.
-	if pxt, ok := xt.(*PointerType); ok {
-		// *gonative{x} is(to) gonative{*x}
-		//nolint:misspell
-		if enxt, ok := pxt.Elt.(*NativeType); ok {
-			xt = &NativeType{
-				Type: reflect.PointerTo(enxt.Type),
-			}
-		}
-	}
-	if pdt, ok := dt.(*PointerType); ok {
-		// *gonative{x} is gonative{*x}
-		if endt, ok := pdt.Elt.(*NativeType); ok {
-			dt = &NativeType{
-				Type: reflect.PointerTo(endt.Type),
-			}
-		}
-	}
-	// Special case of xt or dt is *DeclaredType,
-	// allow implicit conversion unless both are declared.
-	// TODO simplify with .IsNamedType().
-	if dxt, ok := xt.(*DeclaredType); ok {
-		if ddt, ok := dt.(*DeclaredType); ok {
-			// types must match exactly.
-			if !dxt.sealed && !ddt.sealed &&
-				dxt.PkgPath == ddt.PkgPath &&
-				dxt.Name == ddt.Name { // not yet sealed
-				return // ok
-			} else if dxt.TypeID() == ddt.TypeID() {
-				return // ok
-			} else {
-				panic(fmt.Sprintf(
-					"cannot use %s as %s without explicit conversion",
-					dxt.String(),
-					ddt.String()))
-			}
-		} else {
-			// special case if implicitly named primitive type.
-			// TODO simplify with .IsNamedType().
-			if _, ok := dt.(PrimitiveType); ok {
-				panic(fmt.Sprintf(
-					"cannot use %s as %s without explicit conversion",
-					dxt.String(),
-					dt.String()))
-			} else {
-				// carry on with baseOf(dxt)
-				xt = dxt.Base
-			}
-		}
-	} else if ddt, ok := dt.(*DeclaredType); ok {
-		// special case if implicitly named primitive type.
-		// TODO simplify with .IsNamedType().
-		if _, ok := xt.(PrimitiveType); ok {
-			panic(fmt.Sprintf(
-				"cannot use %s as %s without explicit conversion",
-				xt.String(),
-				ddt.String()))
-		} else {
-			// carry on with baseOf(ddt)
-			dt = ddt.Base
-		}
-	}
-	// General cases.
-	switch cdt := dt.(type) {
-	case PrimitiveType:
-		// if xt is untyped, ensure dt is compatible.
-		switch xt {
-		case UntypedBoolType:
-			if dt.Kind() == BoolKind {
-				return // ok
-			} else {
-				panic(fmt.Sprintf(
-					"cannot use untyped bool as %s",
-					dt.Kind()))
-			}
-		case UntypedStringType:
-			if dt.Kind() == StringKind {
-				return // ok
-			} else {
-				panic(fmt.Sprintf(
-					"cannot use untyped string as %s",
-					dt.Kind()))
-			}
-		case UntypedRuneType, UntypedBigintType:
-			switch dt.Kind() {
-			case IntKind, Int8Kind, Int16Kind, Int32Kind,
-				Int64Kind, UintKind, Uint8Kind, Uint16Kind,
-				Uint32Kind, Uint64Kind:
-				return // ok
-			default:
-				panic(fmt.Sprintf(
-					"cannot use untyped rune as %s",
-					dt.Kind()))
-			}
-		default:
-			if isUntyped(xt) {
-				panic("unexpected untyped type")
-			}
-			if xt.TypeID() == cdt.TypeID() {
-				return // ok
-			}
-		}
-	case *PointerType:
-		if pt, ok := xt.(*PointerType); ok {
-			checkType(pt.Elt, cdt.Elt, false)
-			return // ok
-		}
-	case *ArrayType:
-		if at, ok := xt.(*ArrayType); ok {
-			checkType(at.Elt, cdt.Elt, false)
-			return // ok
-		}
-	case *SliceType:
-		if st, ok := xt.(*SliceType); ok {
-			checkType(st.Elt, cdt.Elt, false)
-			return // ok
-		}
-	case *MapType:
-		if mt, ok := xt.(*MapType); ok {
-			checkType(mt.Key, cdt.Key, false)
-			checkType(mt.Value, cdt.Value, false)
-			return // ok
-		}
-	case *FuncType:
-		if xt.TypeID() == cdt.TypeID() {
-			return // ok
-		}
-	case *InterfaceType:
-		panic("should not happen")
-	case *DeclaredType:
-		panic("should not happen")
-	case *StructType, *PackageType, *ChanType:
-		if xt.TypeID() == cdt.TypeID() {
-			return // ok
-		}
-	case *TypeType:
-		if xt.TypeID() == cdt.TypeID() {
-			return // ok
-		}
-	case *NativeType:
-		if !autoNative {
-			if xt.TypeID() == cdt.TypeID() {
-				return // ok
-			}
-		} else {
-			// autoNative, so check whether matches.
-			// xt: any type but a *DeclaredType; could be native.
-			// cdt: actual concrete native target type.
-			// ie, if cdt can match against xt.
-			if gno2GoTypeMatches(xt, cdt.Type) {
-				return // ok
-			}
-		}
-	default:
-		panic(fmt.Sprintf(
-			"unexpected type %s",
-			dt.String()))
-	}
-	panic(fmt.Sprintf(
-		"cannot use %s as %s",
-		xt.String(),
-		dt.String()))
-}
-
->>>>>>> 0fde5b83
 // Returns any names not yet defined nor predefined in expr.  These happen
 // upon transcribe:enter from the top, so value paths cannot be used.  If no
 // names are un and x is TypeExpr, evalStaticType(store,last, x) must not
