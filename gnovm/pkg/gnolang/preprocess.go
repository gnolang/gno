package gnolang

import (
	"fmt"
	"math/big"
	"reflect"
	"strings"
	"sync/atomic"

	"github.com/gnolang/gno/tm2/pkg/errors"
)

const (
	blankIdentifier = "_"
)

// In the case of a *FileSet, some declaration steps have to happen
// in a restricted parallel way across all the files.
// Anything predefined or preprocessed here get skipped during the Preprocess
// phase.
func PredefineFileSet(store Store, pn *PackageNode, fset *FileSet) {
	// First, initialize all file nodes and connect to package node.
	// This will also reserve names on BlockNode.StaticBlock by
	// calling StaticBlock.Predefine().
	for _, fn := range fset.Files {
		SetNodeLocations(pn.PkgPath, string(fn.Name), fn)
		initStaticBlocks(store, pn, fn)
	}
	// NOTE: The calls to .Predefine() above is more of a name reservation,
	// and what comes later in PredefineFileset() below is a second type of
	// pre-defining mixed with defining, where recursive types are defined
	// first and then filled out later.
	// NOTE: much of what follows is duplicated for a single *FileNode
	// in the main Preprocess translation function.  Keep synced.

	// Predefine all import decls first.
	// This must be done before TypeDecls, as it may recursively
	// depend on names (even in other files) that depend on imports.
	for _, fn := range fset.Files {
		for i := 0; i < len(fn.Decls); i++ {
			d := fn.Decls[i]
			switch d.(type) {
			case *ImportDecl:
				if d.GetAttribute(ATTR_PREDEFINED) == true {
					// skip declarations already predefined
					// (e.g. through recursion for a
					// dependent)
				} else {
					// recursively predefine dependencies.
					d2, _ := predefineNow(store, fn, d)
					fn.Decls[i] = d2
				}
			}
		}
	}
	// Predefine all type decls decls.
	for _, fn := range fset.Files {
		for i := 0; i < len(fn.Decls); i++ {
			d := fn.Decls[i]
			switch d.(type) {
			case *TypeDecl:
				if d.GetAttribute(ATTR_PREDEFINED) == true {
					// skip declarations already predefined
					// (e.g. through recursion for a
					// dependent)
				} else {
					// recursively predefine dependencies.
					d2, _ := predefineNow(store, fn, d)
					fn.Decls[i] = d2
				}
			}
		}
	}
	// Then, predefine all func/method decls.
	for _, fn := range fset.Files {
		for i := 0; i < len(fn.Decls); i++ {
			d := fn.Decls[i]
			switch d.(type) {
			case *FuncDecl:
				if d.GetAttribute(ATTR_PREDEFINED) == true {
					// skip declarations already predefined
					// (e.g. through recursion for a
					// dependent)
				} else {
					// recursively predefine dependencies.
					d2, _ := predefineNow(store, fn, d)
					fn.Decls[i] = d2
				}
			}
		}
	}
	// Finally, predefine other decls and
	// preprocess ValueDecls..
	for _, fn := range fset.Files {
		for i := 0; i < len(fn.Decls); i++ {
			d := fn.Decls[i]
			if d.GetAttribute(ATTR_PREDEFINED) == true {
				// skip declarations already predefined (e.g.
				// through recursion for a dependent)
			} else {
				// recursively predefine dependencies.
				d2, _ := predefineNow(store, fn, d)
				fn.Decls[i] = d2
			}
		}
	}
}

// Initialize static block info.
func initStaticBlocks(store Store, ctx BlockNode, bn BlockNode) {
	// create stack of BlockNodes.
	var stack []BlockNode = make([]BlockNode, 0, 32)
	var last BlockNode = ctx
	stack = append(stack, last)

	// iterate over all nodes recursively.
	_ = Transcribe(bn, func(ns []Node, ftype TransField, index int, n Node, stage TransStage) (Node, TransCtrl) {
		defer func() {
			if r := recover(); r != nil {
				// before re-throwing the error, append location information to message.
				loc := last.GetLocation()
				if nline := n.GetLine(); nline > 0 {
					loc.Line = nline
				}

				var err error
				rerr, ok := r.(error)
				if ok {
					// NOTE: gotuna/gorilla expects error exceptions.
					err = errors.Wrap(rerr, loc.String())
				} else {
					// NOTE: gotuna/gorilla expects error exceptions.
					err = fmt.Errorf("%s: %v", loc.String(), r)
				}

				// Re-throw the error after wrapping it with the preprocessing stack information.
				panic(&PreprocessError{
					err:   err,
					stack: stack,
				})
			}
		}()

		if debug {
			debug.Printf("initStaticBlocks %s (%v) stage:%v\n", n.String(), reflect.TypeOf(n), stage)
		}

		switch stage {
		// ----------------------------------------
		case TRANS_ENTER:
			switch n := n.(type) {
			case *AssignStmt:
				if n.Op == DEFINE {
					var defined bool
					for _, lx := range n.Lhs {
						ln := lx.(*NameExpr).Name
						if ln == blankIdentifier {
							continue
						}
						last.Predefine(false, ln)
						defined = true
					}
					if !defined {
						panic(fmt.Sprintf("nothing defined in assignment %s", n.String()))
					}
				}
			case *ImportDecl:
				name := n.Name
				if name == "." {
					panic("dot imports not allowed in gno")
				}
				if name == "" { // use default
					pv := store.GetPackage(n.PkgPath, true)
					if pv == nil {
						panic(fmt.Sprintf(
							"unknown import path %s",
							n.PkgPath))
					}
					name = pv.PkgName
				}
				if name != blankIdentifier {
					last.Predefine(false, name)
				}
			case *ValueDecl:
				last2 := skipFile(last)
				for i := 0; i < len(n.NameExprs); i++ {
					nx := &n.NameExprs[i]
					if nx.Name == blankIdentifier {
						continue
					}
					last2.Predefine(n.Const, nx.Name)
				}
			case *TypeDecl:
				last2 := skipFile(last)
				last2.Predefine(false, n.Name)
			case *FuncDecl:
				if n.IsMethod {
					if n.Recv.Name == "" || n.Recv.Name == blankIdentifier {
						// create a hidden var with leading dot.
						// NOTE: document somewhere.
						n.Recv.Name = ".recv"
					}
				} else {
					pkg := skipFile(last).(*PackageNode)
					// special case: if n.Name == "init", assign unique suffix.
					if n.Name == "init" {
						idx := pkg.GetNumNames()
						// NOTE: use a dot for init func suffixing.
						// this also makes them unreferenceable.
						dname := Name(fmt.Sprintf("init.%d", idx))
						n.Name = dname
					}

					pkg.Predefine(false, n.Name)
				}
			case *FuncTypeExpr:
				for i := range n.Params {
					p := &n.Params[i]
					if p.Name == "" || p.Name == blankIdentifier {
						// create a hidden var with leading dot.
						// NOTE: document somewhere.
						pn := fmt.Sprintf(".arg_%d", i)
						p.Name = Name(pn)
					}
				}
				for i := range n.Results {
					r := &n.Results[i]
					if r.Name == blankIdentifier {
						// create a hidden var with leading dot.
						// NOTE: document somewhere.
						rn := fmt.Sprintf(".res_%d", i)
						r.Name = Name(rn)
					}
				}
			}
			return n, TRANS_CONTINUE

		// ----------------------------------------
		case TRANS_BLOCK:
			switch n := n.(type) {
			case *BlockStmt:
				pushInitBlock(n, &last, &stack)
			case *ForStmt:
				pushInitBlock(n, &last, &stack)
			case *IfStmt:
				pushInitBlock(n, &last, &stack)
			case *IfCaseStmt:
				pushInitRealBlock(n, &last, &stack)
				// parent if statement.
				ifs := ns[len(ns)-1].(*IfStmt)
				// anything declared in ifs are copied.
				for _, n := range ifs.GetBlockNames() {
					last.Predefine(false, n)
				}
			case *RangeStmt:
				pushInitBlock(n, &last, &stack)
				if n.Op == DEFINE {
					if n.Key != nil {
						last.Predefine(false, n.Key.(*NameExpr).Name)
					}
					if n.Value != nil {
						last.Predefine(false, n.Value.(*NameExpr).Name)
					}
				}
			case *FuncLitExpr:
				pushInitBlock(n, &last, &stack)
				for _, p := range n.Type.Params {
					last.Predefine(false, p.Name)
				}
				for _, rf := range n.Type.Results {
					if rf.Name != "" {
						last.Predefine(false, rf.Name)
					}
				}
			case *SelectCaseStmt:
				pushInitBlock(n, &last, &stack)
			case *SwitchStmt:
				pushInitBlock(n, &last, &stack)
				if n.VarName != "" {
					// NOTE: this defines for default clauses too,
					// see comment on block copying @
					// SwitchClauseStmt:TRANS_BLOCK.
					last.Predefine(false, n.VarName)
				}
			case *SwitchClauseStmt:
				pushInitRealBlock(n, &last, &stack)
				// parent switch statement.
				ss := ns[len(ns)-1].(*SwitchStmt)
				// anything declared in ss are copied,
				// namely ss.VarName if defined.
				for _, n := range ss.GetBlockNames() {
					last.Predefine(false, n)
				}
				if ss.IsTypeSwitch {
					if ss.VarName != "" {
						last.Predefine(false, ss.VarName)
					}
				} else {
					if ss.VarName != "" {
						panic("should not happen")
					}
				}
			case *FuncDecl:
				pushInitBlock(n, &last, &stack)
				if n.IsMethod {
					n.Predefine(false, n.Recv.Name)
				}
				for _, pte := range n.Type.Params {
					if pte.Name == "" {
						panic("should not happen")
					}
					n.Predefine(false, pte.Name)
				}
				for _, rte := range n.Type.Results {
					if rte.Name != "" {
						n.Predefine(false, rte.Name)
					}
				}
			case *FileNode:
				pushInitBlock(n, &last, &stack)
			default:
				panic("should not happen")
			}
			return n, TRANS_CONTINUE

		// ----------------------------------------
		case TRANS_LEAVE:
			// finalization.
			if _, ok := n.(BlockNode); ok {
				// Pop block.
				stack = stack[:len(stack)-1]
				last = stack[len(stack)-1]
			}
			return n, TRANS_CONTINUE
		}
		return n, TRANS_CONTINUE
	})
}

// This counter ensures (during testing) that certain functions
// (like ConvertUntypedTo() for bigints and strings)
// are only called during the preprocessing stage.
// It is a counter because Preprocess() is recursive.
// As a global counter, use lockless atomic to support concurrency.
var preprocessing atomic.Int32

// Preprocess n whose parent block node is ctx. If any names
// are defined in another file, generally you must call
// PredefineFileSet() on the whole fileset first before calling
// Preprocess.
//
// The ctx passed in may be mutated if there are any statements
// or declarations. The file or package which contains ctx may
// be mutated if there are any file-level declarations.
//
// Store is used to load external package values, but otherwise
// the package and newly created blocks/values are expected
// to be non-RefValues -- in some cases, nil is passed for store
// to enforce this.
//
// List of what Preprocess() does:
//   - Assigns BlockValuePath to NameExprs.
//   - TODO document what it does.
func Preprocess(store Store, ctx BlockNode, n Node) Node {
	// Increment preprocessing counter while preprocessing.
	preprocessing.Add(1)
	defer preprocessing.Add(-1)

	if ctx == nil {
		// Generally a ctx is required, but if not, it's ok to pass in nil.
		// panic("Preprocess requires context")
	}

	// if n is file node, set node locations recursively.
	if fn, ok := n.(*FileNode); ok {
		pkgPath := ctx.(*PackageNode).PkgPath
		fileName := string(fn.Name)
		SetNodeLocations(pkgPath, fileName, fn)
	}

	// create stack of BlockNodes.
	var stack []BlockNode = make([]BlockNode, 0, 32)
	var last BlockNode = ctx
	lastpn := packageOf(last)
	stack = append(stack, last)

	// iterate over all nodes recursively
	nn := Transcribe(n, func(ns []Node, ftype TransField, index int, n Node, stage TransStage) (Node, TransCtrl) {
		// if already preprocessed, skip it.
		if n.GetAttribute(ATTR_PREPROCESSED) == true {
			return n, TRANS_SKIP
		}

		defer func() {
			if r := recover(); r != nil {
				// before re-throwing the error, append location information to message.
				loc := last.GetLocation()
				if nline := n.GetLine(); nline > 0 {
					loc.Line = nline
					loc.Column = n.GetColumn()
				}

				var err error
				rerr, ok := r.(error)
				if ok {
					// NOTE: gotuna/gorilla expects error exceptions.
					err = errors.Wrap(rerr, loc.String())
				} else {
					// NOTE: gotuna/gorilla expects error exceptions.
					err = fmt.Errorf("%s: %v", loc.String(), r)
				}

				// Re-throw the error after wrapping it with the preprocessing stack information.
				panic(&PreprocessError{
					err:   err,
					stack: stack,
				})
			}
		}()
		if debug {
			debug.Printf("Preprocess %s (%v) stage:%v\n", n.String(), reflect.TypeOf(n), stage)
		}

		switch stage {
		// ----------------------------------------
		case TRANS_ENTER:
			switch n := n.(type) {
			// TRANS_ENTER -----------------------
			case *AssignStmt:
<<<<<<< HEAD
				checkValDefineMismatch(n)
=======
				if n.Op == DEFINE {
					for _, lx := range n.Lhs {
						ln := lx.(*NameExpr).Name
						if ln == blankIdentifier {
							// ignore.
						} else if strings.HasPrefix(string(ln), ".decompose_") {
							_, ok := last.GetLocalIndex(ln)
							if !ok {
								// initial declaration to be re-defined.
								last.Predefine(false, ln)
							} else {
								// do not redeclare.
							}
						}
					}
				} else {
					// nothing defined.
				}

>>>>>>> 0e3c050f
			// TRANS_ENTER -----------------------
			case *ImportDecl, *ValueDecl, *TypeDecl, *FuncDecl:
				// NOTE func decl usually must happen with a
				// file, and so last is usually a *FileNode,
				// but for testing convenience we allow
				// importing directly onto the package.
				// Uverse requires this.
				if n.GetAttribute(ATTR_PREDEFINED) == true {
					// skip declarations already predefined
					// (e.g. through recursion for a dependent)
				} else {
					d := n.(Decl)
					if cd, ok := d.(*ValueDecl); ok {
						checkValDefineMismatch(cd)
					}
					// recursively predefine dependencies.
					d2, ppd := predefineNow(store, last, d)
					if ppd {
						return d2, TRANS_SKIP
					} else {
						return d2, TRANS_CONTINUE
					}
				}

			// TRANS_ENTER -----------------------
			case *FuncTypeExpr:
				for i := range n.Params {
					p := &n.Params[i]
					if p.Name == "" || p.Name == blankIdentifier {
						panic("arg name should have been set in initStaticBlocks")
					}
				}
				for i := range n.Results {
					r := &n.Results[i]
					if r.Name == blankIdentifier {
						panic("result name should have been set in initStaticBlock")
					}
				}
			}

			// TRANS_ENTER -----------------------
			return n, TRANS_CONTINUE

		// ----------------------------------------
		case TRANS_BLOCK:

			switch n := n.(type) {
			// TRANS_BLOCK -----------------------
			case *BlockStmt:
				pushInitBlock(n, &last, &stack)

			// TRANS_BLOCK -----------------------
			case *ForStmt:
				pushInitBlock(n, &last, &stack)

			// TRANS_BLOCK -----------------------
			case *IfStmt:
				// create faux block to store .Init.
				// the contents are copied onto the case block
				// in the if case below for .Body and .Else.
				// NOTE: similar to *SwitchStmt.
				pushInitBlock(n, &last, &stack)

			// TRANS_BLOCK -----------------------
			case *IfCaseStmt:
				pushInitRealBlockAndCopy(n, &last, &stack)
				// parent if statement.
				ifs := ns[len(ns)-1].(*IfStmt)
				// anything declared in ifs are copied.
				for _, n := range ifs.GetBlockNames() {
					tv := ifs.GetValueRef(nil, n, false)
					last.Define(n, *tv)
				}

			// TRANS_BLOCK -----------------------
			case *RangeStmt:
				pushInitBlock(n, &last, &stack)
				// NOTE: preprocess it here, so type can
				// be used to set n.IsMap/IsString and
				// define key/value.
				n.X = Preprocess(store, last, n.X).(Expr)
				xt := evalStaticTypeOf(store, last, n.X)
				switch xt.Kind() {
				case MapKind:
					n.IsMap = true
				case StringKind:
					n.IsString = true
				case PointerKind:
					if xt.Elem().Kind() != ArrayKind {
						panic("range iteration over pointer requires array elem type")
					}
					xt = xt.Elem()
					n.IsArrayPtr = true
				}
				// key value if define.
				if n.Op == DEFINE {
					if xt.Kind() == MapKind {
						if n.Key != nil {
							kt := baseOf(xt).(*MapType).Key
							kn := n.Key.(*NameExpr).Name
							last.Define(kn, anyValue(kt))
						}
						if n.Value != nil {
							vt := baseOf(xt).(*MapType).Value
							vn := n.Value.(*NameExpr).Name
							last.Define(vn, anyValue(vt))
						}
					} else if xt.Kind() == StringKind {
						if n.Key != nil {
							it := IntType
							kn := n.Key.(*NameExpr).Name
							last.Define(kn, anyValue(it))
						}
						if n.Value != nil {
							et := Int32Type
							vn := n.Value.(*NameExpr).Name
							last.Define(vn, anyValue(et))
						}
					} else {
						if n.Key != nil {
							it := IntType
							kn := n.Key.(*NameExpr).Name
							last.Define(kn, anyValue(it))
						}
						if n.Value != nil {
							et := xt.Elem()
							vn := n.Value.(*NameExpr).Name
							last.Define(vn, anyValue(et))
						}
					}
				}

			// TRANS_BLOCK -----------------------
			case *FuncLitExpr:
				// retrieve cached function type.
				ft := evalStaticType(store, last, &n.Type).(*FuncType)
				// push func body block.
				pushInitBlock(n, &last, &stack)
				// define parameters in new block.
				for _, p := range ft.Params {
					last.Define(p.Name, anyValue(p.Type))
				}
				// define results in new block.
				for i, rf := range ft.Results {
					if 0 < len(rf.Name) {
						last.Define(rf.Name, anyValue(rf.Type))
					} else {
						// create a hidden var with leading dot.
						// NOTE: document somewhere.
						rn := fmt.Sprintf(".res_%d", i)
						last.Define(Name(rn), anyValue(rf.Type))
					}
				}

			// TRANS_BLOCK -----------------------
			case *SelectCaseStmt:
				pushInitBlock(n, &last, &stack)

			// TRANS_BLOCK -----------------------
			case *SwitchStmt:
				// create faux block to store .Init/.Varname.
				// the contents are copied onto the case block
				// in the switch case below for switch cases.
				// NOTE: similar to *IfStmt, but with the major
				// difference that each clause block may have
				// different number of values.
				// To support the .Init statement and for
				// conceptual simplicity, we create a block in
				// OpExec.SwitchStmt, but since we don't initially
				// know which clause will match, we expand the
				// block once a clause has matched.
				pushInitBlock(n, &last, &stack)
				if n.VarName != "" {
					// NOTE: this defines for default clauses too,
					// see comment on block copying @
					// SwitchClauseStmt:TRANS_BLOCK.
					last.Define(n.VarName, anyValue(nil))
				}

			// TRANS_BLOCK -----------------------
			case *SwitchClauseStmt:
				pushInitRealBlockAndCopy(n, &last, &stack)
				// parent switch statement.
				ss := ns[len(ns)-1].(*SwitchStmt)
				// anything declared in ss are copied,
				// namely ss.VarName if defined.
				for _, n := range ss.GetBlockNames() {
					tv := ss.GetValueRef(nil, n, false)
					last.Define(n, *tv)
				}
				if ss.IsTypeSwitch {
					if len(n.Cases) == 0 {
						// evaluate default case.
						if ss.VarName != "" {
							// The type is the tag type.
							tt := evalStaticTypeOf(store, last, ss.X)
							last.Define(
								ss.VarName, anyValue(tt))
						}
					} else {
						// evaluate case types.
						for i, cx := range n.Cases {
							cx = Preprocess(
								store, last, cx).(Expr)
							var ct Type
							if cxx, ok := cx.(*ConstExpr); ok {
								if !cxx.IsUndefined() {
									panic("should not happen")
								}
								// only in type switch cases, nil type allowed.
								ct = nil
							} else {
								ct = evalStaticType(store, last, cx)
							}
							n.Cases[i] = constType(cx, ct)
							// maybe type-switch def.
							if ss.VarName != "" {
								if len(n.Cases) == 1 {
									// If there is only 1 case, the
									// define applies with type.
									// (re-definition).
									last.Define(
										ss.VarName, anyValue(ct))
								} else {
									// If there are 2 or more
									// cases, the type is the tag type.
									tt := evalStaticTypeOf(store, last, ss.X)
									last.Define(
										ss.VarName, anyValue(tt))
								}
							}
						}
					}
				} else {
					// evaluate tag type
					tt := evalStaticTypeOf(store, last, ss.X)
					// check or convert case types to tt.
					for i, cx := range n.Cases {
						cx = Preprocess(
							store, last, cx).(Expr)
						checkOrConvertType(store, last, &cx, tt, false) // #nosec G601
						n.Cases[i] = cx
					}
				}

			// TRANS_BLOCK -----------------------
			case *FuncDecl:
				// retrieve cached function type.
				ft := getType(&n.Type).(*FuncType)
				if n.IsMethod {
					// recv/type set @ predefineNow().
				} else {
					// type set @ predefineNow().
				}

				// push func body block.
				pushInitBlock(n, &last, &stack)
				// define receiver in new block, if method.
				if n.IsMethod {
					if 0 < len(n.Recv.Name) {
						rft := getType(&n.Recv).(FieldType)
						rt := rft.Type
						last.Define(n.Recv.Name, anyValue(rt))
					}
				}
				// define parameters in new block.
				for _, p := range ft.Params {
					last.Define(p.Name, anyValue(p.Type))
				}
				// define results in new block.
				for i, rf := range ft.Results {
					if 0 < len(rf.Name) {
						last.Define(rf.Name, anyValue(rf.Type))
					} else {
						// create a hidden var with leading dot.
						rn := fmt.Sprintf(".res_%d", i)
						last.Define(Name(rn), anyValue(rf.Type))
					}
				}
				// functions that don't return a value do not need termination analysis
				// functions that are externally defined or builtin implemented in the vm can't be analysed
				if len(ft.Results) > 0 && lastpn.PkgPath != uversePkgPath && n.Body != nil {
					errs := Analyze(n)
					if len(errs) > 0 {
						panic(fmt.Sprintf("%+v\n", errs))
					}
				}
			// TRANS_BLOCK -----------------------
			case *FileNode:
				// only for imports.
				pushInitBlock(n, &last, &stack)
				{
					// This logic supports out-of-order
					// declarations.  (this must happen
					// after pushInitBlock above, otherwise
					// it would happen @ *FileNode:ENTER)

					// Predefine all import decls.
					for i := 0; i < len(n.Decls); i++ {
						d := n.Decls[i]
						switch d.(type) {
						case *ImportDecl:
							if d.GetAttribute(ATTR_PREDEFINED) == true {
								// skip declarations already
								// predefined (e.g. through
								// recursion for a dependent)
							} else {
								// recursively predefine
								// dependencies.
								d2, _ := predefineNow(store, n, d)
								n.Decls[i] = d2
							}
						}
					}
					// Predefine all type decls.
					for i := 0; i < len(n.Decls); i++ {
						d := n.Decls[i]
						switch d.(type) {
						case *TypeDecl:
							if d.GetAttribute(ATTR_PREDEFINED) == true {
								// skip declarations already
								// predefined (e.g. through
								// recursion for a dependent)
							} else {
								// recursively predefine
								// dependencies.
								d2, _ := predefineNow(store, n, d)
								n.Decls[i] = d2
							}
						}
					}
					// Then, predefine all func/method decls.
					for i := 0; i < len(n.Decls); i++ {
						d := n.Decls[i]
						switch d.(type) {
						case *FuncDecl:
							if d.GetAttribute(ATTR_PREDEFINED) == true {
								// skip declarations already
								// predefined (e.g. through
								// recursion for a dependent)
							} else {
								// recursively predefine
								// dependencies.
								d2, _ := predefineNow(store, n, d)
								n.Decls[i] = d2
							}
						}
					}
					// Finally, predefine other decls and
					// preprocess ValueDecls..
					for i := 0; i < len(n.Decls); i++ {
						d := n.Decls[i]
						if d.GetAttribute(ATTR_PREDEFINED) == true {
							// skip declarations already
							// predefined (e.g. through
							// recursion for a dependent)
						} else {
							// recursively predefine
							// dependencies.
							d2, _ := predefineNow(store, n, d)
							n.Decls[i] = d2
						}
					}
				}

			// TRANS_BLOCK -----------------------
			default:
				panic("should not happen")
			}
			return n, TRANS_CONTINUE

		// ----------------------------------------
		case TRANS_BLOCK2:

			// The main TRANS_BLOCK2 switch.
			switch n := n.(type) {
			// TRANS_BLOCK2 -----------------------
			case *SwitchStmt:

				// NOTE: TRANS_BLOCK2 ensures after .Init.
				// Preprocess and convert tag if const.
				if n.X != nil {
					n.X = Preprocess(store, last, n.X).(Expr)
					convertIfConst(store, last, n.X)
				}
			}
			return n, TRANS_CONTINUE

		// ----------------------------------------
		case TRANS_LEAVE:
			// mark as preprocessed so that it can be used
			// in evalStaticType(store,).
			n.SetAttribute(ATTR_PREPROCESSED, true)

			// -There is still work to be done while leaving, but
			// once the logic of that is done, we will have to
			// perform additionally deferred logic that is best
			// handled with orthogonal switch conditions.
			// -For example, while leaving nodes w/
			// TRANS_COMPOSITE_TYPE, (regardless of whether name or
			// literal), any elided type names are inserted. (This
			// works because the transcriber leaves the composite
			// type before entering the kv elements.)
			defer func() {
				switch ftype {
				// TRANS_LEAVE (deferred)---------
				case TRANS_COMPOSITE_TYPE:
					// fill elided element composite lit type exprs
					clx := ns[len(ns)-1].(*CompositeLitExpr)
					// get or evaluate composite type.
					clt := evalStaticType(store, last, n.(Expr))
					// elide composite lit element (nested) composite types.
					elideCompositeElements(clx, clt)
				}
			}()

			// The main TRANS_LEAVE switch.
			switch n := n.(type) {
			// TRANS_LEAVE -----------------------
			case *NameExpr:
				// Validity: check that name isn't reserved.
				if isReservedName(n.Name) {
					panic(fmt.Sprintf(
						"should not happen: name %q is reserved", n.Name))
				}
				// special case if struct composite key.
				if ftype == TRANS_COMPOSITE_KEY {
					clx := ns[len(ns)-1].(*CompositeLitExpr)
					clt := evalStaticType(store, last, clx.Type)
					switch bt := baseOf(clt).(type) {
					case *StructType:
						n.Path = bt.GetPathForName(n.Name)
						return n, TRANS_CONTINUE
					case *ArrayType, *SliceType:
						fillNameExprPath(last, n, false)
						if last.GetIsConst(store, n.Name) {
							cx := evalConst(store, last, n)
							return cx, TRANS_CONTINUE
						}
						// If name refers to a package, and this is not in
						// the context of a selector, fail. Packages cannot
						// be used as a value, for go compatibility but also
						// to preserve the security expectation regarding imports.
						nt := evalStaticTypeOf(store, last, n)
						if nt.Kind() == PackageKind {
							panic(fmt.Sprintf(
								"package %s cannot only be referred to in a selector expression",
								n.Name))
						}
						return n, TRANS_CONTINUE
					case *NativeType:
						switch bt.Type.Kind() {
						case reflect.Struct:
							// NOTE: For simplicity and some degree of
							// flexibility, do not use path indices for Go
							// native types, but use the name.
							n.Path = NewValuePathNative(n.Name)
							return n, TRANS_CONTINUE
						case reflect.Array, reflect.Slice:
							// Replace n with *ConstExpr.
							fillNameExprPath(last, n, false)
							cx := evalConst(store, last, n)
							return cx, TRANS_CONTINUE
						default:
							panic("should not happen")
						}
					}
				}
				// specific and general cases
				switch n.Name {
				case blankIdentifier:
					n.Path = NewValuePathBlock(0, 0, blankIdentifier)
					return n, TRANS_CONTINUE
				case "iota":
					pd := lastDecl(ns)
					io := pd.GetAttribute(ATTR_IOTA).(int)
					cx := constUntypedBigint(n, int64(io))
					return cx, TRANS_CONTINUE
				case nilStr:
					// nil will be converted to
					// typed-nils when appropriate upon
					// leaving the expression nodes that
					// contain nil nodes.
					fallthrough
				default:
					if ftype == TRANS_ASSIGN_LHS {
						as := ns[len(ns)-1].(*AssignStmt)
						fillNameExprPath(last, n, as.Op == DEFINE)
					} else {
						fillNameExprPath(last, n, false)
					}
					// If uverse, return a *ConstExpr.
					if n.Path.Depth == 0 { // uverse
						cx := evalConst(store, last, n)
						// built-in functions must be called.
						if !cx.IsUndefined() &&
							cx.T.Kind() == FuncKind &&
							ftype != TRANS_CALL_FUNC {
							panic(fmt.Sprintf(
								"use of builtin %s not in function call",
								n.Name))
						}
						if !cx.IsUndefined() && cx.T.Kind() == TypeKind {
							return constType(n, cx.GetType()), TRANS_CONTINUE
						}
						return cx, TRANS_CONTINUE
					}
					if last.GetIsConst(store, n.Name) {
						cx := evalConst(store, last, n)
						return cx, TRANS_CONTINUE
					}
					// If name refers to a package, and this is not in
					// the context of a selector, fail. Packages cannot
					// be used as a value, for go compatibility but also
					// to preserve the security expectation regarding imports.
					nt := evalStaticTypeOf(store, last, n)
					if nt == nil {
						// this is fine, e.g. for TRANS_ASSIGN_LHS (define) etc.
					} else if ftype != TRANS_SELECTOR_X {
						nk := nt.Kind()
						if nk == PackageKind {
							panic(fmt.Sprintf(
								"package %s cannot only be referred to in a selector expression",
								n.Name))
						}
					}
				}

			// TRANS_LEAVE -----------------------
			case *BasicLitExpr:
				// Replace with *ConstExpr.
				cx := evalConst(store, last, n)
				return cx, TRANS_CONTINUE

			// TRANS_LEAVE -----------------------
			case *BinaryExpr:
				lt := evalStaticTypeOf(store, last, n.Left)
				rt := evalStaticTypeOf(store, last, n.Right)

				lcx, lic := n.Left.(*ConstExpr)
				rcx, ric := n.Right.(*ConstExpr)

				if debug {
					debug.Printf("Trans_leave, BinaryExpr, OP: %v, lx: %v, rx: %v, lt: %v, rt: %v, isLeftConstExpr: %v, isRightConstExpr %v, isLeftUntyped: %v, isRightUntyped: %v \n", n.Op, n.Left, n.Right, lt, rt, lic, ric, isUntyped(lt), isUntyped(rt))
				}

				// Special (recursive) case if shift and right isn't uint.
				isShift := n.Op == SHL || n.Op == SHR
				if isShift {
					// check LHS type compatibility
					n.checkShiftLhs(lt)
					// checkOrConvert RHS
					if baseOf(rt) != UintType {
						// convert n.Right to (gno) uint type,
						rn := Expr(Call("uint", n.Right))
						// reset/create n2 to preprocess right child.
						n2 := &BinaryExpr{
							Left:  n.Left,
							Op:    n.Op,
							Right: rn,
						}
						resn := Preprocess(store, last, n2)
						return resn, TRANS_CONTINUE
					}
					// Then, evaluate the expression.
					if lic && ric {
						cx := evalConst(store, last, n)
						return cx, TRANS_CONTINUE
					}
					return n, TRANS_CONTINUE
				}

				// general cases
				n.AssertCompatible(lt, rt) // check compatibility against binaryExprs other than shift expr
				// General case.
				if lic {
					if ric {
						// Left const, Right const ----------------------
						// Replace with *ConstExpr if const operands.
						// First, convert untyped as necessary.
						if !shouldSwapOnSpecificity(lcx.T, rcx.T) {
							// convert n.Left to right type.
							checkOrConvertType(store, last, &n.Left, rcx.T, false)
						} else {
							// convert n.Right to left type.
							checkOrConvertType(store, last, &n.Right, lcx.T, false)
						}
						// Then, evaluate the expression.
						cx := evalConst(store, last, n)
						return cx, TRANS_CONTINUE
					} else if isUntyped(lcx.T) {
						// Left untyped const, Right not ----------------
						if rnt, ok := rt.(*NativeType); ok { // untyped -> gno(native), e.g. 1*time.Second
							if isShift { // RHS of shift should not be native
								panic("should not happen")
							}
							// get concrete native base type.
							pt, ok := go2GnoBaseType(rnt.Type).(PrimitiveType)
							if !ok {
								panic(fmt.Sprintf(
									"unexpected type pair: cannot use %s as %s",
									lt.String(),
									rnt.String()))
							}
							// convert n.Left to pt type,
							checkOrConvertType(store, last, &n.Left, pt, false)
							// if check pass, convert n.Right to (gno) pt type,
							rn := Expr(Call(pt.String(), n.Right))
							// and convert result back.
							tx := constType(n, rnt)
							// reset/create n2 to preprocess right child.
							n2 := &BinaryExpr{
								Left:  n.Left,
								Op:    n.Op,
								Right: rn,
							}
							resn := Node(Call(tx, n2)) // this make current node to gonative{xxx}
							resn = Preprocess(store, last, resn)
							return resn, TRANS_CONTINUE
							// NOTE: binary operations are always computed in
							// gno, never with reflect.
						} else {
							// convert n.Left to right type.
							checkOrConvertType(store, last, &n.Left, rt, false)
						}
					} else if lcx.T == nil { // LHS is nil.
						// convert n.Left to typed-nil type.
						checkOrConvertType(store, last, &n.Left, rt, false)
					}
				} else if ric { // right is const, left is not
					if isUntyped(rcx.T) {
						// Left not, Right untyped const ----------------
						if lnt, ok := lt.(*NativeType); ok {
							// get concrete native base type.
							pt, ok := go2GnoBaseType(lnt.Type).(PrimitiveType)
							if !ok {
								panic(fmt.Sprintf(
									"unexpected type pair: cannot use %s as %s",
									rt.String(),
									lnt.String()))
							}
							// convert n.Left to (gno) pt type,
							ln := Expr(Call(pt.String(), n.Left))
							// convert n.Right to pt type,
							checkOrConvertType(store, last, &n.Right, pt, false)
							// and convert result back.
							tx := constType(n, lnt)
							// reset/create n2 to preprocess left child.
							n2 := &BinaryExpr{
								Left:  ln,
								Op:    n.Op,
								Right: n.Right,
							}
							resn := Node(Call(tx, n2))
							resn = Preprocess(store, last, resn)
							return resn, TRANS_CONTINUE
							// NOTE: binary operations are always computed in
							// gno, never with reflect.
						} else {
							// convert n.Right to left type.
							checkOrConvertType(store, last, &n.Right, lt, false)
						}
					} else if rcx.T == nil { // RHS is nil
						// refer to tests/files/types/eql_0f20.gno
						checkOrConvertType(store, last, &n.Right, lt, false)
					}
				} else {
					// Left not const, Right not const ------------------
					if lnt, ok := lt.(*NativeType); ok {
						// If left and right are native type,
						// convert left and right to gno, then
						// convert result back to native.
						// get native base type.
						lpt, ok := go2GnoBaseType(lnt.Type).(PrimitiveType)
						if !ok {
							panic(fmt.Sprintf(
								"unexpected type pair: cannot use %s as %s",
								rt.String(),
								lnt.String()))
						}
						// convert n.Left to (gno) pt type,
						ln := Expr(Call(lpt.String(), n.Left))

						rn := n.Right
						// e.g. native: time.Second + time.Second, convert both(or it will be converted recursively)
						// see tests/files/types/time_native.gno
						if rnt, ok := rt.(*NativeType); ok {
							rpt, ok := go2GnoBaseType(rnt.Type).(PrimitiveType)
							if !ok {
								panic(fmt.Sprintf(
									"unexpected type pair: cannot use %s as %s",
									lt.String(),
									rnt.String()))
							}
							// check assignable, if pass, convert right to gno first
							assertAssignableTo(lpt, rpt, false) // both primitive types
							rn = Expr(Call(rpt.String(), n.Right))
						} else { // rt not native
							panic(fmt.Sprintf(
								"incompatible operands in binary expression: %s %s %s",
								lt.TypeID(), n.Op, rt.TypeID()))
						}

						// and convert result back.
						tx := constType(n, lnt)
						// reset/create n2 to preprocess
						// children.
						n2 := &BinaryExpr{
							Left:  ln,
							Op:    n.Op,
							Right: rn,
						}
						resn := Node(Call(tx, n2))
						resn = Preprocess(store, last, resn)
						return resn, TRANS_CONTINUE
						// NOTE: binary operations are always
						// computed in gno, never with
						// reflect.
					} else if rnt, ok := rt.(*NativeType); ok { // e.g. a * time.Second
						pt, ok := go2GnoBaseType(rnt.Type).(PrimitiveType)
						if !ok {
							panic(fmt.Sprintf(
								"unexpected type pair: cannot use %s as %s",
								lt.String(),
								rnt.String()))
						}
						// convert n.Left to (gno) pt type,
						rn := Expr(Call(pt.String(), n.Right))
						// convert n.Right to pt or uint type,
						ln := n.Left
						if isShift {
							panic("should not happen")
						} else {
							checkOrConvertType(store, last, &n.Left, pt, false)
						}
						// and convert result back.
						tx := constType(n, rnt)
						// reset/create n2 to preprocess
						// children.
						n2 := &BinaryExpr{
							Left:  ln,
							Op:    n.Op,
							Right: rn,
						}
						resn := Node(Call(tx, n2))
						resn = Preprocess(store, last, resn)
						return resn, TRANS_CONTINUE
						// NOTE: binary operations are always
						// computed in gno, never with
						// reflect.
					} else {
						// non-shift non-const binary operator.
						liu, riu := isUntyped(lt), isUntyped(rt)
						if liu {
							if riu {
								if lt.TypeID() != rt.TypeID() {
									panic(fmt.Sprintf(
										"incompatible types in binary expression: %v %v %v",
										lt.TypeID(), n.Op, rt.TypeID()))
								}
							} else { // left untyped, right typed
								checkOrConvertType(store, last, &n.Left, rt, false)
							}
						} else if riu { // left typed, right untyped
							checkOrConvertType(store, last, &n.Right, lt, false)
						} else { // both typed, refer to 0a1g.gno
							if !shouldSwapOnSpecificity(lt, rt) {
								checkOrConvertType(store, last, &n.Left, rt, false)
							} else {
								checkOrConvertType(store, last, &n.Right, lt, false)
							}
						}
					}
				}
			// TRANS_LEAVE -----------------------
			case *CallExpr:
				// Func type evaluation.
				var ft *FuncType
				ift := evalStaticTypeOf(store, last, n.Func)
				switch cft := baseOf(ift).(type) {
				case *FuncType:
					ft = cft
				case *NativeType:
					ft = store.Go2GnoType(cft.Type).(*FuncType)
				case *TypeType:
					if len(n.Args) != 1 {
						panic("type conversion requires single argument")
					}
					n.NumArgs = 1
					if arg0, ok := n.Args[0].(*ConstExpr); ok {
						var constConverted bool
						ct := evalStaticType(store, last, n.Func)
						// As a special case, if a decimal cannot
						// be represented as an integer, it cannot be converted to one,
						// and the error is handled here.
						// Out of bounds errors are usually handled during evalConst().
						switch ct.Kind() {
						case IntKind, Int8Kind, Int16Kind, Int32Kind, Int64Kind,
							UintKind, Uint8Kind, Uint16Kind, Uint32Kind, Uint64Kind,
							BigintKind:
							if bd, ok := arg0.TypedValue.V.(BigdecValue); ok {
								if !isInteger(bd.V) {
									panic(fmt.Sprintf(
										"cannot convert %s to integer type",
										arg0))
								}
							}
							convertConst(store, last, arg0, ct)
							constConverted = true
						case SliceKind:
							if ct.Elem().Kind() == Uint8Kind { // bypass []byte("xxx")
								n.SetAttribute(ATTR_TYPEOF_VALUE, ct)
								return n, TRANS_CONTINUE
							}
						}
						// (const) untyped decimal -> float64.
						// (const) untyped bigint -> int.
						if !constConverted {
							convertConst(store, last, arg0, nil)
						}

						// evaluate the new expression.
						cx := evalConst(store, last, n)
						// Though cx may be undefined if ct is interface,
						// the ATTR_TYPEOF_VALUE is still interface.
						cx.SetAttribute(ATTR_TYPEOF_VALUE, ct)
						return cx, TRANS_CONTINUE
					} else {
						ct := evalStaticType(store, last, n.Func)
						n.SetAttribute(ATTR_TYPEOF_VALUE, ct)
						return n, TRANS_CONTINUE
					}
				default:
					panic(fmt.Sprintf(
						"unexpected func type %v (%v)",
						ift, reflect.TypeOf(ift)))
				}

				// Handle special cases.
				// NOTE: these appear to be actually special cases in go.
				// In general, a string is not assignable to []bytes
				// without conversion.
				if cx, ok := n.Func.(*ConstExpr); ok {
					fv := cx.GetFunc()
					if fv.PkgPath == uversePkgPath && fv.Name == "append" {
						if n.Varg && len(n.Args) == 2 {
							// If the second argument is a string,
							// convert to byteslice.
							args1 := n.Args[1]
							if evalStaticTypeOf(store, last, args1).Kind() == StringKind {
								bsx := constType(nil, gByteSliceType)
								args1 = Call(bsx, args1)
								args1 = Preprocess(nil, last, args1).(Expr)
								n.Args[1] = args1
							}
						} else {
							var tx *constTypeExpr // array type expr, lazily initialized
							// Another special case for append: adding untyped constants.
							// They must be converted to the array type for consistency.
							for i, arg := range n.Args[1:] {
								if _, ok := arg.(*ConstExpr); !ok {
									// Consider only constant expressions.
									continue
								}
								if t1 := evalStaticTypeOf(store, last, arg); t1 != nil && !isUntyped(t1) {
									// Consider only untyped values (including nil).
									continue
								}

								if tx == nil {
									// Get the array type from the first argument.
									s0 := evalStaticTypeOf(store, last, n.Args[0])
									tx = constType(arg, s0.Elem())
								}
								// Convert to the array type.
								arg1 := Call(tx, arg)
								n.Args[i+1] = Preprocess(nil, last, arg1).(Expr)
							}
						}
					} else if fv.PkgPath == uversePkgPath && fv.Name == "copy" {
						if len(n.Args) == 2 {
							// If the second argument is a string,
							// convert to byteslice.
							args1 := n.Args[1]
							if evalStaticTypeOf(store, last, args1).Kind() == StringKind {
								bsx := constType(nil, gByteSliceType)
								args1 = Call(bsx, args1)
								args1 = Preprocess(nil, last, args1).(Expr)
								n.Args[1] = args1
							}
						}
					}
				}

				// Continue with general case.
				hasVarg := ft.HasVarg()
				isVarg := n.Varg
				embedded := false
				argTVs := []TypedValue{}
				minArgs := len(ft.Params)
				if hasVarg {
					minArgs--
				}
				numArgs := countNumArgs(store, last, n) // isVarg?
				n.NumArgs = numArgs

				// Check input arg count.
				if len(n.Args) == 1 && numArgs > 1 {
					// special case of x(f()) form:
					// use the number of results instead.
					if isVarg {
						panic("should not happen")
					}
					embedded = true
					pcx := n.Args[0].(*CallExpr)
					argTVs = getResultTypedValues(pcx)
					if !hasVarg {
						if numArgs != len(ft.Params) {
							panic(fmt.Sprintf(
								"wrong argument count in call to %s; want %d got %d (with embedded call expr as arg)",
								n.Func.String(),
								len(ft.Params),
								numArgs,
							))
						}
					} else if hasVarg && !isVarg {
						if numArgs < len(ft.Params)-1 {
							panic(fmt.Sprintf(
								"not enough arguments in call to %s; want %d (besides variadic) got %d (with embedded call expr as arg)",
								n.Func.String(),
								len(ft.Params)-1,
								numArgs))
						}
					}
				} else if !hasVarg {
					argTVs = evalStaticTypedValues(store, last, n.Args...)
					if len(n.Args) != len(ft.Params) {
						panic(fmt.Sprintf(
							"wrong argument count in call to %s; want %d got %d",
							n.Func.String(),
							len(ft.Params),
							len(n.Args),
						))
					}
				} else if hasVarg && !isVarg {
					argTVs = evalStaticTypedValues(store, last, n.Args...)
					if len(n.Args) < len(ft.Params)-1 {
						panic(fmt.Sprintf(
							"not enough arguments in call to %s; want %d (besides variadic) got %d",
							n.Func.String(),
							len(ft.Params)-1,
							len(n.Args)))
					}
				} else if hasVarg && isVarg {
					argTVs = evalStaticTypedValues(store, last, n.Args...)
					if len(n.Args) != len(ft.Params) {
						panic(fmt.Sprintf(
							"not enough arguments in call to %s; want %d (including variadic) got %d",
							n.Func.String(),
							len(ft.Params),
							len(n.Args)))
					}
				} else {
					panic("should not happen")
				}
				// Specify function param/result generics.
				sft := ft.Specify(store, argTVs, isVarg)
				spts := sft.Params
				srts := FieldTypeList(sft.Results).Types()
				// If generics were specified, override attr
				// and constexpr with specified types.  Also
				// copy the function value with updated type.
				n.Func.SetAttribute(ATTR_TYPEOF_VALUE, sft)
				if cx, ok := n.Func.(*ConstExpr); ok {
					fv := cx.V.(*FuncValue)
					fv2 := fv.Copy(nilAllocator)
					fv2.Type = sft
					cx.T = sft
					cx.V = fv2
				} else if sft.TypeID() != ft.TypeID() {
					panic("non-const function value should have no generics")
				}
				n.SetAttribute(ATTR_TYPEOF_VALUE, &tupleType{Elts: srts})
				// Check given argument type against required.
				// Also replace const Args with *ConstExpr unless embedded.
				if embedded {
					if isVarg {
						panic("should not happen")
					}
					for i, tv := range argTVs {
						if hasVarg {
							if (len(spts) - 1) <= i {
								assertAssignableTo(tv.T, spts[len(spts)-1].Type.Elem(), true)
							} else {
								assertAssignableTo(tv.T, spts[i].Type, true)
							}
						} else {
							assertAssignableTo(tv.T, spts[i].Type, true)
						}
					}
				} else {
					for i := range n.Args {
						if hasVarg {
							if (len(spts) - 1) <= i {
								if isVarg {
									if len(spts) <= i {
										panic("expected final vargs slice but got many")
									}
									checkOrConvertType(store, last, &n.Args[i], spts[i].Type, true)
								} else {
									checkOrConvertType(store, last, &n.Args[i],
										spts[len(spts)-1].Type.Elem(), true)
								}
							} else {
								checkOrConvertType(store, last, &n.Args[i], spts[i].Type, true)
							}
						} else {
							checkOrConvertType(store, last, &n.Args[i], spts[i].Type, true)
						}
					}
				}
				// TODO in the future, pure results

			// TRANS_LEAVE -----------------------
			case *IndexExpr:
				dt := evalStaticTypeOf(store, last, n.X)
				if dt.Kind() == PointerKind {
					// if a is a pointer to an array,
					// a[low : high : max] is shorthand
					// for (*a)[low : high : max]
					dt = dt.Elem()
					n.X = &StarExpr{X: n.X}
					n.X.SetAttribute(ATTR_PREPROCESSED, true)
				}
				switch dt.Kind() {
				case StringKind, ArrayKind, SliceKind:
					// Replace const index with int *ConstExpr,
					// or if not const, assert integer type..
					checkOrConvertIntegerKind(store, last, n.Index)
				case MapKind:
					mt := baseOf(gnoTypeOf(store, dt)).(*MapType)
					checkOrConvertType(store, last, &n.Index, mt.Key, false)
				default:
					panic(fmt.Sprintf(
						"unexpected index base kind for type %s",
						dt.String()))
				}

			// TRANS_LEAVE -----------------------
			case *SliceExpr:
				// Replace const L/H/M with int *ConstExpr,
				// or if not const, assert integer type..
				checkOrConvertIntegerKind(store, last, n.Low)
				checkOrConvertIntegerKind(store, last, n.High)
				checkOrConvertIntegerKind(store, last, n.Max)

			// TRANS_LEAVE -----------------------
			case *TypeAssertExpr:
				if n.Type == nil {
					panic("should not happen")
				}

				// Type assertions on the blank identifier are illegal.
				if nx, ok := n.X.(*NameExpr); ok && string(nx.Name) == blankIdentifier {
					panic("cannot use _ as value or type")
				}

				// ExprStmt of form `x.(<type>)`,
				// or special case form `c, ok := x.(<type>)`.
				t := evalStaticTypeOf(store, last, n.X)
				baseType := baseOf(t) // The base type of the asserted value must be an interface.
				switch bt := baseType.(type) {
				case *InterfaceType:
					break
				case *NativeType:
					if bt.Type.Kind() == reflect.Interface {
						break
					}
				default:
					panic(
						fmt.Sprintf(
							"invalid operation: %s (variable of type %s) is not an interface",
							n.X.String(),
							t.String(),
						),
					)
				}

				evalStaticType(store, last, n.Type)

			// TRANS_LEAVE -----------------------
			case *UnaryExpr:
				xt := evalStaticTypeOf(store, last, n.X)
				n.AssertCompatible(xt)
				if xnt, ok := xt.(*NativeType); ok {
					// get concrete native base type.
					pt := go2GnoBaseType(xnt.Type).(PrimitiveType)
					// convert n.X to gno type,
					xn := Expr(Call(pt.String(), n.X))
					// and convert result back.
					tx := constType(n, xnt)
					// reset/create n2 to preprocess children.
					n2 := &UnaryExpr{
						X:  xn,
						Op: n.Op,
					}
					resn := Node(Call(tx, n2))
					resn = Preprocess(store, last, resn)
					return resn, TRANS_CONTINUE
					// NOTE: like binary operations, unary operations are
					// always computed in gno, never with reflect.
				}
				// Replace with *ConstExpr if const X.
				if isConst(n.X) {
					cx := evalConst(store, last, n)
					return cx, TRANS_CONTINUE
				}

			// TRANS_LEAVE -----------------------
			case *CompositeLitExpr:
				// Get or evaluate composite type.
				clt := evalStaticType(store, last, n.Type)
				// Replace const Elts with default *ConstExpr.
			CLT_TYPE_SWITCH:
				switch cclt := baseOf(clt).(type) {
				case *StructType:
					if n.IsKeyed() {
						for i := 0; i < len(n.Elts); i++ {
							key := n.Elts[i].Key.(*NameExpr).Name
							path := cclt.GetPathForName(key)
							ft := cclt.GetStaticTypeOfAt(path)
							checkOrConvertType(store, last, &n.Elts[i].Value, ft, false)
						}
					} else {
						for i := 0; i < len(n.Elts); i++ {
							ft := cclt.Fields[i].Type
							checkOrConvertType(store, last, &n.Elts[i].Value, ft, false)
						}
					}
				case *ArrayType:
					for i := 0; i < len(n.Elts); i++ {
						convertType(store, last, &n.Elts[i].Key, IntType)
						checkOrConvertType(store, last, &n.Elts[i].Value, cclt.Elt, false)
					}
				case *SliceType:
					for i := 0; i < len(n.Elts); i++ {
						convertType(store, last, &n.Elts[i].Key, IntType)
						checkOrConvertType(store, last, &n.Elts[i].Value, cclt.Elt, false)
					}
				case *MapType:
					for i := 0; i < len(n.Elts); i++ {
						checkOrConvertType(store, last, &n.Elts[i].Key, cclt.Key, false)
						checkOrConvertType(store, last, &n.Elts[i].Value, cclt.Value, false)
					}
				case *NativeType:
					clt = cclt.GnoType(store)
					goto CLT_TYPE_SWITCH
				default:
					panic(fmt.Sprintf(
						"unexpected composite type %s",
						clt.String()))
				}
				// If variadic array lit, measure.
				if at, ok := clt.(*ArrayType); ok {
					if at.Vrd {
						idx := 0
						for _, elt := range n.Elts {
							if elt.Key == nil {
								idx++
							} else {
								k := evalConst(store, last, elt.Key).ConvertGetInt()
								if idx <= k {
									idx = k + 1
								} else {
									panic("array lit key out of order")
								}
							}
						}
						// update type
						// (dontcare)
						// at.Vrd = false
						at.Len = idx
						// update node
						cx := constInt(n, idx)
						n.Type.(*ArrayTypeExpr).Len = cx
					}
				}

			// TRANS_LEAVE -----------------------
			case *KeyValueExpr:
				// NOTE: For simplicity we just
				// use the *CompositeLitExpr.

			// TRANS_LEAVE -----------------------
			case *SelectorExpr:
				xt := evalStaticTypeOf(store, last, n.X)

				// Set selector path based on xt's type.
				switch cxt := xt.(type) {
				case *PointerType, *DeclaredType, *StructType, *InterfaceType:
					tr, _, rcvr, _, aerr := findEmbeddedFieldType(lastpn.PkgPath, cxt, n.Sel, nil)
					if aerr {
						panic(fmt.Sprintf("cannot access %s.%s from %s",
							cxt.String(), n.Sel, lastpn.PkgPath))
					} else if tr == nil {
						panic(fmt.Sprintf("missing field %s in %s",
							n.Sel, cxt.String()))
					}
					if len(tr) > 1 {
						// (the last vp, tr[len(tr)-1], is for n.Sel)
						if debug {
							if tr[len(tr)-1].Name != n.Sel {
								panic("should not happen")
							}
						}
						// replace n.X w/ tr[:len-1] selectors applied.
						nx2 := n.X
						for _, vp := range tr[:len(tr)-1] {
							nx2 = &SelectorExpr{
								X:    nx2,
								Path: vp,
								Sel:  vp.Name,
							}
						}
						// recursively preprocess new n.X.
						n.X = Preprocess(store, last, nx2).(Expr)
					}
					// nxt2 may not be xt anymore.
					// (even the dereferenced of xt and nxt2 may not
					// be the same, with embedded fields)
					nxt2 := evalStaticTypeOf(store, last, n.X)
					// Case 1: If receiver is pointer type but n.X is
					// not:
					if rcvr != nil &&
						rcvr.Kind() == PointerKind &&
						nxt2.Kind() != PointerKind {
						// Go spec: "If x is addressable and &x's
						// method set contains m, x.m() is shorthand
						// for (&x).m()"
						// Go spec: "As with method calls, a reference
						// to a non-interface method with a pointer
						// receiver using an addressable value will
						// automatically take the address of that
						// value: t.Mp is equivalent to (&t).Mp."
						//
						// convert to (&x).m, but leave xt as is.
						n.X = &RefExpr{X: n.X}
						n.X.SetAttribute(ATTR_PREPROCESSED, true)
						switch tr[len(tr)-1].Type {
						case VPDerefPtrMethod:
							// When ptr method was called like x.y.z(), where x
							// is a pointer, y is an embedded struct, and z
							// takes a pointer receiver.  That becomes
							// &(x.y).z().
							// The x.y receiver wasn't originally a pointer,
							// yet the trail was
							// [VPSubrefField,VPDerefPtrMethod].
						case VPPtrMethod:
							tr[len(tr)-1].Type = VPDerefPtrMethod
						default:
							panic(fmt.Sprintf(
								"expected ultimate VPPtrMethod but got %v in trail %v",
								tr[len(tr)-1].Type,
								tr,
							))
						}
					} else if len(tr) > 0 &&
						tr[len(tr)-1].IsDerefType() &&
						nxt2.Kind() != PointerKind {
						// Case 2: If tr[0] is deref type, but xt
						// is not pointer type, replace n.X with
						// &RefExpr{X: n.X}.
						n.X = &RefExpr{X: n.X}
						n.X.SetAttribute(ATTR_PREPROCESSED, true)
					}
					// bound method or underlying.
					// TODO check for unexported fields.
					n.Path = tr[len(tr)-1]
					// n.Path = cxt.GetPathForName(n.Sel)
				case *PackageType:
					var pv *PackageValue
					if cx, ok := n.X.(*ConstExpr); ok {
						// NOTE: *Machine.TestMemPackage() needs this
						// to pass in an imported package as *ConstEzpr.
						pv = cx.V.(*PackageValue)
					} else {
						// otherwise, packages can only be referred to by
						// *NameExprs, and cannot be copied.
						pvc := evalConst(store, last, n.X)
						pv_, ok := pvc.V.(*PackageValue)
						if !ok {
							panic(fmt.Sprintf(
								"missing package in selector expr %s",
								n.String()))
						}
						pv = pv_
					}
					pn := pv.GetPackageNode(store)
					// ensure exposed or package path match.
					if !isUpper(string(n.Sel)) && lastpn.PkgPath != pv.PkgPath {
						panic(fmt.Sprintf("cannot access %s.%s from %s",
							pv.PkgPath, n.Sel, lastpn.PkgPath))
					} else {
						// NOTE: this can happen with software upgrades,
						// with multiple versions of the same package path.
					}
					n.Path = pn.GetPathForName(store, n.Sel)
					// packages may contain constant vars,
					// so check and evaluate if so.
					tt := pn.GetStaticTypeOfAt(store, n.Path)
					if isUntyped(tt) {
						cx := evalConst(store, last, n)
						return cx, TRANS_CONTINUE
					}
				case *TypeType:
					// unbound method
					xt := evalStaticType(store, last, n.X)
					switch ct := xt.(type) {
					case *PointerType:
						dt := ct.Elt.(*DeclaredType)
						n.Path = dt.GetUnboundPathForName(n.Sel)
					case *DeclaredType:
						n.Path = ct.GetUnboundPathForName(n.Sel)
					default:
						panic(fmt.Sprintf(
							"unexpected selector expression type value %s",
							xt.String()))
					}
				case *NativeType:
					// NOTE: if type of n.X is native type, as in a native
					// interface method, n.Path may be VPNative but at
					// runtime, the value's type may be *gno.PointerType.
					//
					// native types don't use path indices.
					n.Path = NewValuePathNative(n.Sel)
				default:
					panic(fmt.Sprintf(
						"unexpected selector expression type %v",
						reflect.TypeOf(xt)))
				}

			// TRANS_LEAVE -----------------------
			case *FieldTypeExpr:
				// Replace const Tag with default *ConstExpr.
				convertIfConst(store, last, n.Tag)

			// TRANS_LEAVE -----------------------
			case *ArrayTypeExpr:
				if n.Len == nil {
					// Calculate length at *CompositeLitExpr:LEAVE
				} else {
					// Replace const Len with int *ConstExpr.
					cx := evalConst(store, last, n.Len)
					convertConst(store, last, cx, IntType)
					n.Len = cx
				}
				// NOTE: For all TypeExprs, the node is not replaced
				// with *constTypeExprs (as *ConstExprs are) because
				// we want to support type logic at runtime.
				evalStaticType(store, last, n)

			// TRANS_LEAVE -----------------------
			case *SliceTypeExpr:
				evalStaticType(store, last, n)

			// TRANS_LEAVE -----------------------
			case *InterfaceTypeExpr:
				evalStaticType(store, last, n)

			// TRANS_LEAVE -----------------------
			case *ChanTypeExpr:
				evalStaticType(store, last, n)

			// TRANS_LEAVE -----------------------
			case *FuncTypeExpr:
				evalStaticType(store, last, n)

			// TRANS_LEAVE -----------------------
			case *MapTypeExpr:
				evalStaticType(store, last, n)

			// TRANS_LEAVE -----------------------
			case *StructTypeExpr:
				evalStaticType(store, last, n)

			// TRANS_LEAVE -----------------------
			case *AssignStmt:
				n.AssertCompatible(store, last)
				// NOTE: keep DEFINE and ASSIGN in sync.
				if n.Op == DEFINE {
					// Rhs consts become default *ConstExprs.
					for _, rx := range n.Rhs {
						// NOTE: does nothing if rx is "nil".
						convertIfConst(store, last, rx)
					}

					if len(n.Lhs) > len(n.Rhs) {
						switch cx := n.Rhs[0].(type) {
						case *CallExpr:
							// Call case: a, b := x(...)
							ift := evalStaticTypeOf(store, last, cx.Func)
							cft := getGnoFuncTypeOf(store, ift)
							for i, lx := range n.Lhs {
								ln := lx.(*NameExpr).Name
								rf := cft.Results[i]
								// re-definition
								last.Define(ln, anyValue(rf.Type))
							}
						case *TypeAssertExpr:
							lhs0 := n.Lhs[0].(*NameExpr).Name
							lhs1 := n.Lhs[1].(*NameExpr).Name
							tt := evalStaticType(store, last, cx.Type)
							// re-definitions
							last.Define(lhs0, anyValue(tt))
							last.Define(lhs1, anyValue(BoolType))
						case *IndexExpr:
							lhs0 := n.Lhs[0].(*NameExpr).Name
							lhs1 := n.Lhs[1].(*NameExpr).Name

							var mt *MapType
							dt := evalStaticTypeOf(store, last, cx.X)
							mt, ok := baseOf(dt).(*MapType)
							if !ok {
								panic(fmt.Sprintf("invalid index expression on %T", dt))
							}
							// re-definitions
							last.Define(lhs0, anyValue(mt.Value))
							last.Define(lhs1, anyValue(BoolType))
						default:
							panic("should not happen")
						}
					} else {
						// General case: a, b := x, y
						for i, lx := range n.Lhs {
							ln := lx.(*NameExpr).Name
							rx := n.Rhs[i]
							rt := evalStaticTypeOf(store, last, rx)
							// re-definition
							if rt == nil {
								// e.g. (interface{})(nil), becomes ConstExpr(undefined).
								// last.Define(ln, undefined) complains, since redefinition.
							} else {
								last.Define(ln, anyValue(rt))
							}
						}
					}
				} else { // ASSIGN, or assignment operation (+=, -=, <<=, etc.)
					// NOTE: Keep in sync with DEFINE above.
					if len(n.Lhs) > len(n.Rhs) {
						// check is done in assertCompatible where we also
						// asserted we have at lease one element in Rhs
						if cx, ok := n.Rhs[0].(*CallExpr); ok {
							// we decompose the a,b = x(...) for named and unamed
							// type value return in an assignments
							// Call case: a, b = x(...)
							ift := evalStaticTypeOf(store, last, cx.Func)
							cft := getGnoFuncTypeOf(store, ift)
							// check if we we need to decompose for named typed conversion in the function return results
							var decompose bool

							for i, rhsType := range cft.Results {
								lt := evalStaticTypeOf(store, last, n.Lhs[i])
								if lt != nil && isNamedConversion(rhsType.Type, lt) {
									decompose = true
									break
								}
							}
							if decompose {
								// only enter this section if cft.Results to be converted to Lhs type for named type conversion.
								// decompose a,b = x()
								// .decompose1, .decompose2 := x()  assignment statement expression (Op=DEFINE)
								// a,b = .decompose1, .decompose2   assignment statement expression ( Op=ASSIGN )
								// add the new statement to last.Body

								// step1:
								// create a hidden var with leading . (dot) the curBodyLen increase every time when there is a decomposition
								// because there could be multiple decomposition happens
								// we use both stmt index and return result number to differentiate the .decompose variables created in each assignment decompostion
								// ex. .decompose_3_2: this variable is created as the 3rd statement in the block, the 2nd parameter returned from x(),
								// create .decompose_1_1, .decompose_1_2 .... based on number of result from x()
								tmpExprs := make(Exprs, 0, len(cft.Results))
								for i := range cft.Results {
									rn := fmt.Sprintf(".decompose_%d_%d", index, i)
									tmpExprs = append(tmpExprs, Nx(rn))
								}
								// step2:
								// .decompose1, .decompose2 := x()
								dsx := &AssignStmt{
									Lhs: tmpExprs,
									Op:  DEFINE,
									Rhs: n.Rhs,
								}
								dsx.SetLine(n.Line)
								dsx = Preprocess(store, last, dsx).(*AssignStmt)

								// step3:

								// a,b = .decompose1, .decompose2
								// assign stmt expression
								// The right-hand side will be converted to a call expression for named/unnamed conversion.
								// tmpExprs is a []Expr; we make a copy of tmpExprs to prevent dsx.Lhs in the previous statement (dsx) from being changed by side effects.
								// If we don't copy tmpExprs, when asx.Rhs is converted to a const call expression during the preprocessing of the AssignStmt asx,
								// dsx.Lhs will change from []NameExpr to []CallExpr.
								// This side effect would cause a panic when the machine executes the dsx statement, as it expects Lhs to be []NameExpr.

								asx := &AssignStmt{
									Lhs: n.Lhs,
									Op:  ASSIGN,
									Rhs: copyExprs(tmpExprs),
								}
								asx.SetLine(n.Line)
								asx = Preprocess(store, last, asx).(*AssignStmt)

								// step4:
								// replace the original stmt with two new stmts
								body := last.GetBody()
								// we need to do an in-place replacement while leaving the current node
								n.Attributes = dsx.Attributes
								n.Lhs = dsx.Lhs
								n.Op = dsx.Op
								n.Rhs = dsx.Rhs

								//  insert a assignment statement a,b = .decompose1,.decompose2 AFTER the current statement in the last.Body.
								body = append(body[:index+1], append(Body{asx}, body[index+1:]...)...)
								last.SetBody(body)
							} // end of the decomposition

							// Last step: we need to insert the statements to FuncValue.body of PackageNopde.Values[i].V
							// updating FuncValue.body=FuncValue.Source.Body in updates := pn.PrepareNewValues(pv) during preprocess.
							// we updated FuncValue from source.
						}
					} else { // len(Lhs) == len(Rhs)
						if n.Op == SHL_ASSIGN || n.Op == SHR_ASSIGN {
							if len(n.Lhs) != 1 || len(n.Rhs) != 1 {
								panic("should not happen")
							}
							// Special case if shift assign <<= or >>=.
							convertType(store, last, &n.Rhs[0], UintType)
						} else if n.Op == ADD_ASSIGN || n.Op == SUB_ASSIGN || n.Op == MUL_ASSIGN || n.Op == QUO_ASSIGN || n.Op == REM_ASSIGN {
							// e.g. a += b, single value for lhs and rhs,
							lt := evalStaticTypeOf(store, last, n.Lhs[0])
							checkOrConvertType(store, last, &n.Rhs[0], lt, true)
						} else { // all else, like BAND_ASSIGN, etc
							// General case: a, b = x, y.
							for i, lx := range n.Lhs {
								lt := evalStaticTypeOf(store, last, lx)
								// if lt is interface, nothing will happen
								checkOrConvertType(store, last, &n.Rhs[i], lt, true)
							}
						}
					}
				}

			// TRANS_LEAVE -----------------------
			case *BranchStmt:
				switch n.Op {
				case BREAK:
					if !isSwitchLabel(ns, n.Label) {
						findBranchLabel(last, n.Label)
					}
				case CONTINUE:
					if isSwitchLabel(ns, n.Label) {
						panic(fmt.Sprintf("invalid continue label %q\n", n.Label))
					}
					findBranchLabel(last, n.Label)
				case GOTO:
					_, depth, index := findGotoLabel(last, n.Label)
					n.Depth = depth
					n.BodyIndex = index
				case FALLTHROUGH:
					if swchC, ok := last.(*SwitchClauseStmt); ok {
						// last is a switch clause, find its index in the switch and assign
						// it to the fallthrough node BodyIndex. This will be used at
						// runtime to determine the next switch clause to run.
						swch := lastSwitch(ns)
						for i := range swch.Clauses {
							if &swch.Clauses[i] == swchC {
								// switch clause found
								n.BodyIndex = i
								break
							}
						}
					}
				default:
					panic("should not happen")
				}

			case *IncDecStmt:
				xt := evalStaticTypeOf(store, last, n.X)
				n.AssertCompatible(xt)

			// TRANS_LEAVE -----------------------
			case *ForStmt:
				// Cond consts become bool *ConstExprs.
				checkOrConvertBoolKind(store, last, n.Cond)

			// TRANS_LEAVE -----------------------
			case *IfStmt:
				// Cond consts become bool *ConstExprs.
				checkOrConvertBoolKind(store, last, n.Cond)

			// TRANS_LEAVE -----------------------
			case *RangeStmt:
				// NOTE: k,v already defined @ TRANS_BLOCK.
				n.AssertCompatible(store, last)

			// TRANS_LEAVE -----------------------
			case *ReturnStmt:
				fnode, ft := funcOf(last)
				// Check number of return arguments.
				if len(n.Results) != len(ft.Results) {
					if len(n.Results) == 0 {
						if ft.Results.IsNamed() {
							// ok, results already named.
						} else {
							panic(fmt.Sprintf("expected %d return values; got %d",
								len(ft.Results),
								len(n.Results),
							))
						}
					} else if len(n.Results) == 1 {
						if cx, ok := n.Results[0].(*CallExpr); ok {
							ift := evalStaticTypeOf(store, last, cx.Func)
							cft := getGnoFuncTypeOf(store, ift)
							if len(cft.Results) != len(ft.Results) {
								panic(fmt.Sprintf("expected %d return values; got %d",
									len(ft.Results),
									len(cft.Results),
								))
							} else {
								// nothing more to do.
							}
						} else {
							panic(fmt.Sprintf("expected %d return values; got %d",
								len(ft.Results),
								len(n.Results),
							))
						}
					} else {
						panic(fmt.Sprintf("expected %d return values; got %d",
							len(ft.Results),
							len(n.Results),
						))
					}
				} else {
					// Results consts become default *ConstExprs.
					for i := range n.Results {
						rtx := ft.Results[i].Type
						rt := evalStaticType(store, fnode.GetParentNode(nil), rtx)
						if isGeneric(rt) {
							// cannot convert generic result,
							// the result type depends.
							// XXX how to deal?
							panic("not yet implemented")
						} else {
							checkOrConvertType(store, last, &n.Results[i], rt, false)
						}
					}
				}

			// TRANS_LEAVE -----------------------
			case *SendStmt:
				// Value consts become default *ConstExprs.
				checkOrConvertType(store, last, &n.Value, nil, false)

			// TRANS_LEAVE -----------------------
			case *SelectCaseStmt:
				// maybe receive defines.
				// if as, ok := n.Comm.(*AssignStmt); ok {
				//     handled by case *AssignStmt.
				// }

			// TRANS_LEAVE -----------------------
			case *SwitchStmt:
				// Ensure type switch cases are unique.
				if n.IsTypeSwitch {
					types := map[string]struct{}{}
					for _, clause := range n.Clauses {
						for _, casetype := range clause.Cases {
							var ctstr string
							ctype := casetype.(*constTypeExpr).Type
							if ctype == nil {
								ctstr = nilStr
							} else {
								ctstr = casetype.(*constTypeExpr).Type.String()
							}
							if _, exists := types[ctstr]; exists {
								panic(fmt.Sprintf(
									"duplicate type %s in type switch",
									ctstr))
							}
							types[ctstr] = struct{}{}
						}
					}
				}

			// TRANS_LEAVE -----------------------
			case *ValueDecl:
				// evaluate value if const expr.
				if n.Const {
					// NOTE: may or may not be a *ConstExpr,
					// but if not, make one now.
					for i, vx := range n.Values {
						n.Values[i] = evalConst(store, last, vx)
					}
				} else {
					// value(s) may already be *ConstExpr, but
					// otherwise as far as we know the
					// expression is not a const expr, so no
					// point evaluating it further.  this makes
					// the implementation differ from
					// runDeclaration(), as this uses OpStaticTypeOf.
				}
				numNames := len(n.NameExprs)
				sts := make([]Type, numNames) // static types
				tvs := make([]TypedValue, numNames)
				if numNames > 1 && len(n.Values) == 1 {
					// special case if `var a, b, c T? = f()` form.
					cx := n.Values[0].(*CallExpr)
					tt := evalStaticTypeOfRaw(store, last, cx).(*tupleType)
					if rLen := len(tt.Elts); rLen != numNames {
						panic(fmt.Sprintf("assignment mismatch: %d variable(s) but %s returns %d value(s)", numNames, cx.Func.String(), rLen))
					}
					if n.Type != nil {
						// only a single type can be specified.
						nt := evalStaticType(store, last, n.Type)
						// TODO check tt and nt compat.
						for i := 0; i < numNames; i++ {
							sts[i] = nt
							tvs[i] = anyValue(nt)
						}
					} else {
						// set types as return types.
						for i := 0; i < numNames; i++ {
							et := tt.Elts[i]
							sts[i] = et
							tvs[i] = anyValue(et)
						}
					}
				} else if len(n.Values) != 0 && numNames != len(n.Values) {
					panic(fmt.Sprintf("assignment mismatch: %d variable(s) but %d value(s)", numNames, len(n.Values)))
				} else { // general case
					for _, v := range n.Values {
						if cx, ok := v.(*CallExpr); ok {
							tt, ok := evalStaticTypeOfRaw(store, last, cx).(*tupleType)
							if ok && len(tt.Elts) != 1 {
								panic(fmt.Sprintf("multiple-value %s (value of type %s) in single-value context", cx.Func.String(), tt.Elts))
							}
						}
					}
					// evaluate types and convert consts.
					if n.Type != nil {
						// only a single type can be specified.
						nt := evalStaticType(store, last, n.Type)
						for i := 0; i < numNames; i++ {
							sts[i] = nt
						}
						// convert if const to nt.
						for i := range n.Values {
							checkOrConvertType(store, last, &n.Values[i], nt, false)
						}
					} else if n.Const {
						// derive static type from values.
						for i, vx := range n.Values {
							vt := evalStaticTypeOf(store, last, vx)
							sts[i] = vt
						}
					} else {
						// convert n.Value to default type.
						for i, vx := range n.Values {
							convertIfConst(store, last, vx)
							vt := evalStaticTypeOf(store, last, vx)
							sts[i] = vt
						}
					}
					// evaluate typed value for static definition.
					for i := range n.NameExprs {
						// consider value if specified.
						if len(n.Values) > 0 {
							vx := n.Values[i]
							if cx, ok := vx.(*ConstExpr); ok &&
								!cx.TypedValue.IsUndefined() {
								if n.Const {
									// const _ = <const_expr>: static block should contain value
									tvs[i] = cx.TypedValue
								} else {
									// var _ = <const_expr>: static block should NOT contain value
									tvs[i] = anyValue(cx.TypedValue.T)
								}
								continue
							}
						}
						// for var decls of non-const expr.
						st := sts[i]
						tvs[i] = anyValue(st)
					}
				}
				// define.
				if fn, ok := last.(*FileNode); ok {
					pn := fn.GetParentNode(nil).(*PackageNode)
					for i := 0; i < numNames; i++ {
						nx := &n.NameExprs[i]
						if nx.Name == blankIdentifier {
							nx.Path = NewValuePathBlock(0, 0, blankIdentifier)
						} else {
							pn.Define2(n.Const, nx.Name, sts[i], tvs[i])
							nx.Path = last.GetPathForName(nil, nx.Name)
						}
					}
				} else {
					for i := 0; i < numNames; i++ {
						nx := &n.NameExprs[i]
						if nx.Name == blankIdentifier {
							nx.Path = NewValuePathBlock(0, 0, blankIdentifier)
						} else {
							last.Define2(n.Const, nx.Name, sts[i], tvs[i])
							nx.Path = last.GetPathForName(nil, nx.Name)
						}
					}
				}
				// TODO make note of constance in static block for
				// future use, or consider "const paths".  set as
				// preprocessed.

			// TRANS_LEAVE -----------------------
			case *TypeDecl:
				// Construct new Type, where any recursive
				// references refer to the old Type declared
				// during *TypeDecl:ENTER.  Then, copy over the
				// values, completing the recursion.
				tmp := evalStaticType(store, last, n.Type)
				dst := last.GetValueRef(store, n.Name, true).GetType()
				switch dst := dst.(type) {
				case *FuncType:
					*dst = *(tmp.(*FuncType))
				case *ArrayType:
					*dst = *(tmp.(*ArrayType))
				case *SliceType:
					*dst = *(tmp.(*SliceType))
				case *InterfaceType:
					*dst = *(tmp.(*InterfaceType))
				case *ChanType:
					*dst = *(tmp.(*ChanType))
				case *MapType:
					*dst = *(tmp.(*MapType))
				case *StructType:
					*dst = *(tmp.(*StructType))
				case *DeclaredType:
					// if store has this type, use that.
					tid := DeclaredTypeID(lastpn.PkgPath, n.Name)
					exists := false
					if dt := store.GetTypeSafe(tid); dt != nil {
						dst = dt.(*DeclaredType)
						last.GetValueRef(store, n.Name, true).SetType(dst)
						exists = true
					}
					if !exists {
						// otherwise construct new *DeclaredType.
						// NOTE: this is where declared types are
						// actually instantiated, not in
						// machine.go:runDeclaration().
						dt2 := declareWith(lastpn.PkgPath, n.Name, tmp)
						// if !n.IsAlias { // not sure why this was here.
						dt2.Seal()
						// }
						*dst = *dt2
					}
				default:
					panic(fmt.Sprintf("unexpected type declaration type %v",
						reflect.TypeOf(dst)))
				}
				// We need to replace all references of the new
				// Type with old Type, including in attributes.
				n.Type.SetAttribute(ATTR_TYPE_VALUE, dst)
				// Replace the type with *constTypeExpr{},
				// otherwise methods would be un at runtime.
				n.Type = constType(n.Type, dst)
			}
			// end type switch statement
			// END TRANS_LEAVE -----------------------

			// finalization (during leave).
			if _, ok := n.(BlockNode); ok {
				// Pop block.
				stack = stack[:len(stack)-1]
				last = stack[len(stack)-1]
			}
			return n, TRANS_CONTINUE
		}

		panic(fmt.Sprintf(
			"unknown stage %v", stage))
	})

	return nn
}

func isSwitchLabel(ns []Node, label Name) bool {
	for {
		swch := lastSwitch(ns)
		if swch == nil {
			break
		}

		if swch.GetLabel() == label && label != "" {
			return true
		}

		ns = ns[:len(ns)-1]
	}

	return false
}

// Idempotent.
func pushInitBlock(bn BlockNode, last *BlockNode, stack *[]BlockNode) {
	if !bn.IsInitialized() {
		bn.InitStaticBlock(bn, *last)
	}
	if bn.GetStaticBlock().Source != bn {
		panic("expected the source of a block node to be itself")
	}
	*last = bn
	*stack = append(*stack, bn)
}

// like pushInitBlock(), but when the last block is a faux block,
// namely after SwitchStmt and IfStmt.
// Idempotent.
func pushInitRealBlock(bn BlockNode, last *BlockNode, stack *[]BlockNode) {
	if !bn.IsInitialized() {
		bn.InitStaticBlock(bn, (*last).GetParentNode(nil))
	}
	if bn.GetStaticBlock().Source != bn {
		panic("expected the source of a block node to be itself")
	}
	*last = bn
	*stack = append(*stack, bn)
}

// like pushInitBlock(), but when the last block is a faux block,
// namely after SwitchStmt and IfStmt.
// Not idempotent, as it calls bn.Define with reference to last's TV value slot.
func pushInitRealBlockAndCopy(bn BlockNode, last *BlockNode, stack *[]BlockNode) {
	orig := *last
	pushInitRealBlock(bn, last, stack)
	copyFromFauxBlock(bn, orig)
}

// anything declared in orig are copied.
func copyFromFauxBlock(bn BlockNode, orig BlockNode) {
	for _, n := range orig.GetBlockNames() {
		tv := orig.GetValueRef(nil, n, false)
		bn.Define(n, *tv)
	}
}

// Evaluates the value of x which is expected to be a typeval.
// Caches the result as an attribute of x.
// To discourage mis-use, expects x to already be
// preprocessed.
func evalStaticType(store Store, last BlockNode, x Expr) Type {
	if t, ok := x.GetAttribute(ATTR_TYPE_VALUE).(Type); ok {
		return t
	} else if ctx, ok := x.(*constTypeExpr); ok {
		return ctx.Type // no need to set attribute.
	}
	pn := packageOf(last)
	// See comment in evalStaticTypeOfRaw.
	if store != nil && pn.PkgPath != uversePkgPath {
		pv := pn.NewPackage() // temporary
		store = store.Fork()
		store.SetCachePackage(pv)
	}
	m := NewMachine(pn.PkgPath, store)
	tv := m.EvalStatic(last, x)
	m.Release()
	if _, ok := tv.V.(TypeValue); !ok {
		panic(fmt.Sprintf("%s is not a type", x.String()))
	}
	t := tv.GetType()
	x.SetAttribute(ATTR_TYPE_VALUE, t)
	return t
}

// If it is known that the type was already evaluated,
// use this function instead of evalStaticType(store,).
func getType(x Expr) Type {
	if ctx, ok := x.(*constTypeExpr); ok {
		return ctx.Type
	} else if t, ok := x.GetAttribute(ATTR_TYPE_VALUE).(Type); ok {
		return t
	} else {
		panic(fmt.Sprintf(
			"getType() called on expr not yet evaluated with evalStaticType(store,): %s",
			x.String(),
		))
	}
}

// If t is a native type, returns the gno type.
func gnoTypeOf(store Store, t Type) Type {
	if nt, ok := t.(*NativeType); ok {
		return nt.GnoType(store)
	} else {
		return t
	}
}

// Unlike evalStaticType, x is not expected to be a typeval,
// but rather computes the type OF x.
func evalStaticTypeOf(store Store, last BlockNode, x Expr) Type {
	t := evalStaticTypeOfRaw(store, last, x)
	if tt, ok := t.(*tupleType); ok {
		if len(tt.Elts) != 1 {
			panic(fmt.Sprintf(
				"evalStaticTypeOf() only supports *CallExpr with 1 result, got %s",
				tt.String(),
			))
		} else {
			return tt.Elts[0]
		}
	} else {
		return t
	}
}

// like evalStaticTypeOf() but returns the raw *tupleType for *CallExpr.
func evalStaticTypeOfRaw(store Store, last BlockNode, x Expr) (t Type) {
	if t, ok := x.GetAttribute(ATTR_TYPEOF_VALUE).(Type); ok {
		return t
	} else if _, ok := x.(*constTypeExpr); ok {
		return gTypeType
	} else if ctx, ok := x.(*ConstExpr); ok {
		return ctx.T
	} else {
		pn := packageOf(last)
		// NOTE: do not load the package value from store,
		// because we may be preprocessing in the middle of
		// PreprocessAllFilesAndSaveBlockNodes,
		// and the preprocessor will panic when
		// package values are already there that weren't
		// yet predefined this time around.
		if store != nil && pn.PkgPath != uversePkgPath {
			pv := pn.NewPackage() // temporary
			store = store.Fork()
			store.SetCachePackage(pv)
		}
		m := NewMachine(pn.PkgPath, store)
		t = m.EvalStaticTypeOf(last, x)
		m.Release()
		x.SetAttribute(ATTR_TYPEOF_VALUE, t)
		return t
	}
}

// If it is known that the type was already evaluated,
// use this function instead of evalStaticTypeOf().
func getTypeOf(x Expr) Type {
	if t, ok := x.GetAttribute(ATTR_TYPEOF_VALUE).(Type); ok {
		if tt, ok := t.(*tupleType); ok {
			if len(tt.Elts) != 1 {
				panic(fmt.Sprintf(
					"getTypeOf() only supports *CallExpr with 1 result, got %s",
					tt.String(),
				))
			} else {
				return tt.Elts[0]
			}
		} else {
			return t
		}
	} else {
		panic(fmt.Sprintf(
			"getTypeOf() called on expr not yet evaluated with evalStaticTypeOf(): %s",
			x.String(),
		))
	}
}

// like evalStaticTypeOf() but for list of exprs, and the result
// includes the value if type is TypeKind.
func evalStaticTypedValues(store Store, last BlockNode, xs ...Expr) []TypedValue {
	res := make([]TypedValue, len(xs))
	for i, x := range xs {
		t := evalStaticTypeOf(store, last, x)
		if t != nil && t.Kind() == TypeKind {
			v := evalStaticType(store, last, x)
			res[i] = TypedValue{
				T: t,
				V: toTypeValue(v),
			}
		} else {
			res[i] = TypedValue{
				T: t,
				V: nil,
			}
		}
	}
	return res
}

func getGnoFuncTypeOf(store Store, it Type) *FuncType {
	bt := baseOf(it)
	ft := gnoTypeOf(store, bt).(*FuncType)
	return ft
}

func getResultTypedValues(cx *CallExpr) []TypedValue {
	if t, ok := cx.GetAttribute(ATTR_TYPEOF_VALUE).(Type); ok {
		if tt, ok := t.(*tupleType); ok {
			res := make([]TypedValue, len(tt.Elts))
			for i, tte := range tt.Elts {
				res[i] = anyValue(tte)
			}
			return res
		} else {
			panic(fmt.Sprintf(
				"expected *tupleType of *CallExpr but got %v",
				reflect.TypeOf(t)))
		}
	} else {
		panic(fmt.Sprintf(
			"getResultTypedValues() called on call expr not yet evaluated: %s",
			cx.String(),
		))
	}
}

// Evaluate constant expressions. Assumes all operands are already defined
// consts; the machine doesn't know whether a value is const or not, so this
// function always returns a *ConstExpr, even if the operands aren't actually
// consts in the code.
//
// No type conversion is done by the machine in general -- operands of
// binary expressions should be converted to become compatible prior
// to evaluation.
//
// NOTE: Generally, conversion happens in a separate step while leaving
// composite exprs/nodes that contain constant expression nodes (e.g. const
// exprs in the rhs of AssignStmts).
func evalConst(store Store, last BlockNode, x Expr) *ConstExpr {
	// TODO: some check or verification for ensuring x
	// is constant?  From the machine?
	m := NewMachine(".dontcare", store)
	cv := m.EvalStatic(last, x)
	m.Release()
	cx := &ConstExpr{
		Source:     x,
		TypedValue: cv,
	}
	cx.SetAttribute(ATTR_PREPROCESSED, true)
	setConstAttrs(cx)
	return cx
}

func constType(source Expr, t Type) *constTypeExpr {
	cx := &constTypeExpr{Source: source}
	cx.Type = t
	cx.SetAttribute(ATTR_PREPROCESSED, true)
	return cx
}

func setConstAttrs(cx *ConstExpr) {
	cv := &cx.TypedValue
	cx.SetAttribute(ATTR_TYPEOF_VALUE, cv.T)
	if cv.T != nil && cv.T.Kind() == TypeKind {
		if cv.GetType() == nil {
			panic("should not happen")
		}
		cx.SetAttribute(ATTR_TYPE_VALUE, cv.GetType())
	}
}

func packageOf(last BlockNode) *PackageNode {
	for {
		if pn, ok := last.(*PackageNode); ok {
			return pn
		}
		last = last.GetParentNode(nil)
	}
}

func funcOf(last BlockNode) (BlockNode, *FuncTypeExpr) {
	for {
		if flx, ok := last.(*FuncLitExpr); ok {
			return flx, &flx.Type
		} else if fd, ok := last.(*FuncDecl); ok {
			return fd, &fd.Type
		}
		last = last.GetParentNode(nil)
	}
}

func findBranchLabel(last BlockNode, label Name) (
	bn BlockNode, depth uint8, bodyIdx int,
) {
	for {
		switch cbn := last.(type) {
		case *BlockStmt, *ForStmt, *IfCaseStmt, *RangeStmt, *SelectCaseStmt, *SwitchClauseStmt, *SwitchStmt:
			lbl := cbn.GetLabel()
			if label == lbl {
				bn = cbn
				return
			}
			last = cbn.GetParentNode(nil)
			depth += 1
		case *IfStmt:
			// These are faux blocks -- shouldn't happen.
			panic("unexpected faux blocknode")
		case *FileNode:
			panic("unexpected file blocknode")
		case *PackageNode:
			panic("unexpected package blocknode")
		case *FuncLitExpr:
			body := cbn.GetBody()
			_, bodyIdx = body.GetLabeledStmt(label)
			if bodyIdx != -1 {
				bn = cbn
				return
			}
			panic(fmt.Sprintf(
				"cannot find branch label %q",
				label))
		case *FuncDecl:
			panic(fmt.Sprintf(
				"cannot find branch label %q",
				label))
		default:
			panic("unexpected block node")
		}
	}
}

func findGotoLabel(last BlockNode, label Name) (
	bn BlockNode, depth uint8, bodyIdx int,
) {
	for {
		switch cbn := last.(type) {
		case *IfStmt, *SwitchStmt:
			// These are faux blocks -- shouldn't happen.
			panic("unexpected faux blocknode")
		case *FileNode:
			panic("unexpected file blocknode")
		case *PackageNode:
			panic("unexpected package blocknode")
		case *FuncLitExpr, *FuncDecl:
			body := cbn.GetBody()
			_, bodyIdx = body.GetLabeledStmt(label)
			if bodyIdx != -1 {
				bn = cbn
				return
			} else {
				panic(fmt.Sprintf(
					"cannot find GOTO label %q within current function",
					label))
			}
		case *BlockStmt, *ForStmt, *IfCaseStmt, *RangeStmt, *SelectCaseStmt, *SwitchClauseStmt:
			body := cbn.GetBody()
			_, bodyIdx = body.GetLabeledStmt(label)
			if bodyIdx != -1 {
				bn = cbn
				return
			} else {
				last = cbn.GetParentNode(nil)
				depth += 1
			}
		default:
			panic("unexpected block node")
		}
	}
}

func lastDecl(ns []Node) Decl {
	for i := len(ns) - 1; 0 <= i; i-- {
		if d, ok := ns[i].(Decl); ok {
			return d
		}
	}
	return nil
}

func lastSwitch(ns []Node) *SwitchStmt {
	for i := len(ns) - 1; 0 <= i; i-- {
		if d, ok := ns[i].(*SwitchStmt); ok {
			return d
		}
	}
	return nil
}

func asValue(t Type) TypedValue {
	return TypedValue{
		T: gTypeType,
		V: toTypeValue(t),
	}
}

func anyValue(t Type) TypedValue {
	return TypedValue{
		T: t,
		V: nil,
	}
}

func isConst(x Expr) bool {
	_, ok := x.(*ConstExpr)
	return ok
}

func isConstType(x Expr) bool {
	_, ok := x.(*constTypeExpr)
	return ok
}

// check before convert type
func checkOrConvertType(store Store, last BlockNode, x *Expr, t Type, autoNative bool) {
	if debug {
		debug.Printf("checkOrConvertType, *x: %v:, t:%v \n", *x, t)
	}
	if cx, ok := (*x).(*ConstExpr); ok {
		if _, ok := t.(*NativeType); !ok { // not native type, refer to time4_native.gno.
			// e.g. int(1) == int8(1)
			assertAssignableTo(cx.T, t, autoNative)
		}
	} else if bx, ok := (*x).(*BinaryExpr); ok && (bx.Op == SHL || bx.Op == SHR) {
		// "push" expected type into shift binary's left operand. recursively.
		checkOrConvertType(store, last, &bx.Left, t, autoNative)
	} else if *x != nil { // XXX if x != nil && t != nil {
		xt := evalStaticTypeOf(store, last, *x)
		if t != nil {
			assertAssignableTo(xt, t, autoNative)
		}
		if isUntyped(xt) {
			// Push type into expr if qualifying binary expr.
			if bx, ok := (*x).(*BinaryExpr); ok {
				switch bx.Op {
				case ADD, SUB, MUL, QUO, REM, BAND, BOR, XOR,
					BAND_NOT, LAND, LOR:
					// push t into bx.Left and bx.Right
					checkOrConvertType(store, last, &bx.Left, t, autoNative)
					checkOrConvertType(store, last, &bx.Right, t, autoNative)
					return
				case SHL, SHR:
					// push t into bx.Left
					checkOrConvertType(store, last, &bx.Left, t, autoNative)
					return
					// case EQL, LSS, GTR, NEQ, LEQ, GEQ:
					// default:
				}
			}
		}
	}
	// convert recursively
	convertType(store, last, x, t)
}

// 1. convert x to t if x is *ConstExpr.
// 2. otherwise, assert that x can be coerced to t.
// autoNative is usually false, but set to true
// for native function calls, where gno values are
// automatically converted to native go types.
// NOTE: also see checkOrConvertIntegerKind()
func convertType(store Store, last BlockNode, x *Expr, t Type) {
	if debug {
		debug.Printf("convertType, *x: %v:, t:%v \n", *x, t)
	}
	if cx, ok := (*x).(*ConstExpr); ok {
		convertConst(store, last, cx, t)
	} else if *x != nil {
		xt := evalStaticTypeOf(store, last, *x)
		if isUntyped(xt) {
			if t == nil {
				t = defaultTypeOf(xt)
			}
			if debug {
				debug.Printf("default type of t: %v \n", t)
			}
			// convert x to destination type t
			doConvertType(store, last, x, t)
		} else {
			// if one side is declared name type and the other side is unnamed type
			if isNamedConversion(xt, t) {
				// covert right (xt) to the type of the left (t)
				doConvertType(store, last, x, t)
			}
		}
	}
}

// convert x to destination type t
func doConvertType(store Store, last BlockNode, x *Expr, t Type) {
	cx := Expr(Call(constType(nil, t), *x))
	cx = Preprocess(store, last, cx).(Expr)
	*x = cx
}

// isNamedConversion returns true if assigning a value of type
// xt (rhs) into a value of type t (lhs) entails an implicit type conversion.
// xt is the result of an expression type.
//
// In a few special cases, we should not perform the conversion:
//
//	case 1: the LHS is an interface, which is unnamed, so we should not
//	convert to that even if right is a named type.
//	case 2: isNamedConversion is called within evaluating make() or new()
//	(uverse functions). It returns TypType (generic) which does have IsNamed appropriate
func isNamedConversion(xt, t Type) bool {
	if t == nil {
		t = xt
	}

	// no conversion case 1: the LHS is an interface

	_, c1 := t.(*InterfaceType)

	// no conversion case2: isNamedConversion is called within evaluating make() or new()
	//   (uverse functions)

	_, oktt := t.(*TypeType)
	_, oktt2 := xt.(*TypeType)
	c2 := oktt || oktt2

	//
	if !c1 && !c2 { // carve out above two cases
		// covert right to the type of left if one side is unnamed type and the other side is not

		if t.IsNamed() && !xt.IsNamed() ||
			!t.IsNamed() && xt.IsNamed() {
			return true
		}
	}
	return false
}

// like checkOrConvertType(last, x, nil)
func convertIfConst(store Store, last BlockNode, x Expr) {
	if cx, ok := x.(*ConstExpr); ok {
		convertConst(store, last, cx, nil)
	}
}

func convertConst(store Store, last BlockNode, cx *ConstExpr, t Type) {
	if t != nil && t.Kind() == InterfaceKind {
		if cx.T != nil {
			assertAssignableTo(cx.T, t, false)
		}
		t = nil // signifies to convert to default type.
	}
	if isUntyped(cx.T) {
		ConvertUntypedTo(&cx.TypedValue, t)
		setConstAttrs(cx)
	} else if t != nil {
		// e.g. a named type or uint8 type to int for indexing.
		ConvertTo(nilAllocator, store, &cx.TypedValue, t)
		setConstAttrs(cx)
	}
}

// Returns any names not yet defined nor predefined in expr.  These happen
// upon transcribe:enter from the top, so value paths cannot be used.  If no
// names are un and x is TypeExpr, evalStaticType(store,last, x) must not
// panic.
//
// NOTE: has no side effects except for the case of composite
// type expressions, which must get preprocessed for inner
// composite type eliding to work.
func findUndefined(store Store, last BlockNode, x Expr) (un Name) {
	return findUndefined2(store, last, x, nil)
}

func findUndefined2(store Store, last BlockNode, x Expr, t Type) (un Name) {
	if x == nil {
		return
	}
	switch cx := x.(type) {
	case *NameExpr:
		if tv := last.GetValueRef(store, cx.Name, true); tv != nil {
			return
		}
		if _, ok := UverseNode().GetLocalIndex(cx.Name); ok {
			// XXX NOTE even if the name is shadowed by a file
			// level declaration, it is fine to return here as it
			// will be predefined later.
			return
		}
		return cx.Name
	case *BasicLitExpr:
		return
	case *BinaryExpr:
		un = findUndefined(store, last, cx.Left)
		if un != "" {
			return
		}
		un = findUndefined(store, last, cx.Right)
		if un != "" {
			return
		}
	case *SelectorExpr:
		return findUndefined(store, last, cx.X)
	case *SliceExpr:
		un = findUndefined(store, last, cx.X)
		if un != "" {
			return
		}
		if cx.Low != nil {
			un = findUndefined(store, last, cx.Low)
			if un != "" {
				return
			}
		}
		if cx.High != nil {
			un = findUndefined(store, last, cx.High)
			if un != "" {
				return
			}
		}
		if cx.Max != nil {
			un = findUndefined(store, last, cx.Max)
			if un != "" {
				return
			}
		}
	case *StarExpr:
		return findUndefined(store, last, cx.X)
	case *RefExpr:
		return findUndefined(store, last, cx.X)
	case *TypeAssertExpr:
		un = findUndefined(store, last, cx.X)
		if un != "" {
			return
		}
		return findUndefined(store, last, cx.Type)
	case *UnaryExpr:
		return findUndefined(store, last, cx.X)
	case *CompositeLitExpr:
		var ct Type
		if cx.Type == nil {
			if t == nil {
				panic("cannot elide unknown composite type")
			}
			ct = t
			cx.Type = constType(nil, t)
		} else {
			un = findUndefined(store, last, cx.Type)
			if un != "" {
				return
			}
			// preprocess now for eliding purposes.
			// TODO recursive preprocessing here is hacky, find a better
			// way.  This cannot be done asynchronously, cuz undefined
			// names ought to be returned immediately to let the caller
			// predefine it.
			cx.Type = Preprocess(store, last, cx.Type).(Expr) // recursive
			ct = evalStaticType(store, last, cx.Type)
			// elide composite lit element (nested) composite types.
			elideCompositeElements(cx, ct)
		}
		switch ct.Kind() {
		case ArrayKind, SliceKind, MapKind:
			for _, kvx := range cx.Elts {
				un = findUndefined(store, last, kvx.Key)
				if un != "" {
					return
				}
				un = findUndefined2(store, last, kvx.Value, ct.Elem())
				if un != "" {
					return
				}
			}
		case StructKind:
			for _, kvx := range cx.Elts {
				un = findUndefined(store, last, kvx.Value)
				if un != "" {
					return
				}
			}
		default:
			panic(fmt.Sprintf(
				"unexpected composite lit type %s",
				ct.String()))
		}
	case *FuncLitExpr:
		return findUndefined(store, last, &cx.Type)
	case *FieldTypeExpr:
		return findUndefined(store, last, cx.Type)
	case *ArrayTypeExpr:
		if cx.Len != nil {
			un = findUndefined(store, last, cx.Len)
			if un != "" {
				return
			}
		}
		return findUndefined(store, last, cx.Elt)
	case *SliceTypeExpr:
		return findUndefined(store, last, cx.Elt)
	case *InterfaceTypeExpr:
		for i := range cx.Methods {
			un = findUndefined(store, last, &cx.Methods[i])
			if un != "" {
				return
			}
		}
	case *ChanTypeExpr:
		return findUndefined(store, last, cx.Value)
	case *FuncTypeExpr:
		for i := range cx.Params {
			un = findUndefined(store, last, &cx.Params[i])
			if un != "" {
				return
			}
		}
		for i := range cx.Results {
			un = findUndefined(store, last, &cx.Results[i])
			if un != "" {
				return
			}
		}
	case *MapTypeExpr:
		un = findUndefined(store, last, cx.Key)
		if un != "" {
			return
		}
		un = findUndefined(store, last, cx.Value)
		if un != "" {
			return
		}
	case *StructTypeExpr:
		for i := range cx.Fields {
			un = findUndefined(store, last, &cx.Fields[i])
			if un != "" {
				return
			}
		}
	case *MaybeNativeTypeExpr:
		un = findUndefined(store, last, cx.Type)
		if un != "" {
			return
		}
	case *CallExpr:
		un = findUndefined(store, last, cx.Func)
		if un != "" {
			return
		}
		for i := range cx.Args {
			un = findUndefined(store, last, cx.Args[i])
			if un != "" {
				return
			}
		}
	case *IndexExpr:
		un = findUndefined(store, last, cx.X)
		if un != "" {
			return
		}
		un = findUndefined(store, last, cx.Index)
		if un != "" {
			return
		}
	case *constTypeExpr:
		return
	case *ConstExpr:
		return
	default:
		panic(fmt.Sprintf(
			"unexpected expr: %v (%v)",
			x, reflect.TypeOf(x)))
	}
	return
}

// like checkOrConvertType() but for any typed bool kind.
func checkOrConvertBoolKind(store Store, last BlockNode, x Expr) {
	if cx, ok := x.(*ConstExpr); ok {
		convertConst(store, last, cx, BoolType)
	} else if x != nil {
		xt := evalStaticTypeOf(store, last, x)
		checkBoolKind(xt)
	}
}

// assert that xt is a typed bool kind.
func checkBoolKind(xt Type) {
	switch xt.Kind() {
	case BoolKind:
		return // ok
	default:
		panic(fmt.Sprintf(
			"expected typed bool kind, but got %v",
			xt.Kind()))
	}
}

// like checkOrConvertType() but for any typed integer kind.
func checkOrConvertIntegerKind(store Store, last BlockNode, x Expr) {
	if cx, ok := x.(*ConstExpr); ok {
		convertConst(store, last, cx, IntType)
	} else if x != nil {
		xt := evalStaticTypeOf(store, last, x)
		checkIntegerKind(xt)
	}
}

// assert that xt is a typed integer kind.
func checkIntegerKind(xt Type) {
	switch xt.Kind() {
	case IntKind, Int8Kind, Int16Kind, Int32Kind, Int64Kind,
		UintKind, Uint8Kind, Uint16Kind, Uint32Kind, Uint64Kind,
		BigintKind:
		return // ok
	default:
		panic(fmt.Sprintf(
			"expected typed integer kind, but got %v",
			xt.Kind()))
	}
}

// predefineNow() pre-defines (with empty placeholders) all
// declaration names, and then preprocesses all type/value decls, and
// partially processes func decls.
//
// The recursive base procedure is split into two parts:
//
// First, tryPredefine(), which first predefines with placeholder
// values/types to support recursive types, then returns yet
// un-predefined dependencies.
//
// Second, which immediately preprocesses type/value declarations
// after dependencies have first been predefined, or partially
// preprocesses function declarations (which may not be completely
// preprocess-able before other file-level declarations are
// preprocessed).
func predefineNow(store Store, last BlockNode, d Decl) (Decl, bool) {
	defer func() {
		if r := recover(); r != nil {
			// before re-throwing the error, append location information to message.
			loc := last.GetLocation()
			if nline := d.GetLine(); nline > 0 {
				loc.Line = nline
				loc.Column = d.GetColumn()
			}
			if rerr, ok := r.(error); ok {
				// NOTE: gotuna/gorilla expects error exceptions.
				panic(errors.Wrap(rerr, loc.String()))
			} else {
				// NOTE: gotuna/gorilla expects error exceptions.
				panic(fmt.Errorf("%s: %v", loc.String(), r))
			}
		}
	}()
	m := make(map[Name]struct{})
	return predefineNow2(store, last, d, m)
}

func predefineNow2(store Store, last BlockNode, d Decl, m map[Name]struct{}) (Decl, bool) {
	pkg := packageOf(last)
	// pre-register d.GetName() to detect circular definition.
	for _, dn := range d.GetDeclNames() {
		if isUverseName(dn) {
			panic(fmt.Sprintf(
				"builtin identifiers cannot be shadowed: %s", dn))
		}
		m[dn] = struct{}{}
	}
	// recursively predefine dependencies.
	for {
		un := tryPredefine(store, last, d)
		if un != "" {
			// check circularity.
			if _, ok := m[un]; ok {
				panic(fmt.Sprintf("constant definition loop with %s", un))
			}
			// look up dependency declaration from fileset.
			file, decl := pkg.FileSet.GetDeclFor(un)
			// preprocess if not already preprocessed.
			if !file.IsInitialized() {
				panic("all types from files in file-set should have already been predefined")
			}
			// predefine dependency (recursive).
			*decl, _ = predefineNow2(store, file, *decl, m)
		} else {
			break
		}
	}
	switch cd := d.(type) {
	case *FuncDecl:
		// *FuncValue/*FuncType is mostly empty still; here
		// we just fill the func type (and recv if method).
		// NOTE: unlike the *ValueDecl case, this case doesn't
		// preprocess d itself (only d.Type).
		if cd.IsMethod {
			if cd.Recv.Name == "" || cd.Recv.Name == blankIdentifier {
				panic("cd.Recv.Name should have been set in initStaticBlocks")
			}
			cd.Recv = *Preprocess(store, last, &cd.Recv).(*FieldTypeExpr)
			cd.Type = *Preprocess(store, last, &cd.Type).(*FuncTypeExpr)
			rft := evalStaticType(store, last, &cd.Recv).(FieldType)
			rt := rft.Type
			ft := evalStaticType(store, last, &cd.Type).(*FuncType)
			ft = ft.UnboundType(rft)
			dt := (*DeclaredType)(nil)

			// check base type of receiver type, should not be pointer type or interface type
			assertValidReceiverType := func(t Type) {
				if _, ok := t.(*PointerType); ok {
					panic(fmt.Sprintf("invalid receiver type %v (base type is pointer type)\n", rt))
				}
				if _, ok := t.(*InterfaceType); ok {
					panic(fmt.Sprintf("invalid receiver type %v (base type is interface type)\n", rt))
				}
			}

			if pt, ok := rt.(*PointerType); ok {
				assertValidReceiverType(pt.Elem())
				if ddt, ok := pt.Elem().(*DeclaredType); ok {
					assertValidReceiverType(baseOf(ddt))
					dt = ddt
				} else {
					panic("should not happen")
				}
			} else if ddt, ok := rt.(*DeclaredType); ok {
				assertValidReceiverType(baseOf(ddt))
				dt = ddt
			} else {
				panic("should not happen")
			}
			// The body may get altered during preprocessing later.
			if !dt.TryDefineMethod(&FuncValue{
				Type:       ft,
				IsMethod:   true,
				Source:     cd,
				Name:       cd.Name,
				Closure:    nil, // set lazily.
				FileName:   fileNameOf(last),
				PkgPath:    pkg.PkgPath,
				body:       cd.Body,
				nativeBody: nil,
			}) {
				// Revert to old function declarations in the package we're preprocessing.
				pkg := packageOf(last)
				pkg.StaticBlock.revertToOld()
				panic(fmt.Sprintf("redeclaration of method %s.%s",
					dt.Name, cd.Name))
			}
		} else {
			if cd.Name == "init" {
				panic("cd.Name 'init' should have been appended with a number in initStaticBlocks")
			}
			ftv := pkg.GetValueRef(store, cd.Name, true)
			ft := ftv.T.(*FuncType)
			cd.Type = *Preprocess(store, last, &cd.Type).(*FuncTypeExpr)
			ft2 := evalStaticType(store, last, &cd.Type).(*FuncType)
			if !ft.IsZero() {
				// redefining function.
				// make sure the type is the same.
				if ft.TypeID() != ft2.TypeID() {
					panic(fmt.Sprintf(
						"Redefinition (%s) cannot change .T; was %v, new %v",
						cd, ft, ft2))
				}
				// keep the orig type.
			} else {
				*ft = *ft2
			}
			// XXX replace attr w/ ft?
			// return Preprocess(store, last, cd).(Decl), true
		}
		// Full type declaration/preprocessing already done in tryPredefine
		return d, false
	case *ValueDecl:
		return Preprocess(store, last, cd).(Decl), true
	case *TypeDecl:
		return Preprocess(store, last, cd).(Decl), true
	default:
		return d, false
	}
}

// If a dependent name is not yet defined, that name is
// returned; this return value is used by the caller to
// enforce declaration order.  If a dependent type is not yet
// defined (preprocessed), that type is fully preprocessed.
// Besides defining the type (and immediate dependent types
// of d) onto last (or packageOf(last)), there are no other
// side effects.  This function works for all block nodes and
// must be called for name declarations within (non-file,
// non-package) stmt bodies.
func tryPredefine(store Store, last BlockNode, d Decl) (un Name) {
	if d.GetAttribute(ATTR_PREDEFINED) == true {
		panic(fmt.Sprintf("decl node already predefined! %v", d))
	}

	// If un is blank, it means the predefine succeeded.
	defer func() {
		if un == "" {
			d.SetAttribute(ATTR_PREDEFINED, true)
		}
	}()

	// NOTE: These happen upon enter from the top,
	// so value paths cannot be used here.
	switch d := d.(type) {
	case *ImportDecl:
		pv := store.GetPackage(d.PkgPath, true)
		if pv == nil {
			panic(fmt.Sprintf(
				"unknown import path %s",
				d.PkgPath))
		}
		if d.Name == "" { // use default
			d.Name = pv.PkgName
		} else if d.Name == blankIdentifier { // no definition
			return
		} else if d.Name == "." { // dot import
			panic("dot imports not allowed in Gno")
		}
		// NOTE imports usually must happen with a file,
		// and so last is usually a *FileNode, but for
		// testing convenience we allow importing
		// directly onto the package.
		last.Define(d.Name, TypedValue{
			T: gPackageType,
			V: pv,
		})
		d.Path = last.GetPathForName(store, d.Name)
	case *ValueDecl:
		un = findUndefined(store, last, d.Type)
		if un != "" {
			return
		}
		for _, vx := range d.Values {
			un = findUndefined(store, last, vx)
			if un != "" {
				return
			}
		}
		for i := 0; i < len(d.NameExprs); i++ {
			nx := &d.NameExprs[i]
			if nx.Name == blankIdentifier {
				nx.Path.Name = blankIdentifier
			} else {
				nx.Path = last.GetPathForName(store, nx.Name)
			}
		}
	case *TypeDecl:
		// before looking for dependencies, predefine empty type.
		last2 := skipFile(last)
		if !isLocallyDefined(last2, d.Name) {
			// construct empty t type
			var t Type
			switch tx := d.Type.(type) {
			case *FuncTypeExpr:
				t = &FuncType{}
			case *ArrayTypeExpr:
				t = &ArrayType{}
			case *SliceTypeExpr:
				t = &SliceType{}
			case *InterfaceTypeExpr:
				t = &InterfaceType{}
			case *ChanTypeExpr:
				t = &ChanType{}
			case *MapTypeExpr:
				t = &MapType{}
			case *StructTypeExpr:
				t = &StructType{}
			case *StarExpr:
				t = &PointerType{}
			case *NameExpr:
				if tv := last.GetValueRef(store, tx.Name, true); tv != nil {
					t = tv.GetType()
					if dt, ok := t.(*DeclaredType); ok {
						if !dt.sealed {
							// predefineNow preprocessed dependent types.
							panic("should not happen")
						}
					} else {
						// all names are declared types.
						panic("should not happen")
					}
				} else if idx, ok := UverseNode().GetLocalIndex(tx.Name); ok {
					// uverse name
					path := NewValuePathUverse(idx, tx.Name)
					tv := Uverse().GetValueAt(nil, path)
					t = tv.GetType()
				} else {
					// yet undefined
					un = tx.Name
					return
				}
			case *SelectorExpr:
				// get package value.
				un = findUndefined(store, last, tx.X)
				if un != "" {
					return
				}
				pkgName := tx.X.(*NameExpr).Name
				tv := last.GetValueRef(store, pkgName, true)
				pv, ok := tv.V.(*PackageValue)
				if !ok {
					panic(fmt.Sprintf(
						"unknown package name %s in %s",
						pkgName,
						tx.String(),
					))
				}
				// check package node for name.
				pn := pv.GetPackageNode(store)
				tx.Path = pn.GetPathForName(store, tx.Sel)
				ptr := pv.GetBlock(store).GetPointerTo(store, tx.Path)
				t = ptr.TV.GetType()
			default:
				panic(fmt.Sprintf(
					"unexpected type declaration type %v",
					reflect.TypeOf(d.Type)))
			}
			if d.IsAlias {
				// use t directly.
			} else {
				// create new declared type.
				pn := packageOf(last)
				t = declareWith(pn.PkgPath, d.Name, t)
			}
			// fill in later.
			last2.Define(d.Name, asValue(t))
			d.Path = last.GetPathForName(store, d.Name)
		}
		// after predefinitions, return any undefined dependencies.
		un = findUndefined(store, last, d.Type)
		if un != "" {
			return
		}
	case *FuncDecl:
		un = findUndefined(store, last, &d.Type)
		if un != "" {
			return
		}
		if d.IsMethod {
			// define method.
			// methods are defined as struct fields, not
			// in the last block.  receiver isn't
			// processed until FuncDecl:BLOCK.
			un = findUndefined(store, last, &d.Recv)
			if un != "" {
				return
			}
		} else {
			if d.Name == "init" {
				panic("cd.Name 'init' should have been appended with a number in initStaticBlocks")
			}
			// define package-level function.
			ft := &FuncType{}
			pkg := skipFile(last).(*PackageNode)
			// define a FuncValue w/ above type as d.Name.
			// fill in later during *FuncDecl:BLOCK.
			// The body may get altered during preprocessing later.
			fv := &FuncValue{
				Type:       ft,
				IsMethod:   false,
				Source:     d,
				Name:       d.Name,
				Closure:    nil, // set lazily.
				FileName:   fileNameOf(last),
				PkgPath:    pkg.PkgPath,
				body:       d.Body,
				nativeBody: nil,
			}
			// NOTE: fv.body == nil means no body (ie. not even curly braces)
			// len(fv.body) == 0 could mean also {} (ie. no statements inside)
			if fv.body == nil && store != nil {
				fv.nativeBody = store.GetNative(pkg.PkgPath, d.Name)
				if fv.nativeBody == nil {
					panic(fmt.Sprintf("function %s does not have a body but is not natively defined", d.Name))
				}
				fv.NativePkg = pkg.PkgPath
				fv.NativeName = d.Name
			}
			pkg.Define(d.Name, TypedValue{
				T: ft,
				V: fv,
			})
			if d.Name == "init" {
				// init functions can't be referenced.
			} else {
				d.Path = last.GetPathForName(store, d.Name)
			}
		}
	default:
		panic(fmt.Sprintf(
			"unexpected declaration type %v",
			d.String()))
	}
	return ""
}

func constInt(source Expr, i int) *ConstExpr {
	cx := &ConstExpr{Source: source}
	cx.T = IntType
	cx.SetInt(i)
	cx.SetAttribute(ATTR_PREPROCESSED, true)
	return cx
}

func constUntypedBigint(source Expr, i64 int64) *ConstExpr {
	cx := &ConstExpr{Source: source}
	cx.T = UntypedBigintType
	cx.V = BigintValue{big.NewInt(i64)}
	cx.SetAttribute(ATTR_PREPROCESSED, true)
	return cx
}

func fillNameExprPath(last BlockNode, nx *NameExpr, isDefineLHS bool) {
	if nx.Name == blankIdentifier {
		// Blank name has no path; caller error.
		panic("should not happen")
	}

	// If not DEFINE_LHS, yet is statically undefined, set path from parent.

	// NOTE: ValueDecl names don't need this distinction, as
	// the transcriber doesn't enter any of the ValueDecl.NameExprs nodes,
	// so this function never gets called for them.
	if !isDefineLHS {
		if last.GetStaticTypeOf(nil, nx.Name) == nil {
			// NOTE: We cannot simply call last.GetPathForName() as below here,
			// because .GetPathForName() doesn't distinguish between predefined
			// and declared variables. See tests/files/define1.go for test case.
			var path ValuePath
			var i int = 0
			for {
				i++
				last = last.GetParentNode(nil)
				if last == nil {
					if isUverseName(nx.Name) {
						idx, ok := UverseNode().GetLocalIndex(nx.Name)
						if !ok {
							panic("should not happen")
						}
						nx.Path = NewValuePathUverse(idx, nx.Name)
						return
					} else {
						panic(fmt.Sprintf(
							"name not defined: %s", nx.Name))
					}
				}
				if last.GetStaticTypeOf(nil, nx.Name) == nil {
					continue
				} else {
					path = last.GetPathForName(nil, nx.Name)
					if path.Type != VPBlock {
						panic("expected block value path type; check this is not shadowing a builtin type")
					}
					break
				}
			}
			path.Depth += uint8(i)
			nx.Path = path
			return
		}
	} else if isUverseName(nx.Name) {
		panic(fmt.Sprintf(
			"builtin identifiers cannot be shadowed: %s", nx.Name))
	}
	// Otherwise, set path for name.
	// Uverse name paths get set here as well.
	nx.Path = last.GetPathForName(nil, nx.Name)
}

func isFile(n BlockNode) bool {
	if _, ok := n.(*FileNode); ok {
		return true
	} else {
		return false
	}
}

func skipFile(n BlockNode) BlockNode {
	if fn, ok := n.(*FileNode); ok {
		return packageOf(fn)
	} else {
		return n
	}
}

// If n is a *FileNode, return name, otherwise empty.
func fileNameOf(n BlockNode) Name {
	if fnode, ok := n.(*FileNode); ok {
		return fnode.Name
	} else {
		return ""
	}
}

func elideCompositeElements(clx *CompositeLitExpr, clt Type) {
	switch clt := baseOf(clt).(type) {
	/*
		case *PointerType:
			det := clt.Elt.Elt
			for _, ex := range clx.Elts {
				vx := evx.Value
				if vclx, ok := vx.(*CompositeLitExpr); ok {
					if vclx.Type == nil {
						vclx.Type = &constTypeExpr{
							Source: vx,
							Type:   et,
						}
					}
				}
			}
	*/
	case *ArrayType:
		et := clt.Elt
		el := len(clx.Elts)
		for i := 0; i < el; i++ {
			kvx := &clx.Elts[i]
			elideCompositeExpr(&kvx.Value, et)
		}
	case *SliceType:
		et := clt.Elt
		el := len(clx.Elts)
		for i := 0; i < el; i++ {
			kvx := &clx.Elts[i]
			elideCompositeExpr(&kvx.Value, et)
		}
	case *MapType:
		kt := clt.Key
		vt := clt.Value
		el := len(clx.Elts)
		for i := 0; i < el; i++ {
			kvx := &clx.Elts[i]
			elideCompositeExpr(&kvx.Key, kt)
			elideCompositeExpr(&kvx.Value, vt)
		}
	case *StructType:
		// Struct fields cannot be elided in Go for
		// legibility, but Gno could support them (e.g. for
		// certain tagged struct fields).
		// TODO: support eliding.
		for _, kvx := range clx.Elts {
			vx := kvx.Value
			if vclx, ok := vx.(*CompositeLitExpr); ok {
				if vclx.Type == nil {
					panic("types cannot be elided in composite literals for struct types")
				}
			}
		}
	case *NativeType:
		// TODO: support eliding.
		for _, kvx := range clx.Elts {
			vx := kvx.Value
			if vclx, ok := vx.(*CompositeLitExpr); ok {
				if vclx.Type == nil {
					panic("types cannot be elided in composite literals for native types")
				}
			}
		}
	default:
		panic(fmt.Sprintf(
			"unexpected composite lit type %s",
			clt.String()))
	}
}

// if *vx is composite lit type, fill in elided type.
// if composite type is pointer type, replace composite
// expression with ref expr.
func elideCompositeExpr(vx *Expr, vt Type) {
	if vclx, ok := (*vx).(*CompositeLitExpr); ok {
		if vclx.Type == nil {
			if vt.Kind() == PointerKind {
				vclx.Type = &constTypeExpr{
					Source: *vx,
					Type:   vt.Elem(),
				}
				*vx = &RefExpr{
					X: vclx,
				}
			} else {
				vclx.Type = &constTypeExpr{
					Source: *vx,
					Type:   vt,
				}
			}
		}
	}
}

// returns number of args, or if arg is a call result,
// the number of results of the return tuple type.
func countNumArgs(store Store, last BlockNode, n *CallExpr) (numArgs int) {
	if len(n.Args) != 1 {
		return len(n.Args)
	} else if cx, ok := n.Args[0].(*CallExpr); ok {
		cxift := evalStaticTypeOf(store, last, cx.Func) // cx (iface) func type
		if cxift.Kind() == TypeKind {
			return 1 // type conversion
		} else {
			cxft := getGnoFuncTypeOf(store, cxift)
			numResults := len(cxft.Results)
			return numResults
		}
	} else {
		return 1
	}
}

// This is to be run *after* preprocessing is done,
// to determine the order of var decl execution
// (which may include functions which may refer to package vars).
func findDependentNames(n Node, dst map[Name]struct{}) {
	switch cn := n.(type) {
	case *NameExpr:
		dst[cn.Name] = struct{}{}
	case *BasicLitExpr:
	case *BinaryExpr:
		findDependentNames(cn.Left, dst)
		findDependentNames(cn.Right, dst)
	case *SelectorExpr:
		findDependentNames(cn.X, dst)
	case *SliceExpr:
		findDependentNames(cn.X, dst)
		if cn.Low != nil {
			findDependentNames(cn.Low, dst)
		}
		if cn.High != nil {
			findDependentNames(cn.High, dst)
		}
		if cn.Max != nil {
			findDependentNames(cn.Max, dst)
		}
	case *StarExpr:
		findDependentNames(cn.X, dst)
	case *RefExpr:
		findDependentNames(cn.X, dst)
	case *TypeAssertExpr:
		findDependentNames(cn.X, dst)
		findDependentNames(cn.Type, dst)
	case *UnaryExpr:
		findDependentNames(cn.X, dst)
	case *CompositeLitExpr:
		findDependentNames(cn.Type, dst)
		ct := getType(cn.Type)
		switch ct.Kind() {
		case ArrayKind, SliceKind, MapKind:
			for _, kvx := range cn.Elts {
				if kvx.Key != nil {
					findDependentNames(kvx.Key, dst)
				}
				findDependentNames(kvx.Value, dst)
			}
		case StructKind:
			for _, kvx := range cn.Elts {
				findDependentNames(kvx.Value, dst)
			}
		default:
			panic(fmt.Sprintf(
				"unexpected composite lit type %s",
				ct.String()))
		}
	case *FieldTypeExpr:
		findDependentNames(cn.Type, dst)
	case *ArrayTypeExpr:
		findDependentNames(cn.Elt, dst)
		if cn.Len != nil {
			findDependentNames(cn.Len, dst)
		}
	case *SliceTypeExpr:
		findDependentNames(cn.Elt, dst)
	case *InterfaceTypeExpr:
		for i := range cn.Methods {
			findDependentNames(&cn.Methods[i], dst)
		}
	case *ChanTypeExpr:
		findDependentNames(cn.Value, dst)
	case *FuncTypeExpr:
		for i := range cn.Params {
			findDependentNames(&cn.Params[i], dst)
		}
		for i := range cn.Results {
			findDependentNames(&cn.Results[i], dst)
		}
	case *MapTypeExpr:
		findDependentNames(cn.Key, dst)
		findDependentNames(cn.Value, dst)
	case *StructTypeExpr:
		for i := range cn.Fields {
			findDependentNames(&cn.Fields[i], dst)
		}
	case *CallExpr:
		findDependentNames(cn.Func, dst)
		for i := range cn.Args {
			findDependentNames(cn.Args[i], dst)
		}
	case *IndexExpr:
		findDependentNames(cn.X, dst)
		findDependentNames(cn.Index, dst)
	case *FuncLitExpr:
		findDependentNames(&cn.Type, dst)
		for _, n := range cn.GetExternNames() {
			dst[n] = struct{}{}
		}
	case *constTypeExpr:
	case *ConstExpr:
	case *ImportDecl:
	case *ValueDecl:
		if cn.Type != nil {
			findDependentNames(cn.Type, dst)
		}
		for _, vx := range cn.Values {
			findDependentNames(vx, dst)
		}
	case *TypeDecl:
		findDependentNames(cn.Type, dst)
	case *FuncDecl:
		findDependentNames(&cn.Type, dst)
		if cn.IsMethod {
			findDependentNames(&cn.Recv, dst)
			for _, n := range cn.GetExternNames() {
				dst[n] = struct{}{}
			}
		} else {
			for _, n := range cn.GetExternNames() {
				if n == cn.Name {
					// top-level function referring to itself
				} else {
					dst[n] = struct{}{}
				}
			}
		}
	default:
		panic(fmt.Sprintf(
			"unexpected node: %v (%v)",
			n, reflect.TypeOf(n)))
	}
}

// A name is locally defined on a block node
// if the type is set to anything but nil.
// A predefined name will return false.
// NOTE: the value is not necessarily set statically,
// unless it refers to a type, package, or statically declared func value.
func isLocallyDefined(bn BlockNode, n Name) bool {
	idx, ok := bn.GetLocalIndex(n)
	if !ok {
		return false
	}
	t := bn.GetStaticBlock().Types[idx]
	if t == nil {
		return false
	}
	return true
}

// ----------------------------------------
// SetNodeLocations

// Iterate over all block nodes recursively and sets location information
// based on sparse expectations, and ensures uniqueness of BlockNode.Locations.
// Ensures uniqueness of BlockNode.Locations.
func SetNodeLocations(pkgPath string, fileName string, n Node) {
	if n.GetAttribute(ATTR_LOCATIONED) == true {
		return // locations already set (typically n is a filenode).
	}
	if pkgPath == "" || fileName == "" {
		panic("missing package path or file name")
	}
	Transcribe(n, func(ns []Node, ftype TransField, index int, n Node, stage TransStage) (Node, TransCtrl) {
		if stage != TRANS_ENTER {
			return n, TRANS_CONTINUE
		}
		if bn, ok := n.(BlockNode); ok {
			// ensure unique location of blocknode.
			loc := Location{
				PkgPath: pkgPath,
				File:    fileName,
				Line:    bn.GetLine(),
				Column:  bn.GetColumn(),
			}
			bn.SetLocation(loc)
		}
		return n, TRANS_CONTINUE
	})
}

// ----------------------------------------
// SaveBlockNodes

// Iterate over all block nodes recursively and saves them.
// Ensures uniqueness of BlockNode.Locations.
func SaveBlockNodes(store Store, fn *FileNode) {
	// First, get the package and file names.
	pn := packageOf(fn)
	store.SetBlockNode(pn)
	pkgPath := pn.PkgPath
	fileName := string(fn.Name)
	if pkgPath == "" || fileName == "" {
		panic("missing package path or file name")
	}
	Transcribe(fn, func(ns []Node, ftype TransField, index int, n Node, stage TransStage) (Node, TransCtrl) {
		if stage != TRANS_ENTER {
			return n, TRANS_CONTINUE
		}
		// save node to store if blocknode.
		if bn, ok := n.(BlockNode); ok {
			// Location must exist already.
			loc := bn.GetLocation()
			if loc.IsZero() {
				panic("unexpected zero block node location")
			}
			if loc.PkgPath != pkgPath {
				panic("unexpected pkg path in node location")
			}
			if loc.File != fileName {
				panic("unexpected file name in node location")
			}
			if loc.Line != bn.GetLine() {
				panic("wrong line in block node location")
			}
			if loc.Column != bn.GetColumn() {
				panic("wrong column in block node location")
			}
			// save blocknode.
			store.SetBlockNode(bn)
		}
		return n, TRANS_CONTINUE
	})
}<|MERGE_RESOLUTION|>--- conflicted
+++ resolved
@@ -427,9 +427,9 @@
 			switch n := n.(type) {
 			// TRANS_ENTER -----------------------
 			case *AssignStmt:
-<<<<<<< HEAD
+
 				checkValDefineMismatch(n)
-=======
+
 				if n.Op == DEFINE {
 					for _, lx := range n.Lhs {
 						ln := lx.(*NameExpr).Name
@@ -449,7 +449,7 @@
 					// nothing defined.
 				}
 
->>>>>>> 0e3c050f
+
 			// TRANS_ENTER -----------------------
 			case *ImportDecl, *ValueDecl, *TypeDecl, *FuncDecl:
 				// NOTE func decl usually must happen with a
