--- conflicted
+++ resolved
@@ -2961,7 +2961,6 @@
 					}
 					return
 				case EQL, LSS, GTR, NEQ, LEQ, GEQ:
-<<<<<<< HEAD
 					lt := evalStaticTypeOf(store, last, bx.Left)
 					rt := evalStaticTypeOf(store, last, bx.Right)
 					if shouldSwapOnSpecificity(lt, rt) {
@@ -2971,9 +2970,6 @@
 						checkOrConvertType(store, last, &bx.Left, rt, autoNative)
 						checkOrConvertType(store, last, &bx.Right, rt, autoNative)
 					}
-=======
-					// do nothing
->>>>>>> 912a5dbf
 				default:
 					// do nothing
 				}
