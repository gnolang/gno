package gnolang

import (
	"fmt"
	"math/big"
	"reflect"
	"sync/atomic"

	"github.com/gnolang/gno/tm2/pkg/errors"
)

// In the case of a *FileSet, some declaration steps have to happen
// in a restricted parallel way across all the files.
// Anything predefined or preprocessed here get skipped during the Preprocess
// phase.
func PredefineFileSet(store Store, pn *PackageNode, fset *FileSet) {
	// First, initialize all file nodes and connect to package node.
	for _, fn := range fset.Files {
		SetNodeLocations(pn.PkgPath, string(fn.Name), fn)
		fn.InitStaticBlock(fn, pn)
	}
	// NOTE: much of what follows is duplicated for a single *FileNode
	// in the main Preprocess translation function.  Keep synced.

	// Predefine all import decls first.
	// This must be done before TypeDecls, as it may recursively
	// depend on names (even in other files) that depend on imports.
	for _, fn := range fset.Files {
		for i := 0; i < len(fn.Decls); i++ {
			d := fn.Decls[i]
			switch d.(type) {
			case *ImportDecl:
				if d.GetAttribute(ATTR_PREDEFINED) == true {
					// skip declarations already predefined
					// (e.g. through recursion for a
					// dependent)
				} else {
					// recursively predefine dependencies.
					d2, _ := predefineNow(store, fn, d)
					fn.Decls[i] = d2
				}
			}
		}
	}
	// Predefine all type decls decls.
	for _, fn := range fset.Files {
		for i := 0; i < len(fn.Decls); i++ {
			d := fn.Decls[i]
			switch d.(type) {
			case *TypeDecl:
				if d.GetAttribute(ATTR_PREDEFINED) == true {
					// skip declarations already predefined
					// (e.g. through recursion for a
					// dependent)
				} else {
					// recursively predefine dependencies.
					d2, _ := predefineNow(store, fn, d)
					fn.Decls[i] = d2
				}
			}
		}
	}
	// Then, predefine all func/method decls.
	for _, fn := range fset.Files {
		for i := 0; i < len(fn.Decls); i++ {
			d := fn.Decls[i]
			switch d.(type) {
			case *FuncDecl:
				if d.GetAttribute(ATTR_PREDEFINED) == true {
					// skip declarations already predefined
					// (e.g. through recursion for a
					// dependent)
				} else {
					// recursively predefine dependencies.
					d2, _ := predefineNow(store, fn, d)
					fn.Decls[i] = d2
				}
			}
		}
	}
	// Finally, predefine other decls and
	// preprocess ValueDecls..
	for _, fn := range fset.Files {
		for i := 0; i < len(fn.Decls); i++ {
			d := fn.Decls[i]
			if d.GetAttribute(ATTR_PREDEFINED) == true {
				// skip declarations already predefined (e.g.
				// through recursion for a dependent)
			} else {
				// recursively predefine dependencies.
				d2, _ := predefineNow(store, fn, d)
				fn.Decls[i] = d2
			}
		}
	}
}

type LoopInfo struct {
	isGotoLoop bool
	labelLine  int
	gotoLine   int
	label      Name
}

// record loop extern infos while preprocess.
// loopInfo is aggregated according to their host funcDecl,
// to make it convenient for the following up handling.
var loopInfos map[Name][]*LoopInfo

// flag of Reprocess
// XXX, cumbersome, better way?
var reProcessing bool

// This counter ensures (during testing) that certain functions
// (like ConvertUntypedTo() for bigints and strings)
// are only called during the preprocessing stage.
// It is a counter because Preprocess() is recursive.
// As a global counter, use lockless atomic to support concurrency.
var preprocessing atomic.Int32

// Preprocess n whose parent block node is ctx. If any names
// are defined in another file, generally you must call
// PredefineFileSet() on the whole fileset first before calling
// Preprocess.
//
// The ctx passed in may be mutated if there are any statements
// or declarations. The file or package which contains ctx may
// be mutated if there are any file-level declarations.
//
// Store is used to load external package values, but otherwise
// the package and newly created blocks/values are expected
// to be non-RefValues -- in some cases, nil is passed for store
// to enforce this.
//
// List of what Preprocess() does:
//   - Assigns BlockValuePath to NameExprs.
//   - TODO document what it does.
func Preprocess(store Store, ctx BlockNode, n Node) Node {
	// Increment preprocessing counter while preprocessing.
	preprocessing.Add(1)
	defer preprocessing.Add(-1)

	if ctx == nil {
		// Generally a ctx is required, but if not, it's ok to pass in nil.
		// panic("Preprocess requires context")
	}

	// if n is file node, set node locations recursively.
	if fn, ok := n.(*FileNode); ok {
		pkgPath := ctx.(*PackageNode).PkgPath
		fileName := string(fn.Name)
		SetNodeLocations(pkgPath, fileName, fn)
	}

	// record closure infos
	var closureStack []BlockNode = make([]BlockNode, 0, 32)
	// create stack of BlockNodes.
	var stack []BlockNode = make([]BlockNode, 0, 32)
	var last BlockNode = ctx
	lastpn := packageOf(last)
	stack = append(stack, last)

	// iterate over all nodes recursively and calculate
	// BlockValuePath for each NameExpr.
	nn := Transcribe(n, func(ns []Node, ftype TransField, index int, n Node, stage TransStage) (Node, TransCtrl) {
		// if already preprocessed, skip it.
		if n.GetAttribute(ATTR_PREPROCESSED) == true {
			return n, TRANS_SKIP
		}

		defer func() {
			if r := recover(); r != nil {
				// before re-throwing the error, append location information to message.
				loc := last.GetLocation()
				if nline := n.GetLine(); nline > 0 {
					loc.Line = nline
				}

				var err error
				rerr, ok := r.(error)
				if ok {
					// NOTE: gotuna/gorilla expects error exceptions.
					err = errors.Wrap(rerr, loc.String())
				} else {
					// NOTE: gotuna/gorilla expects error exceptions.
					err = fmt.Errorf("%s: %v", loc.String(), r)
				}

				// Re-throw the error after wrapping it with the preprocessing stack information.
				panic(&PreprocessError{
					err:   err,
					stack: stack,
				})
			}
		}()
		if debug {
			debug.Printf("Preprocess %s (%v) stage:%v\n", n.String(), reflect.TypeOf(n), stage)
		}

		switch stage {
		// ----------------------------------------
		case TRANS_ENTER:
			switch n := n.(type) {
			// TRANS_ENTER -----------------------
			case *AssignStmt:
				if n.Op == DEFINE {
					var defined bool
					for _, lx := range n.Lhs {
						ln := lx.(*NameExpr).Name
						if ln == "_" {
							// ignore.
						} else {
							_, ok := last.GetLocalIndex(ln)
							if !ok {
								// initial declaration to be re-defined.
								last.Define(ln, anyValue(nil))
								defined = true
							} else {
								// do not redeclare.
							}
						}
					}
					if !defined {
						panic(fmt.Sprintf("nothing defined in assignment %s", n.String()))
					}
				} else {
					// nothing defined.
				}

			// TRANS_ENTER -----------------------
			case *ImportDecl, *ValueDecl, *TypeDecl, *FuncDecl:
				// NOTE func decl usually must happen with a
				// file, and so last is usually a *FileNode,
				// but for testing convenience we allow
				// importing directly onto the package.
				// Uverse requires this.
				if n.GetAttribute(ATTR_PREDEFINED) == true {
					// skip declarations already predefined
					// (e.g. through recursion for a dependent)
				} else {
					// recursively predefine dependencies.
					d2, ppd := predefineNow(store, last, n.(Decl))
					if ppd {
						return d2, TRANS_SKIP
					} else {
						return d2, TRANS_CONTINUE
					}
				}

			// TRANS_ENTER -----------------------
			case *FuncTypeExpr:
				for i := range n.Params {
					p := &n.Params[i]
					if p.Name == "" || p.Name == "_" {
						// create a hidden var with leading dot.
						// NOTE: document somewhere.
						pn := fmt.Sprintf(".arg_%d", i)
						p.Name = Name(pn)
					}
				}
				for i := range n.Results {
					r := &n.Results[i]
					if r.Name == "_" {
						// create a hidden var with leading dot.
						// NOTE: document somewhere.
						rn := fmt.Sprintf(".res_%d", i)
						r.Name = Name(rn)
					}
				}
			}

			// TRANS_ENTER -----------------------
			return n, TRANS_CONTINUE

		// ----------------------------------------
		case TRANS_BLOCK:

			switch n := n.(type) {
			// TRANS_BLOCK -----------------------
			case *BlockStmt:
				pushInitBlock(n, &last, &stack)

			// TRANS_BLOCK -----------------------
			case *ForStmt:
				pushInitBlock(n, &last, &stack)

			// TRANS_BLOCK -----------------------
			case *IfStmt:
				// create faux block to store .Init.
				// the contents are copied onto the case block
				// in the if case below for .Body and .Else.
				// NOTE: similar to *SwitchStmt.
				pushInitBlock(n, &last, &stack)

			// TRANS_BLOCK -----------------------
			case *IfCaseStmt:
				pushRealBlock(n, &last, &stack)
				// parent if statement.
				ifs := ns[len(ns)-1].(*IfStmt)
				// anything declared in ifs are copied.
				for _, n := range ifs.GetBlockNames() {
					tv := ifs.GetValueRef(nil, n)
					last.Define(n, *tv)
				}

			// TRANS_BLOCK -----------------------
			case *RangeStmt:
				pushInitBlock(n, &last, &stack)
				// NOTE: preprocess it here, so type can
				// be used to set n.IsMap/IsString and
				// define key/value.
				n.X = Preprocess(store, last, n.X).(Expr)
				xt := evalStaticTypeOf(store, last, n.X)
				switch xt.Kind() {
				case MapKind:
					n.IsMap = true
				case StringKind:
					n.IsString = true
				case PointerKind:
					if xt.Elem().Kind() != ArrayKind {
						panic("range iteration over pointer requires array elem type")
					}
					xt = xt.Elem()
					n.IsArrayPtr = true
				}
				// key value if define.
				if n.Op == DEFINE {
					if xt.Kind() == MapKind {
						if n.Key != nil {
							kt := baseOf(xt).(*MapType).Key
							kn := n.Key.(*NameExpr).Name
							last.Define(kn, anyValue(kt))
						}
						if n.Value != nil {
							vt := baseOf(xt).(*MapType).Value
							vn := n.Value.(*NameExpr).Name
							last.Define(vn, anyValue(vt))
						}
					} else if xt.Kind() == StringKind {
						if n.Key != nil {
							it := IntType
							kn := n.Key.(*NameExpr).Name
							last.Define(kn, anyValue(it))
						}
						if n.Value != nil {
							et := Int32Type
							vn := n.Value.(*NameExpr).Name
							last.Define(vn, anyValue(et))
						}
					} else {
						if n.Key != nil {
							it := IntType
							kn := n.Key.(*NameExpr).Name
							last.Define(kn, anyValue(it))
						}
						if n.Value != nil {
							et := xt.Elem()
							vn := n.Value.(*NameExpr).Name
							last.Define(vn, anyValue(et))
						}
					}
				}

			// TRANS_BLOCK -----------------------
			case *FuncLitExpr:
				// retrieve cached function type.
				ft := evalStaticType(store, last, &n.Type).(*FuncType)
				// push func body block.
				pushInitBlock(n, &last, &stack)
				// define parameters in new block.
				for _, p := range ft.Params {
					last.Define(p.Name, anyValue(p.Type))
				}
				// define results in new block.
				for i, rf := range ft.Results {
					if 0 < len(rf.Name) {
						last.Define(rf.Name, anyValue(rf.Type))
					} else {
						// create a hidden var with leading dot.
						// NOTE: document somewhere.
						rn := fmt.Sprintf(".res_%d", i)
						last.Define(Name(rn), anyValue(rf.Type))
					}
				}
				// record, mostly used by goto... that with funcLit embedded within.
				closureStack = append(closureStack, last)

			// TRANS_BLOCK -----------------------
			case *SelectCaseStmt:
				pushInitBlock(n, &last, &stack)

			// TRANS_BLOCK -----------------------
			case *SwitchStmt:
				// create faux block to store .Init/.Varname.
				// the contents are copied onto the case block
				// in the switch case below for switch cases.
				// NOTE: similar to *IfStmt, but with the major
				// difference that each clause block may have
				// different number of values.
				// To support the .Init statement and for
				// conceptual simplicity, we create a block in
				// OpExec.SwitchStmt, but since we don't initially
				// know which clause will match, we expand the
				// block once a clause has matched.
				pushInitBlock(n, &last, &stack)
				if n.VarName != "" {
					// NOTE: this defines for default clauses too,
					// see comment on block copying @
					// SwitchClauseStmt:TRANS_BLOCK.
					last.Define(n.VarName, anyValue(nil))
				}

			// TRANS_BLOCK -----------------------
			case *SwitchClauseStmt:
				pushRealBlock(n, &last, &stack)
				// parent switch statement.
				ss := ns[len(ns)-1].(*SwitchStmt)
				// anything declared in ss are copied,
				// namely ss.VarName if defined.
				for _, n := range ss.GetBlockNames() {
					tv := ss.GetValueRef(nil, n)
					last.Define(n, *tv)
				}
				if ss.IsTypeSwitch {
					if len(n.Cases) == 0 {
						// evaluate default case.
						if ss.VarName != "" {
							// The type is the tag type.
							tt := evalStaticTypeOf(store, last, ss.X)
							last.Define(
								ss.VarName, anyValue(tt))
						}
					} else {
						// evaluate case types.
						for i, cx := range n.Cases {
							cx = Preprocess(
								store, last, cx).(Expr)
							var ct Type
							if cxx, ok := cx.(*ConstExpr); ok {
								if !cxx.IsUndefined() {
									panic("should not happen")
								}
								// only in type switch cases, nil type allowed.
								ct = nil
							} else {
								ct = evalStaticType(store, last, cx)
							}
							n.Cases[i] = constType(cx, ct)
							// maybe type-switch def.
							if ss.VarName != "" {
								if len(n.Cases) == 1 {
									// If there is only 1 case, the
									// define applies with type.
									// (re-definition).
									last.Define(
										ss.VarName, anyValue(ct))
								} else {
									// If there are 2 or more
									// cases, the type is the tag type.
									tt := evalStaticTypeOf(store, last, ss.X)
									last.Define(
										ss.VarName, anyValue(tt))
								}
							}
						}
					}
				} else {
					// evaluate tag type
					tt := evalStaticTypeOf(store, last, ss.X)
					// check or convert case types to tt.
					for i, cx := range n.Cases {
						cx = Preprocess(
							store, last, cx).(Expr)
						checkOrConvertType(store, last, &cx, tt, false) // #nosec G601
						n.Cases[i] = cx
					}
				}

			// TRANS_BLOCK -----------------------
			case *FuncDecl:
				// retrieve cached function type.
				ft := getType(&n.Type).(*FuncType)
				if n.IsMethod {
					// recv/type set @ predefineNow().
				} else {
					// type set @ predefineNow().
				}

				// push func body block.
				pushInitBlock(n, &last, &stack)
				// define receiver in new block, if method.
				if n.IsMethod {
					if 0 < len(n.Recv.Name) {
						rft := getType(&n.Recv).(FieldType)
						rt := rft.Type
						last.Define(n.Recv.Name, anyValue(rt))
					}
				}
				// define parameters in new block.
				for _, p := range ft.Params {
					last.Define(p.Name, anyValue(p.Type))
				}
				// define results in new block.
				for i, rf := range ft.Results {
					if 0 < len(rf.Name) {
						last.Define(rf.Name, anyValue(rf.Type))
					} else {
						// create a hidden var with leading dot.
						rn := fmt.Sprintf(".res_%d", i)
						last.Define(Name(rn), anyValue(rf.Type))
					}
				}
				// functions that don't return a value do not need termination analysis
				// functions that are externally defined or builtin implemented in the vm can't be analysed
				if len(ft.Results) > 0 && lastpn.PkgPath != uversePkgPath && n.Body != nil {
					errs := Analyze(n)
					if len(errs) > 0 {
						panic(fmt.Sprintf("%+v\n", errs))
					}
				}
			// TRANS_BLOCK -----------------------
			case *FileNode:
				// only for imports.
				pushInitBlock(n, &last, &stack)
				{
					// This logic supports out-of-order
					// declarations.  (this must happen
					// after pushInitBlock above, otherwise
					// it would happen @ *FileNode:ENTER)

					// Predefine all import decls.
					for i := 0; i < len(n.Decls); i++ {
						d := n.Decls[i]
						switch d.(type) {
						case *ImportDecl:
							if d.GetAttribute(ATTR_PREDEFINED) == true {
								// skip declarations already
								// predefined (e.g. through
								// recursion for a dependent)
							} else {
								// recursively predefine
								// dependencies.
								d2, _ := predefineNow(store, n, d)
								n.Decls[i] = d2
							}
						}
					}
					// Predefine all type decls.
					for i := 0; i < len(n.Decls); i++ {
						d := n.Decls[i]
						switch d.(type) {
						case *TypeDecl:
							if d.GetAttribute(ATTR_PREDEFINED) == true {
								// skip declarations already
								// predefined (e.g. through
								// recursion for a dependent)
							} else {
								// recursively predefine
								// dependencies.
								d2, _ := predefineNow(store, n, d)
								n.Decls[i] = d2
							}
						}
					}
					// Then, predefine all func/method decls.
					for i := 0; i < len(n.Decls); i++ {
						d := n.Decls[i]
						switch d.(type) {
						case *FuncDecl:
							if d.GetAttribute(ATTR_PREDEFINED) == true {
								// skip declarations already
								// predefined (e.g. through
								// recursion for a dependent)
							} else {
								// recursively predefine
								// dependencies.
								d2, _ := predefineNow(store, n, d)
								n.Decls[i] = d2
							}
						}
					}
					// Finally, predefine other decls and
					// preprocess ValueDecls..
					for i := 0; i < len(n.Decls); i++ {
						d := n.Decls[i]
						if d.GetAttribute(ATTR_PREDEFINED) == true {
							// skip declarations already
							// predefined (e.g. through
							// recursion for a dependent)
						} else {
							// recursively predefine
							// dependencies.
							d2, _ := predefineNow(store, n, d)
							n.Decls[i] = d2
						}
					}
				}

			// TRANS_BLOCK -----------------------
			default:
				panic("should not happen")
			}
			return n, TRANS_CONTINUE

		// ----------------------------------------
		case TRANS_BLOCK2:

			// The main TRANS_BLOCK2 switch.
			switch n := n.(type) {
			// TRANS_BLOCK2 -----------------------
			case *SwitchStmt:

				// NOTE: TRANS_BLOCK2 ensures after .Init.
				// Preprocess and convert tag if const.
				if n.X != nil {
					n.X = Preprocess(store, last, n.X).(Expr)
					convertIfConst(store, last, n.X)
				}
			}
			return n, TRANS_CONTINUE

		// ----------------------------------------
		case TRANS_LEAVE:
			// mark as preprocessed so that it can be used
			// in evalStaticType(store,).
			n.SetAttribute(ATTR_PREPROCESSED, true)

			// -There is still work to be done while leaving, but
			// once the logic of that is done, we will have to
			// perform additionally deferred logic that is best
			// handled with orthogonal switch conditions.
			// -For example, while leaving nodes w/
			// TRANS_COMPOSITE_TYPE, (regardless of whether name or
			// literal), any elided type names are inserted. (This
			// works because the transcriber leaves the composite
			// type before entering the kv elements.)
			defer func() {
				switch ftype {
				// TRANS_LEAVE (deferred)---------
				case TRANS_COMPOSITE_TYPE:
					// fill elided element composite lit type exprs
					clx := ns[len(ns)-1].(*CompositeLitExpr)
					// get or evaluate composite type.
					clt := evalStaticType(store, last, n.(Expr))
					// elide composite lit element (nested) composite types.
					elideCompositeElements(clx, clt)
				}
				switch n.(type) {
				// TRANS_LEAVE (deferred)---------
				// NOTE: DO NOT USE TRANS_SKIP WITHIN BLOCK
				// NODES, AS TRANS_LEAVE WILL BE SKIPPED; OR
				// POP BLOCK YOURSELF.
				case BlockNode:
					// Pop block.
					stack = stack[:len(stack)-1]
					last = stack[len(stack)-1]
				}
			}()

			// The main TRANS_LEAVE switch.
			switch n := n.(type) {
			// TRANS_LEAVE -----------------------
			case *NameExpr:
				// Validity: check that name isn't reserved.
				if isReservedName(n.Name) {
					panic(fmt.Sprintf(
						"should not happen: name %q is reserved", n.Name))
				}
				// special case if struct composite key.
				if ftype == TRANS_COMPOSITE_KEY {
					clx := ns[len(ns)-1].(*CompositeLitExpr)
					clt := evalStaticType(store, last, clx.Type)
					switch bt := baseOf(clt).(type) {
					case *StructType:
						n.Path = bt.GetPathForName(n.Name)
						return n, TRANS_CONTINUE
					case *ArrayType, *SliceType:
						fillNameExprPath(last, n, false)
						if last.GetIsConst(store, n.Name) {
							cx := evalConst(store, last, n)
							return cx, TRANS_CONTINUE
						}
						// If name refers to a package, and this is not in
						// the context of a selector, fail. Packages cannot
						// be used as a value, for go compatibility but also
						// to preserve the security expectation regarding imports.
						nt := evalStaticTypeOf(store, last, n)
						if nt.Kind() == PackageKind {
							panic(fmt.Sprintf(
								"package %s cannot only be referred to in a selector expression",
								n.Name))
						}
						return n, TRANS_CONTINUE
					case *NativeType:
						switch bt.Type.Kind() {
						case reflect.Struct:
							// NOTE: For simplicity and some degree of
							// flexibility, do not use path indices for Go
							// native types, but use the name.
							n.Path = NewValuePathNative(n.Name)
							return n, TRANS_CONTINUE
						case reflect.Array, reflect.Slice:
							// Replace n with *ConstExpr.
							fillNameExprPath(last, n, false)
							cx := evalConst(store, last, n)
							return cx, TRANS_CONTINUE
						default:
							panic("should not happen")
						}
					}
				}
				// specific and general cases
				switch n.Name {
				case "_":
					n.Path = NewValuePathBlock(0, 0, "_")
					return n, TRANS_CONTINUE
				case "iota":
					pd := lastDecl(ns)
					io := pd.GetAttribute(ATTR_IOTA).(int)
					cx := constUntypedBigint(n, int64(io))
					return cx, TRANS_CONTINUE
				case nilStr:
					// nil will be converted to
					// typed-nils when appropriate upon
					// leaving the expression nodes that
					// contain nil nodes.
					fallthrough
				default:
					if ftype == TRANS_ASSIGN_LHS {
						as := ns[len(ns)-1].(*AssignStmt)
						fillNameExprPath(last, n, as.Op == DEFINE)
					} else {
						fillNameExprPath(last, n, false)
					}
					// If uverse, return a *ConstExpr.
					if n.Path.Depth == 0 { // uverse
						cx := evalConst(store, last, n)
						// built-in functions must be called.
						if !cx.IsUndefined() &&
							cx.T.Kind() == FuncKind &&
							ftype != TRANS_CALL_FUNC {
							panic(fmt.Sprintf(
								"use of builtin %s not in function call",
								n.Name))
						}
						if !cx.IsUndefined() && cx.T.Kind() == TypeKind {
							return constType(n, cx.GetType()), TRANS_CONTINUE
						}
						return cx, TRANS_CONTINUE
					}
					if last.GetIsConst(store, n.Name) {
						cx := evalConst(store, last, n)
						return cx, TRANS_CONTINUE
					}
					// If name refers to a package, and this is not in
					// the context of a selector, fail. Packages cannot
					// be used as a value, for go compatibility but also
					// to preserve the security expectation regarding imports.
					nt := evalStaticTypeOf(store, last, n)
					if nt == nil {
						// this is fine, e.g. for TRANS_ASSIGN_LHS (define) etc.
					} else if ftype != TRANS_SELECTOR_X {
						nk := nt.Kind()
						if nk == PackageKind {
							panic(fmt.Sprintf(
								"package %s cannot only be referred to in a selector expression",
								n.Name))
						}
					}
				}

			// TRANS_LEAVE -----------------------
			case *BasicLitExpr:
				// Replace with *ConstExpr.
				cx := evalConst(store, last, n)
				return cx, TRANS_CONTINUE

			// TRANS_LEAVE -----------------------
			case *FuncLitExpr:
				// XXX, cumbersome, better way?
				if !reProcessing {
					// Step 1: quick check to identify no closure
					inLoop := isBlockNodeInLoop(store, n)
					if !inLoop {
						return n, TRANS_CONTINUE
					}

					// Step 2: gather all extern names declared in for/range-loops.
					var (
						leNames  []Name
						loopNode BlockNode
					)

					// outer first order by default
					externNames := n.GetExternNames()
					for _, name := range externNames {
						loopNode = n.GetLoopNodeForName(store, name)
						if loopNode == nil {
							continue
						}
						// if an extern name if defined in a for/range loop, it probably
						// escaped the loop, but it's not a sufficient condition. one
						// counter case is that is this funcLit is called before the loop
						// ends, the extern does not escape.
						// NOTE: this logic is missing now.
						// TODO: add this check.
						leNames = append(leNames, name)
						loopVars := []Name{} // per loop

						// find loop var of for-loop
						if fs, ok := loopNode.(*ForStmt); ok {
							if as, ok := fs.Init.(*AssignStmt); ok {
								if as.Op == DEFINE {
									if len(as.Lhs) != 1 {
										panic("incorrect length of lhs in for init stmt")
									}
									if nx, ok := as.Lhs[0].(*NameExpr); ok {
										if nx.Name != "_" {
											loopVars = append(loopVars, nx.Name)
										}
									}
								}
							}
						}
						// find loopVars for range-loop
						if rs, ok := loopNode.(*RangeStmt); ok {
							if rs.Op == DEFINE {
								if nx, ok := rs.Key.(*NameExpr); ok {
									if nx.Name != "_" {
										loopVars = append(loopVars, nx.Name)
									}
								}
								if nx, ok := rs.Value.(*NameExpr); ok {
									if nx.Name != "_" {
										loopVars = append(loopVars, nx.Name)
									}
								}
							}
						}

						// prepare to pack closure(with captured names)
						lvs := &CapturedLoopVariables{}
						// check if loopVar is captured
						for _, lv := range loopVars {
							for _, ln := range leNames {
								if lv == ln {
									lvs.loopVars = append(lvs.loopVars, lv)
									break
								}
							}
						}

						if debug {
							for _, name := range lvs.loopVars {
								debug.Println("loopVar: ", name)
							}
						}

						switch ln := loopNode.(type) {
						case *ForStmt:
							ln.LoopVars = lvs // attach it to the host for further handling
						case *RangeStmt:
							ln.LoopVars = lvs
						}

						// loopInfo
						loop := &LoopInfo{}
						// maybe initialized by other places, or not
						loopInfos = getLoopInfos()

						lastFn := findLastFn(n)
						// global loop infos recorded. fileNode-wise.
						// will be handled while trans_leave FileNode.
						loopInfos[lastFn] = append(loopInfos[lastFn], loop)
					}
				}
				return n, TRANS_CONTINUE

			// TRANS_LEAVE -----------------------
			case *BinaryExpr:
				lt := evalStaticTypeOf(store, last, n.Left)
				rt := evalStaticTypeOf(store, last, n.Right)
				// Special (recursive) case if shift and right isn't uint.
				isShift := n.Op == SHL || n.Op == SHR
				if isShift && baseOf(rt) != UintType {
					// convert n.Right to (gno) uint type,
					rn := Expr(Call("uint", n.Right))
					// reset/create n2 to preprocess right child.
					n2 := &BinaryExpr{
						Left:  n.Left,
						Op:    n.Op,
						Right: rn,
					}
					resn := Preprocess(store, last, n2)
					return resn, TRANS_CONTINUE
				}

				// Left and right hand expressions must evaluate to a boolean typed value if
				// the operation is a logical AND or OR.
				if (n.Op == LAND || n.Op == LOR) && (lt.Kind() != BoolKind || rt.Kind() != BoolKind) {
					panic("operands of boolean operators must evaluate to boolean typed values")
				}

				// General case.
				lcx, lic := n.Left.(*ConstExpr)
				rcx, ric := n.Right.(*ConstExpr)
				if lic {
					if ric {
						// Left const, Right const ----------------------
						// Replace with *ConstExpr if const operands.
						// First, convert untyped as necessary.
						if !isShift {
							cmp := cmpSpecificity(lcx.T, rcx.T)
							if cmp < 0 {
								// convert n.Left to right type.
								checkOrConvertType(store, last, &n.Left, rcx.T, false)
							} else if cmp == 0 {
								// NOTE: the following doesn't work.
								// TODO: make it work.
								// convert n.Left to right type,
								// or check for compatibility.
								// (the other way around would work too)
								// checkOrConvertType(store, last, n.Left, rcx.T, false)
							} else {
								// convert n.Right to left type.
								checkOrConvertType(store, last, &n.Right, lcx.T, false)
							}
						}
						// Then, evaluate the expression.
						cx := evalConst(store, last, n)
						return cx, TRANS_CONTINUE
					} else if isUntyped(lcx.T) {
						// Left untyped const, Right not ----------------
						if rnt, ok := rt.(*NativeType); ok {
							if isShift {
								panic("should not happen")
							}
							// get concrete native base type.
							pt := go2GnoBaseType(rnt.Type).(PrimitiveType)
							// convert n.Left to pt type,
							checkOrConvertType(store, last, &n.Left, pt, false)
							// convert n.Right to (gno) pt type,
							rn := Expr(Call(pt.String(), n.Right))
							// and convert result back.
							tx := constType(n, rnt)
							// reset/create n2 to preprocess right child.
							n2 := &BinaryExpr{
								Left:  n.Left,
								Op:    n.Op,
								Right: rn,
							}
							resn := Node(Call(tx, n2))
							resn = Preprocess(store, last, resn)
							return resn, TRANS_CONTINUE
							// NOTE: binary operations are always computed in
							// gno, never with reflect.
						} else {
							if isShift {
								// nothing to do, right type is (already) uint type.
								// we don't yet know what this type should be,
								// but another checkOrConvertType() later does.
								// (e.g. from AssignStmt or other).
							} else {
								// convert n.Left to right type.
								checkOrConvertType(store, last, &n.Left, rt, false)
							}
						}
					} else if lcx.T == nil {
						// convert n.Left to typed-nil type.
						checkOrConvertType(store, last, &n.Left, rt, false)
					}
				} else if ric {
					if isUntyped(rcx.T) {
						// Left not, Right untyped const ----------------
						if isShift {
							if baseOf(rt) != UintType {
								// convert n.Right to (gno) uint type.
								checkOrConvertType(store, last, &n.Right, UintType, false)
							} else {
								// leave n.Left as is and baseOf(n.Right) as UintType.
							}
						} else {
							if lnt, ok := lt.(*NativeType); ok {
								// get concrete native base type.
								pt := go2GnoBaseType(lnt.Type).(PrimitiveType)
								// convert n.Left to (gno) pt type,
								ln := Expr(Call(pt.String(), n.Left))
								// convert n.Right to pt type,
								checkOrConvertType(store, last, &n.Right, pt, false)
								// and convert result back.
								tx := constType(n, lnt)
								// reset/create n2 to preprocess left child.
								n2 := &BinaryExpr{
									Left:  ln,
									Op:    n.Op,
									Right: n.Right,
								}
								resn := Node(Call(tx, n2))
								resn = Preprocess(store, last, resn)
								return resn, TRANS_CONTINUE
								// NOTE: binary operations are always computed in
								// gno, never with reflect.
							} else {
								// convert n.Right to left type.
								checkOrConvertType(store, last, &n.Right, lt, false)
							}
						}
					} else if rcx.T == nil {
						// convert n.Right to typed-nil type.
						checkOrConvertType(store, last, &n.Right, lt, false)
					}
				} else {
					// Left not const, Right not const ------------------
					if n.Op == EQL || n.Op == NEQ {
						// If == or !=, no conversions.
					} else if lnt, ok := lt.(*NativeType); ok {
						if debug {
							if !isShift {
								assertSameTypes(lt, rt)
							}
						}
						// If left and right are native type,
						// convert left and right to gno, then
						// convert result back to native.
						//
						// get concrete native base type.
						pt := go2GnoBaseType(lnt.Type).(PrimitiveType)
						// convert n.Left to (gno) pt type,
						ln := Expr(Call(pt.String(), n.Left))
						// convert n.Right to pt or uint type,
						rn := n.Right
						if isShift {
							if baseOf(rt) != UintType {
								rn = Expr(Call("uint", n.Right))
							}
						} else {
							rn = Expr(Call(pt.String(), n.Right))
						}
						// and convert result back.
						tx := constType(n, lnt)
						// reset/create n2 to preprocess
						// children.
						n2 := &BinaryExpr{
							Left:  ln,
							Op:    n.Op,
							Right: rn,
						}
						resn := Node(Call(tx, n2))
						resn = Preprocess(store, last, resn)
						return resn, TRANS_CONTINUE
						// NOTE: binary operations are always
						// computed in gno, never with
						// reflect.
					} else if n.Op == SHL || n.Op == SHR {
						// shift operator, nothing yet to do.
					} else {
						// non-shift non-const binary operator.
						liu, riu := isUntyped(lt), isUntyped(rt)
						if liu {
							if riu {
								if lt.TypeID() != rt.TypeID() {
									panic(fmt.Sprintf(
										"incompatible types in binary expression: %v %v %v",
										n.Left, n.Op, n.Right))
								}
							} else {
								checkOrConvertType(store, last, &n.Left, rt, false)
							}
						} else {
							if riu {
								checkOrConvertType(store, last, &n.Right, lt, false)
							} else {
								// left is untyped, right is not.
								if lt.TypeID() != rt.TypeID() {
									panic(fmt.Sprintf(
										"incompatible types in binary expression: %v %v %v",
										n.Left, n.Op, n.Right))
								}
							}
						}
					}
				}

			// TRANS_LEAVE -----------------------
			case *CallExpr:
				// Func type evaluation.
				var ft *FuncType
				ift := evalStaticTypeOf(store, last, n.Func)
				switch cft := baseOf(ift).(type) {
				case *FuncType:
					ft = cft
				case *NativeType:
					ft = store.Go2GnoType(cft.Type).(*FuncType)
				case *TypeType:
					if len(n.Args) != 1 {
						panic("type conversion requires single argument")
					}
					n.NumArgs = 1
					if arg0, ok := n.Args[0].(*ConstExpr); ok {
						var constConverted bool
						ct := evalStaticType(store, last, n.Func)
						// As a special case, if a decimal cannot
						// be represented as an integer, it cannot be converted to one,
						// and the error is handled here.
						// Out of bounds errors are usually handled during evalConst().
						switch ct.Kind() {
						case IntKind, Int8Kind, Int16Kind, Int32Kind, Int64Kind,
							UintKind, Uint8Kind, Uint16Kind, Uint32Kind, Uint64Kind,
							BigintKind:
							if bd, ok := arg0.TypedValue.V.(BigdecValue); ok {
								if !isInteger(bd.V) {
									panic(fmt.Sprintf(
										"cannot convert %s to integer type",
										arg0))
								}
							}
							convertConst(store, last, arg0, ct)
							constConverted = true
						case SliceKind:
							if ct.Elem().Kind() == Uint8Kind { // bypass []byte("xxx")
								n.SetAttribute(ATTR_TYPEOF_VALUE, ct)
								return n, TRANS_CONTINUE
							}
						}
						// (const) untyped decimal -> float64.
						// (const) untyped bigint -> int.
						if !constConverted {
							convertConst(store, last, arg0, nil)
						}

						// evaluate the new expression.
						cx := evalConst(store, last, n)
						// Though cx may be undefined if ct is interface,
						// the ATTR_TYPEOF_VALUE is still interface.
						cx.SetAttribute(ATTR_TYPEOF_VALUE, ct)
						return cx, TRANS_CONTINUE
					} else {
						ct := evalStaticType(store, last, n.Func)
						n.SetAttribute(ATTR_TYPEOF_VALUE, ct)
						return n, TRANS_CONTINUE
					}
				default:
					panic(fmt.Sprintf(
						"unexpected func type %v (%v)",
						ift, reflect.TypeOf(ift)))
				}

				// Handle special cases.
				// NOTE: these appear to be actually special cases in go.
				// In general, a string is not assignable to []bytes
				// without conversion.
				if cx, ok := n.Func.(*ConstExpr); ok {
					fv := cx.GetFunc()
					if fv.PkgPath == uversePkgPath && fv.Name == "append" {
						if n.Varg && len(n.Args) == 2 {
							// If the second argument is a string,
							// convert to byteslice.
							args1 := n.Args[1]
							if evalStaticTypeOf(store, last, args1).Kind() == StringKind {
								bsx := constType(nil, gByteSliceType)
								args1 = Call(bsx, args1)
								args1 = Preprocess(nil, last, args1).(Expr)
								n.Args[1] = args1
							}
						} else {
							var tx *constTypeExpr // array type expr, lazily initialized
							// Another special case for append: adding untyped constants.
							// They must be converted to the array type for consistency.
							for i, arg := range n.Args[1:] {
								if _, ok := arg.(*ConstExpr); !ok {
									// Consider only constant expressions.
									continue
								}
								if t1 := evalStaticTypeOf(store, last, arg); t1 != nil && !isUntyped(t1) {
									// Consider only untyped values (including nil).
									continue
								}

								if tx == nil {
									// Get the array type from the first argument.
									s0 := evalStaticTypeOf(store, last, n.Args[0])
									tx = constType(arg, s0.Elem())
								}
								// Convert to the array type.
								arg1 := Call(tx, arg)
								n.Args[i+1] = Preprocess(nil, last, arg1).(Expr)
							}
						}
					} else if fv.PkgPath == uversePkgPath && fv.Name == "copy" {
						if len(n.Args) == 2 {
							// If the second argument is a string,
							// convert to byteslice.
							args1 := n.Args[1]
							if evalStaticTypeOf(store, last, args1).Kind() == StringKind {
								bsx := constType(nil, gByteSliceType)
								args1 = Call(bsx, args1)
								args1 = Preprocess(nil, last, args1).(Expr)
								n.Args[1] = args1
							}
						}
					}
				}

				// Continue with general case.
				hasVarg := ft.HasVarg()
				isVarg := n.Varg
				embedded := false
				argTVs := []TypedValue{}
				minArgs := len(ft.Params)
				if hasVarg {
					minArgs--
				}
				numArgs := countNumArgs(store, last, n) // isVarg?
				n.NumArgs = numArgs

				// Check input arg count.
				if len(n.Args) == 1 && numArgs > 1 {
					// special case of x(f()) form:
					// use the number of results instead.
					if isVarg {
						panic("should not happen")
					}
					embedded = true
					pcx := n.Args[0].(*CallExpr)
					argTVs = getResultTypedValues(pcx)
					if !hasVarg {
						if numArgs != len(ft.Params) {
							panic(fmt.Sprintf(
								"wrong argument count in call to %s; want %d got %d (with embedded call expr as arg)",
								n.Func.String(),
								len(ft.Params),
								numArgs,
							))
						}
					} else if hasVarg && !isVarg {
						if numArgs < len(ft.Params)-1 {
							panic(fmt.Sprintf(
								"not enough arguments in call to %s; want %d (besides variadic) got %d (with embedded call expr as arg)",
								n.Func.String(),
								len(ft.Params)-1,
								numArgs))
						}
					}
				} else if !hasVarg {
					argTVs = evalStaticTypedValues(store, last, n.Args...)
					if len(n.Args) != len(ft.Params) {
						panic(fmt.Sprintf(
							"wrong argument count in call to %s; want %d got %d",
							n.Func.String(),
							len(ft.Params),
							len(n.Args),
						))
					}
				} else if hasVarg && !isVarg {
					argTVs = evalStaticTypedValues(store, last, n.Args...)
					if len(n.Args) < len(ft.Params)-1 {
						panic(fmt.Sprintf(
							"not enough arguments in call to %s; want %d (besides variadic) got %d",
							n.Func.String(),
							len(ft.Params)-1,
							len(n.Args)))
					}
				} else if hasVarg && isVarg {
					argTVs = evalStaticTypedValues(store, last, n.Args...)
					if len(n.Args) != len(ft.Params) {
						panic(fmt.Sprintf(
							"not enough arguments in call to %s; want %d (including variadic) got %d",
							n.Func.String(),
							len(ft.Params),
							len(n.Args)))
					}
				} else {
					panic("should not happen")
				}
				// Specify function param/result generics.
				sft := ft.Specify(store, argTVs, isVarg)
				spts := sft.Params
				srts := FieldTypeList(sft.Results).Types()
				// If generics were specified, override attr
				// and constexpr with specified types.  Also
				// copy the function value with updated type.
				n.Func.SetAttribute(ATTR_TYPEOF_VALUE, sft)
				if cx, ok := n.Func.(*ConstExpr); ok {
					fv := cx.V.(*FuncValue)
					fv2 := fv.Copy(nilAllocator)
					fv2.Type = sft
					cx.T = sft
					cx.V = fv2
				} else if sft.TypeID() != ft.TypeID() {
					panic("non-const function value should have no generics")
				}
				n.SetAttribute(ATTR_TYPEOF_VALUE, &tupleType{Elts: srts})
				// Check given argument type against required.
				// Also replace const Args with *ConstExpr unless embedded.
				if embedded {
					if isVarg {
						panic("should not happen")
					}
					for i, tv := range argTVs {
						if hasVarg {
							if (len(spts) - 1) <= i {
								checkType(tv.T, spts[len(spts)-1].Type.Elem(), true)
							} else {
								checkType(tv.T, spts[i].Type, true)
							}
						} else {
							checkType(tv.T, spts[i].Type, true)
						}
					}
				} else {
					for i := range n.Args {
						if hasVarg {
							if (len(spts) - 1) <= i {
								if isVarg {
									if len(spts) <= i {
										panic("expected final vargs slice but got many")
									}
									checkOrConvertType(store, last, &n.Args[i], spts[i].Type, true)
								} else {
									checkOrConvertType(store, last, &n.Args[i],
										spts[len(spts)-1].Type.Elem(), true)
								}
							} else {
								checkOrConvertType(store, last, &n.Args[i], spts[i].Type, true)
							}
						} else {
							checkOrConvertType(store, last, &n.Args[i], spts[i].Type, true)
						}
					}
				}
				// TODO in the future, pure results

			// TRANS_LEAVE -----------------------
			case *IndexExpr:
				dt := evalStaticTypeOf(store, last, n.X)
				if dt.Kind() == PointerKind {
					// if a is a pointer to an array,
					// a[low : high : max] is shorthand
					// for (*a)[low : high : max]
					dt = dt.Elem()
					n.X = &StarExpr{X: n.X}
					n.X.SetAttribute(ATTR_PREPROCESSED, true)
				}
				switch dt.Kind() {
				case StringKind, ArrayKind, SliceKind:
					// Replace const index with int *ConstExpr,
					// or if not const, assert integer type..
					checkOrConvertIntegerType(store, last, n.Index)
				case MapKind:
					mt := baseOf(gnoTypeOf(store, dt)).(*MapType)
					checkOrConvertType(store, last, &n.Index, mt.Key, false)
				default:
					panic(fmt.Sprintf(
						"unexpected index base kind for type %s",
						dt.String()))
				}

			// TRANS_LEAVE -----------------------
			case *SliceExpr:
				// Replace const L/H/M with int *ConstExpr,
				// or if not const, assert integer type..
				checkOrConvertIntegerType(store, last, n.Low)
				checkOrConvertIntegerType(store, last, n.High)
				checkOrConvertIntegerType(store, last, n.Max)

			// TRANS_LEAVE -----------------------
			case *TypeAssertExpr:
				if n.Type == nil {
					panic("should not happen")
				}
				// ExprStmt of form `x.(<type>)`,
				// or special case form `c, ok := x.(<type>)`.
				evalStaticType(store, last, n.Type)

			// TRANS_LEAVE -----------------------
			case *UnaryExpr:
				xt := evalStaticTypeOf(store, last, n.X)
				if xnt, ok := xt.(*NativeType); ok {
					// get concrete native base type.
					pt := go2GnoBaseType(xnt.Type).(PrimitiveType)
					// convert n.X to gno type,
					xn := Expr(Call(pt.String(), n.X))
					// and convert result back.
					tx := constType(n, xnt)
					// reset/create n2 to preprocess children.
					n2 := &UnaryExpr{
						X:  xn,
						Op: n.Op,
					}
					resn := Node(Call(tx, n2))
					resn = Preprocess(store, last, resn)
					return resn, TRANS_CONTINUE
					// NOTE: like binary operations, unary operations are
					// always computed in gno, never with reflect.
				}
				// Replace with *ConstExpr if const X.
				if isConst(n.X) {
					cx := evalConst(store, last, n)
					return cx, TRANS_CONTINUE
				}

			// TRANS_LEAVE -----------------------
			case *CompositeLitExpr:
				// Get or evaluate composite type.
				clt := evalStaticType(store, last, n.Type)
				// Replace const Elts with default *ConstExpr.
			CLT_TYPE_SWITCH:
				switch cclt := baseOf(clt).(type) {
				case *StructType:
					if n.IsKeyed() {
						for i := 0; i < len(n.Elts); i++ {
							key := n.Elts[i].Key.(*NameExpr).Name
							path := cclt.GetPathForName(key)
							ft := cclt.GetStaticTypeOfAt(path)
							checkOrConvertType(store, last, &n.Elts[i].Value, ft, false)
						}
					} else {
						for i := 0; i < len(n.Elts); i++ {
							ft := cclt.Fields[i].Type
							checkOrConvertType(store, last, &n.Elts[i].Value, ft, false)
						}
					}
				case *ArrayType:
					for i := 0; i < len(n.Elts); i++ {
						checkOrConvertType(store, last, &n.Elts[i].Key, IntType, false)
						checkOrConvertType(store, last, &n.Elts[i].Value, cclt.Elt, false)
					}
				case *SliceType:
					for i := 0; i < len(n.Elts); i++ {
						checkOrConvertType(store, last, &n.Elts[i].Key, IntType, false)
						checkOrConvertType(store, last, &n.Elts[i].Value, cclt.Elt, false)
					}
				case *MapType:
					for i := 0; i < len(n.Elts); i++ {
						checkOrConvertType(store, last, &n.Elts[i].Key, cclt.Key, false)
						checkOrConvertType(store, last, &n.Elts[i].Value, cclt.Value, false)
					}
				case *NativeType:
					clt = cclt.GnoType(store)
					goto CLT_TYPE_SWITCH
				default:
					panic(fmt.Sprintf(
						"unexpected composite type %s",
						clt.String()))
				}
				// If variadic array lit, measure.
				if at, ok := clt.(*ArrayType); ok {
					if at.Vrd {
						idx := 0
						for _, elt := range n.Elts {
							if elt.Key == nil {
								idx++
							} else {
								k := evalConst(store, last, elt.Key).ConvertGetInt()
								if idx <= k {
									idx = k + 1
								} else {
									panic("array lit key out of order")
								}
							}
						}
						// update type
						// (dontcare)
						// at.Vrd = false
						at.Len = idx
						// update node
						cx := constInt(n, idx)
						n.Type.(*ArrayTypeExpr).Len = cx
					}
				}

			// TRANS_LEAVE -----------------------
			case *KeyValueExpr:
				// NOTE: For simplicity we just
				// use the *CompositeLitExpr.

			// TRANS_LEAVE -----------------------
			case *SelectorExpr:
				xt := evalStaticTypeOf(store, last, n.X)

				// Set selector path based on xt's type.
				switch cxt := xt.(type) {
				case *PointerType, *DeclaredType, *StructType, *InterfaceType:
					tr, _, rcvr, _, aerr := findEmbeddedFieldType(lastpn.PkgPath, cxt, n.Sel, nil)
					if aerr {
						panic(fmt.Sprintf("cannot access %s.%s from %s",
							cxt.String(), n.Sel, lastpn.PkgPath))
					} else if tr == nil {
						panic(fmt.Sprintf("missing field %s in %s",
							n.Sel, cxt.String()))
					}
					if len(tr) > 1 {
						// (the last vp, tr[len(tr)-1], is for n.Sel)
						if debug {
							if tr[len(tr)-1].Name != n.Sel {
								panic("should not happen")
							}
						}
						// replace n.X w/ tr[:len-1] selectors applied.
						nx2 := n.X
						for _, vp := range tr[:len(tr)-1] {
							nx2 = &SelectorExpr{
								X:    nx2,
								Path: vp,
								Sel:  vp.Name,
							}
						}
						// recursively preprocess new n.X.
						n.X = Preprocess(store, last, nx2).(Expr)
					}
					// nxt2 may not be xt anymore.
					// (even the dereferenced of xt and nxt2 may not
					// be the same, with embedded fields)
					nxt2 := evalStaticTypeOf(store, last, n.X)
					// Case 1: If receiver is pointer type but n.X is
					// not:
					if rcvr != nil &&
						rcvr.Kind() == PointerKind &&
						nxt2.Kind() != PointerKind {
						// Go spec: "If x is addressable and &x's
						// method set contains m, x.m() is shorthand
						// for (&x).m()"
						// Go spec: "As with method calls, a reference
						// to a non-interface method with a pointer
						// receiver using an addressable value will
						// automatically take the address of that
						// value: t.Mp is equivalent to (&t).Mp."
						//
						// convert to (&x).m, but leave xt as is.
						n.X = &RefExpr{X: n.X}
						n.X.SetAttribute(ATTR_PREPROCESSED, true)
						switch tr[len(tr)-1].Type {
						case VPDerefPtrMethod:
							// When ptr method was called like x.y.z(), where x
							// is a pointer, y is an embedded struct, and z
							// takes a pointer receiver.  That becomes
							// &(x.y).z().
							// The x.y receiver wasn't originally a pointer,
							// yet the trail was
							// [VPSubrefField,VPDerefPtrMethod].
						case VPPtrMethod:
							tr[len(tr)-1].Type = VPDerefPtrMethod
						default:
							panic(fmt.Sprintf(
								"expected ultimate VPPtrMethod but got %v in trail %v",
								tr[len(tr)-1].Type,
								tr,
							))
						}
					} else if len(tr) > 0 &&
						tr[len(tr)-1].IsDerefType() &&
						nxt2.Kind() != PointerKind {
						// Case 2: If tr[0] is deref type, but xt
						// is not pointer type, replace n.X with
						// &RefExpr{X: n.X}.
						n.X = &RefExpr{X: n.X}
						n.X.SetAttribute(ATTR_PREPROCESSED, true)
					}
					// bound method or underlying.
					// TODO check for unexported fields.
					n.Path = tr[len(tr)-1]
					// n.Path = cxt.GetPathForName(n.Sel)
				case *PackageType:
					var pv *PackageValue
					if cx, ok := n.X.(*ConstExpr); ok {
						// NOTE: *Machine.TestMemPackage() needs this
						// to pass in an imported package as *ConstEzpr.
						pv = cx.V.(*PackageValue)
					} else {
						// otherwise, packages can only be referred to by
						// *NameExprs, and cannot be copied.
						pvc := evalConst(store, last, n.X)
						pv_, ok := pvc.V.(*PackageValue)
						if !ok {
							panic(fmt.Sprintf(
								"missing package in selector expr %s",
								n.String()))
						}
						pv = pv_
					}
					pn := pv.GetPackageNode(store)
					// ensure exposed or package path match.
					if !isUpper(string(n.Sel)) && lastpn.PkgPath != pv.PkgPath {
						panic(fmt.Sprintf("cannot access %s.%s from %s",
							pv.PkgPath, n.Sel, lastpn.PkgPath))
					} else {
						// NOTE: this can happen with software upgrades,
						// with multiple versions of the same package path.
					}
					n.Path = pn.GetPathForName(store, n.Sel)
					// packages may contain constant vars,
					// so check and evaluate if so.
					tt := pn.GetStaticTypeOfAt(store, n.Path)
					if isUntyped(tt) {
						cx := evalConst(store, last, n)
						return cx, TRANS_CONTINUE
					}
				case *TypeType:
					// unbound method
					xt := evalStaticType(store, last, n.X)
					switch ct := xt.(type) {
					case *PointerType:
						dt := ct.Elt.(*DeclaredType)
						n.Path = dt.GetUnboundPathForName(n.Sel)
					case *DeclaredType:
						n.Path = ct.GetUnboundPathForName(n.Sel)
					default:
						panic(fmt.Sprintf(
							"unexpected selector expression type value %s",
							xt.String()))
					}
				case *NativeType:
					// NOTE: if type of n.X is native type, as in a native
					// interface method, n.Path may be VPNative but at
					// runtime, the value's type may be *gno.PointerType.
					//
					// native types don't use path indices.
					n.Path = NewValuePathNative(n.Sel)
				default:
					panic(fmt.Sprintf(
						"unexpected selector expression type %v",
						reflect.TypeOf(xt)))
				}

			// TRANS_LEAVE -----------------------
			case *FieldTypeExpr:
				// Replace const Tag with default *ConstExpr.
				convertIfConst(store, last, n.Tag)

			// TRANS_LEAVE -----------------------
			case *ArrayTypeExpr:
				if n.Len == nil {
					// Calculate length at *CompositeLitExpr:LEAVE
				} else {
					// Replace const Len with int *ConstExpr.
					cx := evalConst(store, last, n.Len)
					convertConst(store, last, cx, IntType)
					n.Len = cx
				}
				// NOTE: For all TypeExprs, the node is not replaced
				// with *constTypeExprs (as *ConstExprs are) because
				// we want to support type logic at runtime.
				evalStaticType(store, last, n)

			// TRANS_LEAVE -----------------------
			case *SliceTypeExpr:
				evalStaticType(store, last, n)

			// TRANS_LEAVE -----------------------
			case *InterfaceTypeExpr:
				evalStaticType(store, last, n)

			// TRANS_LEAVE -----------------------
			case *ChanTypeExpr:
				evalStaticType(store, last, n)

			// TRANS_LEAVE -----------------------
			case *FuncTypeExpr:
				evalStaticType(store, last, n)

			// TRANS_LEAVE -----------------------
			case *MapTypeExpr:
				evalStaticType(store, last, n)

			// TRANS_LEAVE -----------------------
			case *StructTypeExpr:
				evalStaticType(store, last, n)

			// TRANS_LEAVE -----------------------
			case *AssignStmt:
				// NOTE: keep DEFINE and ASSIGN in sync.
				if n.Op == DEFINE {
					// Rhs consts become default *ConstExprs.
					for _, rx := range n.Rhs {
						// NOTE: does nothing if rx is "nil".
						convertIfConst(store, last, rx)
					}
					if len(n.Lhs) > len(n.Rhs) {
						// Unpack n.Rhs[0] to n.Lhs[:]
						if len(n.Rhs) != 1 {
							panic("should not happen")
						}
						switch cx := n.Rhs[0].(type) {
						case *CallExpr:
							// Call case: a, b := x(...)
							ift := evalStaticTypeOf(store, last, cx.Func)
							cft := getGnoFuncTypeOf(store, ift)
							if len(n.Lhs) != len(cft.Results) {
								panic(fmt.Sprintf(
									"assignment mismatch: "+
										"%d variables but %s returns %d values",
									len(n.Lhs), cx.Func.String(), len(cft.Results)))
							}
							for i, lx := range n.Lhs {
								ln := lx.(*NameExpr).Name
								rf := cft.Results[i]
								// re-definition
								last.Define(ln, anyValue(rf.Type))
							}
						case *TypeAssertExpr:
							// Type-assert case: a, ok := x.(type)
							if len(n.Lhs) != 2 {
								panic("should not happen")
							}
							cx.HasOK = true
							lhs0 := n.Lhs[0].(*NameExpr).Name
							lhs1 := n.Lhs[1].(*NameExpr).Name
							tt := evalStaticType(store, last, cx.Type)
							// re-definitions
							last.Define(lhs0, anyValue(tt))
							last.Define(lhs1, anyValue(BoolType))
						case *IndexExpr:
							// Index case: v, ok := x[k], x is map.
							if len(n.Lhs) != 2 {
								panic("should not happen")
							}
							cx.HasOK = true
							lhs0 := n.Lhs[0].(*NameExpr).Name
							lhs1 := n.Lhs[1].(*NameExpr).Name

							dt := evalStaticTypeOf(store, last, cx.X)
							mt := baseOf(dt).(*MapType)
							// re-definitions
							last.Define(lhs0, anyValue(mt.Value))
							last.Define(lhs1, anyValue(BoolType))
						default:
							panic("should not happen")
						}
					} else {
						// General case: a, b := x, y
						for i, lx := range n.Lhs {
							ln := lx.(*NameExpr).Name
							rx := n.Rhs[i]
							rt := evalStaticTypeOf(store, last, rx)
							// re-definition
							if rt == nil {
								// e.g. (interface{})(nil), becomes ConstExpr(undefined).
								// last.Define(ln, undefined) complains, since redefinition.
							} else {
								last.Define(ln, anyValue(rt))
							}
						}
					}
				} else { // ASSIGN, or assignment operation (+=, -=, <<=, etc.)
					// If this is an assignment operation, ensure there's only 1
					// expr on lhs/rhs.
					if n.Op != ASSIGN &&
						(len(n.Lhs) != 1 || len(n.Rhs) != 1) {
						panic("assignment operator " + n.Op.TokenString() +
							" requires only one expression on lhs and rhs")
					}

					// NOTE: Keep in sync with DEFINE above.
					if n.Op == SHL_ASSIGN || n.Op == SHR_ASSIGN {
						// Special case if shift assign <<= or >>=.
						checkOrConvertType(store, last, &n.Rhs[0], UintType, false)
					} else if len(n.Lhs) > len(n.Rhs) {
						// TODO dry code w/ above.
						// Unpack n.Rhs[0] to n.Lhs[:]
						if len(n.Rhs) != 1 {
							panic("should not happen")
						}
						switch cx := n.Rhs[0].(type) {
						case *CallExpr:
							// Call case: a, b = x(...)
							ift := evalStaticTypeOf(store, last, cx.Func)
							cft := getGnoFuncTypeOf(store, ift)
							if len(n.Lhs) != len(cft.Results) {
								panic(fmt.Sprintf(
									"assignment mismatch: "+
										"%d variables but %s returns %d values",
									len(n.Lhs), cx.Func.String(), len(cft.Results)))
							}
						case *TypeAssertExpr:
							// Type-assert case: a, ok := x.(type)
							if len(n.Lhs) != 2 {
								panic("should not happen")
							}
							cx.HasOK = true
						case *IndexExpr:
							// Index case: v, ok := x[k], x is map.
							if len(n.Lhs) != 2 {
								panic("should not happen")
							}
							cx.HasOK = true
						default:
							panic("should not happen")
						}
					} else {
						// General case: a, b = x, y.
						for i, lx := range n.Lhs {
							lt := evalStaticTypeOf(store, last, lx)
							// converts if rx is "nil".
							checkOrConvertType(store, last, &n.Rhs[i], lt, false)
						}
					}
				}

			// TRANS_LEAVE -----------------------
			case *BranchStmt:
				switch n.Op {
				case BREAK:
					if !isSwitchLabel(ns, n.Label) {
						findBranchLabel(last, n.Label)
					}
				case CONTINUE:
					if isSwitchLabel(ns, n.Label) {
						panic(fmt.Sprintf("invalid continue label %q\n", n.Label))
					}
					findBranchLabel(last, n.Label)
				case GOTO:
					_, depth, index, labelLine := findGotoLabel(last, n.Label)
					n.Depth = depth
					n.BodyIndex = index
					// identify closure pattern
					if !reProcessing {
						gotoLine := n.GetLine()
						if labelLine < gotoLine {
							for i := len(closureStack) - 1; i >= 0; i-- { // outermost one
								if fx, ok := closureStack[i].(*FuncLitExpr); ok {
									if labelLine < fx.GetLine() && fx.GetLine() < gotoLine {
										loop := &LoopInfo{
											labelLine:  labelLine,
											gotoLine:   gotoLine,
											label:      n.Label,
											isGotoLoop: true,
										}

										loopInfos = getLoopInfos()
										lastFn := findLastFn(last) // the host Fn
										loopInfos[lastFn] = append(loopInfos[lastFn], loop)
										break
									}
								}
							}
						}
					}
				case FALLTHROUGH:
					if swchC, ok := last.(*SwitchClauseStmt); ok {
						// last is a switch clause, find its index in the switch and assign
						// it to the fallthrough node BodyIndex. This will be used at
						// runtime to determine the next switch clause to run.
						swch := lastSwitch(ns)
						for i := range swch.Clauses {
							if &swch.Clauses[i] == swchC {
								// switch clause found
								n.BodyIndex = i
								break
							}
						}
					}
				default:
					panic("should not happen")
				}

			// TRANS_LEAVE -----------------------
			case *ForStmt:
				if !reProcessing {
					lvs := n.LoopVars
					if lvs != nil {
						// inject i := i for loop extern
						stmts := append(InjectStmts(lvs), n.Body...)
						// wrap body with {}
						nn := BlockS(stmts)
						// set loc info
						loc := n.GetLocation()
						loc.Line = stmts[0].GetLine()
						nn.SetLocation(loc)
						// set standalone line info
						nn.SetLine(stmts[0].GetLine())
						// replace with wrapped blockStmt
						n.Body = []Stmt{nn}
					}
					// preprocess n
					// Cond consts become bool *ConstExprs.
					checkOrConvertType(store, last, &n.Cond, BoolType, false)
				}

			// TRANS_LEAVE -----------------------
			case *IfStmt:
				// Cond consts become bool *ConstExprs.
				checkOrConvertType(store, last, &n.Cond, BoolType, false)

			// TRANS_LEAVE -----------------------
			case *RangeStmt:
				// NOTE: k,v already defined @ TRANS_BLOCK.
				if !reProcessing {
					lvs := n.LoopVars
					if lvs != nil {
						stmts := append(InjectStmts(lvs), n.Body...)
						// wrap body with {}
						nn := BlockS(stmts)
						// set loc and line
						loc := n.GetLocation()
						loc.Line = stmts[0].GetLine()
						nn.SetLocation(loc)
						// set line
						nn.SetLine(stmts[0].GetLine())
						// replace with wrapped blockStmt
						n.Body = []Stmt{nn}
					}
				}

			// TRANS_LEAVE -----------------------
			case *ReturnStmt:
				fnode, ft := funcOf(last)
				// Check number of return arguments.
				if len(n.Results) != len(ft.Results) {
					if len(n.Results) == 0 {
						if ft.Results.IsNamed() {
							// ok, results already named.
						} else {
							panic(fmt.Sprintf("expected %d return values; got %d",
								len(ft.Results),
								len(n.Results),
							))
						}
					} else if len(n.Results) == 1 {
						if cx, ok := n.Results[0].(*CallExpr); ok {
							ift := evalStaticTypeOf(store, last, cx.Func)
							cft := getGnoFuncTypeOf(store, ift)
							if len(cft.Results) != len(ft.Results) {
								panic(fmt.Sprintf("expected %d return values; got %d",
									len(ft.Results),
									len(cft.Results),
								))
							} else {
								// nothing more to do.
							}
						} else {
							panic(fmt.Sprintf("expected %d return values; got %d",
								len(ft.Results),
								len(n.Results),
							))
						}
					} else {
						panic(fmt.Sprintf("expected %d return values; got %d",
							len(ft.Results),
							len(n.Results),
						))
					}
				} else {
					// Results consts become default *ConstExprs.
					for i := range n.Results {
						rtx := ft.Results[i].Type
						rt := evalStaticType(store, fnode.GetParentNode(nil), rtx)
						if isGeneric(rt) {
							// cannot convert generic result,
							// the result type depends.
							// XXX how to deal?
							panic("not yet implemented")
						} else {
							checkOrConvertType(store, last, &n.Results[i], rt, false)
						}
					}
				}

			// TRANS_LEAVE -----------------------
			case *SendStmt:
				// Value consts become default *ConstExprs.
				checkOrConvertType(store, last, &n.Value, nil, false)

			// TRANS_LEAVE -----------------------
			case *SelectCaseStmt:
				// maybe receive defines.
				// if as, ok := n.Comm.(*AssignStmt); ok {
				//     handled by case *AssignStmt.
				// }

			// TRANS_LEAVE -----------------------
			case *SwitchStmt:
				// Ensure type switch cases are unique.
				if n.IsTypeSwitch {
					types := map[string]struct{}{}
					for _, clause := range n.Clauses {
						for _, casetype := range clause.Cases {
							var ctstr string
							ctype := casetype.(*constTypeExpr).Type
							if ctype == nil {
								ctstr = nilStr
							} else {
								ctstr = casetype.(*constTypeExpr).Type.String()
							}
							if _, exists := types[ctstr]; exists {
								panic(fmt.Sprintf(
									"duplicate type %s in type switch",
									ctstr))
							}
							types[ctstr] = struct{}{}
						}
					}
				}

			// TRANS_LEAVE -----------------------
			case *ValueDecl:
				// evaluate value if const expr.
				if n.Const {
					// NOTE: may or may not be a *ConstExpr,
					// but if not, make one now.
					for i, vx := range n.Values {
						n.Values[i] = evalConst(store, last, vx)
					}
				} else {
					// value(s) may already be *ConstExpr, but
					// otherwise as far as we know the
					// expression is not a const expr, so no
					// point evaluating it further.  this makes
					// the implementation differ from
					// runDeclaration(), as this uses OpStaticTypeOf.
				}
				numNames := len(n.NameExprs)
				sts := make([]Type, numNames) // static types
				tvs := make([]TypedValue, numNames)
				if numNames > 1 && len(n.Values) == 1 {
					// special case if `var a, b, c T? = f()` form.
					cx := n.Values[0].(*CallExpr)
					tt := evalStaticTypeOfRaw(store, last, cx).(*tupleType)
					if len(tt.Elts) != numNames {
						panic("should not happen")
					}
					if n.Type != nil {
						// only a single type can be specified.
						nt := evalStaticType(store, last, n.Type)
						// TODO check tt and nt compat.
						for i := 0; i < numNames; i++ {
							sts[i] = nt
							tvs[i] = anyValue(nt)
						}
					} else {
						// set types as return types.
						for i := 0; i < numNames; i++ {
							et := tt.Elts[i]
							sts[i] = et
							tvs[i] = anyValue(et)
						}
					}
				} else if len(n.Values) != 0 && numNames != len(n.Values) {
					panic("should not happen")
				} else { // general case
					// evaluate types and convert consts.
					if n.Type != nil {
						// only a single type can be specified.
						nt := evalStaticType(store, last, n.Type)
						for i := 0; i < numNames; i++ {
							sts[i] = nt
						}
						// convert if const to nt.
						for i := range n.Values {
							checkOrConvertType(store, last, &n.Values[i], nt, false)
						}
					} else if n.Const {
						// derive static type from values.
						for i, vx := range n.Values {
							vt := evalStaticTypeOf(store, last, vx)
							sts[i] = vt
						}
					} else {
						// convert n.Value to default type.
						for i, vx := range n.Values {
							convertIfConst(store, last, vx)
							vt := evalStaticTypeOf(store, last, vx)
							sts[i] = vt
						}
					}
					// evaluate typed value for static definition.
					for i, vx := range n.Values {
						if cx, ok := vx.(*ConstExpr); ok &&
							!cx.TypedValue.IsUndefined() {
							if n.Const {
								// const _ = <const_expr>: static block should contain value
								tvs[i] = cx.TypedValue
							} else {
								// var _ = <const_expr>: static block should NOT contain value
								tvs[i] = anyValue(cx.TypedValue.T)
							}
						} else {
							// for var decls of non-const expr.
							st := sts[i]
							tvs[i] = anyValue(st)
						}
					}
				}
				// define.
				if fn, ok := last.(*FileNode); ok {
					pn := fn.GetParentNode(nil).(*PackageNode)
					for i := 0; i < numNames; i++ {
						nx := &n.NameExprs[i]
						if nx.Name == "_" {
							nx.Path = NewValuePathBlock(0, 0, "_")
						} else {
							pn.Define2(n.Const, nx.Name, sts[i], tvs[i])
							nx.Path = last.GetPathForName(nil, nx.Name)
						}
					}
				} else {
					for i := 0; i < numNames; i++ {
						nx := &n.NameExprs[i]
						if nx.Name == "_" {
							nx.Path = NewValuePathBlock(0, 0, "_")
						} else {
							last.Define2(n.Const, nx.Name, sts[i], tvs[i])
							nx.Path = last.GetPathForName(nil, nx.Name)
						}
					}
				}
			// TODO make note of constance in static block for
			// future use, or consider "const paths".  set as
			// preprocessed.

			// TRANS_LEAVE -----------------------
			case *TypeDecl:
				// Construct new Type, where any recursive
				// references refer to the old Type declared
				// during *TypeDecl:ENTER.  Then, copy over the
				// values, completing the recursion.
				tmp := evalStaticType(store, last, n.Type)
				dst := last.GetValueRef(store, n.Name).GetType()
				switch dst := dst.(type) {
				case *FuncType:
					*dst = *(tmp.(*FuncType))
				case *ArrayType:
					*dst = *(tmp.(*ArrayType))
				case *SliceType:
					*dst = *(tmp.(*SliceType))
				case *InterfaceType:
					*dst = *(tmp.(*InterfaceType))
				case *ChanType:
					*dst = *(tmp.(*ChanType))
				case *MapType:
					*dst = *(tmp.(*MapType))
				case *StructType:
					*dst = *(tmp.(*StructType))
				case *DeclaredType:
					// if store has this type, use that.
					tid := DeclaredTypeID(lastpn.PkgPath, n.Name)
					exists := false
					if dt := store.GetTypeSafe(tid); dt != nil {
						dst = dt.(*DeclaredType)
						last.GetValueRef(store, n.Name).SetType(dst)
						exists = true
					}
					if !exists {
						// otherwise construct new *DeclaredType.
						// NOTE: this is where declared types are
						// actually instantiated, not in
						// machine.go:runDeclaration().
						dt2 := declareWith(lastpn.PkgPath, n.Name, tmp)
						// if !n.IsAlias { // not sure why this was here.
						dt2.Seal()
						// }
						*dst = *dt2
					}
				default:
					panic(fmt.Sprintf("unexpected type declaration type %v",
						reflect.TypeOf(dst)))
				}
				// We need to replace all references of the new
				// Type with old Type, including in attributes.
				n.Type.SetAttribute(ATTR_TYPE_VALUE, dst)
				// Replace the type with *constTypeExpr{},
				// otherwise methods would be un at runtime.
				n.Type = constType(n.Type, dst)

				// TRANS_LEAVE -----------------------
			case *FileNode:
				if len(loopInfos) != 0 {
					reProcess(store, last, loopInfos)
					loopInfos = nil
				}
			}
			// end type switch statement
			// END TRANS_LEAVE -----------------------

			// Convenience return in case not already returned.
			return n, TRANS_CONTINUE
		}

		panic(fmt.Sprintf(
			"unknown stage %v", stage))
	})

	return nn
}

func isSwitchLabel(ns []Node, label Name) bool {
	for {
		swch := lastSwitch(ns)
		if swch == nil {
			break
		}

		if swch.GetLabel() == label && label != "" {
			return true
		}

		ns = ns[:len(ns)-1]
	}

	return false
}

func pushInitBlock(bn BlockNode, last *BlockNode, stack *[]BlockNode) {
	if !bn.IsInitialized() {
		bn.InitStaticBlock(bn, *last)
	} else {
		// This may happen when PredefineFileSet() followed by Preprocess().
		if _, ok := bn.(*FileNode); !ok {
			panic("unexpected initialized block node type")
		}
	}
	if bn.GetStaticBlock().Source != bn {
		panic("expected the source of a block node to be itself")
	}
	*last = bn
	*stack = append(*stack, bn)
}

// like pushInitBlock(), but when the last block is a faux block,
// namely after SwitchStmt and IfStmt.
func pushRealBlock(bn BlockNode, last *BlockNode, stack *[]BlockNode) {
	orig := *last
	// skip the faux block for parent of bn.
	bn.InitStaticBlock(bn, (*last).GetParentNode(nil))
	*last = bn
	*stack = append(*stack, bn)
	// anything declared in orig are copied.
	for _, n := range orig.GetBlockNames() {
		tv := orig.GetValueRef(nil, n)
		bn.Define(n, *tv)
	}
}

// Evaluates the value of x which is expected to be a typeval.
// Caches the result as an attribute of x.
// To discourage mis-use, expects x to already be
// preprocessed.
func evalStaticType(store Store, last BlockNode, x Expr) Type {
	if t, ok := x.GetAttribute(ATTR_TYPE_VALUE).(Type); ok {
		return t
	} else if ctx, ok := x.(*constTypeExpr); ok {
		return ctx.Type // no need to set attribute.
	}
	pn := packageOf(last)
	// See comment in evalStaticTypeOfRaw.
	if store != nil && pn.PkgPath != uversePkgPath {
		pv := pn.NewPackage() // temporary
		store = store.Fork()
		store.SetCachePackage(pv)
	}
	m := NewMachine(pn.PkgPath, store)
	tv := m.EvalStatic(last, x)
	m.Release()
	if _, ok := tv.V.(TypeValue); !ok {
		panic(fmt.Sprintf("%s is not a type", x.String()))
	}
	t := tv.GetType()
	x.SetAttribute(ATTR_TYPE_VALUE, t)
	return t
}

// If it is known that the type was already evaluated,
// use this function instead of evalStaticType(store,).
func getType(x Expr) Type {
	if ctx, ok := x.(*constTypeExpr); ok {
		return ctx.Type
	} else if t, ok := x.GetAttribute(ATTR_TYPE_VALUE).(Type); ok {
		return t
	} else {
		panic(fmt.Sprintf(
			"getType() called on expr not yet evaluated with evalStaticType(store,): %s",
			x.String(),
		))
	}
}

// If t is a native type, returns the gno type.
func gnoTypeOf(store Store, t Type) Type {
	if nt, ok := t.(*NativeType); ok {
		return nt.GnoType(store)
	} else {
		return t
	}
}

// Unlike evalStaticType, x is not expected to be a typeval,
// but rather computes the type OF x.
func evalStaticTypeOf(store Store, last BlockNode, x Expr) Type {
	t := evalStaticTypeOfRaw(store, last, x)
	if tt, ok := t.(*tupleType); ok {
		if len(tt.Elts) != 1 {
			panic(fmt.Sprintf(
				"evalStaticTypeOf() only supports *CallExpr with 1 result, got %s",
				tt.String(),
			))
		} else {
			return tt.Elts[0]
		}
	} else {
		return t
	}
}

// like evalStaticTypeOf() but returns the raw *tupleType for *CallExpr.
func evalStaticTypeOfRaw(store Store, last BlockNode, x Expr) (t Type) {
	if t, ok := x.GetAttribute(ATTR_TYPEOF_VALUE).(Type); ok {
		return t
	} else if _, ok := x.(*constTypeExpr); ok {
		return gTypeType
	} else if ctx, ok := x.(*ConstExpr); ok {
		return ctx.T
	} else {
		pn := packageOf(last)
		// NOTE: do not load the package value from store,
		// because we may be preprocessing in the middle of
		// PreprocessAllFilesAndSaveBlockNodes,
		// and the preprocessor will panic when
		// package values are already there that weren't
		// yet predefined this time around.
		if store != nil && pn.PkgPath != uversePkgPath {
			pv := pn.NewPackage() // temporary
			store = store.Fork()
			store.SetCachePackage(pv)
		}
		m := NewMachine(pn.PkgPath, store)
		t = m.EvalStaticTypeOf(last, x)
		m.Release()
		x.SetAttribute(ATTR_TYPEOF_VALUE, t)
		return t
	}
}

// If it is known that the type was already evaluated,
// use this function instead of evalStaticTypeOf().
func getTypeOf(x Expr) Type {
	if t, ok := x.GetAttribute(ATTR_TYPEOF_VALUE).(Type); ok {
		if tt, ok := t.(*tupleType); ok {
			if len(tt.Elts) != 1 {
				panic(fmt.Sprintf(
					"getTypeOf() only supports *CallExpr with 1 result, got %s",
					tt.String(),
				))
			} else {
				return tt.Elts[0]
			}
		} else {
			return t
		}
	} else {
		panic(fmt.Sprintf(
			"getTypeOf() called on expr not yet evaluated with evalStaticTypeOf(): %s",
			x.String(),
		))
	}
}

// like evalStaticTypeOf() but for list of exprs, and the result
// includes the value if type is TypeKind.
func evalStaticTypedValues(store Store, last BlockNode, xs ...Expr) []TypedValue {
	res := make([]TypedValue, len(xs))
	for i, x := range xs {
		t := evalStaticTypeOf(store, last, x)
		if t != nil && t.Kind() == TypeKind {
			v := evalStaticType(store, last, x)
			res[i] = TypedValue{
				T: t,
				V: toTypeValue(v),
			}
		} else {
			res[i] = TypedValue{
				T: t,
				V: nil,
			}
		}
	}
	return res
}

func getGnoFuncTypeOf(store Store, it Type) *FuncType {
	bt := baseOf(it)
	ft := gnoTypeOf(store, bt).(*FuncType)
	return ft
}

func getResultTypedValues(cx *CallExpr) []TypedValue {
	if t, ok := cx.GetAttribute(ATTR_TYPEOF_VALUE).(Type); ok {
		if tt, ok := t.(*tupleType); ok {
			res := make([]TypedValue, len(tt.Elts))
			for i, tte := range tt.Elts {
				res[i] = anyValue(tte)
			}
			return res
		} else {
			panic(fmt.Sprintf(
				"expected *tupleType of *CallExpr but got %v",
				reflect.TypeOf(t)))
		}
	} else {
		panic(fmt.Sprintf(
			"getResultTypedValues() called on call expr not yet evaluated: %s",
			cx.String(),
		))
	}
}

// Evaluate constant expressions. Assumes all operands are already defined
// consts; the machine doesn't know whether a value is const or not, so this
// function always returns a *ConstExpr, even if the operands aren't actually
// consts in the code.
//
// No type conversion is done by the machine in general -- operands of
// binary expressions should be converted to become compatible prior
// to evaluation.
//
// NOTE: Generally, conversion happens in a separate step while leaving
// composite exprs/nodes that contain constant expression nodes (e.g. const
// exprs in the rhs of AssignStmts).
func evalConst(store Store, last BlockNode, x Expr) *ConstExpr {
	// TODO: some check or verification for ensuring x
	// is constant?  From the machine?
	cv := NewMachine(".dontcare", store)
	tv := cv.EvalStatic(last, x)
	cv.Release()
	cx := &ConstExpr{
		Source:     x,
		TypedValue: tv,
	}
	cx.SetAttribute(ATTR_PREPROCESSED, true)
	setConstAttrs(cx)
	return cx
}

func constType(source Expr, t Type) *constTypeExpr {
	cx := &constTypeExpr{Source: source}
	cx.Type = t
	cx.SetAttribute(ATTR_PREPROCESSED, true)
	return cx
}

func setConstAttrs(cx *ConstExpr) {
	cv := &cx.TypedValue
	cx.SetAttribute(ATTR_TYPEOF_VALUE, cv.T)
	if cv.T != nil && cv.T.Kind() == TypeKind {
		if cv.GetType() == nil {
			panic("should not happen")
		}
		cx.SetAttribute(ATTR_TYPE_VALUE, cv.GetType())
	}
}

func packageOf(last BlockNode) *PackageNode {
	for {
		if pn, ok := last.(*PackageNode); ok {
			return pn
		}
		last = last.GetParentNode(nil)
	}
}

func funcOf(last BlockNode) (BlockNode, *FuncTypeExpr) {
	for {
		if flx, ok := last.(*FuncLitExpr); ok {
			return flx, &flx.Type
		} else if fd, ok := last.(*FuncDecl); ok {
			return fd, &fd.Type
		}
		last = last.GetParentNode(nil)
	}
}

<<<<<<< HEAD
func findLastFn(last BlockNode) Name {
	for last != nil {
		switch n := last.(type) {
		case *FuncDecl:
			return n.Name
		default:
			last = last.GetParentNode(nil)
		}
	}
	panic("should not happen")
=======
func findBranchLabel(last BlockNode, label Name) (
	bn BlockNode, depth uint8, bodyIdx int,
) {
	for {
		switch cbn := last.(type) {
		case *BlockStmt, *ForStmt, *IfCaseStmt, *RangeStmt, *SelectCaseStmt, *SwitchClauseStmt, *SwitchStmt:
			lbl := cbn.GetLabel()
			if label == lbl {
				bn = cbn
				return
			}
			last = cbn.GetParentNode(nil)
			depth += 1
		case *IfStmt:
			// These are faux blocks -- shouldn't happen.
			panic("unexpected faux blocknode")
		case *FileNode:
			panic("unexpected file blocknode")
		case *PackageNode:
			panic("unexpected package blocknode")
		case *FuncLitExpr:
			body := cbn.GetBody()
			_, bodyIdx = body.GetLabeledStmt(label)
			if bodyIdx != -1 {
				bn = cbn
				return
			}
			panic(fmt.Sprintf(
				"cannot find branch label %q",
				label))
		case *FuncDecl:
			panic(fmt.Sprintf(
				"cannot find branch label %q",
				label))
		default:
			panic("unexpected block node")
		}
	}
>>>>>>> b907e447
}

func findGotoLabel(last BlockNode, label Name) (
	bn BlockNode, depth uint8, bodyIdx int, line int,
) {
	var ls Stmt // label stmt
	for {
		switch cbn := last.(type) {
		case *IfStmt, *SwitchStmt:
			// These are faux blocks -- shouldn't happen.
			panic("unexpected faux blocknode")
		case *FileNode:
			panic("unexpected file blocknode")
		case *PackageNode:
			panic("unexpected package blocknode")
		case *FuncLitExpr, *FuncDecl:
			body := cbn.GetBody()
			ls, bodyIdx = body.GetLabeledStmt(label)
			if bodyIdx != -1 {
				bn = cbn
				line = ls.GetLine()
				return
			} else {
				panic(fmt.Sprintf(
					"cannot find GOTO label %q within current function",
					label))
			}
		case *BlockStmt, *ForStmt, *IfCaseStmt, *RangeStmt, *SelectCaseStmt, *SwitchClauseStmt:
			body := cbn.GetBody()
			ls, bodyIdx = body.GetLabeledStmt(label)
			if bodyIdx != -1 {
				bn = cbn
				line = ls.GetLine()
				return
			} else {
				last = cbn.GetParentNode(nil)
				depth += 1
			}
		default:
			panic("unexpected block node")
		}
	}
}

func lastDecl(ns []Node) Decl {
	for i := len(ns) - 1; 0 <= i; i-- {
		if d, ok := ns[i].(Decl); ok {
			return d
		}
	}
	return nil
}

func lastSwitch(ns []Node) *SwitchStmt {
	for i := len(ns) - 1; 0 <= i; i-- {
		if d, ok := ns[i].(*SwitchStmt); ok {
			return d
		}
	}
	return nil
}

func asValue(t Type) TypedValue {
	return TypedValue{
		T: gTypeType,
		V: toTypeValue(t),
	}
}

func anyValue(t Type) TypedValue {
	return TypedValue{
		T: t,
		V: nil,
	}
}

func isConst(x Expr) bool {
	_, ok := x.(*ConstExpr)
	return ok
}

func isConstType(x Expr) bool {
	_, ok := x.(*constTypeExpr)
	return ok
}

func cmpSpecificity(t1, t2 Type) int {
	t1s, t2s := 0, 0
	if t1p, ok := t1.(PrimitiveType); ok {
		t1s = t1p.Specificity()
	}
	if t2p, ok := t2.(PrimitiveType); ok {
		t2s = t2p.Specificity()
	}
	if t1s < t2s {
		// NOTE: higher specificity has lower value, so backwards.
		return 1
	} else if t1s == t2s {
		return 0
	} else {
		return -1
	}
}

// 1. convert x to t if x is *ConstExpr.
// 2. otherwise, assert that x can be coerced to t.
// autoNative is usually false, but set to true
// for native function calls, where gno values are
// automatically converted to native go types.
// NOTE: also see checkOrConvertIntegerType()
func checkOrConvertType(store Store, last BlockNode, x *Expr, t Type, autoNative bool) {
	if cx, ok := (*x).(*ConstExpr); ok {
		convertConst(store, last, cx, t)
	} else if bx, ok := (*x).(*BinaryExpr); ok && (bx.Op == SHL || bx.Op == SHR) {
		// "push" expected type into shift binary's left operand.
		checkOrConvertType(store, last, &bx.Left, t, autoNative)
	} else if *x != nil { // XXX if x != nil && t != nil {
		xt := evalStaticTypeOf(store, last, *x)
		if t != nil {
			checkType(xt, t, autoNative)
		}
		if isUntyped(xt) {
			if t == nil {
				t = defaultTypeOf(xt)
			}
			// Push type into expr if qualifying binary expr.
			if bx, ok := (*x).(*BinaryExpr); ok {
				switch bx.Op {
				case ADD, SUB, MUL, QUO, REM, BAND, BOR, XOR,
					BAND_NOT, LAND, LOR:
					// push t into bx.Left and bx.Right
					checkOrConvertType(store, last, &bx.Left, t, autoNative)
					checkOrConvertType(store, last, &bx.Right, t, autoNative)
					return
				case SHL, SHR:
					// push t into bx.Left
					checkOrConvertType(store, last, &bx.Left, t, autoNative)
					return
					// case EQL, LSS, GTR, NEQ, LEQ, GEQ:
					// default:
				}
			}
			cx := Expr(Call(constType(nil, t), *x))
			cx = Preprocess(store, last, cx).(Expr)
			*x = cx
		}
	}
}

// like checkOrConvertType(last, x, nil)
func convertIfConst(store Store, last BlockNode, x Expr) {
	if cx, ok := x.(*ConstExpr); ok {
		convertConst(store, last, cx, nil)
	}
}

func convertConst(store Store, last BlockNode, cx *ConstExpr, t Type) {
	if t != nil && t.Kind() == InterfaceKind {
		if cx.T != nil {
			checkType(cx.T, t, false)
		}
		t = nil // signifies to convert to default type.
	}
	if isUntyped(cx.T) {
		ConvertUntypedTo(&cx.TypedValue, t)
		setConstAttrs(cx)
	} else if t != nil {
		// e.g. a named type or uint8 type to int for indexing.
		ConvertTo(nilAllocator, store, &cx.TypedValue, t)
		setConstAttrs(cx)
	}
}

// Assert that xt can be assigned as dt (dest type).
// If autoNative is true, a broad range of xt can match against
// a target native dt type, if and only if dt is a native type.
func checkType(xt Type, dt Type, autoNative bool) {
	// Special case if dt is interface kind:
	if dt.Kind() == InterfaceKind {
		if idt, ok := baseOf(dt).(*InterfaceType); ok {
			if idt.IsEmptyInterface() {
				// if dt is an empty Gno interface, any x ok.
				return // ok
			} else if idt.IsImplementedBy(xt) {
				// if dt implements idt, ok.
				return // ok
			} else {
				panic(fmt.Sprintf(
					"%s does not implement %s",
					xt.String(),
					dt.String()))
			}
		} else if ndt, ok := baseOf(dt).(*NativeType); ok {
			nidt := ndt.Type
			if nidt.NumMethod() == 0 {
				// if dt is an empty Go native interface, ditto.
				return // ok
			} else if nxt, ok := baseOf(xt).(*NativeType); ok {
				// if xt has native base, do the naive native.
				if nxt.Type.AssignableTo(nidt) {
					return // ok
				} else {
					panic(fmt.Sprintf(
						"cannot use %s as %s",
						nxt.String(),
						nidt.String()))
				}
			} else if pxt, ok := baseOf(xt).(*PointerType); ok {
				nxt, ok := pxt.Elt.(*NativeType)
				if !ok {
					panic(fmt.Sprintf(
						"pointer to non-native type cannot satisfy non-empty native interface; %s doesn't implement %s",
						pxt.String(),
						nidt.String()))
				}
				// if xt has native base, do the naive native.
				if reflect.PointerTo(nxt.Type).AssignableTo(nidt) {
					return // ok
				} else {
					panic(fmt.Sprintf(
						"cannot use %s as %s",
						pxt.String(),
						nidt.String()))
				}
			} else {
				panic(fmt.Sprintf(
					"unexpected type pair: cannot use %s as %s",
					xt.String(),
					dt.String()))
			}
		} else {
			panic("should not happen")
		}
	}
	// Special case if xt or dt is *PointerType to *NativeType,
	// convert to *NativeType of pointer kind.
	if pxt, ok := xt.(*PointerType); ok {
		// *gonative{x} is(to) gonative{*x}
		//nolint:misspell
		if enxt, ok := pxt.Elt.(*NativeType); ok {
			xt = &NativeType{
				Type: reflect.PointerTo(enxt.Type),
			}
		}
	}
	if pdt, ok := dt.(*PointerType); ok {
		// *gonative{x} is gonative{*x}
		if endt, ok := pdt.Elt.(*NativeType); ok {
			dt = &NativeType{
				Type: reflect.PointerTo(endt.Type),
			}
		}
	}
	// Special case of xt or dt is *DeclaredType,
	// allow implicit conversion unless both are declared.
	// TODO simplify with .IsNamedType().
	if dxt, ok := xt.(*DeclaredType); ok {
		if ddt, ok := dt.(*DeclaredType); ok {
			// types must match exactly.
			if !dxt.sealed && !ddt.sealed &&
				dxt.PkgPath == ddt.PkgPath &&
				dxt.Name == ddt.Name { // not yet sealed
				return // ok
			} else if dxt.TypeID() == ddt.TypeID() {
				return // ok
			} else {
				panic(fmt.Sprintf(
					"cannot use %s as %s without explicit conversion",
					dxt.String(),
					ddt.String()))
			}
		} else {
			// special case if implicitly named primitive type.
			// TODO simplify with .IsNamedType().
			if _, ok := dt.(PrimitiveType); ok {
				panic(fmt.Sprintf(
					"cannot use %s as %s without explicit conversion",
					dxt.String(),
					dt.String()))
			} else {
				// carry on with baseOf(dxt)
				xt = dxt.Base
			}
		}
	} else if ddt, ok := dt.(*DeclaredType); ok {
		// special case if implicitly named primitive type.
		// TODO simplify with .IsNamedType().
		if _, ok := xt.(PrimitiveType); ok {
			panic(fmt.Sprintf(
				"cannot use %s as %s without explicit conversion",
				xt.String(),
				ddt.String()))
		} else {
			// carry on with baseOf(ddt)
			dt = ddt.Base
		}
	}
	// General cases.
	switch cdt := dt.(type) {
	case PrimitiveType:
		// if xt is untyped, ensure dt is compatible.
		switch xt {
		case UntypedBoolType:
			if dt.Kind() == BoolKind {
				return // ok
			} else {
				panic(fmt.Sprintf(
					"cannot use untyped bool as %s",
					dt.Kind()))
			}
		case UntypedStringType:
			if dt.Kind() == StringKind {
				return // ok
			} else {
				panic(fmt.Sprintf(
					"cannot use untyped string as %s",
					dt.Kind()))
			}
		case UntypedRuneType, UntypedBigintType:
			switch dt.Kind() {
			case IntKind, Int8Kind, Int16Kind, Int32Kind,
				Int64Kind, UintKind, Uint8Kind, Uint16Kind,
				Uint32Kind, Uint64Kind:
				return // ok
			default:
				panic(fmt.Sprintf(
					"cannot use untyped rune as %s",
					dt.Kind()))
			}
		default:
			if isUntyped(xt) {
				panic("unexpected untyped type")
			}
			if xt.TypeID() == cdt.TypeID() {
				return // ok
			}
		}
	case *PointerType:
		if pt, ok := xt.(*PointerType); ok {
			checkType(pt.Elt, cdt.Elt, false)
			return // ok
		}
	case *ArrayType:
		if at, ok := xt.(*ArrayType); ok {
			checkType(at.Elt, cdt.Elt, false)
			return // ok
		}
	case *SliceType:
		if st, ok := xt.(*SliceType); ok {
			checkType(st.Elt, cdt.Elt, false)
			return // ok
		}
	case *MapType:
		if mt, ok := xt.(*MapType); ok {
			checkType(mt.Key, cdt.Key, false)
			checkType(mt.Value, cdt.Value, false)
			return // ok
		}
	case *FuncType:
		if xt.TypeID() == cdt.TypeID() {
			return // ok
		}
	case *InterfaceType:
		panic("should not happen")
	case *DeclaredType:
		panic("should not happen")
	case *StructType, *PackageType, *ChanType:
		if xt.TypeID() == cdt.TypeID() {
			return // ok
		}
	case *TypeType:
		if xt.TypeID() == cdt.TypeID() {
			return // ok
		}
	case *NativeType:
		if !autoNative {
			if xt.TypeID() == cdt.TypeID() {
				return // ok
			}
		} else {
			// autoNative, so check whether matches.
			// xt: any type but a *DeclaredType; could be native.
			// cdt: actual concrete native target type.
			// ie, if cdt can match against xt.
			if gno2GoTypeMatches(xt, cdt.Type) {
				return // ok
			}
		}
	default:
		panic(fmt.Sprintf(
			"unexpected type %s",
			dt.String()))
	}
	panic(fmt.Sprintf(
		"cannot use %s as %s",
		xt.String(),
		dt.String()))
}

// Returns any names not yet defined nor predefined in expr.  These happen
// upon transcribe:enter from the top, so value paths cannot be used.  If no
// names are un and x is TypeExpr, evalStaticType(store,last, x) must not
// panic.
//
// NOTE: has no side effects except for the case of composite
// type expressions, which must get preprocessed for inner
// composite type eliding to work.
func findUndefined(store Store, last BlockNode, x Expr) (un Name) {
	return findUndefined2(store, last, x, nil)
}

func findUndefined2(store Store, last BlockNode, x Expr, t Type) (un Name) {
	if x == nil {
		return
	}
	switch cx := x.(type) {
	case *NameExpr:
		if tv := last.GetValueRef(store, cx.Name); tv != nil {
			return
		}
		if _, ok := UverseNode().GetLocalIndex(cx.Name); ok {
			// XXX NOTE even if the name is shadowed by a file
			// level declaration, it is fine to return here as it
			// will be predefined later.
			return
		}
		return cx.Name
	case *BasicLitExpr:
		return
	case *BinaryExpr:
		un = findUndefined(store, last, cx.Left)
		if un != "" {
			return
		}
		un = findUndefined(store, last, cx.Right)
		if un != "" {
			return
		}
	case *SelectorExpr:
		return findUndefined(store, last, cx.X)
	case *SliceExpr:
		un = findUndefined(store, last, cx.X)
		if un != "" {
			return
		}
		if cx.Low != nil {
			un = findUndefined(store, last, cx.Low)
			if un != "" {
				return
			}
		}
		if cx.High != nil {
			un = findUndefined(store, last, cx.High)
			if un != "" {
				return
			}
		}
		if cx.Max != nil {
			un = findUndefined(store, last, cx.Max)
			if un != "" {
				return
			}
		}
	case *StarExpr:
		return findUndefined(store, last, cx.X)
	case *RefExpr:
		return findUndefined(store, last, cx.X)
	case *TypeAssertExpr:
		un = findUndefined(store, last, cx.X)
		if un != "" {
			return
		}
		return findUndefined(store, last, cx.Type)
	case *UnaryExpr:
		return findUndefined(store, last, cx.X)
	case *CompositeLitExpr:
		var ct Type
		if cx.Type == nil {
			if t == nil {
				panic("cannot elide unknown composite type")
			}
			ct = t
			cx.Type = constType(nil, t)
		} else {
			un = findUndefined(store, last, cx.Type)
			if un != "" {
				return
			}
			// preprocess now for eliding purposes.
			// TODO recursive preprocessing here is hacky, find a better
			// way.  This cannot be done asynchronously, cuz undefined
			// names ought to be returned immediately to let the caller
			// predefine it.
			cx.Type = Preprocess(store, last, cx.Type).(Expr) // recursive
			ct = evalStaticType(store, last, cx.Type)
			// elide composite lit element (nested) composite types.
			elideCompositeElements(cx, ct)
		}
		switch ct.Kind() {
		case ArrayKind, SliceKind, MapKind:
			for _, kvx := range cx.Elts {
				un = findUndefined(store, last, kvx.Key)
				if un != "" {
					return
				}
				un = findUndefined2(store, last, kvx.Value, ct.Elem())
				if un != "" {
					return
				}
			}
		case StructKind:
			for _, kvx := range cx.Elts {
				un = findUndefined(store, last, kvx.Value)
				if un != "" {
					return
				}
			}
		default:
			panic(fmt.Sprintf(
				"unexpected composite lit type %s",
				ct.String()))
		}
	case *FuncLitExpr:
		return findUndefined(store, last, &cx.Type)
	case *FieldTypeExpr:
		return findUndefined(store, last, cx.Type)
	case *ArrayTypeExpr:
		if cx.Len != nil {
			un = findUndefined(store, last, cx.Len)
			if un != "" {
				return
			}
		}
		return findUndefined(store, last, cx.Elt)
	case *SliceTypeExpr:
		return findUndefined(store, last, cx.Elt)
	case *InterfaceTypeExpr:
		for i := range cx.Methods {
			un = findUndefined(store, last, &cx.Methods[i])
			if un != "" {
				return
			}
		}
	case *ChanTypeExpr:
		return findUndefined(store, last, cx.Value)
	case *FuncTypeExpr:
		for i := range cx.Params {
			un = findUndefined(store, last, &cx.Params[i])
			if un != "" {
				return
			}
		}
		for i := range cx.Results {
			un = findUndefined(store, last, &cx.Results[i])
			if un != "" {
				return
			}
		}
	case *MapTypeExpr:
		un = findUndefined(store, last, cx.Key)
		if un != "" {
			return
		}
		un = findUndefined(store, last, cx.Value)
		if un != "" {
			return
		}
	case *StructTypeExpr:
		for i := range cx.Fields {
			un = findUndefined(store, last, &cx.Fields[i])
			if un != "" {
				return
			}
		}
	case *MaybeNativeTypeExpr:
		un = findUndefined(store, last, cx.Type)
		if un != "" {
			return
		}
	case *CallExpr:
		un = findUndefined(store, last, cx.Func)
		if un != "" {
			return
		}
		for i := range cx.Args {
			un = findUndefined(store, last, cx.Args[i])
			if un != "" {
				return
			}
		}
	case *IndexExpr:
		un = findUndefined(store, last, cx.X)
		if un != "" {
			return
		}
		un = findUndefined(store, last, cx.Index)
		if un != "" {
			return
		}
	case *constTypeExpr:
		return
	case *ConstExpr:
		return
	default:
		panic(fmt.Sprintf(
			"unexpected expr: %v (%v)",
			x, reflect.TypeOf(x)))
	}
	return
}

// like checkOrConvertType() but for any integer type.
func checkOrConvertIntegerType(store Store, last BlockNode, x Expr) {
	if cx, ok := x.(*ConstExpr); ok {
		convertConst(store, last, cx, IntType)
	} else if x != nil {
		xt := evalStaticTypeOf(store, last, x)
		checkIntegerType(xt)
	}
}

// assert that xt can be assigned as an integer type.
func checkIntegerType(xt Type) {
	switch xt.Kind() {
	case IntKind, Int8Kind, Int16Kind, Int32Kind, Int64Kind,
		UintKind, Uint8Kind, Uint16Kind, Uint32Kind, Uint64Kind,
		BigintKind:
		return // ok
	default:
		panic(fmt.Sprintf(
			"expected integer type, but got %v",
			xt.Kind()))
	}
}

// predefineNow() pre-defines (with empty placeholders) all
// declaration names, and then preprocesses all type/value decls, and
// partially processes func decls.
//
// The recursive base procedure is split into two parts:
//
// First, tryPredefine(), which first predefines with placeholder
// values/types to support recursive types, then returns yet
// un-predefined dependencies.
//
// Second, which immediately preprocesses type/value declarations
// after dependencies have first been predefined, or partially
// preprocesses function declarations (which may not be completely
// preprocess-able before other file-level declarations are
// preprocessed).
func predefineNow(store Store, last BlockNode, d Decl) (Decl, bool) {
	defer func() {
		if r := recover(); r != nil {
			// before re-throwing the error, append location information to message.
			loc := last.GetLocation()
			if nline := d.GetLine(); nline > 0 {
				loc.Line = nline
			}
			if rerr, ok := r.(error); ok {
				// NOTE: gotuna/gorilla expects error exceptions.
				panic(errors.Wrap(rerr, loc.String()))
			} else {
				// NOTE: gotuna/gorilla expects error exceptions.
				panic(fmt.Errorf("%s: %v", loc.String(), r))
			}
		}
	}()
	m := make(map[Name]struct{})
	return predefineNow2(store, last, d, m)
}

func predefineNow2(store Store, last BlockNode, d Decl, m map[Name]struct{}) (Decl, bool) {
	pkg := packageOf(last)
	// pre-register d.GetName() to detect circular definition.
	for _, dn := range d.GetDeclNames() {
		if isUverseName(dn) {
			panic(fmt.Sprintf(
				"builtin identifiers cannot be shadowed: %s", dn))
		}
		m[dn] = struct{}{}
	}
	// recursively predefine dependencies.
	for {
		un := tryPredefine(store, last, d)
		if un != "" {
			// check circularity.
			if _, ok := m[un]; ok {
				panic(fmt.Sprintf("constant definition loop with %s", un))
			}
			// look up dependency declaration from fileset.
			file, decl := pkg.FileSet.GetDeclFor(un)
			// preprocess if not already preprocessed.
			if !file.IsInitialized() {
				panic("all types from files in file-set should have already been predefined")
			}
			// predefine dependency (recursive).
			*decl, _ = predefineNow2(store, file, *decl, m)
		} else {
			break
		}
	}
	switch cd := d.(type) {
	case *FuncDecl:
		// *FuncValue/*FuncType is mostly empty still; here
		// we just fill the func type (and recv if method).
		// NOTE: unlike the *ValueDecl case, this case doesn't
		// preprocess d itself (only d.Type).
		if cd.IsMethod {
			if cd.Recv.Name == "" || cd.Recv.Name == "_" {
				// create a hidden var with leading dot.
				// NOTE: document somewhere.
				cd.Recv.Name = ".recv"
			}
			cd.Recv = *Preprocess(store, last, &cd.Recv).(*FieldTypeExpr)
			cd.Type = *Preprocess(store, last, &cd.Type).(*FuncTypeExpr)
			rft := evalStaticType(store, last, &cd.Recv).(FieldType)
			rt := rft.Type
			ft := evalStaticType(store, last, &cd.Type).(*FuncType)
			ft = ft.UnboundType(rft)
			dt := (*DeclaredType)(nil)

			// check base type of receiver type, should not be pointer type or interface type
			assertValidReceiverType := func(t Type) {
				if _, ok := t.(*PointerType); ok {
					panic(fmt.Sprintf("invalid receiver type %v (base type is pointer type)\n", rt))
				}
				if _, ok := t.(*InterfaceType); ok {
					panic(fmt.Sprintf("invalid receiver type %v (base type is interface type)\n", rt))
				}
			}

			if pt, ok := rt.(*PointerType); ok {
				assertValidReceiverType(pt.Elem())
				if ddt, ok := pt.Elem().(*DeclaredType); ok {
					assertValidReceiverType(baseOf(ddt))
					dt = ddt
				} else {
					panic("should not happen")
				}
			} else if ddt, ok := rt.(*DeclaredType); ok {
				assertValidReceiverType(baseOf(ddt))
				dt = ddt
			} else {
				panic("should not happen")
			}

			if !dt.TryDefineMethod(&FuncValue{
				Type:       ft,
				IsMethod:   true,
				Source:     cd,
				Name:       cd.Name,
				Closure:    nil, // set lazily.
				FileName:   fileNameOf(last),
				PkgPath:    pkg.PkgPath,
				body:       cd.Body,
				nativeBody: nil,
			}) {
				// Revert to old function declarations in the package we're preprocessing.
				pkg := packageOf(last)
				pkg.StaticBlock.revertToOld()
				panic(fmt.Sprintf("redeclaration of method %s.%s",
					dt.Name, cd.Name))
			}
		} else {
			ftv := pkg.GetValueRef(store, cd.Name)
			ft := ftv.T.(*FuncType)
			cd.Type = *Preprocess(store, last, &cd.Type).(*FuncTypeExpr)
			ft2 := evalStaticType(store, last, &cd.Type).(*FuncType)
			if !ft.IsZero() {
				// redefining function.
				// make sure the type is the same.
				if ft.TypeID() != ft2.TypeID() {
					panic(fmt.Sprintf(
						"Redefinition (%s) cannot change .T; was %v, new %v",
						cd, ft, ft2))
				}
				// keep the orig type.
			} else {
				*ft = *ft2
			}
			// XXX replace attr w/ ft?
			// return Preprocess(store, last, cd).(Decl), true
		}
		// Full type declaration/preprocessing already done in tryPredefine
		return d, false
	case *ValueDecl:
		return Preprocess(store, last, cd).(Decl), true
	case *TypeDecl:
		return Preprocess(store, last, cd).(Decl), true
	default:
		return d, false
	}
}

// If a dependent name is not yet defined, that name is
// returned; this return value is used by the caller to
// enforce declaration order.  If a dependent type is not yet
// defined (preprocessed), that type is fully preprocessed.
// Besides defining the type (and immediate dependent types
// of d) onto last (or packageOf(last)), there are no other
// side effects.  This function works for all block nodes and
// must be called for name declarations within (non-file,
// non-package) stmt bodies.
func tryPredefine(store Store, last BlockNode, d Decl) (un Name) {
	if d.GetAttribute(ATTR_PREDEFINED) == true {
		panic("decl node already predefined!")
	}

	// If un is blank, it means the predefine succeeded.
	defer func() {
		if un == "" {
			d.SetAttribute(ATTR_PREDEFINED, true)
		}
	}()

	// NOTE: These happen upon enter from the top,
	// so value paths cannot be used here.
	switch d := d.(type) {
	case *ImportDecl:
		pv := store.GetPackage(d.PkgPath, true)
		if pv == nil {
			panic(fmt.Sprintf(
				"unknown import path %s",
				d.PkgPath))
		}
		if d.Name == "" { // use default
			d.Name = pv.PkgName
		} else if d.Name == "_" { // no definition
			return
		} else if d.Name == "." { // dot import
			panic("dot imports not allowed in Gno")
		}
		// NOTE imports usually must happen with a file,
		// and so last is usually a *FileNode, but for
		// testing convenience we allow importing
		// directly onto the package.
		last.Define(d.Name, TypedValue{
			T: gPackageType,
			V: pv,
		})
		d.Path = last.GetPathForName(store, d.Name)
	case *ValueDecl:
		un = findUndefined(store, last, d.Type)
		if un != "" {
			return
		}
		for _, vx := range d.Values {
			un = findUndefined(store, last, vx)
			if un != "" {
				return
			}
		}
		for i := 0; i < len(d.NameExprs); i++ {
			nx := &d.NameExprs[i]
			if nx.Name == "_" {
				nx.Path.Name = "_"
			} else {
				last2 := skipFile(last)
				last2.Predefine(d.Const, nx.Name)
				nx.Path = last.GetPathForName(store, nx.Name)
			}
		}
	case *TypeDecl:
		// before looking for dependencies, predefine empty type.
		last2 := skipFile(last)
		_, ok := last2.GetLocalIndex(d.Name)
		if !ok {
			// construct empty t type
			var t Type
			switch tx := d.Type.(type) {
			case *FuncTypeExpr:
				t = &FuncType{}
			case *ArrayTypeExpr:
				t = &ArrayType{}
			case *SliceTypeExpr:
				t = &SliceType{}
			case *InterfaceTypeExpr:
				t = &InterfaceType{}
			case *ChanTypeExpr:
				t = &ChanType{}
			case *MapTypeExpr:
				t = &MapType{}
			case *StructTypeExpr:
				t = &StructType{}
			case *StarExpr:
				t = &PointerType{}
			case *NameExpr:
				if tv := last.GetValueRef(store, tx.Name); tv != nil {
					// (file) block name
					t = tv.GetType()
					if dt, ok := t.(*DeclaredType); ok {
						if !dt.sealed {
							// predefineNow preprocessed dependent types.
							panic("should not happen")
						}
					} else {
						// all names are declared types.
						panic("should not happen")
					}
				} else if idx, ok := UverseNode().GetLocalIndex(tx.Name); ok {
					// uverse name
					path := NewValuePathUverse(idx, tx.Name)
					tv := Uverse().GetValueAt(nil, path)
					t = tv.GetType()
				} else {
					// yet undefined
					un = tx.Name
					return
				}
			case *SelectorExpr:
				// get package value.
				un = findUndefined(store, last, tx.X)
				if un != "" {
					return
				}
				pkgName := tx.X.(*NameExpr).Name
				tv := last.GetValueRef(store, pkgName)
				pv, ok := tv.V.(*PackageValue)
				if !ok {
					panic(fmt.Sprintf(
						"unknown package name %s in %s",
						pkgName,
						tx.String(),
					))
				}
				// check package node for name.
				pn := pv.GetPackageNode(store)
				tx.Path = pn.GetPathForName(store, tx.Sel)
				ptr := pv.GetBlock(store).GetPointerTo(store, tx.Path)
				t = ptr.TV.T
			default:
				panic(fmt.Sprintf(
					"unexpected type declaration type %v",
					reflect.TypeOf(d.Type)))
			}
			if d.IsAlias {
				// use t directly.
			} else {
				// create new declared type.
				pn := packageOf(last)
				t = declareWith(pn.PkgPath, d.Name, t)
			}
			// fill in later.
			last2.Define(d.Name, asValue(t))
			d.Path = last.GetPathForName(store, d.Name)
		}
		// after predefinitions, return any undefined dependencies.
		un = findUndefined(store, last, d.Type)
		if un != "" {
			return
		}
	case *FuncDecl:
		un = findUndefined(store, last, &d.Type)
		if un != "" {
			return
		}
		if d.IsMethod {
			// define method.
			// methods are defined as struct fields, not
			// in the last block.  receiver isn't
			// processed until FuncDecl:BLOCK.
			un = findUndefined(store, last, &d.Recv)
			if un != "" {
				return
			}
		} else {
			// define package-level function.
			ft := &FuncType{}
			pkg := skipFile(last).(*PackageNode)
			// special case: if d.Name == "init", assign unique suffix.
			if d.Name == "init" {
				idx := pkg.GetNumNames()
				// NOTE: use a dot for init func suffixing.
				// this also makes them unreferenceable.
				dname := Name(fmt.Sprintf("init.%d", idx))
				d.Name = dname
			}
			// define a FuncValue w/ above type as d.Name.
			// fill in later during *FuncDecl:BLOCK.
			fv := &FuncValue{
				Type:       ft,
				IsMethod:   false,
				Source:     d,
				Name:       d.Name,
				Closure:    nil, // set lazily.
				FileName:   fileNameOf(last),
				PkgPath:    pkg.PkgPath,
				body:       d.Body,
				nativeBody: nil,
			}
			// NOTE: fv.body == nil means no body (ie. not even curly braces)
			// len(fv.body) == 0 could mean also {} (ie. no statements inside)
			if fv.body == nil && store != nil {
				fv.nativeBody = store.GetNative(pkg.PkgPath, d.Name)
				if fv.nativeBody == nil {
					panic(fmt.Sprintf("function %s does not have a body but is not natively defined", d.Name))
				}
				fv.NativePkg = pkg.PkgPath
				fv.NativeName = d.Name
			}
			pkg.Define(d.Name, TypedValue{
				T: ft,
				V: fv,
			})
			if d.Name == "init" {
				// init functions can't be referenced.
			} else {
				d.Path = last.GetPathForName(store, d.Name)
			}
		}
	default:
		panic(fmt.Sprintf(
			"unexpected declaration type %v",
			d.String()))
	}
	return ""
}

func constInt(source Expr, i int) *ConstExpr {
	cx := &ConstExpr{Source: source}
	cx.T = IntType
	cx.SetInt(i)
	cx.SetAttribute(ATTR_PREPROCESSED, true)
	return cx
}

func constUntypedBigint(source Expr, i64 int64) *ConstExpr {
	cx := &ConstExpr{Source: source}
	cx.T = UntypedBigintType
	cx.V = BigintValue{big.NewInt(i64)}
	cx.SetAttribute(ATTR_PREPROCESSED, true)
	return cx
}

func fillNameExprPath(last BlockNode, nx *NameExpr, isDefineLHS bool) {
	if nx.Name == "_" {
		// Blank name has no path; caller error.
		panic("should not happen")
	}

	// If not DEFINE_LHS, yet is statically undefined, set path from parent.

	// NOTE: ValueDecl names don't need this distinction, as
	// the transcriber doesn't enter any of the ValueDecl.NameExprs nodes,
	// so this function never gets called for them.
	if !isDefineLHS {
		if last.GetStaticTypeOf(nil, nx.Name) == nil {
			// NOTE: We cannot simply call last.GetPathForName() as below here,
			// because .GetPathForName() doesn't distinguish between predefined
			// and declared variables. See tests/files/define1.go for test case.
			var path ValuePath
			var i int = 0
			for {
				i++
				last = last.GetParentNode(nil)
				if last == nil {
					if isUverseName(nx.Name) {
						idx, ok := UverseNode().GetLocalIndex(nx.Name)
						if !ok {
							panic("should not happen")
						}
						nx.Path = NewValuePathUverse(idx, nx.Name)
						return
					} else {
						panic(fmt.Sprintf(
							"name not defined: %s", nx.Name))
					}
				}
				if last.GetStaticTypeOf(nil, nx.Name) == nil {
					continue
				} else {
					path = last.GetPathForName(nil, nx.Name)
					if path.Type != VPBlock {
						panic("expected block value path type; check this is not shadowing a builtin type")
					}
					break
				}
			}
			path.Depth += uint8(i)
			nx.Path = path
			return
		}
	} else if isUverseName(nx.Name) {
		panic(fmt.Sprintf(
			"builtin identifiers cannot be shadowed: %s", nx.Name))
	}
	// Otherwise, set path for name.
	// Uverse name paths get set here as well.
	nx.Path = last.GetPathForName(nil, nx.Name)
}

func isFile(n BlockNode) bool {
	if _, ok := n.(*FileNode); ok {
		return true
	} else {
		return false
	}
}

func skipFile(n BlockNode) BlockNode {
	if fn, ok := n.(*FileNode); ok {
		return packageOf(fn)
	} else {
		return n
	}
}

// If n is a *FileNode, return name, otherwise empty.
func fileNameOf(n BlockNode) Name {
	if fnode, ok := n.(*FileNode); ok {
		return fnode.Name
	} else {
		return ""
	}
}

func elideCompositeElements(clx *CompositeLitExpr, clt Type) {
	switch clt := baseOf(clt).(type) {
	/*
		case *PointerType:
			det := clt.Elt.Elt
			for _, ex := range clx.Elts {
				vx := evx.Value
				if vclx, ok := vx.(*CompositeLitExpr); ok {
					if vclx.Type == nil {
						vclx.Type = &constTypeExpr{
							Source: vx,
							Type:   et,
						}
					}
				}
			}
	*/
	case *ArrayType:
		et := clt.Elt
		el := len(clx.Elts)
		for i := 0; i < el; i++ {
			kvx := &clx.Elts[i]
			elideCompositeExpr(&kvx.Value, et)
		}
	case *SliceType:
		et := clt.Elt
		el := len(clx.Elts)
		for i := 0; i < el; i++ {
			kvx := &clx.Elts[i]
			elideCompositeExpr(&kvx.Value, et)
		}
	case *MapType:
		kt := clt.Key
		vt := clt.Value
		el := len(clx.Elts)
		for i := 0; i < el; i++ {
			kvx := &clx.Elts[i]
			elideCompositeExpr(&kvx.Key, kt)
			elideCompositeExpr(&kvx.Value, vt)
		}
	case *StructType:
		// Struct fields cannot be elided in Go for
		// legibility, but Gno could support them (e.g. for
		// certain tagged struct fields).
		// TODO: support eliding.
		for _, kvx := range clx.Elts {
			vx := kvx.Value
			if vclx, ok := vx.(*CompositeLitExpr); ok {
				if vclx.Type == nil {
					panic("types cannot be elided in composite literals for struct types")
				}
			}
		}
	case *NativeType:
		// TODO: support eliding.
		for _, kvx := range clx.Elts {
			vx := kvx.Value
			if vclx, ok := vx.(*CompositeLitExpr); ok {
				if vclx.Type == nil {
					panic("types cannot be elided in composite literals for native types")
				}
			}
		}
	default:
		panic(fmt.Sprintf(
			"unexpected composite lit type %s",
			clt.String()))
	}
}

// if *vx is composite lit type, fill in elided type.
// if composite type is pointer type, replace composite
// expression with ref expr.
func elideCompositeExpr(vx *Expr, vt Type) {
	if vclx, ok := (*vx).(*CompositeLitExpr); ok {
		if vclx.Type == nil {
			if vt.Kind() == PointerKind {
				vclx.Type = &constTypeExpr{
					Source: *vx,
					Type:   vt.Elem(),
				}
				*vx = &RefExpr{
					X: vclx,
				}
			} else {
				vclx.Type = &constTypeExpr{
					Source: *vx,
					Type:   vt,
				}
			}
		}
	}
}

// returns number of args, or if arg is a call result,
// the number of results of the return tuple type.
func countNumArgs(store Store, last BlockNode, n *CallExpr) (numArgs int) {
	if len(n.Args) != 1 {
		return len(n.Args)
	} else if cx, ok := n.Args[0].(*CallExpr); ok {
		cxift := evalStaticTypeOf(store, last, cx.Func) // cx (iface) func type
		if cxift.Kind() == TypeKind {
			return 1 // type conversion
		} else {
			cxft := getGnoFuncTypeOf(store, cxift)
			numResults := len(cxft.Results)
			return numResults
		}
	} else {
		return 1
	}
}

// This is to be run *after* preprocessing is done,
// to determine the order of var decl execution
// (which may include functions which may refer to package vars).
func findDependentNames(n Node, dst map[Name]struct{}) {
	switch cn := n.(type) {
	case *NameExpr:
		dst[cn.Name] = struct{}{}
	case *BasicLitExpr:
	case *BinaryExpr:
		findDependentNames(cn.Left, dst)
		findDependentNames(cn.Right, dst)
	case *SelectorExpr:
		findDependentNames(cn.X, dst)
	case *SliceExpr:
		findDependentNames(cn.X, dst)
		if cn.Low != nil {
			findDependentNames(cn.Low, dst)
		}
		if cn.High != nil {
			findDependentNames(cn.High, dst)
		}
		if cn.Max != nil {
			findDependentNames(cn.Max, dst)
		}
	case *StarExpr:
		findDependentNames(cn.X, dst)
	case *RefExpr:
		findDependentNames(cn.X, dst)
	case *TypeAssertExpr:
		findDependentNames(cn.X, dst)
		findDependentNames(cn.Type, dst)
	case *UnaryExpr:
		findDependentNames(cn.X, dst)
	case *CompositeLitExpr:
		findDependentNames(cn.Type, dst)
		ct := getType(cn.Type)
		switch ct.Kind() {
		case ArrayKind, SliceKind, MapKind:
			for _, kvx := range cn.Elts {
				if kvx.Key != nil {
					findDependentNames(kvx.Key, dst)
				}
				findDependentNames(kvx.Value, dst)
			}
		case StructKind:
			for _, kvx := range cn.Elts {
				findDependentNames(kvx.Value, dst)
			}
		default:
			panic(fmt.Sprintf(
				"unexpected composite lit type %s",
				ct.String()))
		}
	case *FieldTypeExpr:
		findDependentNames(cn.Type, dst)
	case *ArrayTypeExpr:
		findDependentNames(cn.Elt, dst)
		if cn.Len != nil {
			findDependentNames(cn.Len, dst)
		}
	case *SliceTypeExpr:
		findDependentNames(cn.Elt, dst)
	case *InterfaceTypeExpr:
		for i := range cn.Methods {
			findDependentNames(&cn.Methods[i], dst)
		}
	case *ChanTypeExpr:
		findDependentNames(cn.Value, dst)
	case *FuncTypeExpr:
		for i := range cn.Params {
			findDependentNames(&cn.Params[i], dst)
		}
		for i := range cn.Results {
			findDependentNames(&cn.Results[i], dst)
		}
	case *MapTypeExpr:
		findDependentNames(cn.Key, dst)
		findDependentNames(cn.Value, dst)
	case *StructTypeExpr:
		for i := range cn.Fields {
			findDependentNames(&cn.Fields[i], dst)
		}
	case *CallExpr:
		findDependentNames(cn.Func, dst)
		for i := range cn.Args {
			findDependentNames(cn.Args[i], dst)
		}
	case *IndexExpr:
		findDependentNames(cn.X, dst)
		findDependentNames(cn.Index, dst)
	case *FuncLitExpr:
		findDependentNames(&cn.Type, dst)
		for _, n := range cn.GetExternNames() {
			dst[n] = struct{}{}
		}
	case *constTypeExpr:
	case *ConstExpr:
	case *ImportDecl:
	case *ValueDecl:
		if cn.Type != nil {
			findDependentNames(cn.Type, dst)
		}
		for _, vx := range cn.Values {
			findDependentNames(vx, dst)
		}
	case *TypeDecl:
		findDependentNames(cn.Type, dst)
	case *FuncDecl:
		findDependentNames(&cn.Type, dst)
		if cn.IsMethod {
			findDependentNames(&cn.Recv, dst)
			for _, n := range cn.GetExternNames() {
				dst[n] = struct{}{}
			}
		} else {
			for _, n := range cn.GetExternNames() {
				if n == cn.Name {
					// top-level function referring to itself
				} else {
					dst[n] = struct{}{}
				}
			}
		}
	default:
		panic(fmt.Sprintf(
			"unexpected node: %v (%v)",
			n, reflect.TypeOf(n)))
	}
}

func isBlockNodeInLoop(store Store, bn BlockNode) bool {
	for bn != nil {
		bn = bn.GetParentNode(store)
		switch bn.(type) {
		case *FuncLitExpr:
			return false
		case *ForStmt:
			return true
		case *RangeStmt:
			return true
		default:
			continue
		}
	}
	return false
}

// reset value path, static block, preprocessed attr, etc.
func resetStaticBlock(bn BlockNode) {
	Transcribe(bn, func(ns []Node, ftype TransField, index int, n Node, stage TransStage) (Node, TransCtrl) {
		switch stage {
		case TRANS_ENTER:
			switch cn := n.(type) {
			case *NameExpr:
				cn.Path = NewValuePath(VPUverse, 0, 0, cn.Name)
				cn.SetAttribute(ATTR_PREPROCESSED, false)
				return cn, TRANS_CONTINUE
			case BlockNode:
				cn.GetStaticBlock().reset()
				cn.SetAttribute(ATTR_PREPROCESSED, false)
				return cn, TRANS_CONTINUE
			default:
				cn.SetAttribute(ATTR_PREPROCESSED, false)
				return cn, TRANS_CONTINUE
			}
		default:
			return n, TRANS_CONTINUE
		}
	})
}

// mostly for goto...
// wrap goto loop into block stmt.
func rebuildBody(b Body, gloop *LoopInfo, loc Location) Body {
	preBody := []Stmt{}
	loopBody := []Stmt{}
	postBody := []Stmt{}

	for _, s := range b {
		if s.GetLine() < gloop.labelLine {
			preBody = append(preBody, s)
		} else if s.GetLine() >= gloop.labelLine && s.GetLine() <= gloop.gotoLine {
			loopBody = append(loopBody, s)
		} else {
			postBody = append(postBody, s)
		}
	}

	nn := BlockS(loopBody)
	nn.SetLabel(gloop.label) // set label on wrapper block stmt

	// some loc info inherit from parent block
	nLoc := loc
	nLoc.Line = loopBody[0].GetLine()
	nn.SetLocation(nLoc)
	nn.SetLine(loopBody[0].GetLine())

	nBody := append(preBody, nn)
	nBody = append(nBody, postBody...)
	return nBody
}

// this is only for loops formed by goto...
func checkAndRebuildBody(body Body, loops []*LoopInfo, loc Location) Body {
	for _, loop := range loops {
		if loop.isGotoLoop { // for/range has done the work
			// find label stmt
			lblstmt, idx := body.GetLabeledStmt(loop.label)
			if lblstmt == nil {
				continue
			} else {
				// clear origin label, set this label on blockStmt later
				body[idx].SetLabel("")
				nBody := rebuildBody(body, loop, loc)
				body = nBody
			}
		}
	}
	return body
}

// core reprocess logic, this is handled per fileNode.
// traverse from root node, find goto loop, rebuild body.
// (for/range-loop body has already been rebuilt before)
// finally get all work done on trans_leave funcDecl.
func reProcess(store Store, bn BlockNode, loopInfos map[Name][]*LoopInfo) {
	reProcessing = true
	defer func() {
		reProcessing = false
	}()

	var (
		loops    []*LoopInfo // per funcDecl
		targetFn Name        // outer function that contains the loop node
	)

	Transcribe(bn, func(ns []Node, ftype TransField, index int, n Node, stage TransStage) (Node, TransCtrl) {
		// XXX, if there's no goto loop exist, no need for the trans_enter stage, TODO: optimize.
		switch stage {
		case TRANS_ENTER: // find target goto loop, and rebuild body, for/range no need this stage.
			switch cn := n.(type) {
			case *FuncDecl:
				for name, lfs := range loopInfos {
					if cn.Name == name {
						loops = lfs
						targetFn = name
					} else {
						continue
					}
				}
				cn.Body = checkAndRebuildBody(cn.GetBody(), loops, cn.GetLocation())
				return cn, TRANS_CONTINUE
			case *BlockStmt: // target goto loop may be embedded in multi kind of block
				cn.Body = checkAndRebuildBody(cn.GetBody(), loops, cn.GetLocation())
				return cn, TRANS_CONTINUE
			case *FuncLitExpr:
				cn.Body = checkAndRebuildBody(cn.GetBody(), loops, cn.GetLocation())
				return cn, TRANS_CONTINUE
			case *ForStmt:
				cn.Body = checkAndRebuildBody(cn.GetBody(), loops, cn.GetLocation())
				return cn, TRANS_CONTINUE
			case *IfCaseStmt:
				cn.Body = checkAndRebuildBody(cn.GetBody(), loops, cn.GetLocation())
				return cn, TRANS_CONTINUE
			case *RangeStmt:
				cn.Body = checkAndRebuildBody(cn.GetBody(), loops, cn.GetLocation())
				return cn, TRANS_CONTINUE
			case *SwitchClauseStmt:
				cn.Body = checkAndRebuildBody(cn.GetBody(), loops, cn.GetLocation())
				return cn, TRANS_CONTINUE
			default:
				return cn, TRANS_CONTINUE
			}
		case TRANS_LEAVE:
			switch cn := n.(type) {
			case *FuncDecl: // all reProcess happens in the root funcDecl, for convenience
				if cn.Name == targetFn {
					cn = doReProcess(store, bn, cn).(*FuncDecl)
				}
				delete(loopInfos, targetFn)
				if len(loopInfos) == 0 {
					return cn, TRANS_EXIT
				}
				return cn, TRANS_CONTINUE
			default:
				return cn, TRANS_CONTINUE
			}
		default:
			return n, TRANS_CONTINUE
		}
	})

	return
}

func doReProcess(store Store, last BlockNode, bn BlockNode) Node {
	resetStaticBlock(bn)
	nn := Preprocess(store, last, bn)
	return nn
}

func getLoopInfos() map[Name][]*LoopInfo {
	if loopInfos == nil {
		loopInfos = make(map[Name][]*LoopInfo)
	}
	return loopInfos
}

// ----------------------------------------
// SetNodeLocations

// Iterate over all block nodes recursively and sets location information
// based on sparse expectations, and ensures uniqueness of BlockNode.Locations.
// Ensures uniqueness of BlockNode.Locations.
func SetNodeLocations(pkgPath string, fileName string, n Node) {
	if n.GetAttribute(ATTR_LOCATIONED) == true {
		return // locations already set (typically n is a filenode).
	}
	if pkgPath == "" || fileName == "" {
		panic("missing package path or file name")
	}
	lastLine := 0
	nextNonce := 0
	Transcribe(n, func(ns []Node, ftype TransField, index int, n Node, stage TransStage) (Node, TransCtrl) {
		if stage != TRANS_ENTER {
			return n, TRANS_CONTINUE
		}
		if bn, ok := n.(BlockNode); ok {
			// ensure unique location of blocknode.
			line := bn.GetLine()
			if line == lastLine {
				nextNonce += 1
			} else {
				lastLine = line
				nextNonce = 0
			}
			loc := Location{
				PkgPath: pkgPath,
				File:    fileName,
				Line:    line,
				Nonce:   nextNonce,
			}
			bn.SetLocation(loc)
		}
		return n, TRANS_CONTINUE
	})
}

// ----------------------------------------
// SaveBlockNodes

// Iterate over all block nodes recursively and saves them.
// Ensures uniqueness of BlockNode.Locations.
func SaveBlockNodes(store Store, fn *FileNode) {
	// First, get the package and file names.
	pn := packageOf(fn)
	store.SetBlockNode(pn)
	pkgPath := pn.PkgPath
	fileName := string(fn.Name)
	if pkgPath == "" || fileName == "" {
		panic("missing package path or file name")
	}
	Transcribe(fn, func(ns []Node, ftype TransField, index int, n Node, stage TransStage) (Node, TransCtrl) {
		if stage != TRANS_ENTER {
			return n, TRANS_CONTINUE
		}
		// save node to store if blocknode.
		if bn, ok := n.(BlockNode); ok {
			// Location must exist already.
			loc := bn.GetLocation()
			if loc.IsZero() {
				panic("unexpected zero block node location")
			}
			if loc.PkgPath != pkgPath {
				panic("unexpected pkg path in node location")
			}
			if loc.File != fileName {
				panic("unexpected file name in node location")
			}
			if loc.Line != bn.GetLine() {
				panic("wrong line in block node location")
			}
			// save blocknode.
			store.SetBlockNode(bn)
		}
		return n, TRANS_CONTINUE
	})
}<|MERGE_RESOLUTION|>--- conflicted
+++ resolved
@@ -2467,7 +2467,6 @@
 	}
 }
 
-<<<<<<< HEAD
 func findLastFn(last BlockNode) Name {
 	for last != nil {
 		switch n := last.(type) {
@@ -2477,8 +2476,8 @@
 			last = last.GetParentNode(nil)
 		}
 	}
-	panic("should not happen")
-=======
+	panic("no func decl exists!")
+}
 func findBranchLabel(last BlockNode, label Name) (
 	bn BlockNode, depth uint8, bodyIdx int,
 ) {
@@ -2517,7 +2516,6 @@
 			panic("unexpected block node")
 		}
 	}
->>>>>>> b907e447
 }
 
 func findGotoLabel(last BlockNode, label Name) (
