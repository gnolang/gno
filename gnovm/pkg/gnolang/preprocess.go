--- conflicted
+++ resolved
@@ -2372,13 +2372,8 @@
 
 	node := skipFile(bn)
 
-<<<<<<< HEAD
 	skip := 0 // skip unnamed names like _.
 	for i, nx := range nameExprs {
-=======
-	for i := range sts {
-		nx := nameExprs[i]
->>>>>>> 0a79c98a
 		if nx.Name == blankIdentifier {
 			skip++
 			nx.Path = NewValuePathBlock(0, 0, nx.Name)
@@ -2538,7 +2533,6 @@
 		st = evalStaticType(store, bn, typeExpr)
 	}
 
-<<<<<<< HEAD
 	skip := 0 // skip unnamed names like _.
 	for i, nx := range nameExprs {
 		if nx.Name == blankIdentifier {
@@ -2546,9 +2540,6 @@
 			continue
 		}
 		// := 0; i < numNames; i++ {
-=======
-	for i := range numNames {
->>>>>>> 0a79c98a
 		if st != nil {
 			tt := tuple.Elts[i]
 
