--- conflicted
+++ resolved
@@ -147,40 +147,7 @@
 
 	// iterate over all nodes recursively.
 	_ = Transcribe(bn, func(ns []Node, ftype TransField, index int, n Node, stage TransStage) (Node, TransCtrl) {
-<<<<<<< HEAD
-		defer func() {
-			if r := recover(); r != nil {
-				// Catch the out-of-gas exception and throw it
-				if _, ok := r.(tmstore.OutOfGasException); ok {
-					panic(r)
-				}
-				// before re-throwing the error, append location information to message.
-				loc := last.GetLocation()
-				if nline := n.GetLine(); nline > 0 {
-					loc.Line = nline
-				}
-
-				var err error
-				rerr, ok := r.(error)
-				if ok {
-					// NOTE: gotuna/gorilla expects error exceptions.
-					err = errors.Wrap(rerr, loc.String())
-				} else {
-					// NOTE: gotuna/gorilla expects error exceptions.
-					err = fmt.Errorf("%s: %v", loc.String(), r)
-				}
-
-				// Re-throw the error after wrapping it with the preprocessing stack information.
-				panic(&PreprocessError{
-					err:   err,
-					stack: stack,
-				})
-			}
-		}()
-
-=======
 		defer doRecover(stack, n)
->>>>>>> bb38fb19
 		if debug {
 			debug.Printf("initStaticBlocks %s (%v) stage:%v\n", n.String(), reflect.TypeOf(n), stage)
 		}
@@ -398,7 +365,14 @@
 }
 
 func doRecover(stack []BlockNode, n Node) {
+
 	if r := recover(); r != nil {
+		// Catch the out-of-gas exception and throw it
+		if exp, ok := r.(tmstore.OutOfGasException); ok {
+			exp.Descriptor = fmt.Sprintf("in preprocess: %v", r)
+			panic(exp)
+		}
+
 		if _, ok := r.(*PreprocessError); ok {
 			// re-panic directly if this is a PreprocessError already.
 			panic(r)
@@ -506,40 +480,7 @@
 			return n, TRANS_SKIP
 		}
 
-<<<<<<< HEAD
-		defer func() {
-			if r := recover(); r != nil {
-				// Catch the out-of-gas exception and throw it
-				if _, ok := r.(tmstore.OutOfGasException); ok {
-					panic(r)
-				}
-				// before re-throwing the error, append location information to message.
-				loc := last.GetLocation()
-				if nline := n.GetLine(); nline > 0 {
-					loc.Line = nline
-					loc.Column = n.GetColumn()
-				}
-
-				var err error
-				rerr, ok := r.(error)
-				if ok {
-					// NOTE: gotuna/gorilla expects error exceptions.
-					err = errors.Wrap(rerr, loc.String())
-				} else {
-					// NOTE: gotuna/gorilla expects error exceptions.
-					err = fmt.Errorf("%s: %v", loc.String(), r)
-				}
-
-				// Re-throw the error after wrapping it with the preprocessing stack information.
-				panic(&PreprocessError{
-					err:   err,
-					stack: stack,
-				})
-			}
-		}()
-=======
 		defer doRecover(stack, n)
->>>>>>> bb38fb19
 		if debug {
 			debug.Printf("Preprocess %s (%v) stage:%v\n", n.String(), reflect.TypeOf(n), stage)
 		}
@@ -4111,35 +4052,9 @@
 // preprocess-able before other file-level declarations are
 // preprocessed).
 func predefineNow(store Store, last BlockNode, d Decl) (Decl, bool) {
-<<<<<<< HEAD
-	defer func() {
-		if r := recover(); r != nil {
-			// Catch the out-of-gas exception and throw it
-			if _, ok := r.(tmstore.OutOfGasException); ok {
-				panic(r)
-			}
-			// before re-throwing the error, append location information to message.
-			loc := last.GetLocation()
-			if nline := d.GetLine(); nline > 0 {
-				loc.Line = nline
-				loc.Column = d.GetColumn()
-			}
-			if rerr, ok := r.(error); ok {
-				// NOTE: gotuna/gorilla expects error exceptions.
-				panic(errors.Wrap(rerr, loc.String()))
-			} else {
-				// NOTE: gotuna/gorilla expects error exceptions.
-				panic(fmt.Errorf("%s: %v", loc.String(), r))
-			}
-		}
-	}()
-	m := make(map[Name]struct{})
-	return predefineNow2(store, last, d, m)
-=======
 	defer doRecover([]BlockNode{last}, d)
 	stack := &[]Name{}
 	return predefineNow2(store, last, d, stack)
->>>>>>> bb38fb19
 }
 
 func predefineNow2(store Store, last BlockNode, d Decl, stack *[]Name) (Decl, bool) {
