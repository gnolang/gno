--- conflicted
+++ resolved
@@ -1727,13 +1727,6 @@
 
 			// TRANS_LEAVE -----------------------
 			case *ForStmt:
-<<<<<<< HEAD
-				checkOrConvertBoolType(store, last, n.Cond)
-
-			// TRANS_LEAVE -----------------------
-			case *IfStmt:
-				checkOrConvertBoolType(store, last, n.Cond)
-=======
 				// Cond consts become bool *ConstExprs.
 				checkOrConvertBoolKind(store, last, n.Cond)
 
@@ -1741,7 +1734,6 @@
 			case *IfStmt:
 				// Cond consts become bool *ConstExprs.
 				checkOrConvertBoolKind(store, last, n.Cond)
->>>>>>> 71a298b2
 
 			// TRANS_LEAVE -----------------------
 			case *RangeStmt:
@@ -2834,17 +2826,6 @@
 		panic(fmt.Sprintf(
 			"expected typed integer kind, but got %v",
 			xt.Kind()))
-	}
-}
-
-// like checkOrConvertType() but for bool type.
-func checkOrConvertBoolType(store Store, last BlockNode, x Expr) {
-	if cx, ok := x.(*ConstExpr); ok {
-		convertConst(store, last, cx, BoolType)
-	} else if x != nil {
-		t := evalStaticTypeOf(store, last, x)
-		// TODO: replace with assertAssignableTo after PR 1426 merges (github.com/gnolang/gno/pull/1426)
-		checkType(baseOf(t), BoolType, false)
 	}
 }
 
