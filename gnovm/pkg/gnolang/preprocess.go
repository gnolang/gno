package gnolang

import (
	"fmt"
	"math"
	"math/big"
	"reflect"
	"regexp"
	"slices"
	"strings"
	"sync/atomic"

	"github.com/gnolang/gno/tm2/pkg/errors"
)

const (
<<<<<<< HEAD
	blankIdentifier = "_"
	debugFind       = false // toggle when debugging.
=======
	debugFind = false // toggle when debugging.

	blankIdentifier           = "_"
	AttrPreprocessFuncLitExpr = "FuncLitExpr"
>>>>>>> f6b72554
)

// Predefine (initStaticBlocks) and partially evaluates all names
// not inside function bodies.
//
// This function must be called on *FileSets because declarations
// in file sets may be unordered.
func PredefineFileSet(store Store, pn *PackageNode, fset *FileSet) {
	// First, initialize all file nodes and connect to package node.
	// This will also reserve names on BlockNode.StaticBlock by
	// calling StaticBlock.Reserve().
	//
	// NOTE: The calls to .Reserve() in initStaticBlock() below only
	// reserve the name for determining the value path index. What comes
	// later after this for-loop is a partial definition for *FuncDecl
	// function declarations which will get filled out later during
	// preprocessing.
	for _, fn := range fset.Files {
		setNodeLines(fn)
		setNodeLocations(pn.PkgPath, fn.FileName, fn)
		initStaticBlocks(store, pn, fn)
	}
	// NOTE: much of what follows is duplicated for a single *FileNode
	// in the main Preprocess translation function.  Keep synced.

	// Predefine all import decls first.
	// This must be done before TypeDecls, as it may recursively
	// depend on names (even in other files) that depend on imports.
	for _, fn := range fset.Files {
		for i := range fn.Decls {
			d := fn.Decls[i]
			switch d.(type) {
			case *ImportDecl:
				if d.GetAttribute(ATTR_PREDEFINED) == true {
					// skip declarations already predefined
					// (e.g. through recursion for a
					// dependent)
					continue
				}

				// recursively predefine dependencies.
				predefineRecursively(store, fn, d)
				fn.Decls[i] = d
			}
		}
	}
	// Predefine all type decls decls.
	for _, fn := range fset.Files {
		for i := range fn.Decls {
			d := fn.Decls[i]
			switch d.(type) {
			case *TypeDecl:
				if d.GetAttribute(ATTR_PREDEFINED) == true {
					// skip declarations already predefined
					// (e.g. through recursion for a
					// dependent)
					continue
				}

				// recursively predefine dependencies.
				predefineRecursively(store, fn, d)
				fn.Decls[i] = d
			}
		}
	}
	// Then, predefine all func/method decls.
	for _, fn := range fset.Files {
		for i := range fn.Decls {
			d := fn.Decls[i]
			switch d.(type) {
			case *FuncDecl:
				if d.GetAttribute(ATTR_PREDEFINED) == true {
					// skip declarations already predefined
					// (e.g. through recursion for a
					// dependent)
					continue
				}

				// recursively predefine dependencies.
				predefineRecursively(store, fn, d)
				fn.Decls[i] = d
			}
		}
	}
	// Then, predefine other decls and
	// preprocess ValueDecls..
	for _, fn := range fset.Files {
		for i := 0; i < len(fn.Decls); i++ {
			d := fn.Decls[i]
			if d.GetAttribute(ATTR_PREDEFINED) == true {
				// skip declarations already predefined (e.g.
				// through recursion for a dependent)
				continue
			}

			// Split multiple value decls into separate ones.
			// NOTE: As a strange quirk of Go, intra-dependent
			// value declarations like `var a, b, c = 1, a, b` is
			// only allowed at the package level, but not within a
			// function. Gno2 may allow this type of declaration,
			// and when it does the following splitting logic will
			// need to be duplicated in the Preprocessor.
			if vd, ok := d.(*ValueDecl); ok && len(vd.NameExprs) > 1 && len(vd.Values) == len(vd.NameExprs) {
				var iota_ any
				if len(vd.Attributes.data) > 0 {
					// TODO: use a uint64 bitflag and faster operations.
					keys := vd.GetAttributeKeys()
					for _, key := range keys {
						switch key {
						case ATTR_IOTA:
							iota_ = vd.GetAttribute(key)
						default:
							// defensive.
							panic("unexpected attribute")
						}
					}
				}
				split := make([]Decl, len(vd.NameExprs))
				for j := range vd.NameExprs {
					part := &ValueDecl{
						NameExprs: NameExprs{{
							Attributes: vd.NameExprs[j].Attributes,
							Path:       vd.NameExprs[j].Path,
							Name:       vd.NameExprs[j].Name,
							Type:       NameExprTypeDefine,
						}},
						Type:   vd.Type,
						Values: Exprs{vd.Values[j].Copy().(Expr)},
						Const:  vd.Const,
					}
					if iota_ != nil {
						part.SetAttribute(ATTR_IOTA, iota_)
					}
					predefineRecursively(store, fn, part)
					split[j] = part
				}
				fn.Decls = append(fn.Decls[:i], append(split, fn.Decls[i+1:]...)...) //nolint:makezero
				i += len(vd.NameExprs) - 1
				continue
			} else {
				// recursively predefine dependencies.
				predefineRecursively(store, fn, d)
				continue
			}
		}
	}
}

// Initialize static block info.
// TODO: ensure and keep idempotent.
// PrpedefineFileSet may precede Preprocess.
func initStaticBlocks(store Store, ctx BlockNode, bn BlockNode) {
	// create stack of BlockNodes.
	var stack []BlockNode = make([]BlockNode, 0, 32)
	var last BlockNode = ctx
	stack = append(stack, last)

	// iterate over all nodes recursively.
	_ = Transcribe(bn, func(ns []Node, ftype TransField, index int, n Node, stage TransStage) (Node, TransCtrl) {
		defer doRecover(stack, n)
		if debug {
			debug.Printf("initStaticBlocks %s (%v) stage:%v\n", n.String(), reflect.TypeOf(n), stage)
		}

		switch stage {
		// ----------------------------------------
		case TRANS_ENTER:
			switch n := n.(type) {
			case *AssignStmt:
				if n.Op == DEFINE {
					for i, lx := range n.Lhs {
						nx := lx.(*NameExpr)
						ln := nx.Name
						if ln == blankIdentifier {
							continue
						}
						if !isLocallyDefined2(last, ln) {
							// if loopvar, will promote to
							// NameExprTypeHeapDefine later.
							nx.Type = NameExprTypeDefine
<<<<<<< HEAD
							last.Reserve(false, nx, n, NSDefine, i)
=======
							last.Reserve(false, ln)
>>>>>>> f6b72554
						}
					}
				}
			case *ImportDecl:
				nx := &n.NameExpr
				nn := nx.Name
				if nn == "." {
					panic("dot imports not allowed in gno")
				}
				if nn == "" { // use default
					pv := store.GetPackage(n.PkgPath, true)
					if pv == nil {
						panic(fmt.Sprintf(
							"unknown import path %s",
							n.PkgPath))
					}
					exp, ok := expectedPkgName(pv.PkgPath)
					if !ok {
						panic(fmt.Sprintf("invalid pkg path: %q", pv.PkgPath))
					}
					if exp != string(pv.PkgName) {
						panic(fmt.Sprintf(
							"package name for %q (%q) doesn't match its expected identifier %q; "+
								"the import declaration must specify an identifier", pv.PkgPath, pv.PkgName, exp))
					}
					nn = pv.PkgName
					nx.Name = nn
				}
				if nn != blankIdentifier {
					nx.Type = NameExprTypeDefine
<<<<<<< HEAD
					last.Reserve(false, nx, n, NSImportDecl, -1)
=======
					last.Reserve(false, nn)
>>>>>>> f6b72554
				}
			case *ValueDecl:
				last2 := skipFile(last)
				for i := range n.NameExprs {
					nx := &n.NameExprs[i]
					nn := nx.Name
					if nn == blankIdentifier {
						continue
					}
					nx.Type = NameExprTypeDefine
<<<<<<< HEAD
					last2.Reserve(n.Const, nx, n, NSValueDecl, i)
=======
					last2.Reserve(n.Const, nn)
>>>>>>> f6b72554
				}
			case *TypeDecl:
				last2 := skipFile(last)
				nx := &n.NameExpr
				nx.Type = NameExprTypeDefine
<<<<<<< HEAD
				last2.Reserve(true, nx, n, NSTypeDecl, -1)
=======
				last2.Reserve(true, n.Name)
>>>>>>> f6b72554
			case *FuncDecl:
				if n.IsMethod {
					if n.Recv.Name == "" || n.Recv.Name == blankIdentifier {
						// create a hidden var with leading dot.
						// NOTE: document somewhere.
						n.Recv.Name = ".recv"
					}
				} else {
					pkg := skipFile(last).(*PackageNode)
					// special case: if n.Name == "init", assign unique suffix.
					if n.Name == "init" {
						idx := pkg.GetNumNames()
						// NOTE: use a dot for init func suffixing.
						// this also makes them unreferenceable.
						dname := Name(fmt.Sprintf("init.%d", idx))
						n.Name = dname
					} else if n.Name == blankIdentifier {
						idx := pkg.GetNumNames()
						dname := Name(fmt.Sprintf("._%d", idx))
						n.Name = dname
					}
					nx := &n.NameExpr
					nx.Type = NameExprTypeDefine
<<<<<<< HEAD
					pkg.Reserve(false, nx, n, NSFuncDecl, -1)
=======
					pkg.Reserve(false, n.Name)
>>>>>>> f6b72554
					pkg.UnassignableNames = append(pkg.UnassignableNames, n.Name)
				}
			case *FuncTypeExpr:
				for i := range n.Params {
					p := &n.Params[i]
					if p.Name == "" || p.Name == blankIdentifier {
						// create a hidden var with leading dot.
						// NOTE: document somewhere.
						pn := fmt.Sprintf(".arg_%d", i)
						p.Name = Name(pn)
					}
				}
				for i := range n.Results {
					r := &n.Results[i]
					if r.Name == "" {
						// create an unnamed name with leading dot.
						r.Name = Name(fmt.Sprintf("%s%d", missingResultNamePrefix, i))
					}
					if r.Name == blankIdentifier {
						// create an underscore name with leading dot.
						r.Name = Name(fmt.Sprintf("%s%d", underscoreResultNamePrefix, i))
					}
				}
			}
			return n, TRANS_CONTINUE

		// ----------------------------------------
		case TRANS_BLOCK:
			pushInitBlock(n.(BlockNode), &last, &stack)
			switch n := n.(type) {
			case *IfCaseStmt:
				// parent if statement.
				ifs := ns[len(ns)-1].(*IfStmt)
				// anything declared in ifs are copied.
<<<<<<< HEAD
				for _, ns := range ifs.GetNameSources() {
					last.Reserve(false, ns.NameExpr, ns.Origin, ns.Type, ns.Index)
=======
				for _, n := range ifs.GetBlockNames() {
					last.Reserve(false, n)
>>>>>>> f6b72554
				}
			case *RangeStmt:
				if n.Op == DEFINE {
					if n.Key != nil {
						nx := n.Key.(*NameExpr)
						if nx.Name != blankIdentifier {
							nx.Type = NameExprTypeDefine
<<<<<<< HEAD
							last.Reserve(false, nx, n, NSRangeKey, -1)
=======
							last.Reserve(false, nx.Name)
>>>>>>> f6b72554
						}
					}
					if n.Value != nil {
						nx := n.Value.(*NameExpr)
						if nx.Name != blankIdentifier {
							nx.Type = NameExprTypeDefine
<<<<<<< HEAD
							last.Reserve(false, nx, n, NSRangeValue, -1)
=======
							last.Reserve(false, nx.Name)
>>>>>>> f6b72554
						}
					}
				}
			case *FuncLitExpr:
				for i := range n.Type.Params {
					px := &n.Type.Params[i].NameExpr
					px.Type = NameExprTypeDefine
<<<<<<< HEAD
					last.Reserve(false, px, &n.Type, NSFuncParam, i)
=======
					last.Reserve(false, px.Name)
>>>>>>> f6b72554
				}
				for i := range n.Type.Results {
					rx := &n.Type.Results[i].NameExpr
					if rx.Name == "" {
						rn := fmt.Sprintf("%s%d", missingResultNamePrefix, i)
						rx.Name = Name(rn)
					}
					rx.Type = NameExprTypeDefine
<<<<<<< HEAD
					last.Reserve(false, rx, &n.Type, NSFuncResult, i)
=======
					last.Reserve(false, rx.Name)
>>>>>>> f6b72554
				}
			case *SwitchStmt:
				// n.Varname is declared in each clause.
			case *SwitchClauseStmt:
				blen := len(n.Body)
				if blen > 0 {
					n.Body[blen-1].SetAttribute(ATTR_LAST_BLOCK_STMT, true)
				}

				// parent switch statement.
				ss := ns[len(ns)-1].(*SwitchStmt)
				// anything declared in ss.init are copied.
<<<<<<< HEAD
				for _, ns := range ss.GetNameSources() {
					last.Reserve(false, ns.NameExpr, ns.Origin, ns.Type, ns.Index)
=======
				for _, n := range ss.GetBlockNames() {
					last.Reserve(false, n)
>>>>>>> f6b72554
				}
				if ss.IsTypeSwitch {
					if ss.VarName != "" {
						// XXX NameExprTypeDefine in NameExpr?
						// See known issues in README.nd:
						// > Switch varnames cannot be
						// captured as heap items.
						// [test](../gnovm/tests/files/closure11_known.gno)
<<<<<<< HEAD
						last.Reserve(false, &NameExpr{Name: ss.VarName}, ss, NSTypeSwitch, -1)
=======
						last.Reserve(false, ss.VarName)
>>>>>>> f6b72554
					}
				} else {
					if ss.VarName != "" {
						panic("should not happen")
					}
				}
			case *FuncDecl:
				if n.IsMethod {
					n.Recv.NameExpr.Type = NameExprTypeDefine
<<<<<<< HEAD
					n.Reserve(false, &n.Recv.NameExpr, n, NSFuncReceiver, -1)
=======
					n.Reserve(false, n.Recv.Name)
>>>>>>> f6b72554
				}
				for i := range n.Type.Params {
					px := &n.Type.Params[i].NameExpr
					if px.Name == "" {
						panic("should not happen")
					}
					px.Type = NameExprTypeDefine
<<<<<<< HEAD
					n.Reserve(false, px, &n.Type, NSFuncParam, i)
=======
					n.Reserve(false, px.Name)
>>>>>>> f6b72554
				}
				for i := range n.Type.Results {
					rx := &n.Type.Results[i].NameExpr
					if rx.Name == "" {
						rn := fmt.Sprintf("%s%d", missingResultNamePrefix, i)
						rx.Name = Name(rn)
					}
					rx.Type = NameExprTypeDefine
<<<<<<< HEAD
					n.Reserve(false, rx, &n.Type, NSFuncResult, i)
=======
					n.Reserve(false, rx.Name)
>>>>>>> f6b72554
				}
			}
			return n, TRANS_CONTINUE

		// ----------------------------------------
		case TRANS_LEAVE:
			// Pop block from stack.
			// NOTE: DO NOT USE TRANS_SKIP WITHIN BLOCK
			// NODES, AS TRANS_LEAVE WILL BE SKIPPED; OR
			// POP BLOCK YOURSELF.
			switch n.(type) {
			case BlockNode:
				stack = stack[:len(stack)-1]
				last = stack[len(stack)-1]
			}
			return n, TRANS_CONTINUE
		}
		return n, TRANS_CONTINUE
	})
}

func doRecover(stack []BlockNode, n Node) {
	if r := recover(); r != nil {
		if _, ok := r.(*PreprocessError); ok {
			// re-panic directly if this is a PreprocessError already.
			panic(r)
		}

		// before re-throwing the error, append location information to message.
		last := stack[len(stack)-1]
		loc := last.GetLocation()
		if !n.GetSpan().IsZero() {
			loc.SetSpanOverride(n.GetSpan())
		}

		var err error
		rerr, ok := r.(error)
		if ok {
			err = errors.Wrap(rerr, loc.String())
		} else {
			err = fmt.Errorf("%s: %v", loc.String(), r)
		}

		// Re-throw the error after wrapping it with the preprocessing stack information.
		panic(&PreprocessError{
			err:   err,
			stack: stack,
		})
	}
}

// This counter ensures (during testing) that certain functions
// (like ConvertUntypedTo() for bigints and strings)
// are only called during the preprocessing stage.
// It is a counter because Preprocess() is recursive.
// As a global counter, use lockless atomic to support concurrency.
var preprocessing atomic.Int32

// Preprocess n whose parent block node is ctx. If any names
// are defined in another file, generally you must call
// PredefineFileSet() on the whole fileset first before calling
// Preprocess.
//
// The ctx passed in may be mutated if there are any statements
// or declarations. The file or package which contains ctx may
// be mutated if there are any file-level declarations.
//
// Store is used to load external package values, but otherwise
// the package and newly created blocks/values are expected
// to be non-RefValues -- in some cases, nil is passed for store
// to enforce this.
//
// List of what Preprocess() does:
//   - Assigns BlockValuePath to NameExprs.
//   - TODO document what it does.
func Preprocess(store Store, ctx BlockNode, n Node) Node {
	clearSkip := false
	// First init static blocks of blocknodes.
	// This may have already happened.
	// Keep this function idemponent.
	// NOTE: need to use Transcribe() here instead of `bn, ok := n.(BlockNode)`
	// because say n may be a *CallExpr containing an anonymous function.
	Transcribe(n,
		func(ns []Node, ftype TransField, index int, n Node, stage TransStage) (Node, TransCtrl) {
			if stage != TRANS_ENTER {
				return n, TRANS_CONTINUE
			}
			if _, ok := n.(*FuncLitExpr); ok {
<<<<<<< HEAD
				if n.GetAttribute(ATTR_PREPROCESS_SKIPPED) == "FuncLitExpr" {
=======
				if n.GetAttribute(ATTR_PREPROCESS_SKIPPED) == AttrPreprocessFuncLitExpr {
>>>>>>> f6b72554
					clearSkip = true // clear what preprocess1 will do.
					return n, TRANS_SKIP
				}
			}
			if bn, ok := n.(BlockNode); ok {
				initStaticBlocks(store, ctx, bn)
				return n, TRANS_SKIP
			}
			return n, TRANS_CONTINUE
		})
	if clearSkip {
		defer func() {
			Transcribe(n,
				func(ns []Node, ftype TransField, index int, n Node, stage TransStage) (Node, TransCtrl) {
					if stage != TRANS_ENTER {
						return n, TRANS_CONTINUE
					}
					n.DelAttribute(ATTR_PREPROCESS_SKIPPED)
					n.DelAttribute(ATTR_PREPROCESS_INCOMPLETE)
					return n, TRANS_CONTINUE
				})
		}()
	}

	// Bulk of the preprocessor function
	n = preprocess1(store, ctx, n)

	// XXX check node lines and locations
	checkNodeLinesLocations("XXXpkgPath", "XXXfileName", n)
	// XXX what about the fact that preprocess1 sets the PREPROCESSED attr on all nodes?
	// XXX do any of the following need the attr, or similar attrs?
	// XXX well the following may be isn't idempotent,
	// XXX so it is currently strange.
	// NOTE: need to use Transcribe() here instead of `bn, ok := n.(BlockNode)`
	// because say n may be a *CallExpr containing an anonymous function.
	Transcribe(n,
		func(ns []Node, ftype TransField, index int, n Node, stage TransStage) (Node, TransCtrl) {
			if stage != TRANS_ENTER {
				return n, TRANS_CONTINUE
			}
			if _, ok := n.(*FuncLitExpr); ok {
<<<<<<< HEAD
				if n.GetAttribute(ATTR_PREPROCESS_SKIPPED) == "FuncLitExpr" {
=======
				if n.GetAttribute(ATTR_PREPROCESS_SKIPPED) == AttrPreprocessFuncLitExpr {
>>>>>>> f6b72554
					return n, TRANS_SKIP
				}
			}
			if bn, ok := n.(BlockNode); ok {
				// findGotoLoopDefines(ctx, bn)
				findHeapDefinesByUse(ctx, bn)
				findHeapUsesDemoteDefines(ctx, bn)
				findPackageSelectors(bn)
				return n, TRANS_SKIP
			}
			return n, TRANS_CONTINUE
		})
	return n
}

func preprocess1(store Store, ctx BlockNode, n Node) Node {
	// Increment preprocessing counter while preprocessing.
	preprocessing.Add(1)
	defer preprocessing.Add(-1)

	if ctx == nil {
		// Generally a ctx is required, but if not, it's ok to pass in nil.
		// panic("Preprocess requires context")
	}

	// if n is file node, set node locations recursively.
	if fn, ok := n.(*FileNode); ok {
		pkgPath := ctx.(*PackageNode).PkgPath
		fileName := fn.FileName
		setNodeLines(fn)
		setNodeLocations(pkgPath, fileName, fn)
	}

	// create stack of BlockNodes.
	var stack []BlockNode = make([]BlockNode, 0, 32)
	var last BlockNode = ctx
	ctxpn := packageOf(ctx)
	stack = append(stack, last)

	// iterate over all nodes recursively
	nn := Transcribe(n, func(ns []Node, ftype TransField, index int, n Node, stage TransStage) (Node, TransCtrl) {
		// if already preprocessed, skip it.
		if n.GetAttribute(ATTR_PREPROCESSED) == true {
			return n, TRANS_SKIP
		}

		defer doRecover(stack, n)
		if debug {
			debug.Printf("Preprocess %s (%v) stage:%v\n", n.String(), reflect.TypeOf(n), stage)
		}

		switch stage {
		// ----------------------------------------
		case TRANS_ENTER:
			switch n := n.(type) {
			// TRANS_ENTER -----------------------
			case *AssignStmt:
				checkValDefineMismatch(n)

				if n.Op == DEFINE {
					for i, lx := range n.Lhs {
						lnx := lx.(*NameExpr)
						if lnx.Name == blankIdentifier {
							// ignore.
						} else if strings.HasPrefix(string(lnx.Name), ".decompose_") {
							_, ok := last.GetLocalIndex(lnx.Name)
							if !ok {
								// initial declaration to be re-defined.
<<<<<<< HEAD
								last.Reserve(false, lnx, n, NSDefine, i)
=======
								last.Reserve(false, ln)
>>>>>>> f6b72554
							} else {
								// do not redeclare.
							}
						}
					}
				} else {
					// nothing defined.
				}
			// TRANS_ENTER -----------------------
			case *ImportDecl, *ValueDecl, *TypeDecl, *FuncDecl:
				// NOTE func decl usually must happen with a
				// file, and so last is usually a *FileNode,
				// but for testing convenience we allow
				// importing directly onto the package.
				// Uverse requires this.
				if n.GetAttribute(ATTR_PREDEFINED) == true {
					// skip declarations already predefined
					// (e.g. through recursion for a dependent)
				} else {
					d := n.(Decl)
					if cd, ok := d.(*ValueDecl); ok {
						checkValDefineMismatch(cd)
					}

					// recursively predefine dependencies.
					preprocessed := predefineRecursively(store, last, d)
					if preprocessed {
						return d, TRANS_SKIP
					} else {
						return d, TRANS_CONTINUE
					}
				}

			// TRANS_ENTER -----------------------
			case *FuncTypeExpr:
				for i := range n.Params {
					p := &n.Params[i]
					if p.Name == "" || p.Name == blankIdentifier {
						panic("arg name should have been set in initStaticBlocks")
					}
					if nx, ok := p.Type.(*NameExpr); ok && nx.Name == Name("realm") {
						// don't alow confusion by e.g. declaring a crossing function like
						// func something(prev realm, x int) { ... }.
						if i == 0 {
							// XXX refactor .arg stuff; see isUnnamedResult.
							if p.Name != "cur" && !strings.HasPrefix(string(p.Name), ".arg") {
								panic("a crossing function's first realm argument must have name `cur`")
							}
						} else {
							if p.Name == "cur" {
								panic("only the first realm type argument of a crossing function may have name `cur`")
							}
						}
					}
				}
				for i := range n.Results {
					r := &n.Results[i]
					if r.Name == blankIdentifier {
						panic("result name should have been set in initStaticBlock")
					}
				}
			}

			// TRANS_ENTER -----------------------
			return n, TRANS_CONTINUE

		// ----------------------------------------
		case TRANS_BLOCK:

			switch n := n.(type) {
			// TRANS_BLOCK -----------------------
			case *BlockStmt:
				pushInitBlock(n, &last, &stack)

			// TRANS_BLOCK -----------------------
			case *ForStmt:
				pushInitBlock(n, &last, &stack)

			// TRANS_BLOCK -----------------------
			case *IfStmt:
				// create faux block to store .Init.
				// the contents are copied onto the case block
				// in the if case below for .Body and .Else.
				// NOTE: similar to *SwitchStmt.
				pushInitBlock(n, &last, &stack)

			// TRANS_BLOCK -----------------------
			case *IfCaseStmt:
				pushInitBlockAndCopy(n, &last, &stack)
				// parent if statement.
				ifs := ns[len(ns)-1].(*IfStmt)
				// anything declared in ifs are copied.
				for _, n := range ifs.GetBlockNames() {
					tv := ifs.GetSlot(nil, n, false)
					last.Define(n, *tv)
				}

			// TRANS_BLOCK -----------------------
			case *RangeStmt:
				pushInitBlock(n, &last, &stack)
				// NOTE: preprocess it here, so type can
				// be used to set n.IsMap/IsString and
				// define key/value.
				n.X = Preprocess(store, last, n.X).(Expr)
				xt := evalStaticTypeOf(store, last, n.X)
				if xt == nil {
					panic("cannot range over nil")
				}

				switch xt.Kind() {
				case MapKind:
					n.IsMap = true
				case StringKind:
					n.IsString = true
				case PointerKind:
					if xt.Elem().Kind() != ArrayKind {
						panic("range iteration over pointer requires array elem type")
					}
					xt = xt.Elem()
					n.IsArrayPtr = true
				}
				// key value if define.
				if n.Op == DEFINE {
					if xt.Kind() == MapKind {
						if n.Key != nil {
							kt := baseOf(xt).(*MapType).Key
							kn := n.Key.(*NameExpr).Name
							last.Define(kn, anyValue(kt))
						}
						if n.Value != nil {
							vt := baseOf(xt).(*MapType).Value
							vn := n.Value.(*NameExpr).Name
							last.Define(vn, anyValue(vt))
						}
					} else if xt.Kind() == StringKind {
						if n.Key != nil {
							it := IntType
							kn := n.Key.(*NameExpr).Name
							last.Define(kn, anyValue(it))
						}
						if n.Value != nil {
							et := Int32Type
							vn := n.Value.(*NameExpr).Name
							last.Define(vn, anyValue(et))
						}
					} else {
						if n.Key != nil {
							it := IntType
							kn := n.Key.(*NameExpr).Name
							last.Define(kn, anyValue(it))
						}
						if n.Value != nil {
							et := xt.Elem()
							vn := n.Value.(*NameExpr).Name
							last.Define(vn, anyValue(et))
						}
					}
				}

			// TRANS_BLOCK -----------------------
			case *FuncLitExpr:
				// retrieve cached function type.
				ft := evalStaticType(store, last, &n.Type).(*FuncType)
<<<<<<< HEAD
				if n.GetAttribute(ATTR_PREPROCESS_SKIPPED) == "FuncLitExpr" {
					// This preprocessing was initiated by predefineRecursively().
					// When predefined from a package/file, the dependant names may
					// be declared out of order, so preprocessing the body of
					// function literals is not performed.  When predefined from
					// within a function body, the depdent names must already be
					// declared, so preprocessing is not skipped.
					//
					// NOTE: Machine still needs the attribute later for evalStatic*.
					// Clear it @ initStaticBlocks.
=======
				if n.GetAttribute(ATTR_PREPROCESS_SKIPPED) == AttrPreprocessFuncLitExpr {
					// Machine still needs it. Clear it @ initStaticBlocks.
>>>>>>> f6b72554
					// n.DelAttribute(ATTR_PREPROCESS_SKIPPED)
					for _, p := range ns {
						// Prevent parents from being marked as attr
						// preprocessed.  Be not concerned about any inner
						// Preprocess() calls for newly constructed nodes:
						// either this node will be inside it, in which case it
						// too will be marked incomplete, or, it won't be
						// inside it, in which case it will complete.
						p.SetAttribute(ATTR_PREPROCESS_INCOMPLETE, true)
					}
					// n.SetAttribute(ATTR_PREPROCESS_INCOMPLETE, true)
					return n, TRANS_SKIP
				}
<<<<<<< HEAD
				// a crossing function can only be declared in a realm.
				if ft.IsCrossing() && !isRealm(ctx) {
					panic(fmt.Sprintf("crossing function literal (realm first argument) declared in non-realm package: %v", n))
				}
=======
>>>>>>> f6b72554
				// push func body block.
				pushInitBlock(n, &last, &stack)
				// define parameters in new block.
				for i, p := range ft.Params {
					last.Define(p.Name, anyValue(p.Type))
					n.Type.Params[i].Path = n.GetPathForName(nil, p.Name)
				}
				// define results in new block.
				for i, rf := range ft.Results {
					name := rf.Name
					last.Define(name, anyValue(rf.Type))
					n.Type.Results[i].Path = n.GetPathForName(nil, name)
				}

			// TRANS_BLOCK -----------------------
			case *SelectCaseStmt:
				pushInitBlock(n, &last, &stack)

			// TRANS_BLOCK -----------------------
			case *SwitchStmt:
				// create faux block to store .Init/.Varname.
				// the contents are copied onto the case block
				// in the switch case below for switch cases.
				// NOTE: similar to *IfStmt, but with the major
				// difference that each clause block may have
				// different number of values.
				// To support the .Init statement and for
				// conceptual simplicity, we create a block in
				// OpExec.SwitchStmt, but since we don't initially
				// know which clause will match, we expand the
				// block once a clause has matched.
				pushInitBlock(n, &last, &stack)

			// TRANS_BLOCK -----------------------
			case *SwitchClauseStmt:
				pushInitBlockAndCopy(n, &last, &stack)
				// parent switch statement.
				ss := ns[len(ns)-1].(*SwitchStmt)
				// anything declared in ss.Init are copied.
				for _, n := range ss.GetBlockNames() {
					tv := ss.GetSlot(nil, n, false)
					last.Define(n, *tv)
				}
				if ss.IsTypeSwitch {
					if len(n.Cases) == 0 {
						// evaluate default case.
						if ss.VarName != "" {
							// The type is the tag type.
							tt := evalStaticTypeOf(store, last, ss.X)
							last.Define(
								ss.VarName, anyValue(tt))
						}
					} else {
						// evaluate case types.
						for i, cx := range n.Cases {
							cx = Preprocess(
								store, last, cx).(Expr)
							var ct Type
							if cxx, ok := cx.(*ConstExpr); ok {
								if cxx.IsUndefined() {
									// TODO: shouldn't cxx.T be TypeType?
									// Don't change cxx.GetType() for defensiveness.
									ct = nil
								} else {
									ct = cxx.GetType()
								}
							} else {
								ct = evalStaticType(store, last, cx)
							}
							n.Cases[i] = toConstTypeExpr(last, cx, ct)
							// maybe type-switch def.
							if ss.VarName != "" {
								if len(n.Cases) == 1 {
									// If there is only 1 case, the
									// define applies with type.
									// (re-definition).
									last.Define(
										ss.VarName, anyValue(ct))
								} else {
									// If there are 2 or more
									// cases, the type is the tag type.
									tt := evalStaticTypeOf(store, last, ss.X)
									last.Define(
										ss.VarName, anyValue(tt))
								}
							}
						}
					}
				} else {
					// evaluate tag type
					tt := evalStaticTypeOf(store, last, ss.X)
					// check or convert case types to tt.
					for i, cx := range n.Cases {
						cx = Preprocess(
							store, last, cx).(Expr)
						checkOrConvertType(store, last, n, &cx, tt, false) // #nosec G601
						n.Cases[i] = cx
					}
				}

			// TRANS_BLOCK -----------------------
			case *FuncDecl:
				// retrieve cached function type.
				// the type and receiver are already set in predefineRecursively.
				ft := getType(&n.Type).(*FuncType)
				// a crossing function can only be declared in a realm.
				if ft.IsCrossing() && !isRealm(ctx) {
					panic(fmt.Sprintf("crossing function (realm first argument) declared in non-realm package: %v", n))
				}
				// push func body block.
				pushInitBlock(n, &last, &stack)
				// define receiver in new block, if method.
				if n.IsMethod {
					name := n.Recv.Name
					if name != "" {
						rft := getType(&n.Recv).(FieldType)
						rt := rft.Type
						last.Define(name, anyValue(rt))
						n.Recv.Path = n.GetPathForName(nil, name)
					}
				}
				// define parameters in new block.
				for i, p := range ft.Params {
					last.Define(p.Name, anyValue(p.Type))
					n.Type.Params[i].Path = n.GetPathForName(nil, p.Name)
				}
				// define results in new block.
				for i, rf := range ft.Results {
					name := rf.Name
					last.Define(name, anyValue(rf.Type))
					n.Type.Results[i].Path = n.GetPathForName(nil, name)
				}
				// functions that don't return a value do not need termination analysis
				// functions that are externally defined or builtin implemented in the vm can't be analysed
				if len(ft.Results) > 0 && ctxpn.PkgPath != uversePkgPath && n.Body != nil {
					errs := Analyze(n)
					if len(errs) > 0 {
						panic(fmt.Sprintf("%+v\n", errs))
					}
				}
			// TRANS_BLOCK -----------------------
			case *FileNode:
				// only for imports.
				pushInitBlock(n, &last, &stack)
				{
					// This logic supports out-of-order
					// declarations.  (this must happen
					// after pushInitBlock above, otherwise
					// it would happen @ *FileNode:ENTER)

					// Predefine all import decls.
					for i := range n.Decls {
						d := n.Decls[i]
						switch d.(type) {
						case *ImportDecl:
							if d.GetAttribute(ATTR_PREDEFINED) == true {
								// skip declarations already
								// predefined (e.g. through
								// recursion for a dependent)
							} else {
								// recursively predefine
								// dependencies.
								predefineRecursively(store, n, d)
								n.Decls[i] = d
							}
						}
					}
					// Predefine all type decls.
					for i := range n.Decls {
						d := n.Decls[i]
						switch d.(type) {
						case *TypeDecl:
							if d.GetAttribute(ATTR_PREDEFINED) == true {
								// skip declarations already
								// predefined (e.g. through
								// recursion for a dependent)
							} else {
								// recursively predefine
								// dependencies.
								predefineRecursively(store, n, d)
								n.Decls[i] = d
							}
						}
					}
					// Then, predefine all func/method decls.
					for i := range n.Decls {
						d := n.Decls[i]
						switch d.(type) {
						case *FuncDecl:
							if d.GetAttribute(ATTR_PREDEFINED) == true {
								// skip declarations already
								// predefined (e.g. through
								// recursion for a dependent)
							} else {
								// recursively predefine
								// dependencies.
								predefineRecursively(store, n, d)
								n.Decls[i] = d
							}
						}
					}
					// Finally, predefine other decls and
					// preprocess ValueDecls..
					for i := range n.Decls {
						d := n.Decls[i]
						if d.GetAttribute(ATTR_PREDEFINED) == true {
							// skip declarations already
							// predefined (e.g. through
							// recursion for a dependent)
						} else {
							// recursively predefine
							// dependencies.
							predefineRecursively(store, n, d)
							n.Decls[i] = d
						}
					}
				}

			// TRANS_BLOCK -----------------------
			default:
				panic("should not happen")
			}
			return n, TRANS_CONTINUE

		// ----------------------------------------
		case TRANS_BLOCK2:

			// The main TRANS_BLOCK2 switch.
			switch n := n.(type) {
			// TRANS_BLOCK2 -----------------------
			case *SwitchStmt:

				// NOTE: TRANS_BLOCK2 ensures after .Init.
				// Preprocess and convert tag if const.
				if n.X != nil {
					n.X = Preprocess(store, last, n.X).(Expr)
					convertIfConst(store, last, n, n.X)
				}
			}
			return n, TRANS_CONTINUE

		// ----------------------------------------
		case TRANS_LEAVE:
			// mark as preprocessed so that it can be used
			// in evalStaticType(store,).
			setPreprocessed(n)

			// Defer pop block from stack.
			// NOTE: DO NOT USE TRANS_SKIP WITHIN BLOCK
			// NODES, AS TRANS_LEAVE WILL BE SKIPPED; OR
			// POP BLOCK YOURSELF.
			defer func() {
				switch n.(type) {
				case BlockNode:
					stack = stack[:len(stack)-1]
					last = stack[len(stack)-1]
				}
			}()

			// While leaving nodes w/ TRANS_COMPOSITE_TYPE,
			// (regardless of whether name or literal), any elided
			// type names are inserted. (This works because the
			// transcriber leaves the composite type before
			// entering the kv elements.)
			defer func() {
				switch ftype {
				// TRANS_LEAVE (deferred)---------
				case TRANS_COMPOSITE_TYPE:
					// fill elided element composite lit type exprs
					clx := ns[len(ns)-1].(*CompositeLitExpr)
					// get or evaluate composite type.
					clt := evalStaticType(store, last, n.(Expr))
					// elide composite lit element (nested) composite types.
					elideCompositeElements(last, clx, clt)
				}
			}()

			// The main TRANS_LEAVE switch.
			switch n := n.(type) {
			// TRANS_LEAVE -----------------------
			case *NameExpr:
				if isBlankIdentifier(n) {
					switch ftype {
					case TRANS_ASSIGN_LHS, TRANS_RANGE_KEY, TRANS_RANGE_VALUE, TRANS_VAR_NAME:
						// can use _ as value or type in these contexts
					default:
						panic("cannot use _ as value or type")
					}
				}
				// Validity: check that name isn't reserved.
				if isReservedName(n.Name) {
					panic(fmt.Sprintf(
						"should not happen: name %q is reserved", n.Name))
				}
				// Special case if struct composite key.
				if ftype == TRANS_COMPOSITE_KEY {
					clx := ns[len(ns)-1].(*CompositeLitExpr)
					clt := evalStaticType(store, last, clx.Type)
					switch bt := baseOf(clt).(type) {
					case *StructType:
						n.Path = bt.GetPathForName(n.Name)
						return n, TRANS_CONTINUE
					case *ArrayType, *SliceType:
						fillNameExprPath(last, n, false)
						if last.GetIsConst(store, n.Name) {
							cx := evalConst(store, last, n)
							return cx, TRANS_CONTINUE
						}
						// If name refers to a package, and this is not in
						// the context of a selector, fail. Packages cannot
						// be used as a value, for go compatibility but also
						// to preserve the security expectation regarding imports.
						nt := evalStaticTypeOf(store, last, n)
						if nt.Kind() == PackageKind {
							panic(fmt.Sprintf(
								"package %s cannot only be referred to in a selector expression",
								n.Name))
						}
						return n, TRANS_CONTINUE
					}
				}
				// specific and general cases
				switch n.Name {
				case blankIdentifier:
					n.Path = NewValuePathBlock(0, 0, blankIdentifier)
					return n, TRANS_CONTINUE
				case "iota":
					pd := lastDecl(ns)
					io := pd.GetAttribute(ATTR_IOTA).(int)
					cx := constUntypedBigint(n, int64(io))
					return cx, TRANS_CONTINUE
				case ".cur":
					// special name that is defined in uverse as undefined,
					// but should not be statically evaluated.
					// (will be replaced TRANS_LEAVE *CallExpr).
					return n, TRANS_CONTINUE
				case "cross":
					// Special case for gno 0.0.
					if ctxpn.GetAttribute(ATTR_FIX_FROM) == GnoVerMissing {
						// Do nothing here, TRANS_LEAVE *CallExpr will handle it.
						return n, TRANS_CONTINUE
					}
					// `cross` can only be used as the first argument
					// to a crossing function, for cross-calling.
					if ftype != TRANS_CALL_ARG {
						panic(fmt.Sprintf(
							"cross can only be used as the first argument to a crossing function (since gno 0.9)"))
					}
					if index != 0 {
						panic(fmt.Sprintf(
							"cross can only be used as the first argument to a crossing function (since gno 0.9)"))
					}
					// special name that is defined in uverse as undefined,
					// but should not be statically evaluated.
					// (will be replaced TRANS_LEAVE *CallExpr).
					return n, TRANS_CONTINUE
				case nilStr:
					// nil will be converted to
					// typed-nils when appropriate upon
					// leaving the expression nodes that
					// contain nil nodes.
					fallthrough
				default:
					if ftype == TRANS_ASSIGN_LHS {
						as := ns[len(ns)-1].(*AssignStmt)
						fillNameExprPath(last, n, as.Op == DEFINE)
						return n, TRANS_CONTINUE
					} else if ftype == TRANS_VAR_NAME {
						fillNameExprPath(last, n, true)
						return n, TRANS_CONTINUE
					} else {
						fillNameExprPath(last, n, false)
					}
					// If uverse, return a *ConstExpr.
					if n.Path.Depth == 0 { // uverse
						cx := evalConst(store, last, n)
						// built-in functions must be called.
						if !cx.IsUndefined() &&
							cx.T.Kind() == FuncKind &&
							ftype != TRANS_CALL_FUNC {
							panic(fmt.Sprintf(
								"use of builtin %s not in function call",
								n.Name))
						}
						if !cx.IsUndefined() && cx.T.Kind() == TypeKind {
							return toConstTypeExpr(last, n, cx.GetType()), TRANS_CONTINUE
						}
						return cx, TRANS_CONTINUE
					}
					// Is const decl or type decl. Not (import) packages.
					if last.GetIsConst(store, n.Name) {
						// n.Name may refer to either
						// a value OR a type. But don't change
						// this behavior, it's reasonable for
						// a name to be a value by default.
						cx := evalConst(store, last, n)
						/*
							if !cx.IsUndefined() && cx.T.Kind() == TypeKind && ftype == TRANS_TYPE_TYPE {
								return toConstTypeExpr(last, n, cx.GetType()), TRANS_CONTINUE
							}
						*/
						return cx, TRANS_CONTINUE
					}
					// Special handling of packages
					nt := evalStaticTypeOf(store, last, n)
					if nt == nil {
						// this is fine, e.g. for TRANS_ASSIGN_LHS (define) etc.
					} else if nt.Kind() == PackageKind {
						// If name refers to a package, and this is not in
						// the context of a selector, fail. Packages cannot
						// be used as a value, for go compatibility but also
						// to preserve the security expectation regarding imports.
						if ftype != TRANS_SELECTOR_X {
							panic(fmt.Sprintf(
								"package %s cannot only be referred to in a selector expression",
								n.Name))
						}
						// Remember the package path
						// for findPackageSelectors().
						pvc := evalConst(store, last, n)
						pv, ok := pvc.V.(*PackageValue)
						if !ok {
							panic(fmt.Sprintf(
								"missing package %s",
								n.String()))
						}
						pref := RefValueFromPackage(pv)
						n.SetAttribute(ATTR_PACKAGE_REF, pref)
						n.SetAttribute(ATTR_PACKAGE_PATH, pv.PkgPath)
					}
				}

			// TRANS_LEAVE -----------------------
			case *BasicLitExpr:
				// Replace with *ConstExpr.
				cx := evalConst(store, last, n)
				return cx, TRANS_CONTINUE

			// TRANS_LEAVE -----------------------
			case *BinaryExpr:
				lt := evalStaticTypeOf(store, last, n.Left)
				rt := evalStaticTypeOf(store, last, n.Right)

				lcx, lic := n.Left.(*ConstExpr)
				rcx, ric := n.Right.(*ConstExpr)

				if debug {
					debug.Printf("Trans_leave, BinaryExpr, OP: %v, lx: %v, rx: %v, lt: %v, rt: %v, isLeftConstExpr: %v, isRightConstExpr %v, isLeftUntyped: %v, isRightUntyped: %v \n", n.Op, n.Left, n.Right, lt, rt, lic, ric, isUntyped(lt), isUntyped(rt))
				}

				// Special (recursive) case if shift and right isn't uint.
				isShift := n.Op == SHL || n.Op == SHR
				if isShift {
					// check LHS type compatibility
					n.assertShiftExprCompatible1(store, last, lt, rt)
					// checkOrConvert RHS
					if baseOf(rt) != UintType {
						// convert n.Right to (gno) uint type,
						rn := Expr(Call("uint", n.Right))
						// reset/create n2 to preprocess right child.
						n2 := &BinaryExpr{
							Left:  n.Left,
							Op:    n.Op,
							Right: rn,
						}
						n2.Right.SetAttribute(ATTR_SHIFT_RHS, true)
						resn := Preprocess(store, last, n2)
						return resn, TRANS_CONTINUE
					}
					// Then, evaluate the expression.
					if lic && ric {
						cx := evalConst(store, last, n)
						return cx, TRANS_CONTINUE
					}
					return n, TRANS_CONTINUE
				}

				// general cases
				n.AssertCompatible(lt, rt) // check compatibility against binaryExprs other than shift expr
				// General case.
				if lic {
					if ric {
						// Left const, Right const ----------------------
						// Replace with *ConstExpr if const operands.
						//
						// First, convert untyped as necessary.
						// If either is interface type no conversion is required.
						if (lt == nil || lt.Kind() != InterfaceKind) &&
							(rt == nil || rt.Kind() != InterfaceKind) {
							if !shouldSwapOnSpecificity(lcx.T, rcx.T) {
								// convert n.Left to right type.
								checkOrConvertType(store, last, n, &n.Left, rcx.T, false)
							} else {
								// convert n.Right to left type.
								checkOrConvertType(store, last, n, &n.Right, lcx.T, false)
							}
						}
						// Then, evaluate the expression.
						cx := evalConst(store, last, n)
						return cx, TRANS_CONTINUE
					} else if isUntyped(lcx.T) {
						// Left untyped const, Right not ----------------
						// right is untyped const, left is not const, typed/untyped
						checkUntypedShiftExpr := func(x Expr) {
							if bx, ok := x.(*BinaryExpr); ok {
								slt := evalStaticTypeOf(store, last, bx.Left)
								if bx.Op == SHL || bx.Op == SHR {
									srt := evalStaticTypeOf(store, last, bx.Right)
									bx.assertShiftExprCompatible1(store, last, slt, srt)
								}
							}
						}

						if !isUntyped(rt) { // right is typed
							checkOrConvertType(store, last, n, &n.Left, rt, false)
						} else {
							if shouldSwapOnSpecificity(lt, rt) {
								checkUntypedShiftExpr(n.Right)
							} else {
								checkUntypedShiftExpr(n.Left)
							}
						}
					} else if lcx.T == nil { // LHS is nil.
						// convert n.Left to typed-nil type.
						checkOrConvertType(store, last, n, &n.Left, rt, false)
					} else {
						if isUntyped(rt) {
							checkOrConvertType(store, last, n, &n.Right, lt, false)
						}
					}
				} else if ric { // right is const, left is not
					if isUntyped(rcx.T) {
						// Left not, Right untyped const ----------------
						// right is untyped const, left is not const, typed or untyped
						checkUntypedShiftExpr := func(x Expr) {
							if bx, ok := x.(*BinaryExpr); ok {
								if bx.Op == SHL || bx.Op == SHR {
									srt := evalStaticTypeOf(store, last, bx.Right)
									bx.assertShiftExprCompatible1(store, last, rt, srt)
								}
							}
						}
						// both untyped, e.g. 1<<s != 1.0
						if !isUntyped(lt) { // left is typed
							checkOrConvertType(store, last, n, &n.Right, lt, false)
						} else { // if one side is untyped shift expression, check type with lower specificity
							if shouldSwapOnSpecificity(lt, rt) {
								checkUntypedShiftExpr(n.Right)
							} else {
								checkUntypedShiftExpr(n.Left)
							}
						}
					} else if rcx.T == nil { // RHS is nil
						// refer to tests/files/types/eql_0f20.gno
						checkOrConvertType(store, last, n, &n.Right, lt, false)
					} else { // left is not const, right is typed const
						if isUntyped(lt) {
							checkOrConvertType(store, last, n, &n.Left, rt, false)
						}
					}
				} else {
					// Left not const, Right not const ------------------
					// non-shift non-const binary operator.
					liu, riu := isUntyped(lt), isUntyped(rt)
					if liu {
						if riu {
							if lt.TypeID() != rt.TypeID() {
								panic(fmt.Sprintf(
									"incompatible types in binary expression: %v %v %v",
									lt.TypeID(), n.Op, rt.TypeID()))
							}
							// convert untyped to typed
							checkOrConvertType(store, last, n, &n.Left, defaultTypeOf(lt), false)
							checkOrConvertType(store, last, n, &n.Right, defaultTypeOf(rt), false)
						} else { // left untyped, right typed
							checkOrConvertType(store, last, n, &n.Left, rt, false)
						}
					} else if riu { // left typed, right untyped
						checkOrConvertType(store, last, n, &n.Right, lt, false)
					} else { // both typed, refer to 0a1g.gno
						if !shouldSwapOnSpecificity(lt, rt) {
							checkOrConvertType(store, last, n, &n.Left, rt, false)
						} else {
							checkOrConvertType(store, last, n, &n.Right, lt, false)
						}
					}
				}
			// TRANS_LEAVE -----------------------
			case *CallExpr:
				// Func type evaluation.
				var ft *FuncType
				ift := evalStaticTypeOf(store, last, n.Func)
				switch cft := baseOf(ift).(type) {
				case *FuncType:
					ft = cft // used later.
					// a non-crossing call of a crossing function (passing in `cur`) may
					// only happen with a `cur` declared as the first realm argument
					// of a containing function.
					if cft.IsCrossing() {
						// Special case when ctxpn.PkgPath is "testing/base",
						// pkg/test/test.gno will pass toConstExpr(Nx(`.cur`), NewConcreteRealm())
						// of the callee function's realm. Normally this isn't possible,
						// as non-realm packages do not have access to `cur`,
						// and you cannot pass `cur` to an external realm anyways.
						if ctxpn.PkgPath == "testing/base" {
							goto LEAVE_CALL_EXPR_END_CHECK_CROSSING
						}
						// START Check validity of crossing arg n.Args[0].(*NameExpr).
						// TODO: Refactor this out into a function call.
						{
							if len(n.Args) == 0 {
								panic(fmt.Sprintf("missing realm argument in calling crossing function call %v (expected cur or cross)", n))
							}
							nx, ok := n.Args[0].(*NameExpr)
							if !ok || nx.Name != Name("cur") && nx.Name != Name(".cur") && nx.Name != Name("cross") {
								panic(fmt.Sprintf("only `cur` and `cross` are allowed as the first argument to a crossing function but got %s", n.Args[0]))
							}
							switch nx.Name {
							case Name(".cur"):
								if _, ok := skipFile(last).(*PackageNode); !ok {
									// .cur should only be used from
									// m.RunMainMaybeCrossing() or m.runFunc(maybeCrossing=true),
									// or as a special case in TestFoo(cur realm, t *testing.T),
									// but in the latter case nx.Name isn't `.cur`, but
									// eval(n.Args[0]).(*ConstExpr) and handled separately above.
									panic(fmt.Sprintf("unexpected context for .cur; wanted last.(*PackageNode), got last.(%T)", last))
								}
								// evaluation was skipped TRANS_LEAVE *NameExpr.
								crlm := NewConcreteRealm(ctxpn.PkgPath)
								n.Args[0] = toConstExpr(nx, crlm)
							case Name("cur"): // non-crossing call of a crossing function.
								// Try to check that called function is local.
								// NOTE: We don't necessaryily know statically
								// whether n.Func is a local realm function or external,
								// so this check must also happen at runtime.
								ftv, err := tryEvalStatic(store, ctxpn, last, n.Func)
								if err == nil {
									// This is fine; e.g. somefunc()(cur,...)
								} else if ftv.IsUndefined() {
									// Interface... what can we do?
								} else {
									fpp := ftv.GetUnboundFunc().PkgPath
									if fpp != ctxpn.PkgPath {
										panic(fmt.Sprintf("`cur` from %q cannot be passed to external realm %q",
											ctxpn.PkgPath, fpp))
									}
								}
								// Check `cur` directly from parent crossing function's argument.
								dbn := last.GetBlockNodeForPath(store, nx.Path)
								switch dbn := dbn.(type) {
								case *FuncDecl:
									// dft := evalStaticType(store, last, &dbn.Type).(*FuncType)
									dft := getType(&dbn.Type).(*FuncType)
									if !dft.IsCrossing() {
										panic("only the `cur` argument of a containing crossing function maybe passed by cross-call")
									}
									// at this point we know that `cur` is from a containing crossing function.
									// NOTE: TRANS_ENTER *FuncTypeExpr ensures that `cur realm` is the first
									// argument of the crossing function.
								case *FuncLitExpr:
									// dft := evalStaticType(store, last, &dbn.Type).(*FuncType)
									dft := getType(&dbn.Type).(*FuncType)
									if !dft.IsCrossing() {
										panic("only the `cur` argument of a containing crossing function maybe passed by cross-call")
									}
									// at this point we know that `cur` is from a containing crossing function.
									// NOTE: TRANS_ENTER *FuncTypeExpr ensures that `cur realm` is the first
									// argument of the crossing function.
								default:
									panic("only the `cur` argument of a containing crossing function maybe passed by cross-call")
								}
								// the `cur` cannot be passed as capture through a func lit.
								fle, _, found := findFirstClosure(stack, dbn)
								if found && dbn != fle {
									panic(fmt.Sprintf("`cur realm` cannot be used as a closure capture, but found %v", fle))
								}
							case Name("cross"):
								// n is a valid crossing call of a crossing function.
								n.SetWithCross()
								// evaluation was skipped TRANS_LEAVE *NameExpr.
								n.Args[0] = constNil(nx)
							default:
								panic("should not happen")
							} // END Check validity of crossing arg n.Args[0].(*NameExpr).
						}
					LEAVE_CALL_EXPR_END_CHECK_CROSSING:
					} // END if cft.IsCrossing()
				case *TypeType:
					if len(n.Args) != 1 {
						panic("type conversion requires single argument")
					}
					n.NumArgs = 1
					ct := evalStaticType(store, last, n.Func)
					at := evalStaticTypeOf(store, last, n.Args[0])

					// OPTIMIZATION: Skip redundant type conversions when source and target types are identical
					if at != nil && ct.TypeID() == at.TypeID() && !isUntyped(at) {
						n.SetAttribute(ATTR_TYPEOF_VALUE, ct)
						return n.Args[0], TRANS_CONTINUE
					}

					if _, isIface := baseOf(ct).(*InterfaceType); isIface {
						assertAssignableTo(n, at, ct, false)
					}

					var constConverted bool
					switch arg0 := n.Args[0].(type) {
					case *ConstExpr:
						// As a special case, if a decimal cannot
						// be represented as an integer, it cannot be converted to one,
						// and the error is handled here.
						// Out of bounds errors are usually handled during evalConst().
						if isIntNum(ct) {
							if bd, ok := arg0.TypedValue.V.(BigdecValue); ok {
								if !isInteger(bd.V) {
									panic(fmt.Sprintf(
										"cannot convert %s to integer type",
										arg0))
								}
							}
							if isNumeric(at) {
								convertConst(store, last, n, arg0, ct)
								constConverted = true
							}
						} else if ct.Kind() == SliceKind {
							if ct.Elem().Kind() == Uint8Kind { // bypass []byte("xxx")
								n.SetAttribute(ATTR_TYPEOF_VALUE, ct)
								return n, TRANS_CONTINUE
							}
						}
						// (const) untyped decimal -> float64.
						// (const) untyped bigint -> int.
						if !constConverted {
							convertConst(store, last, n, arg0, nil)
						}

						// check legal type for nil
						if arg0.IsUndefined() {
							switch ct.Kind() { // special case for nil conversion check.
							case SliceKind, PointerKind, FuncKind, MapKind, InterfaceKind, ChanKind:
								convertConst(store, last, n, arg0, ct)
							default:
								panic(fmt.Sprintf(
									"cannot convert %v to %v",
									arg0, ct.Kind()))
							}
						}

						// evaluate the new expression.
						cx := evalConst(store, last, n)
						// Though cx may be undefined if ct is interface,
						// the ATTR_TYPEOF_VALUE is still interface.
						cx.SetAttribute(ATTR_TYPEOF_VALUE, ct)
						return cx, TRANS_CONTINUE
					case *BinaryExpr: // special case to evaluate type of binaryExpr/UnaryExpr which has untyped shift nested
						if isUntyped(at) {
							switch arg0.Op {
							case EQL, NEQ, LSS, GTR, LEQ, GEQ:
								assertAssignableTo(n, at, ct, false)
								break
							default:
								checkOrConvertType(store, last, n, &n.Args[0], ct, false)
							}
						}
					case *UnaryExpr:
						if isUntyped(at) {
							checkOrConvertType(store, last, n, &n.Args[0], ct, false)
						}
					default:
						ctBase := baseOf(ct)
						atBase := baseOf(at)

						_, isCTInterface := ctBase.(*InterfaceType)
						_, isATInterface := atBase.(*InterfaceType)

						if !isCTInterface && isATInterface {
							panic(fmt.Sprintf("cannot convert %v to %v: need type assertion", at.TypeID(), ct.TypeID()))
						}
					}
					// general case, for non-const untyped && no nested untyped shift
					// after handling const, and special cases recursively, set the target node type
					// ct := evalStaticType(store, last, n.Func)
					n.SetAttribute(ATTR_TYPEOF_VALUE, ct)
					return n, TRANS_CONTINUE
				default:
					panic(fmt.Sprintf(
						"unexpected func type %v (%v)",
						ift, reflect.TypeOf(ift)))
				}

				//----------------------------------------
				// LEAVE CALL EXPR SPECIAL CASES:
				//----------------------------------------

				// NOTE: these appear to be actually special cases in go.
				// In general, a string is not assignable to []bytes
				// without conversion.
				if cx, ok := n.Func.(*ConstExpr); ok {
					fv := cx.GetFunc()
					if fv.PkgPath == uversePkgPath && fv.Name == "append" {
						if n.Varg && len(n.Args) == 2 {
							// If the second argument is a string,
							// convert to byteslice.
							args1 := n.Args[1]
							if evalStaticTypeOf(store, last, args1).Kind() == StringKind {
								fn, err := last.GetFuncNodeForExpr(store, n.Func)
								if err != nil {
									panic(fmt.Sprintf("unexpected: %w", err))
								}
								ftx := fn.GetFuncTypeExpr()
								etx := ftx.Params[1].Type
								bsx := toConstTypeExpr(last, etx, gByteSliceType)
								args1 = Call(bsx, args1)
								args1 = Preprocess(nil, last, args1).(Expr)
								n.Args[1] = args1
							}
						} else {
							var tx *constTypeExpr // array type expr, lazily initialized
							// Another special case for append: adding untyped constants.
							// They must be converted to the array type for consistency.
							for i, arg := range n.Args[1:] {
								if _, ok := arg.(*ConstExpr); !ok {
									// Consider only constant expressions.
									continue
								}
								if t1 := evalStaticTypeOf(store, last, arg); t1 != nil && !isUntyped(t1) {
									// Consider only untyped values (including nil).
									continue
								}

								if tx == nil {
									// Get the array type from the first argument.
									s0 := evalStaticTypeOf(store, last, n.Args[0])
									tx = toConstTypeExpr(last, arg, s0.Elem())
								}
								// Convert to the array type.
								arg1 := Call(tx, arg)
								n.Args[i+1] = Preprocess(nil, last, arg1).(Expr)
							}
						}
					} else if fv.PkgPath == uversePkgPath && fv.Name == "copy" {
						if len(n.Args) == 2 {
							// If the second argument is a string,
							// convert to byteslice.
							args1 := n.Args[1]
							if evalStaticTypeOf(store, last, args1).Kind() == StringKind {
								bsx := toConstTypeExpr(last, args1, gByteSliceType)
								args1 = Call(bsx, args1)
								args1 = Preprocess(nil, last, args1).(Expr)
								n.Args[1] = args1
							}
						}
					} else if fv.PkgPath == uversePkgPath && fv.Name == "cross" {
						panic("cross(fn)(...) syntax is deprecated, use fn(cross,...)")
					} else if fv.PkgPath == uversePkgPath && fv.Name == "_cross_gno0p0" {
						if ctxpn.GetAttribute(ATTR_FIX_FROM) == GnoVerMissing {
							// This is only backwards compatibility for the gno 0.9
							// transpiler/fixer.  cross() is no longer used.
							// See adr/pr4264_lint_transpile.md for more info.
							//
							// Memoize *CallExpr.WithCross.
							pc, ok := ns[len(ns)-1].(*CallExpr)
							if !ok {
								panic("cross(fn) must be followed by a call")
							}
							pc.WithCross = true // bypass method with checks.
						} else {
							// only way _cross_gno0p0 appears is
							panic("_cross_gno0p0 is reserved")
						}
					} else if fv.PkgPath == uversePkgPath && fv.Name == "crossing" {
						if ctxpn.GetAttribute(ATTR_FIX_FROM) != GnoVerMissing {
							panic("crossing() is reserved and deprecated")
						}
					} else if fv.PkgPath == uversePkgPath && fv.Name == "attach" {
						// reserve attach() so we can support it later.
						panic("attach() not yet supported")
					}
				}

				//----------------------------------------
				// LEAVE CALL EXPR GENERAL CASE:
				//----------------------------------------

				hasVarg := ft.HasVarg()
				isVarg := n.Varg
				embedded := false
				argTVs := []TypedValue{}
				minArgs := len(ft.Params)
				if hasVarg {
					minArgs--
				}
				numArgs := countNumArgs(store, last, n) // isVarg?
				n.NumArgs = numArgs

				// Check input arg count.
				if len(n.Args) == 1 && numArgs > 1 {
					// special case of x(f()) form:
					// use the number of results instead.
					if isVarg {
						panic("should not happen")
					}
					embedded = true
					pcx := n.Args[0].(*CallExpr)
					argTVs = getResultTypedValues(pcx)
					if !hasVarg {
						if numArgs != len(ft.Params) {
							panic(fmt.Sprintf(
								"wrong argument count in call to %s; want %d got %d (with embedded call expr as arg)",
								n.Func.String(),
								len(ft.Params),
								numArgs,
							))
						}
					} else if hasVarg && !isVarg {
						if numArgs < len(ft.Params)-1 {
							panic(fmt.Sprintf(
								"not enough arguments in call to %s; want %d (besides variadic) got %d (with embedded call expr as arg)",
								n.Func.String(),
								len(ft.Params)-1,
								numArgs))
						}
					}
				} else if !hasVarg {
					argTVs = evalStaticTypedValues(store, last, n.Args...)
					if len(n.Args) != len(ft.Params) {
						panic(fmt.Sprintf(
							"wrong argument count in call to %s; want %d got %d",
							n.Func.String(),
							len(ft.Params),
							len(n.Args),
						))
					}
				} else if hasVarg && !isVarg {
					argTVs = evalStaticTypedValues(store, last, n.Args...)
					if len(n.Args) < len(ft.Params)-1 {
						panic(fmt.Sprintf(
							"not enough arguments in call to %s; want %d (besides variadic) got %d",
							n.Func.String(),
							len(ft.Params)-1,
							len(n.Args)))
					}
				} else if hasVarg && isVarg {
					argTVs = evalStaticTypedValues(store, last, n.Args...)
					if len(n.Args) != len(ft.Params) {
						panic(fmt.Sprintf(
							"not enough arguments in call to %s; want %d (including variadic) got %d",
							n.Func.String(),
							len(ft.Params),
							len(n.Args)))
					}
				} else {
					panic("should not happen")
				}
				// Specify function param/result generics.
				sft := ft.Specify(store, n, argTVs, isVarg)
				spts := sft.Params
				srts := FieldTypeList(sft.Results).Types()
				// If generics were specified, override attr
				// and constexpr with specified types.  Also
				// copy the function value with updated type.
				n.Func.SetAttribute(ATTR_TYPEOF_VALUE, sft)
				if cx, ok := n.Func.(*ConstExpr); ok {
					fv := cx.V.(*FuncValue)
					fv2 := fv.Copy(nilAllocator)
					fv2.Type = sft
					cx.T = sft
					cx.V = fv2
				} else if sft.TypeID() != ft.TypeID() {
					panic("non-const function value should have no generics")
				}
				n.SetAttribute(ATTR_TYPEOF_VALUE, &tupleType{Elts: srts})
				// Check given argument type against required.
				// Also replace const Args with *ConstExpr unless embedded.
				if embedded {
					if isVarg {
						panic("should not happen")
					}
					for i, tv := range argTVs {
						if hasVarg {
							if (len(spts) - 1) <= i {
								assertAssignableTo(n, tv.T, spts[len(spts)-1].Type.Elem(), true)
							} else {
								assertAssignableTo(n, tv.T, spts[i].Type, true)
							}
						} else {
							assertAssignableTo(n, tv.T, spts[i].Type, true)
						}
					}
				} else {
					for i := range n.Args { // iterate args
						if hasVarg {
							if (len(spts) - 1) <= i {
								if isVarg {
									if len(spts) <= i {
										panic("expected final vargs slice but got many")
									}
									checkOrConvertType(store, last, n, &n.Args[i], spts[i].Type, true)
								} else {
									checkOrConvertType(store, last, n, &n.Args[i],
										spts[len(spts)-1].Type.Elem(), true)
								}
							} else {
								checkOrConvertType(store, last, n, &n.Args[i], spts[i].Type, true)
							}
						} else {
							checkOrConvertType(store, last, n, &n.Args[i], spts[i].Type, true)
						}
					}
				}
				// TODO in the future, pure results

			// TRANS_LEAVE -----------------------
			case *IndexExpr:
				dt := evalStaticTypeOf(store, last, n.X)
				if dt.Kind() == PointerKind {
					// if a is a pointer to an array,
					// a[low : high : max] is shorthand
					// for (*a)[low : high : max]
					dt = dt.Elem()
					n.X = &StarExpr{X: n.X}
					setPreprocessed(n.X)
				}
				switch dt.Kind() {
				case StringKind, ArrayKind, SliceKind:
					// Replace const index with int *ConstExpr,
					// or if not const, assert integer type..
					checkOrConvertIntegerKind(store, last, n, n.Index)
				case MapKind:
					mt := baseOf(dt).(*MapType)
					checkOrConvertType(store, last, n, &n.Index, mt.Key, false)
				default:
					panic(fmt.Sprintf(
						"unexpected index base kind for type %s",
						dt.String()))
				}

			// TRANS_LEAVE -----------------------
			case *SliceExpr:
				// Replace const L/H/M with int *ConstExpr,
				// or if not const, assert integer type..
				checkOrConvertIntegerKind(store, last, n, n.Low)
				checkOrConvertIntegerKind(store, last, n, n.High)
				checkOrConvertIntegerKind(store, last, n, n.Max)

				t := evalStaticTypeOf(store, last, n.X)

				// if n.X is untyped, convert to corresponding type
				if isUntyped(t) {
					dt := defaultTypeOf(t)
					checkOrConvertType(store, last, n, &n.X, dt, false)
				}

			// TRANS_LEAVE -----------------------
			case *TypeAssertExpr:
				if n.Type == nil {
					panic("should not happen")
				}

				// Type assertions on the blank identifier are illegal.

				if isBlankIdentifier(n.X) {
					panic("cannot use _ as value or type")
				}

				// ExprStmt of form `x.(<type>)`,
				// or special case form `c, ok := x.(<type>)`.
				t := evalStaticTypeOf(store, last, n.X)
				baseType := baseOf(t) // The base type of the asserted value must be an interface.
				switch baseType.(type) {
				case *InterfaceType:
					break
				default:
					panic(
						fmt.Sprintf(
							"invalid operation: %s (variable of type %s) is not an interface",
							n.X.String(),
							t.String(),
						),
					)
				}

			// TRANS_LEAVE -----------------------
			case *UnaryExpr:
				xt := evalStaticTypeOf(store, last, n.X)
				n.AssertCompatible(xt)

				// Replace with *ConstExpr if const X.
				if isConst(n.X) {
					cx := evalConst(store, last, n)
					return cx, TRANS_CONTINUE
				}

			// TRANS_LEAVE -----------------------
			case *CompositeLitExpr:
				// Get or evaluate composite type.
				clt := evalStaticType(store, last, n.Type)
				n.Type = toConstTypeExpr(last, n.Type, clt)
				// Replace const Elts with default *ConstExpr.
				switch cclt := baseOf(clt).(type) {
				case *StructType:
					if n.IsKeyed() {
						for i := range n.Elts {
							key := n.Elts[i].Key.(*NameExpr).Name
							path := cclt.GetPathForName(key)
							ft := cclt.GetStaticTypeOfAt(path)
							checkOrConvertType(store, last, n, &n.Elts[i].Value, ft, false)
						}
					} else {
						for i := range n.Elts {
							ft := cclt.Fields[i].Type
							checkOrConvertType(store, last, n, &n.Elts[i].Value, ft, false)
						}
					}
				case *ArrayType:
					for i := range n.Elts {
						convertType(store, last, n, &n.Elts[i].Key, IntType)
						checkOrConvertType(store, last, n, &n.Elts[i].Value, cclt.Elt, false)
					}
				case *SliceType:
					for i := range n.Elts {
						convertType(store, last, n, &n.Elts[i].Key, IntType)
						checkOrConvertType(store, last, n, &n.Elts[i].Value, cclt.Elt, false)
					}
				case *MapType:
					for i := range n.Elts {
						checkOrConvertType(store, last, n, &n.Elts[i].Key, cclt.Key, false)
						checkOrConvertType(store, last, n, &n.Elts[i].Value, cclt.Value, false)
					}
				default:
					panic(fmt.Sprintf(
						"unexpected composite type %s",
						clt.String()))
				}
				// If variadic array lit, measure.
				if at, ok := clt.(*ArrayType); ok {
					if at.Vrd {
						idx := 0
						for _, elt := range n.Elts {
							if elt.Key == nil {
								idx++
							} else {
								k := int(evalConst(store, last, elt.Key).ConvertGetInt())
								if idx <= k {
									idx = k + 1
								} else {
									panic("array lit key out of order")
								}
							}
						}
						// update type
						// (dontcare)
						// at.Vrd = false
						at.Len = idx
						// update node
						cx := constInt(n, int64(idx))
						unconst(n.Type).(*ArrayTypeExpr).Len = cx
					}
				}

			// TRANS_LEAVE -----------------------
			case *KeyValueExpr:
				// NOTE: For simplicity we just
				// use the *CompositeLitExpr.
			// TRANS_LEAVE -----------------------
			case *StarExpr:
				xt := evalStaticTypeOf(store, last, n.X)
				if xt == nil {
					panic(fmt.Sprintf("invalid operation: cannot indirect nil"))
				}
				if xt.Kind() != PointerKind && xt.Kind() != TypeKind {
					panic(fmt.Sprintf("invalid operation: cannot indirect %s (variable of type %s)", n.X.String(), xt.String()))
				}
			// TRANS_LEAVE -----------------------
			case *SelectorExpr:
				xt := evalStaticTypeOf(store, last, n.X)

				// Set selector path based on xt's type.
				switch cxt := xt.(type) {
				case *PointerType, *DeclaredType, *StructType, *InterfaceType:
					tr, _, rcvr, _, aerr := findEmbeddedFieldType(ctxpn.PkgPath, cxt, n.Sel, nil)
					if aerr {
						panic(fmt.Sprintf("cannot access %s.%s from %s",
							cxt.String(), n.Sel, ctxpn.PkgPath))
					} else if tr == nil {
						panic(fmt.Sprintf("missing field %s in %s",
							n.Sel, cxt.String()))
					}

					if len(tr) > 1 {
						// (the last vp, tr[len(tr)-1], is for n.Sel)
						if debug {
							if tr[len(tr)-1].Name != n.Sel {
								panic("should not happen")
							}
						}
						// replace n.X w/ tr[:len-1] selectors applied.
						nx2 := n.X
						for _, vp := range tr[:len(tr)-1] {
							nx2 = &SelectorExpr{
								X:    nx2,
								Path: vp,
								Sel:  vp.Name,
							}
						}
						// recursively preprocess new n.X.
						n.X = Preprocess(store, last, nx2).(Expr)
					}
					// nxt2 may not be xt anymore.
					// (even the dereferenced of xt and nxt2 may not
					// be the same, with embedded fields)
					nxt2 := evalStaticTypeOf(store, last, n.X)
					// Case 1: If receiver is pointer type but n.X is
					// not:
					if rcvr != nil &&
						rcvr.Kind() == PointerKind &&
						nxt2.Kind() != PointerKind {
						// Go spec: "If x is addressable and &x's
						// method set contains m, x.m() is shorthand
						// for (&x).m()"
						// Go spec: "As with method calls, a reference
						// to a non-interface method with a pointer
						// receiver using an addressable value will
						// automatically take the address of that
						// value: t.Mp is equivalent to (&t).Mp."
						//
						// convert to (&x).m, but leave xt as is.
						n.X = &RefExpr{X: n.X}
						setPreprocessed(n.X)
						switch tr[len(tr)-1].Type {
						case VPDerefPtrMethod:
							// When ptr method was called like x.y.z(), where x
							// is a pointer, y is an embedded struct, and z
							// takes a pointer receiver.  That becomes
							// &(x.y).z().
							// The x.y receiver wasn't originally a pointer,
							// yet the trail was
							// [VPSubrefField,VPDerefPtrMethod].
						case VPPtrMethod:
							tr[len(tr)-1].Type = VPDerefPtrMethod
						default:
							panic(fmt.Sprintf(
								"expected ultimate VPPtrMethod but got %v in trail %v",
								tr[len(tr)-1].Type,
								tr,
							))
						}
					} else if len(tr) > 0 &&
						tr[len(tr)-1].IsDerefType() &&
						nxt2.Kind() != PointerKind {
						// Case 2: If tr[0] is deref type, but xt
						// is not pointer type, replace n.X with
						// &RefExpr{X: n.X}.
						n.X = &RefExpr{X: n.X}
						setPreprocessed(n.X)
					}
					// bound method or underlying.
					// TODO check for unexported fields.
					n.Path = tr[len(tr)-1]
					// n.Path = cxt.GetPathForName(n.Sel)
				case *PackageType:
					var pv *PackageValue
					if cx, ok := n.X.(*ConstExpr); ok {
						// NOTE: *Machine.TestMemPackage() needs this
						// to pass in an imported package as *ConstExpr.
						pv = cx.V.(*PackageValue)
					} else {
						// otherwise, packages can only be referred to by
						// *NameExprs, and cannot be copied.
						pvc := evalConst(store, last, n.X)
						pv_, ok := pvc.V.(*PackageValue)
						if !ok {
							panic(fmt.Sprintf(
								"missing package in selector expr %s",
								n.String()))
						}
						pv = pv_
					}
					pn := pv.GetPackageNode(store)
					// ensure exposed or package path match.
					if !isUpper(string(n.Sel)) && ctxpn.PkgPath != pv.PkgPath {
						panic(fmt.Sprintf("cannot access %s.%s from %s",
							pv.PkgPath, n.Sel, ctxpn.PkgPath))
					} else {
						// NOTE: this can happen with software upgrades,
						// with multiple versions of the same package path.
					}
					n.Path = pn.GetPathForName(store, n.Sel)
					// packages may contain constant vars,
					// so check and evaluate if so.
					tt := pn.GetStaticTypeOfAt(store, n.Path)

					// Produce a constant expression for both typed and untyped constants.
					if isUntyped(tt) || pn.GetIsConstAt(store, n.Path) {
						cx := evalConst(store, last, n)
						return cx, TRANS_CONTINUE
					}

				case *TypeType:
					// unbound method
					xt := evalStaticType(store, last, n.X)
					switch ct := xt.(type) {
					case *PointerType:
						dt := ct.Elt.(*DeclaredType)
						n.Path = dt.GetUnboundPathForName(n.Sel)
					case *DeclaredType:
						n.Path = ct.GetUnboundPathForName(n.Sel)
					default:
						panic(fmt.Sprintf(
							"unexpected selector expression type value %s",
							xt.String()))
					}
				default:
					panic(fmt.Sprintf(
						"unexpected selector expression type %v",
						reflect.TypeOf(xt)))
				}

			// TRANS_LEAVE -----------------------
			case *FieldTypeExpr:
				// Replace const Tag with default *ConstExpr.
				convertIfConst(store, last, n, n.Tag)

			// TRANS_LEAVE -----------------------
			case *ArrayTypeExpr:
				if n.Len == nil {
					// Calculate length at *CompositeLitExpr:LEAVE
				} else {
					// Replace const Len with int *ConstExpr.
					cx := evalConst(store, last, n.Len)
					convertConst(store, last, n, cx, IntType)
					n.Len = cx
				}
				// NOTE: For all TypeExprs, the node is not replaced
				// with *constTypeExprs (as *ConstExprs are) because
				// we want to support type logic at runtime.
				evalStaticType(store, last, n)

			// TRANS_LEAVE -----------------------
			case *SliceTypeExpr:
				evalStaticType(store, last, n)

			// TRANS_LEAVE -----------------------
			case *InterfaceTypeExpr:
				evalStaticType(store, last, n)

			// TRANS_LEAVE -----------------------
			case *ChanTypeExpr:
				evalStaticType(store, last, n)

			// TRANS_LEAVE -----------------------
			case *FuncTypeExpr:
				evalStaticType(store, last, n)

			// TRANS_LEAVE -----------------------
			case *MapTypeExpr:
				evalStaticType(store, last, n)

			// TRANS_LEAVE -----------------------
			case *StructTypeExpr:
				evalStaticType(store, last, n)

			// TRANS_LEAVE -----------------------
			case *AssignStmt:
				n.AssertCompatible(store, last)
				if n.Op == ASSIGN {
					for _, lh := range n.Lhs {
						if ne, ok := lh.(*NameExpr); ok {
							if !last.GetStaticBlock().IsAssignable(store, ne.Name) {
								panic("not assignable")
							}
						}
					}
				}

				// NOTE: keep DEFINE and ASSIGN in sync.
				if n.Op == DEFINE {
					// Rhs consts become default *ConstExprs.
					for _, rx := range n.Rhs {
						// NOTE: does nothing if rx is "nil".
						convertIfConst(store, last, n, rx)
					}
					nameExprs := make([]*NameExpr, len(n.Lhs))
					for i := range len(n.Lhs) {
						nameExprs[i] = n.Lhs[i].(*NameExpr)
					}
					defineOrDecl(store, last, n, false, nameExprs, nil, n.Rhs, true)
				} else { // ASSIGN, or assignment operation (+=, -=, <<=, etc.)
					// NOTE: Keep in sync with DEFINE above.
					if len(n.Lhs) > len(n.Rhs) {
						// check is done in assertCompatible where we also
						// asserted we have at lease one element in Rhs
						if cx, ok := n.Rhs[0].(*CallExpr); ok {
							// we decompose the a,b = x(...) for named and unamed
							// type value return in an assignments
							// Call case: a, b = x(...)
							ift := evalStaticTypeOf(store, last, cx.Func)
							cft := getGnoFuncTypeOf(store, ift)
							// check if we we need to decompose for named typed conversion in the function return results
							var decompose bool

							for i, rhsType := range cft.Results {
								lt := evalStaticTypeOf(store, last, n.Lhs[i])
								if lt != nil && isNamedConversion(rhsType.Type, lt) {
									decompose = true
									break
								}
							}
							if decompose {
								// only enter this section if cft.Results to be converted to Lhs type for named type conversion.
								// decompose a,b = x()
								// .decompose1, .decompose2 := x()  assignment statement expression (Op=DEFINE)
								// a,b = .decompose1, .decompose2   assignment statement expression ( Op=ASSIGN )
								// add the new statement to last.Body

								// step1:
								// create a hidden var with leading . (dot) the curBodyLen increase every time when there is a decomposition
								// because there could be multiple decomposition happens
								// we use both stmt index and return result number to differentiate the .decompose variables created in each assignment decompostion
								// ex. .decompose_3_2: this variable is created as the 3rd statement in the block, the 2nd parameter returned from x(),
								// create .decompose_1_1, .decompose_1_2 .... based on number of result from x()
								tmpExprs := make(Exprs, 0, len(cft.Results))
								for i := range cft.Results {
									rn := fmt.Sprintf(".decompose_%d_%d", index, i)
									tmpExprs = append(tmpExprs, Nx(rn))
								}
								// step2:
								// .decompose1, .decompose2 := x()
								dsx := &AssignStmt{
									Lhs: tmpExprs,
									Op:  DEFINE,
									Rhs: n.Rhs,
								}
								// dsx.SetSpan(n.GetSpan())
								dsx = Preprocess(store, last, dsx).(*AssignStmt)

								// step3:

								// a,b = .decompose1, .decompose2
								// assign stmt expression
								// The right-hand side will be converted to a call expression for named/unnamed conversion.
								// tmpExprs is a []Expr; we make a copy of tmpExprs to prevent dsx.Lhs in the previous statement (dsx) from being changed by side effects.
								// If we don't copy tmpExprs, when asx.Rhs is converted to a const call expression during the preprocessing of the AssignStmt asx,
								// dsx.Lhs will change from []NameExpr to []CallExpr.
								// This side effect would cause a panic when the machine executes the dsx statement, as it expects Lhs to be []NameExpr.

								asx := &AssignStmt{
									Lhs: n.Lhs,
									Op:  ASSIGN,
									Rhs: copyExprs(tmpExprs),
								}
								// asx.SetSpan(n.GetSpan())
								asx = Preprocess(store, last, asx).(*AssignStmt)

								// step4:
								// replace the original stmt with two new stmts
								body := last.GetBody()
								// we need to do an in-place replacement while leaving the current node
								n.Attributes = dsx.Attributes
								n.Lhs = dsx.Lhs
								n.Op = dsx.Op
								n.Rhs = dsx.Rhs

								//  insert a assignment statement a,b = .decompose1,.decompose2 AFTER the current statement in the last.Body.
								body = append(body[:index+1], append(Body{asx}, body[index+1:]...)...)
								last.SetBody(body)
							} // end of the decomposition

							// Last step: we need to insert the statements to FuncValue.body of PackageNopde.Values[i].V
							// updating FuncValue.body=FuncValue.Source.Body in updates := pn.PrepareNewValues(pv) during preprocess.
							// we updated FuncValue from source.
						}
					} else { // len(Lhs) == len(Rhs)
						if n.Op == SHL_ASSIGN || n.Op == SHR_ASSIGN {
							// Special case if shift assign <<= or >>=.
							convertType(store, last, n, &n.Rhs[0], UintType)
						} else if n.Op == ADD_ASSIGN || n.Op == SUB_ASSIGN || n.Op == MUL_ASSIGN || n.Op == QUO_ASSIGN || n.Op == REM_ASSIGN {
							// e.g. a += b, single value for lhs and rhs,
							lt := evalStaticTypeOf(store, last, n.Lhs[0])
							checkOrConvertType(store, last, n, &n.Rhs[0], lt, true)
						} else { // all else, like BAND_ASSIGN, etc
							// General case: a, b = x, y.
							for i, lx := range n.Lhs {
								lt := evalStaticTypeOf(store, last, lx)

								// if lt is interface, nothing will happen
								checkOrConvertType(store, last, n, &n.Rhs[i], lt, true)
							}
						}
					}
				}

			// TRANS_LEAVE -----------------------
			case *BranchStmt:
				switch n.Op {
				case BREAK:
					if n.Label == "" {
						findBreakableNode(last, store)
					} else {
						// Make sure that the label exists, either for a switch or a
						// BranchStmt.
						if !isSwitchLabel(ns, n.Label) {
							findBranchLabel(last, n.Label)
						}
					}
				case CONTINUE:
					if n.Label == "" {
						findContinuableNode(last, store)
					} else {
						if isSwitchLabel(ns, n.Label) {
							panic(fmt.Sprintf("invalid continue label %q\n", n.Label))
						}
						findBranchLabel(last, n.Label)
					}
				case GOTO:
					_, depth, index := findGotoLabel(last, n.Label)
					n.Depth = depth
					n.BodyIndex = index
				case FALLTHROUGH:
					swchC, ok := last.(*SwitchClauseStmt)
					if !ok {
						// fallthrough is only allowed in a switch statement
						panic("fallthrough statement out of place")
					}

					if n.GetAttribute(ATTR_LAST_BLOCK_STMT) != true {
						// no more clause after the one executed, this is not allowed
						panic("fallthrough statement out of place")
					}

					// last is a switch clause, find its index in the switch and assign
					// it to the fallthrough node BodyIndex. This will be used at
					// runtime to determine the next switch clause to run.
					swch := lastSwitch(ns)

					if swch.IsTypeSwitch {
						// fallthrough is not allowed in type switches
						panic("cannot fallthrough in type switch")
					}

					for i := range swch.Clauses {
						if i == len(swch.Clauses)-1 {
							panic("cannot fallthrough final case in switch")
						}

						if &swch.Clauses[i] == swchC {
							// switch clause found
							n.BodyIndex = i
							break
						}
					}
				default:
					panic("should not happen")
				}

			// TRANS_LEAVE -----------------------
			case *IncDecStmt:
				xt := evalStaticTypeOf(store, last, n.X)
				n.AssertCompatible(xt)

			// TRANS_LEAVE -----------------------
			case *ForStmt:
				// Cond consts become bool *ConstExprs.
				checkOrConvertBoolKind(store, last, n, n.Cond)

			// TRANS_LEAVE -----------------------
			case *IfStmt:
				// Cond consts become bool *ConstExprs.
				checkOrConvertBoolKind(store, last, n, n.Cond)

			// TRANS_LEAVE -----------------------
			case *RangeStmt:
				// NOTE: k,v already defined @ TRANS_BLOCK.
				n.AssertCompatible(store, last)

			// TRANS_LEAVE -----------------------
			case *ReturnStmt:
				fnode, ft := funcOf(last)
				// Mark return statement as needing to copy
				// results to named heap items of block.
				// This is necessary because if the results
				// are unnamed, they are omitted from block.
				if ft.Results.IsNamed() && len(n.Results) != 0 {
					// NOTE: We don't know yet whether any
					// results are heap items or not, as
					// they are found after this
					// preprocessor step.  Either find heap
					// items before, or do another pass to
					// demote for speed.
					n.CopyResults = true
				}
				// Check number of return arguments.
				if len(n.Results) != len(ft.Results) {
					if len(n.Results) == 0 {
						if ft.Results.IsNamed() {
							// ok, results already named.
						} else {
							panic(fmt.Sprintf("expected %d return values; got %d",
								len(ft.Results),
								len(n.Results),
							))
						}
					} else if len(n.Results) == 1 {
						if cx, ok := n.Results[0].(*CallExpr); ok {
							ift := evalStaticTypeOf(store, last, cx.Func)
							cft := getGnoFuncTypeOf(store, ift)
							if len(cft.Results) != len(ft.Results) {
								panic(fmt.Sprintf("expected %d return values; got %d",
									len(ft.Results),
									len(cft.Results),
								))
							} else {
								// nothing more to do.
							}
						} else {
							panic(fmt.Sprintf("expected %d return values; got %d",
								len(ft.Results),
								len(n.Results),
							))
						}
					} else {
						panic(fmt.Sprintf("expected %d return values; got %d",
							len(ft.Results),
							len(n.Results),
						))
					}
				} else {
					// Results consts become default *ConstExprs.
					for i := range n.Results {
						rtx := ft.Results[i].Type
						rt := evalStaticType(store, fnode.GetParentNode(nil), rtx)
						if isGeneric(rt) {
							// cannot convert generic result,
							// the result type depends.
							// XXX how to deal?
							panic("not yet implemented")
						} else {
							checkOrConvertType(store, last, n, &n.Results[i], rt, false)
						}
					}
				}

			// TRANS_LEAVE -----------------------
			case *SendStmt:
				// Value consts become default *ConstExprs.
				checkOrConvertType(store, last, n, &n.Value, nil, false)

			// TRANS_LEAVE -----------------------
			case *SelectCaseStmt:
				// maybe receive defines.
				// if as, ok := n.Comm.(*AssignStmt); ok {
				//     handled by case *AssignStmt.
				// }

			// TRANS_LEAVE -----------------------
			case *SwitchStmt:
				// Ensure type switch cases are unique.
				if n.IsTypeSwitch {
					types := map[string]struct{}{}
					for _, clause := range n.Clauses {
						for _, casetype := range clause.Cases {
							var ctstr string
							ctype := casetype.(*constTypeExpr).Type
							if ctype == nil {
								ctstr = nilStr
							} else {
								ctstr = casetype.(*constTypeExpr).Type.String()
							}
							if _, exists := types[ctstr]; exists {
								panic(fmt.Sprintf(
									"duplicate type %s in type switch",
									ctstr))
							}
							types[ctstr] = struct{}{}
						}
					}
				}

			// TRANS_LEAVE -----------------------
			case *ValueDecl:
				assertValidAssignRhs(store, last, n)

				// evaluate value if const expr.
				if n.Const {
					// NOTE: may or may not be a *ConstExpr,
					// but if not, make one now.
					for i, vx := range n.Values {
						assertValidConstExpr(store, last, n, vx)
						n.Values[i] = evalConst(store, last, vx)
					}
				} else {
					// value(s) may already be *ConstExpr, but
					// otherwise as far as we know the
					// expression is not a const expr, so no
					// point evaluating it further.  this makes
					// the implementation differ from
					// runDeclaration(), as this uses OpStaticTypeOf.
				}

				nameExprs := make([]*NameExpr, len(n.NameExprs))
				for i := range n.NameExprs {
					nameExprs[i] = &n.NameExprs[i]
				}
				defineOrDecl(store, last, n, n.Const, nameExprs, n.Type, n.Values, false)

				// TODO make note of constance in static block for
				// future use, or consider "const paths".  set as
				// preprocessed.

			// TRANS_LEAVE -----------------------
			case *TypeDecl:
				// 'tmp' is a newly constructed type value, where
				// any recursive references refer to the
				// original type constructed by predefineRecursively()
				// during during *TypeDecl:ENTER.
				//
				// For recursive definitions 'tmp' is a new
				// unnamed type that is different than the
				// original, but its elements will contain the
				// original. It is later copied back into the
				// original type, thus completing the recursive
				// definition. (thus called 'tmp')
				tmp := evalStaticType(store, last, n.Type)
				// 'dst' is the actual original type structure
				// as contructed by predefineRecursively().
				//
				// In short, the relationship between tmp and dst is:
				//   `type dst tmp`.
<<<<<<< HEAD
				dst := last.GetSlot(store, n.Name, true).GetType()
=======
				dst := last.GetValueRef(store, n.Name, true).GetType()
>>>>>>> f6b72554
				switch dst := dst.(type) {
				case *FuncType:
					*dst = *(tmp.(*FuncType))
				case *ArrayType:
					*dst = *(tmp.(*ArrayType))
				case *SliceType:
					*dst = *(tmp.(*SliceType))
				case *InterfaceType:
					*dst = *(tmp.(*InterfaceType))
				case *ChanType:
					*dst = *(tmp.(*ChanType))
				case *MapType:
					*dst = *(tmp.(*MapType))
				case *StructType:
					*dst = *(tmp.(*StructType))
				case *DeclaredType:
					if n.IsAlias {
						// Nothing to do.
					} else {
						// Construct a temporary new *DeclaredType
						// and copy value to dst to keep the original pointer.
						//
						// NOTE: this is where the structured value
						// (e.g.  *ArrayType, *StructType) of declared
						// types are actually instantiated, not in
						// machine.go:runDeclaration().
<<<<<<< HEAD
						tmp2 := declareWith(ctxpn.PkgPath, last, n.Name, tmp)
=======
						tmp2 := declareWith(lastpn.PkgPath, last, n.Name, tmp)
>>>>>>> f6b72554
						// if !n.IsAlias { // not sure why this was here.
						tmp2.Seal()
						// }
						*dst = *tmp2
					}
				case PrimitiveType:
					dst = tmp.(PrimitiveType)
				case *PointerType:
					*dst = *(tmp.(*PointerType))
				default:
					panic(fmt.Sprintf("unexpected type declaration type %v",
						reflect.TypeOf(dst)))
				}
				// We need to replace all references of the new
				// Type with old Type, including in attributes.
				n.Type.SetAttribute(ATTR_TYPE_VALUE, dst)
				// Replace the type with *{},
				// otherwise methods would be un at runtime.
				n.Type = toConstTypeExpr(last, n.Type, dst)
			}
			// end type switch statement
			// END TRANS_LEAVE -----------------------
			return n, TRANS_CONTINUE
		}

		panic(fmt.Sprintf(
			"unknown stage %v", stage))
	})

	return nn
}

// defineOrDecl merges the code logic from op define (:=) and declare (var/const).
func defineOrDecl(
	store Store,
	bn BlockNode,
	n Node,
	isConst bool,
	nameExprs []*NameExpr,
	typeExpr Expr,
	valueExprs []Expr,
	isDefine bool, // if :=, nameExpr may not be the origin (if already defined)
) {
	numNames := len(nameExprs)
	numVals := len(valueExprs)

	if numVals > 1 && numNames != numVals {
		panic(fmt.Sprintf("assignment mismatch: %d variable(s) but %d value(s)", numNames, numVals))
	}

	sts := make([]Type, numNames) // static types
	tvs := make([]TypedValue, numNames)

	if numVals == 1 && numNames > 1 {
		parseMultipleAssignFromOneExpr(store, bn, n, sts, tvs, nameExprs, typeExpr, valueExprs[0])
	} else {
		parseAssignFromExprList(store, bn, n, sts, tvs, isConst, nameExprs, typeExpr, valueExprs)
	}

	node := skipFile(bn)

	for i, nx := range nameExprs {
		if nx.Name == blankIdentifier {
			nx.Path = NewValuePathBlock(0, 0, nx.Name)
		} else {
			_, ok := node.GetLocalIndex(nx.Name)
			if isDefine && ok {
				// Keep the original nx, this one is fake.
				node.Define2(isConst, nx.Name, sts[i], tvs[i], noNameSource)
			} else {
				nsType := NSValueDecl
				if isDefine {
					nsType = NSDefine
				}
				node.Define2(isConst, nx.Name, sts[i], tvs[i], NameSource{nx, n, nsType, i})
			}
			nx.Path = bn.GetPathForName(nil, nx.Name)
		}
	}
}

// parseAssignFromExprList parses assignment to multiple variables from a list of expressions.
// This function will alter the value of sts, tvs.
func parseAssignFromExprList(
	store Store,
	bn BlockNode,
	n Node,
	sts []Type,
	tvs []TypedValue,
	isConst bool,
	nameExprs []*NameExpr,
	typeExpr Expr,
	valueExprs []Expr,
) {
	numNames := len(nameExprs)

	// Ensure that function only return 1 value.
	for _, v := range valueExprs {
		if cx, ok := v.(*CallExpr); ok {
			tt, ok := evalStaticTypeOfRaw(store, bn, cx).(*tupleType)
			if ok && len(tt.Elts) > 1 {
				panic(fmt.Sprintf("multiple-value %s (value of type %s) in single-value context", cx.Func.String(), tt.Elts))
			}
		}
	}

	// Evaluate types and convert consts.
	if typeExpr != nil {
		// Only a single type can be specified.
		nt := evalStaticType(store, bn, typeExpr)
		for i := range numNames {
			sts[i] = nt
		}
		// Convert if const to nt.
		for i := range valueExprs {
			checkOrConvertType(store, bn, n, &valueExprs[i], nt, false)
		}
	} else if isConst {
		// Derive static type from values.
		for i, vx := range valueExprs {
			vt := evalStaticTypeOf(store, bn, vx)
			sts[i] = vt
		}
	} else { // T is nil, n not const => same as AssignStmt DEFINE
		// Convert n.Value to default type.
		for i, vx := range valueExprs {
			if cx, ok := vx.(*ConstExpr); ok {
				convertConst(store, bn, n, cx, nil)
				// convertIfConst(store, last, vx)
			} else {
				checkOrConvertType(store, bn, n, &vx, nil, false)
			}
			vt := evalStaticTypeOf(store, bn, vx)
			sts[i] = vt
		}
	}

	// Evaluate typed value for static definition.

	for i := range nameExprs {
		// Consider value if specified.
		if len(valueExprs) > 0 {
			vx := valueExprs[i]
			if cx, ok := vx.(*ConstExpr); ok &&
				!cx.TypedValue.IsUndefined() {
				if isConst {
					// const _ = <const_expr>: static block should contain value
					tvs[i] = cx.TypedValue
				} else {
					// var _ = <const_expr>: static block should NOT contain value
					tvs[i] = anyValue(cx.TypedValue.T)
				}
				continue
			}
		}
		// For var decls of non-const expr.
		st := sts[i]
		tvs[i] = anyValue(st)
	}
}

// parseMultipleAssignFromOneExpr parses assignment to multiple variables from a single expression.
// This function will alter the value of sts, tvs.
// Declare:
// - var a, b, c T = f()
// - var a, b = n.(T)
// - var a, b = n[i], where n is a map
// Assign:
// - a, b, c := f()
// - a, b := n.(T)
// - a, b := n[i], where n is a map
func parseMultipleAssignFromOneExpr(
	store Store,
	bn BlockNode,
	n Node,
	sts []Type,
	tvs []TypedValue,
	nameExprs []*NameExpr,
	typeExpr Expr,
	valueExpr Expr,
) {
	var tuple *tupleType
	numNames := len(nameExprs)
	switch expr := valueExpr.(type) {
	case *CallExpr:
		// Call case:
		// var a, b, c T = f()
		// a, b, c := f()
		valueType := evalStaticTypeOfRaw(store, bn, valueExpr)
		tuple = valueType.(*tupleType)
	case *TypeAssertExpr:
		// Type assert case:
		// var a, b = n.(T)
		// a, b := n.(T)
		tt := evalStaticType(store, bn, expr.Type)
		tuple = &tupleType{Elts: []Type{tt, BoolType}}
		expr.HasOK = true
	case *IndexExpr:
		// Map index case:
		// var a, b = n[i], where n is a map
		// a, b := n[i], where n is a map
		var mt *MapType
		dt := evalStaticTypeOf(store, bn, expr.X)
		mt, ok := baseOf(dt).(*MapType)
		if !ok {
			panic(fmt.Sprintf("invalid index expression on %T", dt))
		}
		tuple = &tupleType{Elts: []Type{mt.Value, BoolType}}
		expr.HasOK = true
	default:
		panic(fmt.Sprintf("unexpected value expression type %T", expr))
	}

	if numValues := len(tuple.Elts); numValues != numNames {
		panic(
			fmt.Sprintf(
				"assignment mismatch: %d variable(s) but %s returns %d value(s)",
				numNames,
				valueExpr.String(),
				numValues,
			),
		)
	}

	var st Type = nil
	if typeExpr != nil {
		// Only a single type can be specified.
		st = evalStaticType(store, bn, typeExpr)
	}

	for i := range nameExprs {
		if st != nil {
			tt := tuple.Elts[i]
			if checkAssignableTo(n, tt, st, false) != nil {
				panic(
					fmt.Sprintf(
						"cannot use %v (value of type %s) as %s value in assignment",
						valueExpr.String(),
						tt.String(),
						st.String(),
					),
				)
			}
			sts[i] = st
		} else {
			// Set types as return types.
			sts[i] = tuple.Elts[i]
		}
		tvs[i] = anyValue(sts[i])
	}
}

// Identifies NameExprTypeHeapDefines.
// Also finds GotoLoopStmts.
// XXX DEPRECATED but kept here in case needed in the future.
// We may still want this for optimizing heap defines;
// the current implementation of findHeapDefinesByUse/findHeapUsesDemoteDefines
// produces false positives.
//
//nolint:unused
func findGotoLoopDefines(ctx BlockNode, bn BlockNode) {
	// create stack of BlockNodes.
	var stack []BlockNode = make([]BlockNode, 0, 32)
	var last BlockNode = ctx
	stack = append(stack, last)

	// iterate over all nodes recursively.
	_ = Transcribe(bn, func(ns []Node, ftype TransField, index int, n Node, stage TransStage) (Node, TransCtrl) {
		defer doRecover(stack, n)

		if debug {
			debug.Printf("findGotoLoopDefines %s (%v) stage:%v\n", n.String(), reflect.TypeOf(n), stage)
		}

		switch stage {
		// ----------------------------------------
		case TRANS_ENTER:
			return n, TRANS_CONTINUE

		// ----------------------------------------
		case TRANS_BLOCK:
			pushInitBlock(n.(BlockNode), &last, &stack)
			return n, TRANS_CONTINUE

		// ----------------------------------------
		case TRANS_LEAVE:

			// Defer pop block from stack.
			// NOTE: DO NOT USE TRANS_SKIP WITHIN BLOCK
			// NODES, AS TRANS_LEAVE WILL BE SKIPPED; OR
			// POP BLOCK YOURSELF.
			defer func() {
				switch n.(type) {
				case BlockNode:
					stack = stack[:len(stack)-1]
					last = stack[len(stack)-1]
				}
			}()

			switch n := n.(type) {
			case *ForStmt, *RangeStmt:
				Transcribe(n,
					func(ns []Node, ftype TransField, index int, n Node, stage TransStage) (Node, TransCtrl) {
						switch stage {
						case TRANS_ENTER:
							switch n := n.(type) {
							case *FuncLitExpr:
								// inner funcs.
								return n, TRANS_SKIP
							case *FuncDecl:
								panic("unexpected inner func decl")
							case *NameExpr:
								if n.Type == NameExprTypeDefine {
									n.Type = NameExprTypeHeapDefine
								}
							}
						}
						return n, TRANS_CONTINUE
					})
			case *BranchStmt:
				switch n.Op {
				case GOTO:
					bn, _, _ := findGotoLabel(last, n.Label)
					// already done in Preprocess:
					// n.Depth = depth
					// n.BodyIndex = index

					// NOTE: we must not use line numbers
					// for logic, as line numbers are not
					// guaranteed (see checkNodeLinesLocations).
					// Instead we rely on the transcribe order
					// and keep track of whether we've seen
					// the label and goto stmts respectively.
					//
					// DOES NOT WORK:
					// gotoLine := n.GetLine()
					// if labelLine >= gotoLine {
					//	return n, TRANS_SKIP
					// }
					var (
						label        = n.Label
						labelReached bool
						origGoto     = n
					)

					// Recurse and mark stmts as ATTR_GOTOLOOP_STMT.
					// NOTE: ATTR_GOTOLOOP_STMT is not used.
					Transcribe(bn,
						func(ns []Node, ftype TransField, index int, n Node, stage TransStage) (Node, TransCtrl) {
							switch stage {
							case TRANS_ENTER:
								// Check to see if label reached.
								if _, ok := n.(Stmt); ok {
									// XXX HasLabel
									if n.GetLabel() == label {
										labelReached = true
									}
									// If goto < label,
									// then not a goto loop.
									if n == origGoto && !labelReached {
										return n, TRANS_EXIT
									}
								}

								// If label not reached, continue.
								if !labelReached {
									return n, TRANS_CONTINUE
								}

								// NOTE: called redundantly
								// for many goto stmts,
								// idempotenct updates only.
								switch n := n.(type) {
								// Skip the body of these:
								case *FuncLitExpr:
									if len(ns) > 0 {
										// inner funcs.
										return n, TRANS_SKIP
									}
									return n, TRANS_CONTINUE
								case *FuncDecl:
									if len(ns) > 0 {
										panic("unexpected inner func decl")
									}
									return n, TRANS_CONTINUE
								// Otherwise mark stmt as gotoloop.
								case Stmt:
									// we're done if we
									// re-encounter origGotoStmt.
									if n == origGoto {
										return n, TRANS_EXIT // done
									}
									return n, TRANS_CONTINUE
								// Special case, maybe convert
								// NameExprTypeDefine to
								// NameExprTypeHeapDefine.
								case *NameExpr:
									if n.Type == NameExprTypeDefine {
										n.Type = NameExprTypeHeapDefine
									}
								}
								return n, TRANS_CONTINUE
							}
							return n, TRANS_CONTINUE
						})
				}
			}
			return n, TRANS_CONTINUE
		}
		return n, TRANS_CONTINUE
	})
}

// Finds heap defines by their use in ref expressions or
// closures (captures). Also adjusts the name expr type,
// and sets new closure captures' path to refer to local
// capture.
// Also happens to declare all package and file names
// as heap use, so that functions added later may use them.
func findHeapDefinesByUse(ctx BlockNode, bn BlockNode) {
	// create stack of BlockNodes.
	var stack []BlockNode = make([]BlockNode, 0, 32)
	var last BlockNode = ctx
	stack = append(stack, last)

	// Iterate over all nodes recursively.
	_ = Transcribe(bn, func(ns []Node, ftype TransField, index int, n Node, stage TransStage) (Node, TransCtrl) {
		defer doRecover(stack, n)

		if debug {
			debug.Printf("findHeapDefinesByUse %s (%v) stage:%v\n", n.String(), reflect.TypeOf(n), stage)
		}

		switch stage {
		// ----------------------------------------
		case TRANS_BLOCK:
			pushInitBlock(n.(BlockNode), &last, &stack)

		// ----------------------------------------
		case TRANS_LEAVE:

			// Pop block from stack.
			// NOTE: DO NOT USE TRANS_SKIP WITHIN BLOCK
			// NODES, AS TRANS_LEAVE WILL BE SKIPPED; OR
			// POP BLOCK YOURSELF.
			defer func() {
				switch n.(type) {
				case BlockNode:
					stack = stack[:len(stack)-1]
					last = stack[len(stack)-1]
				}
			}()

			switch n := n.(type) {
			case *ValueDecl:
				// Top level value decls are always heap escaped.
				// See also corresponding case in findHeapUsesDemoteDefines.
				if !n.Const {
					switch last.(type) {
					case *PackageNode, *FileNode:
						pn := skipFile(last)
						for _, nx := range n.NameExprs {
							if nx.Name == "_" {
								continue
							}
							addAttrHeapUse(pn, nx.Name)
						}
					}
				}
			case *RefExpr:
				lmx := LeftmostX(n.X)
				if nx, ok := lmx.(*NameExpr); ok {
					// Find the block where name is defined
					dbn := last.GetBlockNodeForPath(nil, nx.Path)
					// The leftmost name of possibly nested index
					// and selector exprs.
					// e.g. leftmost.middle[0][2].rightmost
					// Mark name for heap use.
					addAttrHeapUse(dbn, nx.Name)
					// adjust NameExpr type.
					nx.Type = NameExprTypeHeapUse
				}
			case *NameExpr:
				// NOTE: Keep in sync maybe with transpile_gno0p0.go/FindMore...
				// Ignore non-block type paths
				if n.Path.Type != VPBlock {
					return n, TRANS_CONTINUE
				}
				// Ignore blank identifers
				if n.Name == blankIdentifier {
					return n, TRANS_CONTINUE
				}
				// Ignore package names
				if n.GetAttribute(ATTR_PACKAGE_REF) != nil {
					return n, TRANS_CONTINUE
				}
				// Ignore decls names.
				if ftype == TRANS_VAR_NAME {
					return n, TRANS_CONTINUE
				}
				// Ignore := defines, etc.
				if n.Type != NameExprTypeNormal {
					return n, TRANS_CONTINUE
				}
				// Find the block where name is defined.
				dbn := last.GetBlockNodeForPath(nil, n.Path)
				for {
					// If used as closure capture, mark as heap use.
					flx, depth, found := findFirstClosure(stack, dbn)
					if !found {
						return n, TRANS_CONTINUE
					}
					// Ignore top level declarations.
					// This get replaced by findPackageSelectors.
					if pn, ok := dbn.(*PackageNode); ok {
						if pn.PkgPath != ".uverse" {
							n.SetAttribute(ATTR_PACKAGE_DECL, true)
							return n, TRANS_CONTINUE
						}
					}
					// Ignore type declaration names.
					// Types cannot be passed ergo cannot be captured.
					// (revisit when types become first class objects)
					st := dbn.GetStaticTypeOf(nil, n.Name)
					if st.Kind() == TypeKind {
						return n, TRANS_CONTINUE
					}

					// Found a heap item closure capture.
					addAttrHeapUse(dbn, n.Name)
					// The path must stay same for now,
					// used later in findHeapUsesDemoteDefines.
					idx := addHeapCapture(dbn, flx, depth, n)
					// adjust NameExpr type.
					n.Type = NameExprTypeHeapUse
					n.Path.SetDepth(uint8(depth))
					n.Path.Index = idx
					// Loop again for more closures.
					dbn = flx
				}
			}
			return n, TRANS_CONTINUE
		}
		return n, TRANS_CONTINUE
	})
}

// TODO consider adding to Names type.
func addName(names []Name, name Name) []Name {
	if !slices.Contains(names, name) {
		names = append(names, name)
	}
	return names
}

func addAttrHeapUse(bn BlockNode, name Name) {
	lus, _ := bn.GetAttribute(ATTR_HEAP_USES).([]Name)
	lus = addName(lus, name)
	bn.SetAttribute(ATTR_HEAP_USES, lus)
}

func hasAttrHeapUse(bn BlockNode, name Name) bool {
	hds, _ := bn.GetAttribute(ATTR_HEAP_USES).([]Name)
	return slices.Contains(hds, name)
}

// adds ~name to func lit static block and to heap captures atomically.
func addHeapCapture(dbn BlockNode, fle *FuncLitExpr, depth int, nx *NameExpr) (idx uint16) {
	if depth <= 0 {
		panic("invalid depth")
	}
	name := nx.Name
	for _, ne := range fle.HeapCaptures {
		if ne.Name == name {
			// assert ~name also already defined.
			var ok bool
			idx, ok = fle.GetLocalIndex("~" + name)
			if !ok {
				panic("~name not added to fle atomically")
			}
			return // already exists
		}
	}

	// define ~name to fle.
	_, ok := fle.GetLocalIndex("~" + name)
	if ok {
		panic("~name already defined in fle")
	}

	tv := dbn.GetSlot(nil, name, true)
	fle.Define("~"+name, tv.Copy(nil))

	// add name to fle.HeapCaptures.
	// NOTE: this doesn't work with shadowing, see define1.gno.
	// vp := fle.GetPathForName(nil, name)
	vp := nx.Path
	vp.SetDepth(vp.Depth - uint8(depth))
	// vp.SetDepth(vp.Depth - 1) // minus 1 for fle itself.
	ne := NameExpr{
		Path: vp,
		Name: name,
		Type: NameExprTypeHeapClosure,
	}
	fle.HeapCaptures = append(fle.HeapCaptures, ne)

	// find index after define
	for i, n := range fle.GetBlockNames() {
		if n == "~"+name {
			idx = uint16(i)
			return
		}
	}

	panic("should not happen, idx not found")
}

// finds the first FuncLitExpr in the stack after (excluding) stop.  returns
// the depth of first closure, 1 if last stack item itself is a closure, or 0
// if not found.
func findFirstClosure(stack []BlockNode, stop BlockNode) (fle *FuncLitExpr, depth int, found bool) {
	faux := 0 // count faux block
	for i := len(stack) - 1; i >= 0; i-- {
		stbn := stack[i]
		switch stbn := stbn.(type) {
		case *FuncLitExpr:
			if stbn == stop { // if fle is stopBn, does not count, use last fle
				return
			}
			fle = stbn
			depth = len(stack) - 1 - faux - i + 1 // +1 since 1 is lowest.
			found = true
			// even if found, continue iteration in case
			// an earlier *FuncLitExpr is found.
		default:
			if fauxChildBlockNode(stbn) {
				faux++
			}
			if stbn == stop {
				return
			}
		}
	}
	// This can happen e.g. if stop is a package but we are
	// Preprocess()'ing an expression such as `func(){ ... }()` from
	// Machine.Eval() on an already preprocessed package.
	return
}

// finds the last FuncLitExpr in the stack at (including) or after stop.
// returns the depth of last function, 1 if last stack item itself is a
// closure, or 0 if not found.
<<<<<<< HEAD
func findLastFunction(last BlockNode, stop BlockNode) (fn FuncNode, depth int, found bool) {
	faux := 0   // count faux block
	depth2 := 0 // working value
	for stbn := last; stbn != stop; stbn = stbn.GetParentNode(nil) {
		depth2 += 1
		switch stbn := stbn.(type) {
		case *FuncLitExpr, *FuncDecl:
			fn = stbn.(FuncNode)
			depth = depth2 - faux
=======
func findLastFunction(last BlockNode, stop BlockNode) (fn BlockNode, depth int, found bool) {
	faux := 0   // count faux block
	depth_ := 0 // working value
	for stbn := last; stbn != stop; stbn = stbn.GetParentNode(nil) {
		depth_ += 1
		switch stbn := stbn.(type) {
		case *FuncLitExpr, *FuncDecl:
			fn = stbn
			depth = depth_ - faux
>>>>>>> f6b72554
			found = true
			return
		default:
			if fauxChildBlockNode(stbn) {
				faux++
			}
			if stbn == stop {
				return
			}
		}
	}
	// This can happen e.g. if stop is a package but we are
	// Preprocess()'ing an expression such as `func(){ ... }()` from
	// Machine.Eval() on an already preprocessed package.
	return
}

// If a name is used as a heap item, Convert all other uses of such names
// for heap use. If a name of type heap define is not actually used
// as heap use, demotes them.
func findHeapUsesDemoteDefines(ctx BlockNode, bn BlockNode) {
	// create stack of BlockNodes.
	var stack []BlockNode = make([]BlockNode, 0, 32)
	var last BlockNode = ctx
	stack = append(stack, last)

	// Iterate over all nodes recursively.
	_ = Transcribe(bn, func(ns []Node, ftype TransField, index int, n Node, stage TransStage) (Node, TransCtrl) {
		defer doRecover(stack, n)

		if debug {
			debug.Printf("findHeapUsesDemoteDefines %s (%v) stage:%v\n", n.String(), reflect.TypeOf(n), stage)
		}

		switch stage {
		// ----------------------------------------
		case TRANS_BLOCK:
			pushInitBlock(n.(BlockNode), &last, &stack)

		// ----------------------------------------
		case TRANS_ENTER:
			switch n := n.(type) {
			case *NameExpr:
				// Ignore non-block type paths
				if n.Path.Type != VPBlock {
					return n, TRANS_CONTINUE
				}
				switch n.Type {
				case NameExprTypeNormal:
					// Find the block where name is defined
					dbn := last.GetBlockNodeForPath(nil, n.Path)
					// If the name is heap used,
					if hasAttrHeapUse(dbn, n.Name) {
						// Change type to heap use.
						n.Type = NameExprTypeHeapUse
					}
				case NameExprTypeDefine, NameExprTypeHeapDefine:
					// Find the block where name is defined
					dbn := last.GetBlockNodeForPath(nil, n.Path)
					// If the name is actually heap used:
					if hasAttrHeapUse(dbn, n.Name) {
						// Promote type to heap define.
						n.Type = NameExprTypeHeapDefine
						// Make record in static block.
						dbn.SetIsHeapItem(n.Name)
					} else {
						// Demote type to regular define.
						n.Type = NameExprTypeDefine
					}
				}
			case *ValueDecl:
				// Top level var value decls are always heap escaped.
				// See also corresponding case in findHeapDefinesByUse.
				if !n.Const {
					switch last.(type) {
					case *PackageNode, *FileNode:
						pn := skipFile(last)
						for i := range n.NameExprs {
							nx := &n.NameExprs[i]
							if nx.Name == "_" {
								continue
							}
							if !hasAttrHeapUse(pn, nx.Name) {
								panic("expected heap use for top level value decl")
							}
							nx.Type = NameExprTypeHeapDefine
							pn.SetIsHeapItem(nx.Name)
						}
					}
				}
			}
			return n, TRANS_CONTINUE

		// ----------------------------------------
		case TRANS_LEAVE:

			// Defer pop block from stack.
			// NOTE: DO NOT USE TRANS_SKIP WITHIN BLOCK
			// NODES, AS TRANS_LEAVE WILL BE SKIPPED; OR
			// POP BLOCK YOURSELF.
			defer func() {
				switch n.(type) {
				case BlockNode:
					stack = stack[:len(stack)-1]
					last = stack[len(stack)-1]
				}
			}()

			switch n := n.(type) {
			case BlockNode:
				switch fd := n.(type) {
				case *FuncDecl:
					recv := &fd.Recv
					if hasAttrHeapUse(fd, recv.Name) {
						recv.NameExpr.Type = NameExprTypeHeapDefine
						fd.SetIsHeapItem(recv.Name)
					}
					for i := 0; i < len(fd.Type.Params); i++ {
						name := fd.Type.Params[i].Name
						if hasAttrHeapUse(fd, name) {
							fd.Type.Params[i].NameExpr.Type = NameExprTypeHeapDefine
							fd.SetIsHeapItem(name)
						}
					}
					for i := 0; i < len(fd.Type.Results); i++ {
						name := fd.Type.Results[i].Name
						if hasAttrHeapUse(fd, name) {
							fd.Type.Results[i].NameExpr.Type = NameExprTypeHeapDefine
							fd.SetIsHeapItem(name)
						}
					}
				case *FuncLitExpr:
					for i := 0; i < len(fd.Type.Params); i++ {
						name := fd.Type.Params[i].Name
						if hasAttrHeapUse(fd, name) {
							fd.Type.Params[i].NameExpr.Type = NameExprTypeHeapDefine
							fd.SetIsHeapItem(name)
						}
					}
					for i := 0; i < len(fd.Type.Results); i++ {
						name := fd.Type.Results[i].Name
						if hasAttrHeapUse(fd, name) {
							fd.Type.Results[i].NameExpr.Type = NameExprTypeHeapDefine
							fd.SetIsHeapItem(name)
						}
					}
				}

				// no need anymore
				n.DelAttribute(ATTR_HEAP_USES)
				n.DelAttribute(ATTR_HEAP_DEFINES)
			}
			return n, TRANS_CONTINUE
		}
		return n, TRANS_CONTINUE
	})
}

// Replaces all pkg.name selectors with const exprs containing refs.
// TODO Do not perform this transform unless the name is used
// inside of a closure. Top level declared functions and methods
// do not need this indirection. XXX
func findPackageSelectors(bn BlockNode) {
	// Iterate over all nodes recursively.
	_ = Transcribe(bn, func(ns []Node, ftype TransField, index int, n Node, stage TransStage) (Node, TransCtrl) {
		switch stage {
		case TRANS_ENTER:
			switch n := n.(type) {
			case *NameExpr:
				// Replace a package name with RefValue{PkgPath}
				prefi := n.GetAttribute(ATTR_PACKAGE_REF)
				if prefi != nil {
					pref := prefi.(RefValue)
					cx := &ConstExpr{
						Source: n,
						TypedValue: TypedValue{
							T: gPackageType,
							V: pref,
						},
					}
					return cx, TRANS_CONTINUE
				}
				// Replace a local package declared name with
				// SelectorExpr{X:RefValue{PkgPath},Sel:name}
				pdi := n.GetAttribute(ATTR_PACKAGE_DECL)
				if pdi != nil { // is true
					if n.Path.Type != VPBlock {
						panic("expected block path")
					}
					pn := packageOf(bn)
					cx := &ConstExpr{
						Source: Nx(".pkgSelector"),
						TypedValue: TypedValue{
							T: gPackageType,
							V: RefValue{
								PkgPath: pn.PkgPath,
							},
						},
					}
					setPreprocessed(cx)
					sx := &SelectorExpr{
						X:    cx,
						Path: NewValuePathBlock(1, n.Path.Index, n.Name),
						Sel:  n.Name,
					}
					setPreprocessed(sx)
					return sx, TRANS_CONTINUE
				}
			}
		}
		return n, TRANS_CONTINUE
	})
}

func isSwitchLabel(ns []Node, label Name) bool {
	for {
		swch := lastSwitch(ns)
		if swch == nil {
			break
		}

		if swch.GetLabel() == label && label != "" {
			return true
		}

		ns = ns[:len(ns)-1]
	}

	return false
}

// Idempotent.
// Also makes sure the stack doesn't reach MaxUint8 in length.
func pushInitBlock(bn BlockNode, last *BlockNode, stack *[]BlockNode) {
	if !bn.IsInitialized() {
		bn.InitStaticBlock(bn, *last)
	}
	if bn.GetStaticBlock().Source != bn {
		panic("expected the source of a block node to be itself")
	}
	*last = bn
	*stack = append(*stack, bn)
	if len(*stack) >= math.MaxUint8 {
		panic("block node depth reached maximum MaxUint8")
	}
}

// like pushInitBlock(), but when the last block is a faux block,
// namely after SwitchStmt and IfStmt.
// Not idempotent, as it calls bn.Define with reference to last's TV value slot.
func pushInitBlockAndCopy(bn BlockNode, last *BlockNode, stack *[]BlockNode) {
	if _, ok := bn.(*IfCaseStmt); !ok {
		if _, ok := bn.(*SwitchClauseStmt); !ok {
			panic("should not happen")
		}
	}
	orig := *last
	pushInitBlock(bn, last, stack)
	copyFromFauxBlock(bn, orig)
}

// anything declared in orig are copied.
func copyFromFauxBlock(bn BlockNode, orig BlockNode) {
	for _, n := range orig.GetBlockNames() {
		tv := orig.GetSlot(nil, n, false)
		bn.Define(n, *tv)
	}
}

// Evaluates (constructs) the value of x which is expected to be a typeval.
// Caches the result as an attribute of x.
// To discourage mis-use, expects x to already be preprocessed.
func evalStaticType(store Store, last BlockNode, x Expr) Type {
	if t, ok := x.GetAttribute(ATTR_TYPE_VALUE).(Type); ok {
		return t
	} else if ctx, ok := x.(*constTypeExpr); ok {
		return ctx.Type // no need to set attribute.
	}
	pn := packageOf(last)
	// See comment in evalStaticTypeOfRaw.
	if store != nil && pn.PkgPath != uversePkgPath {
		pv := pn.NewPackage() // temporary
		store = store.BeginTransaction(nil, nil, nil)
		store.SetCachePackage(pv)
	}
	m := NewMachine(pn.PkgPath, store)
	tv := m.EvalStatic(last, x)
	m.Release()
	if _, ok := tv.V.(TypeValue); !ok {
		panic(fmt.Sprintf("%s is not a type", x.String()))
	}
	t := tv.GetType()
	x.SetAttribute(ATTR_TYPE_VALUE, t)
	return t
}

// If it is known that the type was already evaluated,
// use this function instead of evalStaticType(store,).
func getType(x Expr) Type {
	if ctx, ok := x.(*constTypeExpr); ok {
		return ctx.Type
	} else if t, ok := x.GetAttribute(ATTR_TYPE_VALUE).(Type); ok {
		return t
	} else {
		panic(fmt.Sprintf(
			"getType() called on expr not yet evaluated with evalStaticType(store,): %s",
			x.String(),
		))
	}
}

// Unlike evalStaticType, x is not expected to be a typeval,
// but rather computes the type OF x.
func evalStaticTypeOf(store Store, last BlockNode, x Expr) Type {
	t := evalStaticTypeOfRaw(store, last, x)

	if tt, ok := t.(*tupleType); ok && len(tt.Elts) == 1 {
		return tt.Elts[0]
	}

	return t
}

// like evalStaticTypeOf() but returns the raw *tupleType for *CallExpr.
func evalStaticTypeOfRaw(store Store, last BlockNode, x Expr) (t Type) {
	if t, ok := x.GetAttribute(ATTR_TYPEOF_VALUE).(Type); ok {
		return t
	} else if _, ok := x.(*constTypeExpr); ok {
		return gTypeType
	} else if ctx, ok := x.(*ConstExpr); ok {
		return ctx.T
	} else {
		pn := packageOf(last)
		// NOTE: do not load the package value from store,
		// because we may be preprocessing in the middle of
		// PreprocessAllFilesAndSaveBlockNodes,
		// and the preprocessor will panic when
		// package values are already there that weren't
		// yet predefined this time around.
		if store != nil && pn.PkgPath != uversePkgPath {
			pv := pn.NewPackage() // temporary
			store = store.BeginTransaction(nil, nil, nil)
			store.SetCachePackage(pv)
		}
		m := NewMachine(pn.PkgPath, store)
		t = m.EvalStaticTypeOf(last, x)
		m.Release()
		x.SetAttribute(ATTR_TYPEOF_VALUE, t)
		return t
	}
}

// If it is known that the type was already evaluated,
// use this function instead of evalStaticTypeOf().
func getTypeOf(x Expr) Type {
	if t, ok := x.GetAttribute(ATTR_TYPEOF_VALUE).(Type); ok {
		if tt, ok := t.(*tupleType); ok {
			if len(tt.Elts) != 1 {
				panic(fmt.Sprintf(
					"getTypeOf() only supports *CallExpr with 1 result, got %s",
					tt.String(),
				))
			} else {
				return tt.Elts[0]
			}
		} else {
			return t
		}
	} else {
		panic(fmt.Sprintf(
			"getTypeOf() called on expr not yet evaluated with evalStaticTypeOf(): %s",
			x.String(),
		))
	}
}

// like evalStaticTypeOf() but for list of exprs, and the result
// includes the value if type is TypeKind.
func evalStaticTypedValues(store Store, last BlockNode, xs ...Expr) []TypedValue {
	res := make([]TypedValue, len(xs))
	for i, x := range xs {
		t := evalStaticTypeOf(store, last, x)
		if t != nil && t.Kind() == TypeKind {
			v := evalStaticType(store, last, x)
			res[i] = TypedValue{
				T: t,
				V: toTypeValue(v),
			}
		} else {
			res[i] = TypedValue{
				T: t,
				V: nil,
			}
		}
	}
	return res
}

// Evaluate (but do not memoize) x. May fail for a variety of reasons.
func tryEvalStatic(store Store, pn *PackageNode, last BlockNode, x Expr) (tv TypedValue, err error) {
	if cx, ok := x.(*ConstExpr); ok {
		return cx.TypedValue, nil
	}
	pv := pn.NewPackage() // throwaway
	store = store.BeginTransaction(nil, nil, nil)
	store.SetCachePackage(pv)
	m := NewMachine(pn.PkgPath, store)
	defer m.Release()
	func() {
		// cannot be resolved statically
		defer func() {
			r := recover()
			if e, ok := r.(error); ok {
				err = e
			} else {
				err = fmt.Errorf("recovered panic with: %v", r)
			}
		}()
		// try to evaluate n
		tv = m.EvalStatic(last, x)
	}()
	return
}

func getGnoFuncTypeOf(store Store, it Type) *FuncType {
	return baseOf(it).(*FuncType)
}

func getResultTypedValues(cx *CallExpr) []TypedValue {
	if t, ok := cx.GetAttribute(ATTR_TYPEOF_VALUE).(Type); ok {
		if tt, ok := t.(*tupleType); ok {
			res := make([]TypedValue, len(tt.Elts))
			for i, tte := range tt.Elts {
				res[i] = anyValue(tte)
			}
			return res
		} else {
			panic(fmt.Sprintf(
				"expected *tupleType of *CallExpr but got %v",
				reflect.TypeOf(t)))
		}
	} else {
		panic(fmt.Sprintf(
			"getResultTypedValues() called on call expr not yet evaluated: %s",
			cx.String(),
		))
	}
}

// Evaluate constant expressions. Assumes all operands are already defined
// consts; the machine doesn't know whether a value is const or not, so this
// function always returns a *ConstExpr, even if the operands aren't actually
// consts in the code.
//
// No type conversion is done by the machine in general -- operands of
// binary expressions should be converted to become compatible prior
// to evaluation.
//
// NOTE: Generally, conversion happens in a separate step while leaving
// composite exprs/nodes that contain constant expression nodes (e.g. const
// exprs in the rhs of AssignStmts).
//
// Array-related expressions like `len` and `cap` are manually evaluated
// as constants, even if the array itself is not a constant. This evaluation
// is handled independently of the rest of the constant evaluation process,
// bypassing machine.EvalStatic.
func evalConst(store Store, last BlockNode, x Expr) *ConstExpr {
	// TODO: some check or verification for ensuring x
	var cx *ConstExpr
	if clx, ok := x.(*CallExpr); ok {
		t := evalStaticTypeOf(store, last, clx.Args[0])
		if ar, ok := unwrapPointerType(baseOf(t)).(*ArrayType); ok {
			fv := clx.Func.(*ConstExpr).V.(*FuncValue)
			switch fv.Name {
			case "cap", "len":
				tv := TypedValue{T: IntType}
				tv.SetInt(int64(ar.Len))
				cx = &ConstExpr{
					Source:     x,
					TypedValue: tv,
				}
			default:
				panic(fmt.Sprintf("unexpected const func %s", fv.Name))
			}
		}
	}

	if cx == nil {
		// is constant?  From the machine?
		m := NewMachine(".dontcare", store)
		cv := m.EvalStatic(last, x)
		m.Release()
		cx = &ConstExpr{
			Source:     x,
			TypedValue: cv,
		}
	} else {
		if cx.Source != x {
			panic(fmt.Sprintf("source si diffenrent? %v, %v", cx.Source, x))
		}
	}
	// cx.SetSpan(x.GetSpan())
	setPreprocessed(cx)
	setConstAttrs(cx)
	return cx
}

func toConstTypeExpr(last BlockNode, source Expr, t Type) *constTypeExpr {
	source = unconst(source)
	cx := &constTypeExpr{}
	cx.Last = last
	cx.Source = source
	cx.Type = t
<<<<<<< HEAD
	cx.SetSpan(source.GetSpan())
	setPreprocessed(cx)
	return cx
}

func toConstExpr(source Expr, tv TypedValue) *ConstExpr {
	source = unconst(source)
	cx := &ConstExpr{}
	cx.Source = source
	cx.TypedValue = tv
	cx.SetSpan(source.GetSpan())
	setPreprocessed(cx)
	return cx
}

func unconst(cx Expr) Expr {
	switch cx := cx.(type) {
	case *constTypeExpr:
		return cx.Source
	case *ConstExpr:
		return cx.Source
	default:
		return cx
	}
}

func constInt(source Expr, i int64) *ConstExpr {
	source = unconst(source)
	cx := &ConstExpr{Source: source}
	cx.T = IntType
	cx.SetInt(i)
	setPreprocessed(cx)
	return cx
}

func constUntypedBigint(source Expr, i64 int64) *ConstExpr {
	source = unconst(source)
	cx := &ConstExpr{Source: source}
	cx.T = UntypedBigintType
	cx.V = BigintValue{big.NewInt(i64)}
	setPreprocessed(cx)
	return cx
}

func constNil(source Expr) *ConstExpr {
	source = unconst(source)
	cx := &ConstExpr{Source: source}
	cx.T = nil
	cx.V = nil
=======
	// cx.SetSpan(source.GetSpan())
>>>>>>> f6b72554
	setPreprocessed(cx)
	return cx
}

func setConstAttrs(cx *ConstExpr) {
	cv := &cx.TypedValue
	cx.SetAttribute(ATTR_TYPEOF_VALUE, cv.T)
	if cv.T != nil && cv.T.Kind() == TypeKind {
		if cv.GetType() == nil {
			panic("should not happen")
		}
		cx.SetAttribute(ATTR_TYPE_VALUE, cv.GetType())
	}
}

<<<<<<< HEAD
func setPreprocessed(x Expr) Expr {
	if x.GetAttribute(ATTR_PREPROCESS_INCOMPLETE) == nil {
		x.SetAttribute(ATTR_PREPROCESSED, true)
	}
	return x
}

func isRealm(ctx BlockNode) bool {
	pn := packageOf(ctx)
	return IsRealmPath(pn.PkgPath)
=======
func setPreprocessed(x Expr) {
	if x.GetAttribute(ATTR_PREPROCESS_INCOMPLETE) == nil {
		x.SetAttribute(ATTR_PREPROCESSED, true)
	}
>>>>>>> f6b72554
}

func packageOf(last BlockNode) *PackageNode {
	for {
		if pn, ok := last.(*PackageNode); ok {
			return pn
		}
		last = last.GetParentNode(nil)
	}
}

func fileOf(last BlockNode) *FileNode {
	for {
		if fn, ok := last.(*FileNode); ok {
			return fn
		}
		last = last.GetParentNode(nil)
	}
}

func fileOfSafe(last BlockNode) *FileNode {
	for {
		if last == nil {
			return nil
		}
		if fn, ok := last.(*FileNode); ok {
			return fn
		}
		last = last.GetParentNode(nil)
	}
}

func funcOf(last BlockNode) (BlockNode, *FuncTypeExpr) {
	for {
		if flx, ok := last.(*FuncLitExpr); ok {
			return flx, &flx.Type
		} else if fd, ok := last.(*FuncDecl); ok {
			return fd, &fd.Type
		}
		last = last.GetParentNode(nil)
	}
}

func findBreakableNode(last BlockNode, store Store) {
	for last != nil {
		switch last.(type) {
		case *FuncLitExpr, *FuncDecl:
			panic("break statement out of place")
		case *ForStmt:
			return
		case *RangeStmt:
			return
		case *SwitchClauseStmt:
			return
		}

		last = last.GetParentNode(store)
	}
}

func findContinuableNode(last BlockNode, store Store) {
	for last != nil {
		switch last.(type) {
		case *FuncLitExpr, *FuncDecl:
			panic("continue statement out of place")
		case *ForStmt:
			return
		case *RangeStmt:
			return
		}

		last = last.GetParentNode(store)
	}
}

func findBranchLabel(last BlockNode, label Name) (
	bn BlockNode, depth uint8, bodyIdx int,
) {
	for {
		switch cbn := last.(type) {
		case *BlockStmt, *ForStmt, *IfCaseStmt, *RangeStmt, *SelectCaseStmt, *SwitchClauseStmt:
			lbl := cbn.GetLabel()
			if label == lbl {
				bn = cbn
				return
			}
			last = skipFaux(cbn.GetParentNode(nil))
			depth += 1
		case *IfStmt, *SwitchStmt:
			// These are faux blocks -- shouldn't happen.
			panic("unexpected faux blocknode")
		case *FileNode:
			panic("unexpected file blocknode")
		case *PackageNode:
			panic("unexpected package blocknode")
		case *FuncLitExpr:
			body := cbn.GetBody()
			_, bodyIdx = body.GetLabeledStmt(label)
			if bodyIdx != -1 {
				bn = cbn
				return
			}
			panic(fmt.Sprintf(
				"cannot find branch label %q",
				label))
		case *FuncDecl:
			panic(fmt.Sprintf(
				"cannot find branch label %q",
				label))
		default:
			panic("unexpected block node")
		}
	}
}

func findGotoLabel(last BlockNode, label Name) (
	bn BlockNode, depth uint8, bodyIdx int,
) {
	for {
		switch cbn := last.(type) {
		case *IfStmt, *SwitchStmt:
			// These are faux blocks -- shouldn't happen.
			panic("unexpected faux blocknode")
		case *FileNode:
			panic("unexpected file blocknode")
		case *PackageNode:
			panic("unexpected package blocknode")
		case *FuncLitExpr, *FuncDecl:
			body := cbn.GetBody()
			_, bodyIdx = body.GetLabeledStmt(label)
			if bodyIdx != -1 {
				bn = cbn
				return
			} else {
				panic(fmt.Sprintf(
					"cannot find GOTO label %q within current function",
					label))
			}
		case *BlockStmt, *ForStmt, *IfCaseStmt, *RangeStmt, *SelectCaseStmt, *SwitchClauseStmt:
			body := cbn.GetBody()
			_, bodyIdx = body.GetLabeledStmt(label)
			if bodyIdx != -1 {
				bn = cbn
				return
			} else {
				last = skipFaux(cbn.GetParentNode(nil))
				depth += 1
			}
		default:
			panic("unexpected block node")
		}
	}
}

func lastDecl(ns []Node) Decl {
	for i := len(ns) - 1; 0 <= i; i-- {
		if d, ok := ns[i].(Decl); ok {
			return d
		}
	}
	return nil
}

func lastSwitch(ns []Node) *SwitchStmt {
	for i := len(ns) - 1; 0 <= i; i-- {
		if d, ok := ns[i].(*SwitchStmt); ok {
			return d
		}
	}
	return nil
}

func asValue(t Type) TypedValue {
	return TypedValue{
		T: gTypeType,
		V: toTypeValue(t),
	}
}

func anyValue(t Type) TypedValue {
	return TypedValue{
		T: t,
		V: nil,
	}
}

func isConst(x Expr) bool {
	_, ok := x.(*ConstExpr)
	return ok
}

func isConstType(x Expr) bool {
	_, ok := x.(*constTypeExpr)
	return ok
}

// check before convert type
func checkOrConvertType(store Store, last BlockNode, n Node, x *Expr, t Type, autoNative bool) {
	if debug {
		debug.Printf("checkOrConvertType, *x: %v:, t:%v \n", *x, t)
	}
	if cx, ok := (*x).(*ConstExpr); ok {
		// e.g. int(1) == int8(1)
		assertAssignableTo(n, cx.T, t, autoNative)
	} else if bx, ok := (*x).(*BinaryExpr); ok && (bx.Op == SHL || bx.Op == SHR) {
		xt := evalStaticTypeOf(store, last, *x)
		if debug {
			debug.Printf("shift, xt: %v, Op: %v, t: %v \n", xt, bx.Op, t)
		}
		if isUntyped(xt) {
			// check assignable first, see: types/shift_b6.gno
			assertAssignableTo(n, xt, t, autoNative)

			if t == nil || t.Kind() == InterfaceKind {
				t = defaultTypeOf(xt)
			}

			bx.assertShiftExprCompatible2(t)
			checkOrConvertType(store, last, n, &bx.Left, t, autoNative)
		} else {
			assertAssignableTo(n, xt, t, autoNative)
		}
		return
	} else if *x != nil {
		xt := evalStaticTypeOf(store, last, *x)
		if t != nil {
			assertAssignableTo(n, xt, t, autoNative)
		}
		if isUntyped(xt) {
			// Push type into expr if qualifying binary expr.
			if bx, ok := (*x).(*BinaryExpr); ok {
				switch bx.Op {
				case ADD, SUB, MUL, QUO, REM, BAND, BOR, XOR,
					BAND_NOT, LAND, LOR:
					lt := evalStaticTypeOf(store, last, bx.Left)
					rt := evalStaticTypeOf(store, last, bx.Right)
					if t != nil {
						// push t into bx.Left and bx.Right
						checkOrConvertType(store, last, n, &bx.Left, t, autoNative)
						checkOrConvertType(store, last, n, &bx.Right, t, autoNative)
						return
					} else {
						if shouldSwapOnSpecificity(lt, rt) {
							// e.g. 1.0<<s + 1
							// The expression '1.0<<s' does not trigger assertions of
							// incompatible types when evaluated alone.
							// However, when evaluating the full expression '1.0<<s + 1'
							// without a specific context type, '1.0<<s' is checked against
							// its default type, the BigDecKind, will trigger assertion failure.
							// so here in checkOrConvertType, shift expression is "finally" checked.
							checkOrConvertType(store, last, n, &bx.Left, lt, autoNative)
							checkOrConvertType(store, last, n, &bx.Right, lt, autoNative)
						} else {
							checkOrConvertType(store, last, n, &bx.Left, rt, autoNative)
							checkOrConvertType(store, last, n, &bx.Right, rt, autoNative)
						}
					}
					return
				case EQL, LSS, GTR, NEQ, LEQ, GEQ:
					lt := evalStaticTypeOf(store, last, bx.Left)
					rt := evalStaticTypeOf(store, last, bx.Right)
					if shouldSwapOnSpecificity(lt, rt) {
						checkOrConvertType(store, last, n, &bx.Left, lt, autoNative)
						checkOrConvertType(store, last, n, &bx.Right, lt, autoNative)
					} else {
						checkOrConvertType(store, last, n, &bx.Left, rt, autoNative)
						checkOrConvertType(store, last, n, &bx.Right, rt, autoNative)
					}
					// this is not a constant expression; the result here should
					// always be a BoolType. (in this scenario, we may have some
					// UntypedBoolTypes)
					t = BoolType
				default:
					// do nothing
				}
			} else if ux, ok := (*x).(*UnaryExpr); ok {
				xt := evalStaticTypeOf(store, last, *x)
				// check assignable first
				assertAssignableTo(n, xt, t, autoNative)

				if t == nil || t.Kind() == InterfaceKind {
					t = defaultTypeOf(xt)
				}
				checkOrConvertType(store, last, n, &ux.X, t, autoNative)
				return
			}
		}
	}
	// convert recursively
	convertType(store, last, n, x, t)
}

// 1. convert x to t if x is *ConstExpr.
// 2. otherwise, assert that x can be coerced to t.
// autoNative is usually false, but set to true
// for native function calls, where gno values are
// automatically converted to native go types.
// NOTE: also see checkOrConvertIntegerKind()
func convertType(store Store, last BlockNode, n Node, x *Expr, t Type) {
	if debug {
		debug.Printf("convertType, *x: %v:, t:%v \n", *x, t)
	}
	if cx, ok := (*x).(*ConstExpr); ok {
		convertConst(store, last, n, cx, t)
	} else if *x != nil {
		xt := evalStaticTypeOf(store, last, *x)
		if isUntyped(xt) {
			if t == nil {
				t = defaultTypeOf(xt)
			}
			// convert x to destination type t
			doConvertType(store, last, x, t)
		} else {
			// if t is interface do nothing
			if t != nil && t.Kind() == InterfaceKind {
				// do nothing
			} else if isNamedConversion(xt, t) {
				// if one side is declared name type and the other side is unnamed type
				// covert right (xt) to the type of the left (t)
				doConvertType(store, last, x, t)
			}
		}
	}
}

// convert x to destination type t
func doConvertType(store Store, last BlockNode, x *Expr, t Type) {
	cx := Expr(Call(toConstTypeExpr(last, *x, t), *x))
	cx = Preprocess(store, last, cx).(Expr)
	*x = cx
}

// isNamedConversion returns true if assigning a value of type
// xt (rhs) into a value of type t (lhs) entails an implicit type conversion.
// xt is the result of an expression type.
//
// In a few special cases, we should not perform the conversion:
//
//	case 1: the LHS is an interface, which is unnamed, so we should not
//	convert to that even if right is a named type.
//	case 2: isNamedConversion is called within evaluating make() or new()
//	(uverse functions). It returns TypType (generic) which does have IsNamed appropriate
func isNamedConversion(xt, t Type) bool {
	if t == nil {
		t = xt
	}
	// no conversion case 1: the LHS is an interface

	_, c1 := t.(*InterfaceType)

	// no conversion case2: isNamedConversion is called within evaluating make() or new()
	//   (uverse functions)

	_, oktt := t.(*TypeType)
	_, oktt2 := xt.(*TypeType)
	c2 := oktt || oktt2

	if !c1 && !c2 { // carve out above two cases
		// covert right to the type of left if one side is unnamed type and the other side is not

		if t.IsNamed() && !xt.IsNamed() ||
			!t.IsNamed() && xt.IsNamed() {
			return true
		}
	}
	return false
}

// like checkOrConvertType(last, x, nil)
func convertIfConst(store Store, last BlockNode, n Node, x Expr) {
	if cx, ok := x.(*ConstExpr); ok {
		convertConst(store, last, n, cx, nil)
	}
}

func convertConst(store Store, last BlockNode, n Node, cx *ConstExpr, t Type) {
	if t != nil && t.Kind() == InterfaceKind {
		if cx.T != nil {
			assertAssignableTo(n, cx.T, t, false)
		}
		t = nil // signifies to convert to default type.
	}
	if isUntyped(cx.T) {
		ConvertUntypedTo(&cx.TypedValue, t)
		setConstAttrs(cx)
	} else if t != nil {
		// e.g. a named type or uint8 type to int for indexing.
		ConvertTo(nilAllocator, store, &cx.TypedValue, t, true)
		setConstAttrs(cx)
	}
}

// Returns any names not yet defined nor predefined in expr.  These happen
// upon transcribe:enter from the top, so value paths cannot be used.  If no
// names are un and x is TypeExpr, evalStaticType(store,last, x) must not
// panic.
//
// NOTE: has no side effects except for the case of composite
// type expressions, which must get preprocessed for inner
// composite type eliding to work.
//
// Args:
//   - direct: If true x must not be a *NameExpr in stack/defining (illegal direct recursion).
//   - elide: For composite type eliding.
//
// Returns:
//   - un: undefined dependency's name if any
//   - directR: if un != "", `direct` passed to final name expr.
//     NOTE: 'direct' is passed through, or becomes overridden with false and
//     passed to higher/later calls in the stack, and the `direct` argument
//     seen at the top of the stack is returned all the way back.
func findUndefinedV(store Store, last BlockNode, x Expr, stack []Name, defining map[Name]struct{}, direct bool, elide Type) (un Name, directR bool) {
	return findUndefinedAny(store, last, x, stack, defining, false, direct, false, elide)
}

func findUndefinedT(store Store, last BlockNode, x Expr, stack []Name, defining map[Name]struct{}, isalias bool, direct bool) (un Name, directR bool) {
	return findUndefinedAny(store, last, x, stack, defining, isalias, direct, true, nil)
}

func findUndefinedAny(store Store, last BlockNode, x Expr, stack []Name, defining map[Name]struct{}, isalias bool, direct bool, astype bool, elide Type) (un Name, directR bool) {
	if debugFind {
		fmt.Printf("findUndefinedAny(%v, %v, %v, isalias=%v, direct=%v, astype=%v, elide=%v\n", x, stack, defining, isalias, direct, astype, elide)
	}
	if x == nil {
		return
	}
	switch cx := x.(type) {
	case *NameExpr:
		if _, ok := UverseNode().GetLocalIndex(cx.Name); ok {
			return
		}
		/*
			if _, ok := defining[cx.Name]; !ok {
				return cx.Name
			}

				else if idx, ok := UverseNode().GetLocalIndex(tx.Name); ok {
					// uverse name
					path := NewValuePathUverse(idx, tx.Name)
					tv := Uverse().GetValueAt(nil, path)
					t = tv.GetType()
				} else {
					// yet undefined
					un = tx.Name
					directR = direct // returns along callstack.
					untype = true
					return
				}
		*/
		// XXX simplify
		if direct {
			if astype {
				if _, ok := defining[cx.Name]; ok {
					panic(fmt.Sprintf("invalid recursive type: %s -> %s",
						Names(stack).Join(" -> "), cx.Name))
				}
<<<<<<< HEAD
				if tv := last.GetSlot(store, cx.Name, true); tv != nil {
					return
				}
			} else {
				if tv := last.GetSlot(store, cx.Name, true); tv != nil {
=======
				if tv := last.GetValueRef(store, cx.Name, true); tv != nil {
					return
				}
			} else {
				if tv := last.GetValueRef(store, cx.Name, true); tv != nil {
>>>>>>> f6b72554
					return
				}
				return cx.Name, direct
			}
		} else {
<<<<<<< HEAD
			if tv := last.GetSlot(store, cx.Name, true); tv != nil {
=======
			if tv := last.GetValueRef(store, cx.Name, true); tv != nil {
>>>>>>> f6b72554
				return
			}
		}
		return cx.Name, direct
	case *BasicLitExpr:
		return
	case *BinaryExpr:
		un, directR = findUndefinedV(store, last, cx.Left, stack, defining, direct, nil)
		if un != "" {
			return
		}
		un, directR = findUndefinedV(store, last, cx.Right, stack, defining, direct, nil)
		if un != "" {
			return
		}
	case *SelectorExpr:
		return findUndefinedV(store, last, cx.X, stack, defining, direct, nil)
	case *SliceExpr:
		un, directR = findUndefinedV(store, last, cx.X, stack, defining, direct, nil)
		if un != "" {
			return
		}
		if cx.Low != nil {
			un, directR = findUndefinedV(store, last, cx.Low, stack, defining, direct, nil)
			if un != "" {
				return
			}
		}
		if cx.High != nil {
			un, directR = findUndefinedV(store, last, cx.High, stack, defining, direct, nil)
			if un != "" {
				return
			}
		}
		if cx.Max != nil {
			un, directR = findUndefinedV(store, last, cx.Max, stack, defining, direct, nil)
			if un != "" {
				return
			}
		}
	case *StarExpr: // POINTER & DEREF
		// NOTE: *StarExpr can either mean dereference, or a pointer type.
		// It's not only confusing for new developers, it causes complexity
		// in type checking. A *StarExpr is indirect as a type unless alias.
		if astype {
			return findUndefinedT(store, last, cx.X, stack, defining, isalias, isalias)
		} else {
			return findUndefinedV(store, last, cx.X, stack, defining, direct, nil)
		}
	case *RefExpr:
		return findUndefinedV(store, last, cx.X, stack, defining, direct, nil)
	case *TypeAssertExpr:
		un, directR = findUndefinedV(store, last, cx.X, stack, defining, direct, nil)
		if un != "" {
			return
		}
		return findUndefinedT(store, last, cx.Type, stack, defining, isalias, direct)
	case *UnaryExpr:
		return findUndefinedV(store, last, cx.X, stack, defining, direct, nil)
	case *CompositeLitExpr:
		var ct Type
		if cx.Type == nil {
<<<<<<< HEAD
			panic("should not happen")
			/*
				if elide == nil {
					panic("cannot elide unknown composite type")
				}
				ct = elide
				// When the type expr is elided, .elided is generated.
				tx := Nx(".elided")
				tx.SetSpan(Span{Pos: cx.GetPos(), End: cx.GetPos()})
				cx.Type = toConstTypeExpr(tx, elide)
			*/
=======
			if elide == nil {
				panic("cannot elide unknown composite type")
			}
			ct = elide
			cx.Type = constType(cx, elide)
>>>>>>> f6b72554
		} else {
			un, directR = findUndefinedT(store, last, cx.Type, stack, defining, isalias, astype && direct)
			if un != "" {
				return
			}
			// preprocess now for eliding purposes.
			// TODO recursive preprocessing here is hacky, find a better
			// way.  This cannot be done asynchronously, cuz undefined
			// names ought to be returned immediately to let the caller
			// predefine it.
			cx.Type = Preprocess(store, last, cx.Type).(Expr) // recursive
			ct = evalStaticType(store, last, cx.Type)
			// elide composite lit element (nested) composite types.
<<<<<<< HEAD
			elideCompositeElements(last, cx, ct)
=======
			elideCompositeElements(cx, ct)
>>>>>>> f6b72554
		}
		switch ct.Kind() {
		case ArrayKind, SliceKind, MapKind:
			for _, kvx := range cx.Elts {
				un, directR = findUndefinedV(store, last, kvx.Key, stack, defining, direct, nil)
				if un != "" {
					return
				}
				un, directR = findUndefinedV(store, last, kvx.Value, stack, defining, direct, ct.Elem())
				if un != "" {
					return
				}
			}
		case StructKind:
			for _, kvx := range cx.Elts {
				un, directR = findUndefinedV(store, last, kvx.Value, stack, defining, direct, nil)
				if un != "" {
					return
				}
			}
		default:
			panic(fmt.Sprintf(
				"unexpected composite lit type %s",
				ct.String()))
		}
	case *FuncLitExpr:
		un, directR = findUndefinedT(store, last, &cx.Type, stack, defining, isalias, astype && isalias)
		if un != "" {
			return
		}
		_, _, found := findLastFunction(last, nil)
		if !found {
<<<<<<< HEAD
			cx.SetAttribute(ATTR_PREPROCESS_SKIPPED, "FuncLitExpr")
=======
			cx.SetAttribute(ATTR_PREPROCESS_SKIPPED, AttrPreprocessFuncLitExpr)
>>>>>>> f6b72554
		}
	case *FieldTypeExpr: // FIELD
		return findUndefinedT(store, last, cx.Type, stack, defining, isalias, direct)
	case *ArrayTypeExpr:
		if cx.Len != nil {
			un, directR = findUndefinedV(store, last, cx.Len, stack, defining, direct, nil)
			if un != "" {
				return
			}
		}
		return findUndefinedT(store, last, cx.Elt, stack, defining, isalias, direct)
	case *SliceTypeExpr:
		return findUndefinedT(store, last, cx.Elt, stack, defining, isalias, astype && isalias)
	case *InterfaceTypeExpr:
		for i := range cx.Methods {
			method := &cx.Methods[i]
			direct2 := false
			if _, ok := method.Type.(*NameExpr); ok {
				direct2 = true
			}
			un, directR = findUndefinedT(store, last, &cx.Methods[i], stack, defining, isalias, direct2)
			if un != "" {
				return
			}
		}
	case *ChanTypeExpr:
		return findUndefinedT(store, last, cx.Value, stack, defining, isalias, astype && isalias)
	case *FuncTypeExpr:
		for i := range cx.Params {
			un, directR = findUndefinedT(store, last, &cx.Params[i], stack, defining, isalias, astype && isalias)
			if un != "" {
				return
			}
		}
		for i := range cx.Results {
			un, directR = findUndefinedT(store, last, &cx.Results[i], stack, defining, isalias, astype && isalias)
			if un != "" {
				return
			}
		}
	case *MapTypeExpr: // MAP
		un, directR = findUndefinedT(store, last, cx.Key, stack, defining, isalias, astype && isalias)
		if un != "" {
			return
		}
		// e.g.;
		// type Int = map[Int]IntIllegal;
		// type Int = struct{Int};
		// type Int = *Int;
		un, directR = findUndefinedT(store, last, cx.Value, stack, defining, isalias, isalias)
		if un != "" {
			return
		}
	case *StructTypeExpr: // STRUCT
		for i := range cx.Fields {
			un, directR = findUndefinedT(store, last, &cx.Fields[i], stack, defining, isalias, direct)
			if un != "" {
				return
			}
		}
	case *CallExpr:
		un, directR = findUndefinedV(store, last, cx.Func, stack, defining, direct, nil)
		if un != "" {
			return
		}
		for i := range cx.Args {
			un, directR = findUndefinedV(store, last, cx.Args[i], stack, defining, direct, nil)
			if un != "" {
				return
			}
		}
	case *IndexExpr:
		un, directR = findUndefinedV(store, last, cx.X, stack, defining, direct, nil)
		if un != "" {
			return
		}
		un, directR = findUndefinedV(store, last, cx.Index, stack, defining, direct, nil)
		if un != "" {
			return
		}
	case *constTypeExpr:
		return
	case *ConstExpr:
		return
	default:
		panic(fmt.Sprintf(
			"unexpected expr: %v (%v)",
			x, reflect.TypeOf(x)))
	}
	return
}

// like checkOrConvertType() but for any typed bool kind.
func checkOrConvertBoolKind(store Store, last BlockNode, n Node, x Expr) {
	if cx, ok := x.(*ConstExpr); ok {
		convertConst(store, last, n, cx, BoolType)
	} else if x != nil {
		xt := evalStaticTypeOf(store, last, x)
		checkBoolKind(xt)
	}
}

// assert that xt is a typed bool kind.
func checkBoolKind(xt Type) {
	switch xt.Kind() {
	case BoolKind:
		return // ok
	default:
		panic(fmt.Sprintf(
			"expected typed bool kind, but got %v",
			xt.Kind()))
	}
}

// like checkOrConvertType() but for any typed integer kind.
func checkOrConvertIntegerKind(store Store, last BlockNode, n Node, x Expr) {
	if cx, ok := x.(*ConstExpr); ok {
		convertConst(store, last, n, cx, IntType)
	} else if x != nil {
		xt := evalStaticTypeOf(store, last, x)
		checkIntegerKind(xt)
	}
}

// assert that xt is a typed integer kind.
func checkIntegerKind(xt Type) {
	switch xt.Kind() {
	case IntKind, Int8Kind, Int16Kind, Int32Kind, Int64Kind,
		UintKind, Uint8Kind, Uint16Kind, Uint32Kind, Uint64Kind,
		BigintKind:
		return // ok
	default:
		panic(fmt.Sprintf(
			"expected typed integer kind, but got %v",
			xt.Kind()))
	}
}

// predefineRecursively() recursively defines or predefines (partially defines)
// all package level declaration names. *FuncDecl and *ValueDecl declarations
// are predefined (partially defined) while *ImportDecl and *TypeDecl are fully
// defined.
//
// It assumes that initStaticBlock has been called so that names are pre-reserved.
//
// It does NOT enter function bodies.
//
// This function works for all block nodes and is called for all declarations,
// but in two stages: in the first stage at the file level, and the second
// stage while preprocessing the body of each function.
//
// Returns true if the result was also preprocessed for *ImportDecl, *TypeDecl
// and *ValueDecl. *ValueDecl values are NOT evaluated at this stage. *FuncDecl
// are only partially defined and also only partially preprocessed.
func predefineRecursively(store Store, last BlockNode, d Decl) bool {
	defer doRecover([]BlockNode{last}, d)
	stack := []Name{}
	defining := make(map[Name]struct{})
	direct := true
	return predefineRecursively2(store, last, d, stack, defining, direct)
}

// `stack` and `defining` are used for cycle detection. They hold the same data.
// NOTE: `stack` never truncates; a slice is used instead of a map to show a
// helpful message when a circular declaration is found. `defining` is also used as
// a map to ensure best time performance of circular definition detection.
func predefineRecursively2(store Store, last BlockNode, d Decl, stack []Name, defining map[Name]struct{}, direct bool) bool {
	pkg := packageOf(last)

	// NOTE: predefine fileset breaks up circular definitions like
	// `var a, b, c = 1, a, b` which is only legal at the file level.
	for _, dn := range d.GetDeclNames() {
		if isUverseName(dn) {
			panic(fmt.Sprintf(
				"builtin identifiers cannot be shadowed: %s", dn))
		}
		stack = append(stack, dn)
		defining[dn] = struct{}{}
	}
	// After definition, remove items from map.
	// The stack doesn't need to be truncated because
	// the caller's stack slice remains the same regardless,
	// but the defining map must remove predefined names,
	// otherwise later declarations will fail.
	defer func() {
		for _, dn := range d.GetDeclNames() {
			delete(defining, dn)
		}
	}()

	// recursively predefine any dependencies.
	var un Name // undefined name
	var untype bool
	var directR bool
	// var direct = true // invalid cycle detection
	for {
		un, untype, directR = tryPredefine(store, pkg, last, d, stack, defining, direct)
		if debugFind {
			fmt.Printf("tryPredefine(%v, %v, defining=%v, direct=%v)-->un=%v,untype=%v,direct2=%v\n", d, stack, defining, direct, un, untype, directR)
		}
		if un != "" {
			// `un` is undefined, so define recursively.
			// first, check circularity.
			if _, exists := defining[un]; exists {
				if untype {
					panic(fmt.Sprintf("invalid recursive type: %s -> %s",
						Names(stack).Join(" -> "), un))
				} else {
					panic(fmt.Sprintf("invalid recursive value: %s -> %s",
						Names(stack).Join(" -> "), un))
				}
			}
			// look up dependency declaration from fileset.
			file, unDecl := pkg.FileSet.GetDeclFor(un)
			// preprocess if not already preprocessed.
			if !file.IsInitialized() {
				panic("all types from files in file-set should have already been predefined")
			}
			// predefine dependency recursively.
			// `directR` is passed on.
			predefineRecursively2(store, file, *unDecl, stack, defining, directR)
		} else {
			break // predefine successfully performed.
		}
	}
	switch cd := d.(type) {
	case *FuncDecl:
		// We cannot Preprocess the body of *FuncDecl as it may
		// refer to package names in any order.
		return false
	case *ValueDecl:
		vd2 := Preprocess(store, last, cd).(*ValueDecl)
		*cd = *vd2
		return true
	case *TypeDecl:
		td2 := Preprocess(store, last, cd).(*TypeDecl)
		*cd = *td2
		return true
	case *ImportDecl:
		id2 := Preprocess(store, last, cd).(*ImportDecl)
		*cd = *id2
		return true
	default:
		panic("should not happen")
	}
}

// If a dependent name is not yet defined, that name is returned; this return
// value is used by the caller to enforce declaration order.
//
// If all dependencies are met, constructs and empty definition value (for a
// *TypeDecl is a TypeValue) and sets it on last. As an exception, *FuncDecls
// will preprocess receiver/argument/result types recursively.
func tryPredefine(store Store, pkg *PackageNode, last BlockNode, d Decl, stack []Name, defining map[Name]struct{}, direct bool) (un Name, untype bool, directR bool) {
	if d.GetAttribute(ATTR_PREDEFINED) == true {
		panic(fmt.Sprintf("decl node already predefined! %v", d))
	}

	// If un is blank, it means the predefine succeeded.
	defer func() {
		if un == "" {
			d.SetAttribute(ATTR_PREDEFINED, true)
		}
	}()

	// NOTE: These happen upon enter from the top,
	// so value paths cannot be used here.
	switch d := d.(type) {
	case *ImportDecl:
		// stdlib internal package
		if strings.HasPrefix(d.PkgPath, "internal/") && !IsStdlib(pkg.PkgPath) {
			panic("cannot import stdlib internal/ package outside of standard library")
		}

		base, isInternal := IsInternalPath(d.PkgPath)
		if isInternal &&
			pkg.PkgPath != base &&
			!strings.HasPrefix(pkg.PkgPath, base+"/") {
			panic("internal/ packages can only be imported by packages rooted at the parent of \"internal\"")
		}

		// NOTE: imports from "pure packages" are actually sometimes
		// allowed, most notably filetests.
		if IsPPackagePath(pkg.PkgPath) && IsRealmPath(d.PkgPath) && !IsTestFile(last.GetLocation().File) {
			panic(fmt.Sprintf("pure package path %q cannot import realm path %q", pkg.PkgPath, d.PkgPath))
		}

		pv := store.GetPackage(d.PkgPath, true)
		if pv == nil {
			panic(fmt.Sprintf(
				"unknown import path %s",
				d.PkgPath))
		}
		if d.Name == "" { // use default
			exp, ok := expectedPkgName(d.PkgPath)
			if !ok {
				// should not happen, because the package exists in the store.
				panic(fmt.Sprintf("invalid pkg path: %q", d.PkgPath))
			}
			if exp != string(pv.PkgName) {
				panic(fmt.Sprintf(
					"package name for %q (%q) doesn't match its expected identifier %q; "+
						"the import declaration must specify an identifier", pv.PkgPath, pv.PkgName, exp))
			}
			d.Name = pv.PkgName
		} else if d.Name == blankIdentifier { // no definition
			return
		} else if d.Name == "." { // dot import
			panic("dot imports not allowed in Gno")
		}
		// NOTE imports usually must happen with a file,
		// and so last is usually a *FileNode, but for
		// testing convenience we allow importing
		// directly onto the package.
		last.Define(d.Name, TypedValue{
			T: gPackageType,
			V: pv,
		})
		d.Path = last.GetPathForName(store, d.Name)
	case *ValueDecl:
		// check for blank identifier in type
		// e.g., `var x _`
		if isBlankIdentifier(d.Type) {
			panic("cannot use _ as value or type")
		}
		isalias := false                                                                   // a value decl can't be.
		un, directR = findUndefinedT(store, last, d.Type, stack, defining, isalias, false) // XXX
		if un != "" {
			untype = true
			return
		}
		// NOTE: cyclic *ValueDecl at the package/file level such as
		// `var a, b, c = 1, a, b` was already split up before reaching
		// here, whereas they are illegal inside a function.
		for _, vx := range d.Values {
			un, directR = findUndefinedV(store, last, vx, stack, defining, direct, nil)
			if un != "" {
				untype = false
				return
			}
		}
		for i := range d.NameExprs {
			nx := &d.NameExprs[i]
			if nx.Name == blankIdentifier {
				nx.Path.Name = blankIdentifier
			} else {
				nx.Path = last.GetPathForName(store, nx.Name)
			}
		}
	case *TypeDecl:
		// before looking for dependencies, predefine empty type.
		last2 := skipFile(last)
		if !isLocallyDefined(last2, d.Name) {
			// construct empty t type
			var t Type
			switch tx := d.Type.(type) {
			case *FuncTypeExpr:
				t = &FuncType{}
			case *ArrayTypeExpr:
				t = &ArrayType{}
			case *SliceTypeExpr:
				t = &SliceType{}
			case *InterfaceTypeExpr:
				t = &InterfaceType{}
			case *ChanTypeExpr:
				t = &ChanType{}
			case *MapTypeExpr:
				t = &MapType{}
			case *StructTypeExpr:
				t = &StructType{}
			case *StarExpr:
				t = &PointerType{}
			case *NameExpr:
				// check for blank identifier in type
				// e.g., `type T _`
				if isBlankIdentifier(tx) {
					panic("cannot use _ as value or type")
				}
				// do not allow nil as type.
				if tx.Name == "nil" {
					panic("nil is not a type")
				}
				// sanity check.
<<<<<<< HEAD
				if tv := last.GetSlot(store, tx.Name, true); tv != nil {
=======
				if tv := last.GetValueRef(store, tx.Name, true); tv != nil {
>>>>>>> f6b72554
					t = tv.GetType()
					if dt, ok := t.(*DeclaredType); ok {
						if !dt.sealed {
							// predefineRecursively should have
							// already preprocessed dependent types!
							panic("should not happen")
						}
					}
				}
				// set t for proper type.
				if idx, ok := UverseNode().GetLocalIndex(tx.Name); ok {
					// uverse name
					path := NewValuePathUverse(idx, tx.Name)
					tv := Uverse().GetValueAt(nil, path)
					t = tv.GetType()
				}
			case *SelectorExpr:
				// get package value.
				un, directR = findUndefinedV(store, last, tx.X, stack, defining, false, nil)
				if un != "" {
					untype = true
					return
				}
				pkgName := tx.X.(*NameExpr).Name
				tv := last.GetSlot(store, pkgName, true)
				pv, ok := tv.V.(*PackageValue)
				if !ok {
					panic(fmt.Sprintf(
						"unknown package name %s in %s",
						pkgName,
						tx.String(),
					))
				}
				// check package node for name.
				pn := pv.GetPackageNode(store)
				tx.Path = pn.GetPathForName(store, tx.Sel)
				ptr := pv.GetBlock(store).GetPointerTo(store, tx.Path)
				t = ptr.TV.GetType()
			default:
				panic(fmt.Sprintf(
					"unexpected type declaration type %v",
					reflect.TypeOf(d.Type)))
			}
			if d.IsAlias {
				// use t directly.
			} else {
				// create new declared type.
				pn := packageOf(last)
				dt := declareWith(pn.PkgPath, last, d.Name, t)
				t = dt
			}
			// fill in later.
			last2.Define2(true, d.Name, t, asValue(t), NameSource{&d.NameExpr, d, NSTypeDecl, -1})
			d.Path = last.GetPathForName(store, d.Name)
		} // END if !isLocallyDefined(last2, d.Name) {
		// now it is or was locally defined.

		// after predefinitions (for reasonable recursion support),
		// return any undefined dependencies.
		un, directR = findUndefinedAny(
			store, last, d.Type, stack, defining, d.IsAlias, direct, true, nil)
		if un != "" {
			untype = true
			return
		}
		// END *TypeDecl
	case *FuncDecl:
		un, directR = findUndefinedT(store, last, &d.Type, stack, defining, false, false)
		if un != "" {
			untype = true
			return
		}
		if d.IsMethod {
			un, directR = findUndefinedT(store, last, &d.Recv, stack, defining, false, false)
			if un != "" {
				untype = true
				return
			}
			if d.Recv.Name == "" || d.Recv.Name == blankIdentifier {
				panic("d.Recv.Name should have been set in initStaticBlocks")
			}
			d.Recv = *Preprocess(store, last, &d.Recv).(*FieldTypeExpr)
			d.Type = *Preprocess(store, last, &d.Type).(*FuncTypeExpr)
			rft := evalStaticType(store, last, &d.Recv).(FieldType)
			rt := rft.Type
			ft := evalStaticType(store, last, &d.Type).(*FuncType)
<<<<<<< HEAD
			ubft := ft.UnboundType(rft)
=======
			ft = ft.UnboundType(rft)
>>>>>>> f6b72554
			dt := (*DeclaredType)(nil)

			// check base type of receiver type, should not be pointer type or interface type
			assertValidReceiverType := func(t Type) {
				if _, ok := t.(*PointerType); ok {
					panic(fmt.Sprintf("invalid receiver type %v (base type is pointer type)", rt))
				}
				if _, ok := t.(*InterfaceType); ok {
					panic(fmt.Sprintf("invalid receiver type %v (base type is interface type)", rt))
				}
			}

			if pt, ok := rt.(*PointerType); ok {
				assertValidReceiverType(pt.Elem())
				if ddt, ok := pt.Elem().(*DeclaredType); ok {
					assertValidReceiverType(baseOf(ddt))
					dt = ddt
				} else {
					panic("should not happen")
				}
			} else if ddt, ok := rt.(*DeclaredType); ok {
				assertValidReceiverType(baseOf(ddt))
				dt = ddt
			} else {
				panic("should not happen")
			}
			// The body may get altered during preprocessing later.
			if !dt.TryDefineMethod(&FuncValue{
<<<<<<< HEAD
				Type:       ubft,
=======
				Type:       ft,
>>>>>>> f6b72554
				IsMethod:   true,
				Source:     d,
				Name:       d.Name,
				Parent:     nil, // set lazily
				FileName:   fileNameOf(last),
				PkgPath:    pkg.PkgPath,
<<<<<<< HEAD
				Crossing:   ft.IsCrossing(),
=======
				Crossing:   d.Body.isCrossing(),
>>>>>>> f6b72554
				body:       d.Body,
				nativeBody: nil,
			}) {
				// Revert to old function declarations in the package we're preprocessing.
				pkg := packageOf(last)
				pkg.StaticBlock.revertToOld()
				panic(fmt.Sprintf("redeclaration of method %s.%s",
					dt.Name, d.Name))
			}
		} else {
			if d.Name == "init" {
				panic("d.Name 'init' should have been appended with a number in initStaticBlocks")
			}
			// define package-level function.
			ft := &FuncType{}
			// define a FuncValue w/ above type as d.Name.
			// fill in later during *FuncDecl:BLOCK.
			// The body may get altered during preprocessing later.
			fv := &FuncValue{
				Type:       ft,
				IsMethod:   false,
				Source:     d,
				Name:       d.Name,
				Parent:     nil, // set lazily.
				FileName:   fileNameOf(last),
				PkgPath:    pkg.PkgPath,
				Crossing:   false, // gets set after evalStaticType(d.Type)
				body:       d.Body,
				nativeBody: nil,
			}
			// NOTE: fv.body == nil means no body (ie. not even curly braces)
			// len(fv.body) == 0 could mean also {} (ie. no statements inside)
			if fv.body == nil && store != nil {
				fv.nativeBody = store.GetNative(pkg.PkgPath, d.Name)
				if fv.nativeBody == nil {
					panic(fmt.Sprintf("function %s does not have a body but is not natively defined (did you build after pulling from the repository?)", d.Name))
				}
				fv.NativePkg = pkg.PkgPath
				fv.NativeName = d.Name
			}
			// Set placeholder ft and fv.
			pkg.Define(d.Name, TypedValue{
				T: ft,
				V: fv,
			})
<<<<<<< HEAD
			d.Type = *Preprocess(store, last, &d.Type).(*FuncTypeExpr)
			ft2 := evalStaticType(store, last, &d.Type).(*FuncType)
			if !ft.IsZero() {
				// redefining function.
				// make sure the type is the same.
				if ft.TypeID() != ft2.TypeID() {
					panic(fmt.Sprintf(
						"Redefinition (%s) cannot change .T; was %v, new %v",
						d, ft, ft2))
				}
				// keep the orig type.
=======
			/* XXX delete
			if d.Name == "init" {
				// init functions can't be referenced.
>>>>>>> f6b72554
			} else {
				*ft = *ft2
			}
<<<<<<< HEAD
			fv.Crossing = ft.IsCrossing()
=======
			if d.Name == "init" {
				panic("d.Name 'init' should have been appended with a number in initStaticBlocks")
			}
			*/
			d.Type = *Preprocess(store, last, &d.Type).(*FuncTypeExpr)
			ft2 := evalStaticType(store, last, &d.Type).(*FuncType)
			if !ft.IsZero() {
				// redefining function.
				// make sure the type is the same.
				if ft.TypeID() != ft2.TypeID() {
					panic(fmt.Sprintf(
						"Redefinition (%s) cannot change .T; was %v, new %v",
						d, ft, ft2))
				}
				// keep the orig type.
			} else {
				*ft = *ft2
			}
>>>>>>> f6b72554
		}
	default:
		panic(fmt.Sprintf(
			"unexpected declaration type %v",
			d.String()))
	}
	// predefine complete.
	return "", false, false // zero values
}

var reExpectedPkgName = regexp.MustCompile(`(?:^|/)([^/]+)(?:/v\d+)?$`)

// expectedPkgName returns the expected default package name from the given
// package path, given its pkgpath.
//
// This is the last part of the pkgpath, ignoring any version specifier at the
// end of the path; for instance, the expected pkg name of net/url is "url";
// the expected pkg name of math/rand/v2 is "rand".
func expectedPkgName(path string) (string, bool) {
	res := reExpectedPkgName.FindStringSubmatch(path)
	if res == nil {
		return "", false
	}
	return res[1], true
}

<<<<<<< HEAD
=======
func constInt(source Expr, i int64) *ConstExpr {
	cx := &ConstExpr{Source: source}
	cx.T = IntType
	cx.SetInt(i)
	setPreprocessed(cx)
	return cx
}

func constUntypedBigint(source Expr, i64 int64) *ConstExpr {
	cx := &ConstExpr{Source: source}
	cx.T = UntypedBigintType
	cx.V = BigintValue{big.NewInt(i64)}
	setPreprocessed(cx)
	return cx
}

>>>>>>> f6b72554
func skipFaux(bn BlockNode) BlockNode {
	if fauxBlockNode(bn) {
		return bn.GetParentNode(nil)
	}
	return bn
}

func fauxBlockNode(bn BlockNode) bool {
	switch bn.(type) {
	case *IfStmt, *SwitchStmt:
		return true
	}
	return false
}

func fauxChildBlockNode(bn BlockNode) bool {
	switch bn.(type) {
	case *IfCaseStmt, *SwitchClauseStmt:
		return true
	}
	return false
}

func fillNameExprPath(last BlockNode, nx *NameExpr, isDefineLHS bool) {
	if nx.Name == blankIdentifier {
		// Blank name has no path; caller error.
		panic("should not happen")
	}

	// If not DEFINE_LHS, yet is statically undefined, set path from parent.
	if !isDefineLHS {
		if last.GetStaticTypeOf(nil, nx.Name) == nil {
			// NOTE: We cannot simply call last.GetPathForName() as
			// below here, because .GetPathForName() doesn't
			// distinguish between undefined reserved and and
			// (pre)defined variables. See tests/files/define1.go
			// for test case.
			var path ValuePath
			var i int = 0
			var fauxChild int = 0
			for {
				i++
				if fauxChildBlockNode(last) {
					fauxChild++
				}
				last = last.GetParentNode(nil)
				if last == nil {
					if isUverseName(nx.Name) {
						idx, ok := UverseNode().GetLocalIndex(nx.Name)
						if !ok {
							panic("should not happen")
						}
						nx.Path = NewValuePathUverse(idx, nx.Name)
						return
					} else {
						panic(fmt.Sprintf(
							"name not defined: %s", nx.Name))
					}
				}
				if last.GetStaticTypeOf(nil, nx.Name) == nil {
					continue
				} else {
					path = last.GetPathForName(nil, nx.Name)
					if path.Type != VPBlock {
						panic("expected block value path type; check this is not shadowing a builtin type")
					}
					break
				}
			}
			path.SetDepth(path.Depth + uint8(i) - uint8(fauxChild))
			path.Validate()
			nx.Path = path
			return
		}
	} else if isUverseName(nx.Name) {
		panic(fmt.Sprintf(
			"builtin identifiers cannot be shadowed: %s", nx.Name))
	}
	// Otherwise, set path for name.
	// Uverse name paths get set here as well.
	nx.Path = last.GetPathForName(nil, nx.Name)
}

func isFile(n BlockNode) bool {
	if _, ok := n.(*FileNode); ok {
		return true
	} else {
		return false
	}
}

func skipFile(n BlockNode) BlockNode {
	if fn, ok := n.(*FileNode); ok {
		return packageOf(fn)
	} else {
		return n
	}
}

// returns "" if not in a file node.
func fileNameOf(n BlockNode) string {
	if n == nil {
		return ""
	}
	fn := fileOfSafe(n)
	if fn == nil {
		return ""
	}
	return fn.FileName
}

func elideCompositeElements(last BlockNode, clx *CompositeLitExpr, clt Type) {
	switch clt := baseOf(clt).(type) {
	case *ArrayType:
		et := clt.Elt
		el := len(clx.Elts)
		for i := range el {
			kvx := &clx.Elts[i]
			elideCompositeExpr(last, &kvx.Value, et)
		}
	case *SliceType:
		et := clt.Elt
		el := len(clx.Elts)
		for i := range el {
			kvx := &clx.Elts[i]
			elideCompositeExpr(last, &kvx.Value, et)
		}
	case *MapType:
		kt := clt.Key
		vt := clt.Value
		el := len(clx.Elts)
		for i := range el {
			kvx := &clx.Elts[i]
			elideCompositeExpr(last, &kvx.Key, kt)
			elideCompositeExpr(last, &kvx.Value, vt)
		}
	case *StructType:
		// Struct fields cannot be elided in Go for
		// legibility, but Gno could support them (e.g. for
		// certain tagged struct fields).
		// TODO: support eliding.
		for _, kvx := range clx.Elts {
			vx := kvx.Value
			if vclx, ok := vx.(*CompositeLitExpr); ok {
				if vclx.Type == nil {
					panic("types cannot be elided in composite literals for struct types")
				}
			}
		}
	default:
		panic(fmt.Sprintf(
			"unexpected composite lit type %s",
			clt.String()))
	}
}

// if *vx is composite lit type, fill in elided type.
// if composite type is pointer type, replace composite
// expression with ref expr.
func elideCompositeExpr(last BlockNode, x *Expr, t Type) {
	if clx, ok := (*x).(*CompositeLitExpr); ok {
		if clx.Type == nil {
			// Make a placeholder name expr.
			tx := Nx(".elided")
			span := Span{Pos: (*x).GetPos(), End: (*x).GetPos()}
			tx.SetSpan(span)
			// Handle implicit &{}.
			if t.Kind() == PointerKind {
				clx.Type = toConstTypeExpr(last, tx, t.Elem())
				refx := &RefExpr{X: clx}
				refx.SetSpan(clx.GetSpan())
				*x = refx
				elideCompositeElements(last, clx, t.Elem()) // recurse
			} else {
				clx.Type = toConstTypeExpr(last, tx, t)
				elideCompositeElements(last, clx, t) // recurse
			}
		}
	}
}

// returns number of args, or if arg is a call result,
// the number of results of the return tuple type.
func countNumArgs(store Store, last BlockNode, n *CallExpr) (numArgs int) {
	if len(n.Args) != 1 {
		return len(n.Args)
	} else if cx, ok := n.Args[0].(*CallExpr); ok {
		cxift := evalStaticTypeOf(store, last, cx.Func) // cx (iface) func type
		if cxift.Kind() == TypeKind {
			return 1 // type conversion
		} else {
			cxft := getGnoFuncTypeOf(store, cxift)
			numResults := len(cxft.Results)
			return numResults
		}
	} else {
		return 1
	}
}

// This is to be run *after* preprocessing is done,
// to determine the order of var decl execution
// (which may include functions which may refer to package vars).
func findDependentNames(n Node, dst map[Name]struct{}) {
	switch cn := n.(type) {
	case *NameExpr:
		dst[cn.Name] = struct{}{}
	case *BasicLitExpr:
	case *BinaryExpr:
		findDependentNames(cn.Left, dst)
		findDependentNames(cn.Right, dst)
	case *SelectorExpr:
		findDependentNames(cn.X, dst)
	case *SliceExpr:
		findDependentNames(cn.X, dst)
		if cn.Low != nil {
			findDependentNames(cn.Low, dst)
		}
		if cn.High != nil {
			findDependentNames(cn.High, dst)
		}
		if cn.Max != nil {
			findDependentNames(cn.Max, dst)
		}
	case *StarExpr:
		findDependentNames(cn.X, dst)
	case *RefExpr:
		findDependentNames(cn.X, dst)
	case *TypeAssertExpr:
		findDependentNames(cn.X, dst)
		findDependentNames(cn.Type, dst)
	case *UnaryExpr:
		findDependentNames(cn.X, dst)
	case *CompositeLitExpr:
		findDependentNames(cn.Type, dst)
		ct := getType(cn.Type)
		switch ct.Kind() {
		case ArrayKind, SliceKind, MapKind:
			for _, kvx := range cn.Elts {
				if kvx.Key != nil {
					findDependentNames(kvx.Key, dst)
				}
				findDependentNames(kvx.Value, dst)
			}
		case StructKind:
			for _, kvx := range cn.Elts {
				findDependentNames(kvx.Value, dst)
			}
		default:
			panic(fmt.Sprintf(
				"unexpected composite lit type %s",
				ct.String()))
		}
	case *FieldTypeExpr:
		findDependentNames(cn.Type, dst)
	case *ArrayTypeExpr:
		findDependentNames(cn.Elt, dst)
		if cn.Len != nil {
			findDependentNames(cn.Len, dst)
		}
	case *SliceTypeExpr:
		findDependentNames(cn.Elt, dst)
	case *InterfaceTypeExpr:
		for i := range cn.Methods {
			findDependentNames(&cn.Methods[i], dst)
		}
	case *ChanTypeExpr:
		findDependentNames(cn.Value, dst)
	case *FuncTypeExpr:
		for i := range cn.Params {
			findDependentNames(&cn.Params[i], dst)
		}
		for i := range cn.Results {
			findDependentNames(&cn.Results[i], dst)
		}
	case *MapTypeExpr:
		findDependentNames(cn.Key, dst)
		findDependentNames(cn.Value, dst)
	case *StructTypeExpr:
		for i := range cn.Fields {
			findDependentNames(&cn.Fields[i], dst)
		}
	case *CallExpr:
		findDependentNames(cn.Func, dst)
		for i := range cn.Args {
			findDependentNames(cn.Args[i], dst)
		}
	case *IndexExpr:
		findDependentNames(cn.X, dst)
		findDependentNames(cn.Index, dst)
	case *FuncLitExpr:
		findDependentNames(&cn.Type, dst)
		for _, n := range cn.GetExternNames() {
			dst[n] = struct{}{}
		}
	case *constTypeExpr:
	case *ConstExpr:
	case *ImportDecl:
	case *ValueDecl:
		if cn.Type != nil {
			findDependentNames(cn.Type, dst)
		}
		for _, vx := range cn.Values {
			findDependentNames(vx, dst)
		}
	case *TypeDecl:
		findDependentNames(cn.Type, dst)
	case *FuncDecl:
		findDependentNames(&cn.Type, dst)
		if cn.IsMethod {
			findDependentNames(&cn.Recv, dst)
			for _, n := range cn.GetExternNames() {
				dst[n] = struct{}{}
			}
		} else {
			for _, n := range cn.GetExternNames() {
				if n == cn.Name {
					// top-level function referring to itself
				} else {
					dst[n] = struct{}{}
				}
			}
		}
	default:
		panic(fmt.Sprintf(
			"unexpected node: %v (%v)",
			n, reflect.TypeOf(n)))
	}
}

// A name is locally defined on a block node
// if the type is set to anything but nil.
// A predefined name will return false.
// NOTE: the value is not necessarily set statically,
// unless it refers to a type, package, or statically declared func value.
func isLocallyDefined(bn BlockNode, n Name) bool {
	idx, ok := bn.GetLocalIndex(n)
	if !ok {
		return false
	}
	t := bn.GetStaticBlock().Types[idx]
	if t == nil {
		return false
	}
	return true
}

// r := 0
// r, ok := 1, true
func isLocallyDefined2(bn BlockNode, n Name) bool {
	_, isLocal := bn.GetLocalIndex(n)
	return isLocal
}

// ----------------------------------------
// setNodeLines & setNodeLocations

func setNodeLines(nn Node) {
	var all Span // if nn has no span defined, derive one from its contents.
	Transcribe(nn, func(ns []Node, ftype TransField, index int, n Node, stage TransStage) (Node, TransCtrl) {
		switch stage {
		case TRANS_ENTER:
			nspan := n.GetSpan()
			if nspan.IsZero() {
				if len(ns) == 0 {
					// Handled by TRANS_LEAVE. Case A.
					return n, TRANS_CONTINUE
				}
				lastSpan := ns[len(ns)-1].GetSpan()
				if lastSpan.IsZero() {
					// Handled by TRANS_LEAVE too. Case B.
					return n, TRANS_CONTINUE
				} else {
					// Derive from parent with .Num++.
					nspan = lastSpan
					nspan.Num += 1
					n.SetSpan(nspan)
					return n, TRANS_CONTINUE
				}
			} else {
				// Expand all with nspan.
				all = all.Union(nspan)
				return n, TRANS_CONTINUE
			}
		case TRANS_LEAVE:
			// TODO: Validate that all spans of elements are
			// strictly contained.
			nspan := n.GetSpan()
			if nspan.IsZero() {
				// Case A: len(ns) == 0
				// Case b: len(ns) > 0.
				n.SetSpan(all)
			}
			return n, TRANS_CONTINUE
		}
		return n, TRANS_CONTINUE
	})
}

// Iterate over all nodes recursively and sets location information
// based on sparse expectations on block nodes, and ensures uniqueness of BlockNode.Locations.
// Ensures uniqueness of BlockNode.Locations.
func setNodeLocations(pkgPath string, fileName string, n Node) {
	if pkgPath == "" || fileName == "" {
		panic("missing package path or file name")
	}
	Transcribe(n, func(ns []Node, ftype TransField, index int, n Node, stage TransStage) (Node, TransCtrl) {
		if stage != TRANS_ENTER {
			return n, TRANS_CONTINUE
		}
		if bn, ok := n.(BlockNode); ok {
			// ensure unique location of blocknode.
			loc := Location{
				PkgPath: pkgPath,
				File:    fileName,
				Span:    bn.GetSpan(),
			}
			bn.SetLocation(loc)
		}
		return n, TRANS_CONTINUE
	})
}

// XXX check node lines, uniqueness of locations,
// and also check location pkgpath and filename.
// Even after this is implemented, locations should not be used for logic.
func checkNodeLinesLocations(pkgPath string, fileName string, n Node) {
	// TODO: XXX
}

// ----------------------------------------
// SaveBlockNodes

// Iterate over all block nodes recursively and saves them.
// Ensures uniqueness of BlockNode.Locations.
func SaveBlockNodes(store Store, fn *FileNode) {
	// First, get the package and file names.
	pn := packageOf(fn)
	store.SetBlockNode(pn)
	pkgPath := pn.PkgPath
	fileName := fn.FileName
	if pkgPath == "" || fileName == "" {
		panic("missing package path or file name")
	}
	Transcribe(fn, func(ns []Node, ftype TransField, index int, n Node, stage TransStage) (Node, TransCtrl) {
		if stage != TRANS_ENTER {
			return n, TRANS_CONTINUE
		}
		// save node to store if blocknode.
		if bn, ok := n.(BlockNode); ok {
			// Location must exist already.
			loc := bn.GetLocation()
			if loc.IsZero() {
				panic("unexpected zero block node location")
			}
			if loc.PkgPath != pkgPath {
				panic("unexpected pkg path in node location")
			}
			if loc.File != fileName {
				panic("unexpected file name in node location")
			}
			if loc.Line != bn.GetLine() {
				panic("wrong line in block node location")
			}
			if loc.Column != bn.GetColumn() {
				panic("wrong column in block node location")
			}
			// save blocknode.
			store.SetBlockNode(bn)
		}
		return n, TRANS_CONTINUE
	})
}<|MERGE_RESOLUTION|>--- conflicted
+++ resolved
@@ -14,15 +14,9 @@
 )
 
 const (
-<<<<<<< HEAD
-	blankIdentifier = "_"
-	debugFind       = false // toggle when debugging.
-=======
-	debugFind = false // toggle when debugging.
-
 	blankIdentifier           = "_"
+	debugFind                 = false // toggle when debugging.
 	AttrPreprocessFuncLitExpr = "FuncLitExpr"
->>>>>>> f6b72554
 )
 
 // Predefine (initStaticBlocks) and partially evaluates all names
@@ -203,11 +197,7 @@
 							// if loopvar, will promote to
 							// NameExprTypeHeapDefine later.
 							nx.Type = NameExprTypeDefine
-<<<<<<< HEAD
 							last.Reserve(false, nx, n, NSDefine, i)
-=======
-							last.Reserve(false, ln)
->>>>>>> f6b72554
 						}
 					}
 				}
@@ -238,11 +228,7 @@
 				}
 				if nn != blankIdentifier {
 					nx.Type = NameExprTypeDefine
-<<<<<<< HEAD
 					last.Reserve(false, nx, n, NSImportDecl, -1)
-=======
-					last.Reserve(false, nn)
->>>>>>> f6b72554
 				}
 			case *ValueDecl:
 				last2 := skipFile(last)
@@ -253,21 +239,13 @@
 						continue
 					}
 					nx.Type = NameExprTypeDefine
-<<<<<<< HEAD
 					last2.Reserve(n.Const, nx, n, NSValueDecl, i)
-=======
-					last2.Reserve(n.Const, nn)
->>>>>>> f6b72554
 				}
 			case *TypeDecl:
 				last2 := skipFile(last)
 				nx := &n.NameExpr
 				nx.Type = NameExprTypeDefine
-<<<<<<< HEAD
 				last2.Reserve(true, nx, n, NSTypeDecl, -1)
-=======
-				last2.Reserve(true, n.Name)
->>>>>>> f6b72554
 			case *FuncDecl:
 				if n.IsMethod {
 					if n.Recv.Name == "" || n.Recv.Name == blankIdentifier {
@@ -291,11 +269,7 @@
 					}
 					nx := &n.NameExpr
 					nx.Type = NameExprTypeDefine
-<<<<<<< HEAD
 					pkg.Reserve(false, nx, n, NSFuncDecl, -1)
-=======
-					pkg.Reserve(false, n.Name)
->>>>>>> f6b72554
 					pkg.UnassignableNames = append(pkg.UnassignableNames, n.Name)
 				}
 			case *FuncTypeExpr:
@@ -330,13 +304,8 @@
 				// parent if statement.
 				ifs := ns[len(ns)-1].(*IfStmt)
 				// anything declared in ifs are copied.
-<<<<<<< HEAD
 				for _, ns := range ifs.GetNameSources() {
 					last.Reserve(false, ns.NameExpr, ns.Origin, ns.Type, ns.Index)
-=======
-				for _, n := range ifs.GetBlockNames() {
-					last.Reserve(false, n)
->>>>>>> f6b72554
 				}
 			case *RangeStmt:
 				if n.Op == DEFINE {
@@ -344,22 +313,14 @@
 						nx := n.Key.(*NameExpr)
 						if nx.Name != blankIdentifier {
 							nx.Type = NameExprTypeDefine
-<<<<<<< HEAD
 							last.Reserve(false, nx, n, NSRangeKey, -1)
-=======
-							last.Reserve(false, nx.Name)
->>>>>>> f6b72554
 						}
 					}
 					if n.Value != nil {
 						nx := n.Value.(*NameExpr)
 						if nx.Name != blankIdentifier {
 							nx.Type = NameExprTypeDefine
-<<<<<<< HEAD
 							last.Reserve(false, nx, n, NSRangeValue, -1)
-=======
-							last.Reserve(false, nx.Name)
->>>>>>> f6b72554
 						}
 					}
 				}
@@ -367,11 +328,7 @@
 				for i := range n.Type.Params {
 					px := &n.Type.Params[i].NameExpr
 					px.Type = NameExprTypeDefine
-<<<<<<< HEAD
 					last.Reserve(false, px, &n.Type, NSFuncParam, i)
-=======
-					last.Reserve(false, px.Name)
->>>>>>> f6b72554
 				}
 				for i := range n.Type.Results {
 					rx := &n.Type.Results[i].NameExpr
@@ -380,11 +337,7 @@
 						rx.Name = Name(rn)
 					}
 					rx.Type = NameExprTypeDefine
-<<<<<<< HEAD
 					last.Reserve(false, rx, &n.Type, NSFuncResult, i)
-=======
-					last.Reserve(false, rx.Name)
->>>>>>> f6b72554
 				}
 			case *SwitchStmt:
 				// n.Varname is declared in each clause.
@@ -397,13 +350,8 @@
 				// parent switch statement.
 				ss := ns[len(ns)-1].(*SwitchStmt)
 				// anything declared in ss.init are copied.
-<<<<<<< HEAD
 				for _, ns := range ss.GetNameSources() {
 					last.Reserve(false, ns.NameExpr, ns.Origin, ns.Type, ns.Index)
-=======
-				for _, n := range ss.GetBlockNames() {
-					last.Reserve(false, n)
->>>>>>> f6b72554
 				}
 				if ss.IsTypeSwitch {
 					if ss.VarName != "" {
@@ -412,11 +360,7 @@
 						// > Switch varnames cannot be
 						// captured as heap items.
 						// [test](../gnovm/tests/files/closure11_known.gno)
-<<<<<<< HEAD
 						last.Reserve(false, &NameExpr{Name: ss.VarName}, ss, NSTypeSwitch, -1)
-=======
-						last.Reserve(false, ss.VarName)
->>>>>>> f6b72554
 					}
 				} else {
 					if ss.VarName != "" {
@@ -426,11 +370,7 @@
 			case *FuncDecl:
 				if n.IsMethod {
 					n.Recv.NameExpr.Type = NameExprTypeDefine
-<<<<<<< HEAD
 					n.Reserve(false, &n.Recv.NameExpr, n, NSFuncReceiver, -1)
-=======
-					n.Reserve(false, n.Recv.Name)
->>>>>>> f6b72554
 				}
 				for i := range n.Type.Params {
 					px := &n.Type.Params[i].NameExpr
@@ -438,11 +378,7 @@
 						panic("should not happen")
 					}
 					px.Type = NameExprTypeDefine
-<<<<<<< HEAD
 					n.Reserve(false, px, &n.Type, NSFuncParam, i)
-=======
-					n.Reserve(false, px.Name)
->>>>>>> f6b72554
 				}
 				for i := range n.Type.Results {
 					rx := &n.Type.Results[i].NameExpr
@@ -451,11 +387,7 @@
 						rx.Name = Name(rn)
 					}
 					rx.Type = NameExprTypeDefine
-<<<<<<< HEAD
 					n.Reserve(false, rx, &n.Type, NSFuncResult, i)
-=======
-					n.Reserve(false, rx.Name)
->>>>>>> f6b72554
 				}
 			}
 			return n, TRANS_CONTINUE
@@ -544,11 +476,7 @@
 				return n, TRANS_CONTINUE
 			}
 			if _, ok := n.(*FuncLitExpr); ok {
-<<<<<<< HEAD
-				if n.GetAttribute(ATTR_PREPROCESS_SKIPPED) == "FuncLitExpr" {
-=======
 				if n.GetAttribute(ATTR_PREPROCESS_SKIPPED) == AttrPreprocessFuncLitExpr {
->>>>>>> f6b72554
 					clearSkip = true // clear what preprocess1 will do.
 					return n, TRANS_SKIP
 				}
@@ -590,11 +518,7 @@
 				return n, TRANS_CONTINUE
 			}
 			if _, ok := n.(*FuncLitExpr); ok {
-<<<<<<< HEAD
-				if n.GetAttribute(ATTR_PREPROCESS_SKIPPED) == "FuncLitExpr" {
-=======
 				if n.GetAttribute(ATTR_PREPROCESS_SKIPPED) == AttrPreprocessFuncLitExpr {
->>>>>>> f6b72554
 					return n, TRANS_SKIP
 				}
 			}
@@ -663,11 +587,7 @@
 							_, ok := last.GetLocalIndex(lnx.Name)
 							if !ok {
 								// initial declaration to be re-defined.
-<<<<<<< HEAD
 								last.Reserve(false, lnx, n, NSDefine, i)
-=======
-								last.Reserve(false, ln)
->>>>>>> f6b72554
 							} else {
 								// do not redeclare.
 							}
@@ -831,8 +751,7 @@
 			case *FuncLitExpr:
 				// retrieve cached function type.
 				ft := evalStaticType(store, last, &n.Type).(*FuncType)
-<<<<<<< HEAD
-				if n.GetAttribute(ATTR_PREPROCESS_SKIPPED) == "FuncLitExpr" {
+				if n.GetAttribute(ATTR_PREPROCESS_SKIPPED) == AttrPreprocessFuncLitExpr {
 					// This preprocessing was initiated by predefineRecursively().
 					// When predefined from a package/file, the dependant names may
 					// be declared out of order, so preprocessing the body of
@@ -842,10 +761,6 @@
 					//
 					// NOTE: Machine still needs the attribute later for evalStatic*.
 					// Clear it @ initStaticBlocks.
-=======
-				if n.GetAttribute(ATTR_PREPROCESS_SKIPPED) == AttrPreprocessFuncLitExpr {
-					// Machine still needs it. Clear it @ initStaticBlocks.
->>>>>>> f6b72554
 					// n.DelAttribute(ATTR_PREPROCESS_SKIPPED)
 					for _, p := range ns {
 						// Prevent parents from being marked as attr
@@ -859,13 +774,10 @@
 					// n.SetAttribute(ATTR_PREPROCESS_INCOMPLETE, true)
 					return n, TRANS_SKIP
 				}
-<<<<<<< HEAD
 				// a crossing function can only be declared in a realm.
 				if ft.IsCrossing() && !isRealm(ctx) {
 					panic(fmt.Sprintf("crossing function literal (realm first argument) declared in non-realm package: %v", n))
 				}
-=======
->>>>>>> f6b72554
 				// push func body block.
 				pushInitBlock(n, &last, &stack)
 				// define parameters in new block.
@@ -2594,11 +2506,7 @@
 				//
 				// In short, the relationship between tmp and dst is:
 				//   `type dst tmp`.
-<<<<<<< HEAD
 				dst := last.GetSlot(store, n.Name, true).GetType()
-=======
-				dst := last.GetValueRef(store, n.Name, true).GetType()
->>>>>>> f6b72554
 				switch dst := dst.(type) {
 				case *FuncType:
 					*dst = *(tmp.(*FuncType))
@@ -2625,11 +2533,7 @@
 						// (e.g.  *ArrayType, *StructType) of declared
 						// types are actually instantiated, not in
 						// machine.go:runDeclaration().
-<<<<<<< HEAD
 						tmp2 := declareWith(ctxpn.PkgPath, last, n.Name, tmp)
-=======
-						tmp2 := declareWith(lastpn.PkgPath, last, n.Name, tmp)
->>>>>>> f6b72554
 						// if !n.IsAlias { // not sure why this was here.
 						tmp2.Seal()
 						// }
@@ -3282,7 +3186,6 @@
 // finds the last FuncLitExpr in the stack at (including) or after stop.
 // returns the depth of last function, 1 if last stack item itself is a
 // closure, or 0 if not found.
-<<<<<<< HEAD
 func findLastFunction(last BlockNode, stop BlockNode) (fn FuncNode, depth int, found bool) {
 	faux := 0   // count faux block
 	depth2 := 0 // working value
@@ -3292,17 +3195,6 @@
 		case *FuncLitExpr, *FuncDecl:
 			fn = stbn.(FuncNode)
 			depth = depth2 - faux
-=======
-func findLastFunction(last BlockNode, stop BlockNode) (fn BlockNode, depth int, found bool) {
-	faux := 0   // count faux block
-	depth_ := 0 // working value
-	for stbn := last; stbn != stop; stbn = stbn.GetParentNode(nil) {
-		depth_ += 1
-		switch stbn := stbn.(type) {
-		case *FuncLitExpr, *FuncDecl:
-			fn = stbn
-			depth = depth_ - faux
->>>>>>> f6b72554
 			found = true
 			return
 		default:
@@ -3816,7 +3708,6 @@
 	cx.Last = last
 	cx.Source = source
 	cx.Type = t
-<<<<<<< HEAD
 	cx.SetSpan(source.GetSpan())
 	setPreprocessed(cx)
 	return cx
@@ -3866,9 +3757,6 @@
 	cx := &ConstExpr{Source: source}
 	cx.T = nil
 	cx.V = nil
-=======
-	// cx.SetSpan(source.GetSpan())
->>>>>>> f6b72554
 	setPreprocessed(cx)
 	return cx
 }
@@ -3884,7 +3772,6 @@
 	}
 }
 
-<<<<<<< HEAD
 func setPreprocessed(x Expr) Expr {
 	if x.GetAttribute(ATTR_PREPROCESS_INCOMPLETE) == nil {
 		x.SetAttribute(ATTR_PREPROCESSED, true)
@@ -3895,12 +3782,6 @@
 func isRealm(ctx BlockNode) bool {
 	pn := packageOf(ctx)
 	return IsRealmPath(pn.PkgPath)
-=======
-func setPreprocessed(x Expr) {
-	if x.GetAttribute(ATTR_PREPROCESS_INCOMPLETE) == nil {
-		x.SetAttribute(ATTR_PREPROCESSED, true)
-	}
->>>>>>> f6b72554
 }
 
 func packageOf(last BlockNode) *PackageNode {
@@ -4357,29 +4238,17 @@
 					panic(fmt.Sprintf("invalid recursive type: %s -> %s",
 						Names(stack).Join(" -> "), cx.Name))
 				}
-<<<<<<< HEAD
 				if tv := last.GetSlot(store, cx.Name, true); tv != nil {
 					return
 				}
 			} else {
 				if tv := last.GetSlot(store, cx.Name, true); tv != nil {
-=======
-				if tv := last.GetValueRef(store, cx.Name, true); tv != nil {
 					return
 				}
-			} else {
-				if tv := last.GetValueRef(store, cx.Name, true); tv != nil {
->>>>>>> f6b72554
-					return
-				}
 				return cx.Name, direct
 			}
 		} else {
-<<<<<<< HEAD
 			if tv := last.GetSlot(store, cx.Name, true); tv != nil {
-=======
-			if tv := last.GetValueRef(store, cx.Name, true); tv != nil {
->>>>>>> f6b72554
 				return
 			}
 		}
@@ -4442,7 +4311,6 @@
 	case *CompositeLitExpr:
 		var ct Type
 		if cx.Type == nil {
-<<<<<<< HEAD
 			panic("should not happen")
 			/*
 				if elide == nil {
@@ -4454,13 +4322,6 @@
 				tx.SetSpan(Span{Pos: cx.GetPos(), End: cx.GetPos()})
 				cx.Type = toConstTypeExpr(tx, elide)
 			*/
-=======
-			if elide == nil {
-				panic("cannot elide unknown composite type")
-			}
-			ct = elide
-			cx.Type = constType(cx, elide)
->>>>>>> f6b72554
 		} else {
 			un, directR = findUndefinedT(store, last, cx.Type, stack, defining, isalias, astype && direct)
 			if un != "" {
@@ -4474,11 +4335,7 @@
 			cx.Type = Preprocess(store, last, cx.Type).(Expr) // recursive
 			ct = evalStaticType(store, last, cx.Type)
 			// elide composite lit element (nested) composite types.
-<<<<<<< HEAD
 			elideCompositeElements(last, cx, ct)
-=======
-			elideCompositeElements(cx, ct)
->>>>>>> f6b72554
 		}
 		switch ct.Kind() {
 		case ArrayKind, SliceKind, MapKind:
@@ -4511,11 +4368,7 @@
 		}
 		_, _, found := findLastFunction(last, nil)
 		if !found {
-<<<<<<< HEAD
-			cx.SetAttribute(ATTR_PREPROCESS_SKIPPED, "FuncLitExpr")
-=======
 			cx.SetAttribute(ATTR_PREPROCESS_SKIPPED, AttrPreprocessFuncLitExpr)
->>>>>>> f6b72554
 		}
 	case *FieldTypeExpr: // FIELD
 		return findUndefinedT(store, last, cx.Type, stack, defining, isalias, direct)
@@ -4899,11 +4752,7 @@
 					panic("nil is not a type")
 				}
 				// sanity check.
-<<<<<<< HEAD
 				if tv := last.GetSlot(store, tx.Name, true); tv != nil {
-=======
-				if tv := last.GetValueRef(store, tx.Name, true); tv != nil {
->>>>>>> f6b72554
 					t = tv.GetType()
 					if dt, ok := t.(*DeclaredType); ok {
 						if !dt.sealed {
@@ -4990,11 +4839,7 @@
 			rft := evalStaticType(store, last, &d.Recv).(FieldType)
 			rt := rft.Type
 			ft := evalStaticType(store, last, &d.Type).(*FuncType)
-<<<<<<< HEAD
 			ubft := ft.UnboundType(rft)
-=======
-			ft = ft.UnboundType(rft)
->>>>>>> f6b72554
 			dt := (*DeclaredType)(nil)
 
 			// check base type of receiver type, should not be pointer type or interface type
@@ -5023,22 +4868,14 @@
 			}
 			// The body may get altered during preprocessing later.
 			if !dt.TryDefineMethod(&FuncValue{
-<<<<<<< HEAD
 				Type:       ubft,
-=======
-				Type:       ft,
->>>>>>> f6b72554
 				IsMethod:   true,
 				Source:     d,
 				Name:       d.Name,
 				Parent:     nil, // set lazily
 				FileName:   fileNameOf(last),
 				PkgPath:    pkg.PkgPath,
-<<<<<<< HEAD
 				Crossing:   ft.IsCrossing(),
-=======
-				Crossing:   d.Body.isCrossing(),
->>>>>>> f6b72554
 				body:       d.Body,
 				nativeBody: nil,
 			}) {
@@ -5084,7 +4921,6 @@
 				T: ft,
 				V: fv,
 			})
-<<<<<<< HEAD
 			d.Type = *Preprocess(store, last, &d.Type).(*FuncTypeExpr)
 			ft2 := evalStaticType(store, last, &d.Type).(*FuncType)
 			if !ft.IsZero() {
@@ -5096,36 +4932,10 @@
 						d, ft, ft2))
 				}
 				// keep the orig type.
-=======
-			/* XXX delete
-			if d.Name == "init" {
-				// init functions can't be referenced.
->>>>>>> f6b72554
 			} else {
 				*ft = *ft2
 			}
-<<<<<<< HEAD
 			fv.Crossing = ft.IsCrossing()
-=======
-			if d.Name == "init" {
-				panic("d.Name 'init' should have been appended with a number in initStaticBlocks")
-			}
-			*/
-			d.Type = *Preprocess(store, last, &d.Type).(*FuncTypeExpr)
-			ft2 := evalStaticType(store, last, &d.Type).(*FuncType)
-			if !ft.IsZero() {
-				// redefining function.
-				// make sure the type is the same.
-				if ft.TypeID() != ft2.TypeID() {
-					panic(fmt.Sprintf(
-						"Redefinition (%s) cannot change .T; was %v, new %v",
-						d, ft, ft2))
-				}
-				// keep the orig type.
-			} else {
-				*ft = *ft2
-			}
->>>>>>> f6b72554
 		}
 	default:
 		panic(fmt.Sprintf(
@@ -5152,25 +4962,6 @@
 	return res[1], true
 }
 
-<<<<<<< HEAD
-=======
-func constInt(source Expr, i int64) *ConstExpr {
-	cx := &ConstExpr{Source: source}
-	cx.T = IntType
-	cx.SetInt(i)
-	setPreprocessed(cx)
-	return cx
-}
-
-func constUntypedBigint(source Expr, i64 int64) *ConstExpr {
-	cx := &ConstExpr{Source: source}
-	cx.T = UntypedBigintType
-	cx.V = BigintValue{big.NewInt(i64)}
-	setPreprocessed(cx)
-	return cx
-}
-
->>>>>>> f6b72554
 func skipFaux(bn BlockNode) BlockNode {
 	if fauxBlockNode(bn) {
 		return bn.GetParentNode(nil)
