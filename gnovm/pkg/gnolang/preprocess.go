--- conflicted
+++ resolved
@@ -129,23 +129,7 @@
 // List of what Preprocess() does:
 //   - Assigns BlockValuePath to NameExprs.
 //   - TODO document what it does.
-<<<<<<< HEAD
 func Preprocess(debugging *Debugging, p pState, store Store, ctx BlockNode, n Node) Node {
-	// When panic, revert any package updates.
-	defer func() {
-		// Revert all new values.
-		// this is needed to revert top level
-		// function redeclarations.
-		if r := recover(); r != nil {
-			pkg := packageOf(ctx)
-			pkg.StaticBlock.revertToOld()
-			panic(r)
-		}
-	}()
-
-=======
-func Preprocess(store Store, ctx BlockNode, n Node) Node {
->>>>>>> 0651b5ab
 	// Increment preprocessing counter while preprocessing.
 	{
 		p.inc()
@@ -1019,20 +1003,16 @@
 								}
 							}
 
-							convertConst(store, last, arg0, ct)
+							convertConst(p, store, last, arg0, ct)
 							constConverted = true
 						}
 
 						// (const) untyped decimal -> float64.
 						// (const) untyped bigint -> int.
-<<<<<<< HEAD
-						convertConst(p, store, last, arg0, nil)
-=======
 						if !constConverted {
-							convertConst(store, last, arg0, nil)
-						}
-
->>>>>>> 0651b5ab
+							convertConst(p, store, last, arg0, nil)
+						}
+
 						// evaluate the new expression.
 						cx := evalConst(store, last, n)
 						// Though cx may be undefined if ct is interface,
@@ -1088,7 +1068,7 @@
 								}
 								// Convert to the array type.
 								arg1 := Call(tx, arg)
-								n.Args[i+1] = Preprocess(nil, last, arg1).(Expr)
+								n.Args[i+1] = Preprocess(debugging, p, nil, last, arg1).(Expr)
 							}
 						}
 					} else if fv.PkgPath == uversePkgPath && fv.Name == "copy" {
