--- conflicted
+++ resolved
@@ -244,13 +244,6 @@
 		// *, & is filter out previously since they are not primitive
 		assertValidConstValue(store, gasMeter, last, currExpr.X)
 	case *TypeAssertExpr:
-<<<<<<< HEAD
-		ty := evalStaticTypeOf(store, gasMeter, last, currExpr)
-		if _, ok := ty.(*TypeType); ok {
-			ty = evalStaticType(store, gasMeter, last, currExpr)
-		}
-=======
->>>>>>> f4616659
 		panic(fmt.Sprintf("%s (comma, ok expression of type %s) is not constant", currExpr.String(), currExpr.Type))
 	case *CallExpr:
 		ift := evalStaticTypeOf(store, gasMeter, last, currExpr.Func)
@@ -263,28 +256,17 @@
 				if fv, ok := cx.V.(*FuncValue); ok {
 					if fv.PkgPath == uversePkgPath {
 						// TODO: should support min, max, real, imag
-<<<<<<< HEAD
 						switch {
 						case fv.Name == "len":
 							at := evalStaticTypeOf(store, gasMeter, last, currExpr.Args[0])
-=======
-						switch fv.Name {
-						case "len":
-							at := evalStaticTypeOf(store, last, currExpr.Args[0])
->>>>>>> f4616659
 							if _, ok := unwrapPointerType(baseOf(at)).(*ArrayType); ok {
 								// ok
 								break Main
 							}
 							assertValidConstValue(store, gasMeter, last, currExpr.Args[0])
 							break Main
-<<<<<<< HEAD
 						case fv.Name == "cap":
 							at := evalStaticTypeOf(store, gasMeter, last, currExpr.Args[0])
-=======
-						case "cap":
-							at := evalStaticTypeOf(store, last, currExpr.Args[0])
->>>>>>> f4616659
 							if _, ok := unwrapPointerType(baseOf(at)).(*ArrayType); ok {
 								// ok
 								break Main
