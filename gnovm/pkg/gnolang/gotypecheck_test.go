package gnolang

import (
	"testing"

	"github.com/gnolang/gno/tm2/pkg/std"
	"github.com/stretchr/testify/assert"
	"github.com/stretchr/testify/require"
	"go.uber.org/multierr"
)

type mockPackageGetter []*std.MemPackage

func (mi mockPackageGetter) GetMemPackage(path string) *std.MemPackage {
	for _, pkg := range mi {
		if pkg.Path == path {
			return pkg
		}
	}
	return nil
}

type mockPackageGetterCounts struct {
	mockPackageGetter
	counts map[string]int
}

func (mpg mockPackageGetterCounts) GetMemPackage(path string) *std.MemPackage {
	mpg.counts[path]++
	return mpg.mockPackageGetter.GetMemPackage(path)
}

func TestTypeCheckMemPackage(t *testing.T) {
	t.Parallel()

	// if len(ss) > 0, then multierr.Errors must decompose it in errors, and
	// each error in order must contain the associated string.
	errContains := func(s0 string, ss ...string) func(*testing.T, error) {
		return func(t *testing.T, err error) {
			t.Helper()
			errs := multierr.Errors(err)
			if len(errs) == 0 {
				t.Errorf("expected an error, got nil")
				return
			}
			want := len(ss) + 1
			if len(errs) != want {
				t.Errorf("expected %d errors, got %d", want, len(errs))
				return
			}
			assert.ErrorContains(t, errs[0], s0)
			for idx, err := range errs[1:] {
				assert.ErrorContains(t, err, ss[idx])
			}
		}
	}

	type testCase struct {
		name   string
		pkg    *std.MemPackage
		getter MemPackageGetter
		check  func(*testing.T, error)
	}
	tt := []testCase{
		{
			"Simple",
			&std.MemPackage{
				Name: "hello",
				Path: "gno.land/p/demo/hello",
				Files: []*std.MemFile{
					{
						Name: "hello.gno",
						Body: `
							package hello
							type S struct{}
							func A() S { return S{} }
							func B() S { return A() }`,
					},
				},
			},
			nil,
			nil,
		},
		{
			"WrongReturn",
			&std.MemPackage{
				Name: "hello",
				Path: "gno.land/p/demo/hello",
				Files: []*std.MemFile{
					{
						Name: "hello.gno",
						Body: `
							package hello
							type S struct{}
							func A() S { return S{} }
							func B() S { return 11 }`,
					},
				},
			},
			nil,
			errContains("cannot use 11"),
		},
		{
			"ParseError",
			&std.MemPackage{
				Name: "hello",
				Path: "gno.land/p/demo/hello",
				Files: []*std.MemFile{
					{
						Name: "hello.gno",
						Body: `
							package hello!
							func B() int { return 11 }`,
					},
				},
			},
			nil,
			errContains("found '!'"),
		},
		{
			"MultiError",
			&std.MemPackage{
				Name: "main",
				Path: "gno.land/p/demo/main",
				Files: []*std.MemFile{
					{
						Name: "hello.gno",
						Body: `
							package main
							func main() {
								_, _ = 11
								return 88, 88
							}`,
					},
				},
			},
			nil,
			errContains("assignment mismatch", "too many return values"),
		},
		{
			"TestsAlso",
			&std.MemPackage{
				Name: "hello",
				Path: "gno.land/p/demo/hello",
				Files: []*std.MemFile{
					{
						Name: "hello.gno",
						Body: `
							package hello
							func B() int { return 11 }`,
					},
					{
						Name: "hello_test.gno",
						Body: `This is not valid Gno code, and it matters.`,
					},
				},
			},
			nil,
			errContains("gno.land/p/demo/hello/hello_test.gno:1:1: expected 'package', found This"),
		},
		{
			"ImportFailed",
			&std.MemPackage{
				Name: "hello",
				Path: "gno.land/p/demo/hello",
				Files: []*std.MemFile{
					{
						Name: "hello.gno",
						Body: `
							package hello
							import "std"
							func Hello() std.Address { return "hello" }`,
					},
				},
			},
			mockPackageGetter{},
			errContains("unknown import path \"std\""),
		},
		{
			"ImportSucceeded",
			&std.MemPackage{
				Name: "hello",
				Path: "gno.land/p/demo/hello",
				Files: []*std.MemFile{
					{
						Name: "hello.gno",
						Body: `
							package hello
							import "std"
							func Hello() std.Address { return "hello" }`,
					},
				},
			},
			mockPackageGetter{
				&std.MemPackage{
					Name: "std",
					Path: "std",
					Files: []*std.MemFile{
						{
							Name: "gnovm.gno",
							Body: `
								package std
								type Address string`,
						},
					},
				},
			},
			nil,
		},
		{
			"ImportBadIdent",
			&std.MemPackage{
				Name: "hello",
				Path: "gno.land/p/demo/hello",
				Files: []*std.MemFile{
					{
						Name: "hello.gno",
						Body: `
							package hello
							import "std"
							func Hello() std.Address { return "hello" }`,
					},
				},
			},
			mockPackageGetter{
				&std.MemPackage{
					Name: "a_completely_different_identifier",
					Path: "std",
					Files: []*std.MemFile{
						{
							Name: "gnovm.gno",
							Body: `
								package a_completely_different_identifier
								type Address string`,
						},
					},
				},
			},
			errContains("undefined: std", "a_completely_different_identifier and not used"),
		},
		{
			// Both inits should be considered, without an "imported and not
			// used" error.
			"ImportTwoInits",
			&std.MemPackage{
				Name: "gns",
				Path: "gno.land/r/demo/gns",
				Files: []*std.MemFile{
					{
						Name: "gns.gno",
						Body: `
							package gns
							import (
								"std"
								"math/overflow"
							)

							var sink any

							func init() {
								sink = std.Address("admin")
							}

							func init() {
								sink = overflow.Add(1, 2)
							}
							`,
					},
				},
			},
			mockPackageGetter{
				&std.MemPackage{
					Name: "std",
					Path: "std",
					Files: []*std.MemFile{
						{
							Name: "gnovm.gno",
							Body: `
								package std
								type Address string`,
						},
					},
				},
				&std.MemPackage{
					Name: "overflow",
					Path: "math/overflow",
					Files: []*std.MemFile{
						{
							Name: "overflow.gno",
							Body: `
								package overflow
								func Add(a, b int) int {
									return a + b
								}`,
						},
					},
				},
			},
			nil,
		},
	}

	cacheMpg := mockPackageGetterCounts{
		mockPackageGetter{
			&std.MemPackage{
				Name: "bye",
				Path: "bye",
				Files: []*std.MemFile{
					{
						Name: "bye.gno",
						Body: `
							package bye
							import "std"
							func Bye() std.Address { return "bye" }`,
					},
				},
			},
			&std.MemPackage{
				Name: "std",
				Path: "std",
				Files: []*std.MemFile{
					{
						Name: "gnovm.gno",
						Body: `
							package std
							type Address string`,
					},
				},
			},
		},
		make(map[string]int),
	}

	tt = append(tt, testCase{
		"ImportWithCache",
		// This test will make use of the importer's internal cache for package `std`.
		&std.MemPackage{
			Name: "hello",
			Path: "gno.land/p/demo/hello",
			Files: []*std.MemFile{
				{
					Name: "hello.gno",
					Body: `
						package hello
						import (
							"std"
							"bye"
						)
						func Hello() std.Address { return bye.Bye() }`,
				},
			},
		},
		cacheMpg,
		func(t *testing.T, err error) {
			t.Helper()
			require.NoError(t, err)
			assert.Equal(t, map[string]int{"std": 1, "bye": 1}, cacheMpg.counts)
		},
	})

	for _, tc := range tt {
		tc := tc
		t.Run(tc.name, func(t *testing.T) {
			t.Parallel()

<<<<<<< HEAD
			_, _, _, _, _, err := TypeCheckMemPackage(tc.pkg, tc.getter, false)
=======
			_, _, err := TypeCheckMemPackage(tc.pkg, tc.getter, ParseModeIntegration)
>>>>>>> f6b72554
			if tc.check == nil {
				assert.NoError(t, err)
			} else {
				tc.check(t, err)
			}
		})
	}
}

func TestTypeCheckMemPackage_format(t *testing.T) {
	t.Parallel()

	input := `
	package hello
		func Hello(name string) string   {return "hello"  + name
}



`

	pkg := &std.MemPackage{
		Name: "hello",
		Path: "gno.land/p/demo/hello",
		Files: []*std.MemFile{
			{
				Name: "hello.gno",
				Body: input,
			},
		},
	}

	mpkgGetter := mockPackageGetter{}
<<<<<<< HEAD
	_, _, _, _, _, err := TypeCheckMemPackage(pkg, mpkgGetter, false)
=======
	_, _, err := TypeCheckMemPackage(pkg, mpkgGetter, ParseModeIntegration)
>>>>>>> f6b72554
	assert.NoError(t, err)
	assert.Equal(t, input, pkg.Files[0].Body) // unchanged

	/* XXX TypeChecker no longer does the formatting.
		expected := `package hello

	func Hello(name string) string {
		return "hello" + name
	}
	`

<<<<<<< HEAD
		_, _, _, _, _, _, err = TypeCheckMemPackage(pkg, mpkgGetter, false)
=======
		_, _, err = TypeCheckMemPackage(pkg, mpkgGetter)
>>>>>>> f6b72554
		assert.NoError(t, err)
		assert.NotEqual(t, input, pkg.Files[0].Body)
		assert.Equal(t, expected, pkg.Files[0].Body)
	*/
}<|MERGE_RESOLUTION|>--- conflicted
+++ resolved
@@ -363,11 +363,7 @@
 		t.Run(tc.name, func(t *testing.T) {
 			t.Parallel()
 
-<<<<<<< HEAD
-			_, _, _, _, _, err := TypeCheckMemPackage(tc.pkg, tc.getter, false)
-=======
-			_, _, err := TypeCheckMemPackage(tc.pkg, tc.getter, ParseModeIntegration)
->>>>>>> f6b72554
+			_, err := TypeCheckMemPackage(tc.pkg, tc.getter, false)
 			if tc.check == nil {
 				assert.NoError(t, err)
 			} else {
@@ -401,11 +397,7 @@
 	}
 
 	mpkgGetter := mockPackageGetter{}
-<<<<<<< HEAD
-	_, _, _, _, _, err := TypeCheckMemPackage(pkg, mpkgGetter, false)
-=======
-	_, _, err := TypeCheckMemPackage(pkg, mpkgGetter, ParseModeIntegration)
->>>>>>> f6b72554
+	_, err := TypeCheckMemPackage(pkg, mpkgGetter, false)
 	assert.NoError(t, err)
 	assert.Equal(t, input, pkg.Files[0].Body) // unchanged
 
@@ -417,11 +409,7 @@
 	}
 	`
 
-<<<<<<< HEAD
-		_, _, _, _, _, _, err = TypeCheckMemPackage(pkg, mpkgGetter, false)
-=======
-		_, _, err = TypeCheckMemPackage(pkg, mpkgGetter)
->>>>>>> f6b72554
+		_, _, err = TypeCheckMemPackage(pkg, mpkgGetter, false)
 		assert.NoError(t, err)
 		assert.NotEqual(t, input, pkg.Files[0].Body)
 		assert.Equal(t, expected, pkg.Files[0].Body)
