package gnolang

import (
	"fmt"
	"go/parser"
	"go/token"
	"math"
	"os"
	"path/filepath"
	"reflect"
	"regexp"
	"strconv"
	"strings"

	"github.com/gnolang/gno/gnovm"
	"github.com/gnolang/gno/tm2/pkg/errors"
	"go.uber.org/multierr"
)

// ----------------------------------------
// Primitives

type Word int

const (
	// Special words
	ILLEGAL Word = iota

	// Names and basic type literals
	// (these words stand for classes of literals)
	NAME   // main
	INT    // 12345
	FLOAT  // 123.45
	IMAG   // 123.45i
	CHAR   // 'a'
	STRING // "abc"

	// Operators and delimiters
	ADD // +
	SUB // -
	MUL // *
	QUO // /
	REM // %

	BAND     // &
	BOR      // |
	XOR      // ^
	SHL      // <<
	SHR      // >>
	BAND_NOT // &^

	ADD_ASSIGN      // +=
	SUB_ASSIGN      // -=
	MUL_ASSIGN      // *=
	QUO_ASSIGN      // /=
	REM_ASSIGN      // %=
	BAND_ASSIGN     // &=
	BOR_ASSIGN      // |=
	XOR_ASSIGN      // ^=
	SHL_ASSIGN      // <<=
	SHR_ASSIGN      // >>=
	BAND_NOT_ASSIGN // &^=

	LAND  // &&
	LOR   // ||
	ARROW // <-
	INC   // ++
	DEC   // --

	EQL    // ==
	LSS    // <
	GTR    // >
	ASSIGN // =
	NOT    // !

	NEQ    // !=
	LEQ    // <=
	GEQ    // >=
	DEFINE // :=

	// Keywords
	BREAK
	CASE
	CHAN
	CONST
	CONTINUE

	DEFAULT
	DEFER
	ELSE
	FALLTHROUGH
	FOR

	FUNC
	GO
	GOTO
	IF
	IMPORT

	INTERFACE
	MAP
	PACKAGE
	RANGE
	RETURN

	SELECT
	STRUCT
	SWITCH
	TYPE
	VAR
)

type Name string

// ----------------------------------------
// Location
// Acts as an identifier for nodes.

type Location struct {
	PkgPath string
	File    string
	Line    int
	Column  int
}

func (loc Location) String() string {
	return fmt.Sprintf("%s/%s:%d:%d",
		loc.PkgPath,
		loc.File,
		loc.Line,
		loc.Column,
	)
}

func (loc Location) IsZero() bool {
	return loc.PkgPath == "" &&
		loc.File == "" &&
		loc.Line == 0 &&
		loc.Column == 0
}

// ----------------------------------------
// Attributes
// All nodes have attributes for general analysis purposes.
// Exported Attribute fields like Loc and Label are persisted
// even after preprocessing.  Temporary attributes (e.g. those
// for preprocessing) are stored in .data.

type GnoAttribute string

const (
	ATTR_PREPROCESSED    GnoAttribute = "ATTR_PREPROCESSED"
	ATTR_PREDEFINED      GnoAttribute = "ATTR_PREDEFINED"
	ATTR_TYPE_VALUE      GnoAttribute = "ATTR_TYPE_VALUE"
	ATTR_TYPEOF_VALUE    GnoAttribute = "ATTR_TYPEOF_VALUE"
	ATTR_IOTA            GnoAttribute = "ATTR_IOTA"
	ATTR_LOCATIONED      GnoAttribute = "ATTR_LOCATIONE"     // XXX DELETE
	ATTR_GOTOLOOP_STMT   GnoAttribute = "ATTR_GOTOLOOP_STMT" // XXX delete?
	ATTR_LOOP_DEFINES    GnoAttribute = "ATTR_LOOP_DEFINES"  // []Name defined within loops.
	ATTR_LOOP_USES       GnoAttribute = "ATTR_LOOP_USES"     // []Name loop defines actually used.
	ATTR_SHIFT_RHS       GnoAttribute = "ATTR_SHIFT_RHS"
	ATTR_LAST_BLOCK_STMT GnoAttribute = "ATTR_LAST_BLOCK_STMT"
)

type Attributes struct {
	Line   int
	Column int
	Label  Name
	data   map[GnoAttribute]interface{} // not persisted
}

func (attr *Attributes) GetLine() int {
	return attr.Line
}

func (attr *Attributes) SetLine(line int) {
	attr.Line = line
}

func (attr *Attributes) GetColumn() int {
	return attr.Column
}

func (attr *Attributes) SetColumn(column int) {
	attr.Column = column
}

func (attr *Attributes) GetLabel() Name {
	return attr.Label
}

func (attr *Attributes) SetLabel(label Name) {
	attr.Label = label
}

func (attr *Attributes) HasAttribute(key GnoAttribute) bool {
	_, ok := attr.data[key]
	return ok
}

// GnoAttribute must not be user provided / arbitrary,
// otherwise will create potential exploits.
func (attr *Attributes) GetAttribute(key GnoAttribute) interface{} {
	return attr.data[key]
}

func (attr *Attributes) SetAttribute(key GnoAttribute, value interface{}) {
	if attr.data == nil {
		attr.data = make(map[GnoAttribute]interface{})
	}
	attr.data[key] = value
}

func (attr *Attributes) DelAttribute(key GnoAttribute) {
	if debug && attr.data == nil {
		panic("should not happen, attribute is expected to be non-empty.")
	}
	delete(attr.data, key)
}

// ----------------------------------------
// Node

type Node interface {
	assertNode()
	String() string
	Copy() Node
	GetLine() int
	SetLine(int)
	GetColumn() int
	SetColumn(int)
	GetLabel() Name
	SetLabel(Name)
	HasAttribute(key GnoAttribute) bool
	GetAttribute(key GnoAttribute) interface{}
	SetAttribute(key GnoAttribute, value interface{})
	DelAttribute(key GnoAttribute)
}

// non-pointer receiver to help make immutable.
func (x *NameExpr) assertNode()            {}
func (x *BasicLitExpr) assertNode()        {}
func (x *BinaryExpr) assertNode()          {}
func (x *CallExpr) assertNode()            {}
func (x *IndexExpr) assertNode()           {}
func (x *SelectorExpr) assertNode()        {}
func (x *SliceExpr) assertNode()           {}
func (x *StarExpr) assertNode()            {}
func (x *RefExpr) assertNode()             {}
func (x *TypeAssertExpr) assertNode()      {}
func (x *UnaryExpr) assertNode()           {}
func (x *CompositeLitExpr) assertNode()    {}
func (x *KeyValueExpr) assertNode()        {}
func (x *FuncLitExpr) assertNode()         {}
func (x *ConstExpr) assertNode()           {}
func (x *FieldTypeExpr) assertNode()       {}
func (x *ArrayTypeExpr) assertNode()       {}
func (x *SliceTypeExpr) assertNode()       {}
func (x *InterfaceTypeExpr) assertNode()   {}
func (x *ChanTypeExpr) assertNode()        {}
func (x *FuncTypeExpr) assertNode()        {}
func (x *MapTypeExpr) assertNode()         {}
func (x *StructTypeExpr) assertNode()      {}
func (x *constTypeExpr) assertNode()       {}
func (x *MaybeNativeTypeExpr) assertNode() {}
func (x *AssignStmt) assertNode()          {}
func (x *BlockStmt) assertNode()           {}
func (x *BranchStmt) assertNode()          {}
func (x *DeclStmt) assertNode()            {}
func (x *DeferStmt) assertNode()           {}
func (x *ExprStmt) assertNode()            {}
func (x *ForStmt) assertNode()             {}
func (x *GoStmt) assertNode()              {}
func (x *IfStmt) assertNode()              {}
func (x *IfCaseStmt) assertNode()          {}
func (x *IncDecStmt) assertNode()          {}
func (x *RangeStmt) assertNode()           {}
func (x *ReturnStmt) assertNode()          {}
func (x *PanicStmt) assertNode()           {}
func (x *SelectStmt) assertNode()          {}
func (x *SelectCaseStmt) assertNode()      {}
func (x *SendStmt) assertNode()            {}
func (x *SwitchStmt) assertNode()          {}
func (x *SwitchClauseStmt) assertNode()    {}
func (x *EmptyStmt) assertNode()           {}
func (x *bodyStmt) assertNode()            {}
func (x *FuncDecl) assertNode()            {}
func (x *ImportDecl) assertNode()          {}
func (x *ValueDecl) assertNode()           {}
func (x *TypeDecl) assertNode()            {}
func (x *FileNode) assertNode()            {}
func (x *PackageNode) assertNode()         {}

var (
	_ Node = &NameExpr{}
	_ Node = &BasicLitExpr{}
	_ Node = &BinaryExpr{}
	_ Node = &CallExpr{}
	_ Node = &IndexExpr{}
	_ Node = &SelectorExpr{}
	_ Node = &SliceExpr{}
	_ Node = &StarExpr{}
	_ Node = &RefExpr{}
	_ Node = &TypeAssertExpr{}
	_ Node = &UnaryExpr{}
	_ Node = &CompositeLitExpr{}
	_ Node = &KeyValueExpr{}
	_ Node = &FuncLitExpr{}
	_ Node = &ConstExpr{}
	_ Node = &FieldTypeExpr{}
	_ Node = &ArrayTypeExpr{}
	_ Node = &SliceTypeExpr{}
	_ Node = &InterfaceTypeExpr{}
	_ Node = &ChanTypeExpr{}
	_ Node = &FuncTypeExpr{}
	_ Node = &MapTypeExpr{}
	_ Node = &StructTypeExpr{}
	_ Node = &constTypeExpr{}
	_ Node = &MaybeNativeTypeExpr{}
	_ Node = &AssignStmt{}
	_ Node = &BlockStmt{}
	_ Node = &BranchStmt{}
	_ Node = &DeclStmt{}
	_ Node = &DeferStmt{}
	_ Node = &ExprStmt{}
	_ Node = &ForStmt{}
	_ Node = &GoStmt{}
	_ Node = &IfStmt{}
	_ Node = &IfCaseStmt{}
	_ Node = &IncDecStmt{}
	_ Node = &RangeStmt{}
	_ Node = &ReturnStmt{}
	_ Node = &PanicStmt{}
	_ Node = &SelectStmt{}
	_ Node = &SelectCaseStmt{}
	_ Node = &SendStmt{}
	_ Node = &SwitchStmt{}
	_ Node = &SwitchClauseStmt{}
	_ Node = &EmptyStmt{}
	_ Node = &bodyStmt{}
	_ Node = &FuncDecl{}
	_ Node = &ImportDecl{}
	_ Node = &ValueDecl{}
	_ Node = &TypeDecl{}
	_ Node = &FileNode{}
	_ Node = &PackageNode{}
)

// ----------------------------------------
// Expr
//
// expressions generally have no side effects on the caller's context,
// except for channel blocks, type assertions, and panics.

type Expr interface {
	Node
	addressability() addressabilityStatus
}

type Exprs []Expr

var (
	_ Expr = &NameExpr{}
	_ Expr = &BasicLitExpr{}
	_ Expr = &BinaryExpr{}
	_ Expr = &CallExpr{}
	_ Expr = &IndexExpr{}
	_ Expr = &SelectorExpr{}
	_ Expr = &SliceExpr{}
	_ Expr = &StarExpr{}
	_ Expr = &RefExpr{}
	_ Expr = &TypeAssertExpr{}
	_ Expr = &UnaryExpr{}
	_ Expr = &CompositeLitExpr{}
	_ Expr = &KeyValueExpr{}
	_ Expr = &FuncLitExpr{}
	_ Expr = &ConstExpr{}
)

type NameExprType int

const (
	NameExprTypeNormal      NameExprType = iota // default
	NameExprTypeDefine                          // when defining normally
	NameExprTypeHeapDefine                      // when defining escaped name in loop
	NameExprTypeHeapUse                         // when above used in non-define lhs/rhs
	NameExprTypeHeapClosure                     // when closure captures name
)

type NameExpr struct {
	Attributes
	// TODO rename .Path's to .ValuePaths.
	Path ValuePath // set by preprocessor.
	Name
	Type NameExprType
}

func (x *NameExpr) addressability() addressabilityStatus {
	return addressabilityStatusSatisfied
}

type NameExprs []NameExpr

type BasicLitExpr struct {
	Attributes
	// INT, FLOAT, IMAG, CHAR, or STRING
	Kind Word
	// literal string; e.g. 42, 0x7f, 3.14, 1e-9, 2.4i, 'a', '\x7f', "foo"
	// or `\m\n\o`
	Value string
}

func (x *BasicLitExpr) addressability() addressabilityStatus {
	return addressabilityStatusUnsatisfied
}

type BinaryExpr struct { // (Left Op Right)
	Attributes
	Left  Expr // left operand
	Op    Word // operator
	Right Expr // right operand
}

func (x *BinaryExpr) addressability() addressabilityStatus {
	return addressabilityStatusUnsatisfied
}

type CallExpr struct { // Func(Args<Varg?...>)
	Attributes
	Func           Expr  // function expression
	Args           Exprs // function arguments, if any.
	Varg           bool  // if true, final arg is variadic.
	NumArgs        int   // len(Args) or len(Args[0].Results)
	Addressability addressabilityStatus
}

func (x *CallExpr) addressability() addressabilityStatus {
	return x.Addressability
}

type IndexExpr struct { // X[Index]
	Attributes
	X              Expr // expression
	Index          Expr // index expression
	HasOK          bool // if true, is form: `value, ok := <X>[<Key>]
	Addressability addressabilityStatus
}

func (x *IndexExpr) addressability() addressabilityStatus {
	// If not set in TRANS_LEAVE, defer to the the child expression's addressability.
	if x.Addressability == addressabilityStatusNotApplicable {
		return x.X.addressability()
	}

	return x.Addressability
}

type SelectorExpr struct { // X.Sel
	Attributes
	X             Expr      // expression
	Path          ValuePath // set by preprocessor.
	Sel           Name      // field selector
	IsAddressable bool      // true if X is a pointer
}

func (x *SelectorExpr) addressability() addressabilityStatus {
	if x.IsAddressable || x.X.addressability() == addressabilityStatusSatisfied {
		return addressabilityStatusSatisfied
	}

	return addressabilityStatusUnsatisfied
}

type SliceExpr struct { // X[Low:High:Max]
	Attributes
	X    Expr // expression
	Low  Expr // begin of slice range; or nil
	High Expr // end of slice range; or nil
	Max  Expr // maximum capacity of slice; or nil; added in Go 1.2
}

func (x *SliceExpr) addressability() addressabilityStatus {
	return addressabilityStatusUnsatisfied
}

// A StarExpr node represents an expression of the form
// "*" Expression.  Semantically it could be a unary "*"
// expression, or a pointer type.
type StarExpr struct { // *X
	Attributes
	X Expr // operand
}

func (x *StarExpr) addressability() addressabilityStatus {
	return addressabilityStatusSatisfied
}

type RefExpr struct { // &X
	Attributes
	X Expr // operand
}

func (x *RefExpr) addressability() addressabilityStatus {
	return x.X.addressability()
}

type TypeAssertExpr struct { // X.(Type)
	Attributes
	X             Expr // expression.
	Type          Expr // asserted type, never nil.
	HasOK         bool // if true, is form: `_, ok := <X>.(<Type>)`.
	IsAddressable bool
}

func (x *TypeAssertExpr) addressability() addressabilityStatus {
	if x.IsAddressable {
		return addressabilityStatusSatisfied
	}

	return addressabilityStatusUnsatisfied
}

// A UnaryExpr node represents a unary expression. Unary
// "*" expressions (dereferencing and pointer-types) are
// represented with StarExpr nodes.  Unary & expressions
// (referencing) are represented with RefExpr nodes.
type UnaryExpr struct { // (Op X)
	Attributes
	X  Expr // operand
	Op Word // operator
}

func (x *UnaryExpr) addressability() addressabilityStatus {
	return x.X.addressability()
}

// MyType{<key>:<value>} struct, array, slice, and map
// expressions.
type CompositeLitExpr struct {
	Attributes
	Type          Expr          // literal type; or nil
	Elts          KeyValueExprs // list of struct fields; if any
	IsAddressable bool
}

func (x *CompositeLitExpr) addressability() addressabilityStatus {
	if x.IsAddressable {
		return addressabilityStatusSatisfied
	}

	return addressabilityStatusUnsatisfied
}

// Returns true if any elements are keyed.
// Panics if inconsistent.
func (x *CompositeLitExpr) IsKeyed() bool {
	if len(x.Elts) == 0 {
		return false
	} else if x.Elts[0].Key == nil {
		for i := 1; i < len(x.Elts); i++ {
			if x.Elts[i].Key != nil {
				panic("mixed keyed and unkeyed elements")
			}
		}
		return false
	} else {
		for i := 1; i < len(x.Elts); i++ {
			if x.Elts[i].Key == nil {
				panic("mixed keyed and unkeyed elements")
			}
		}
		return true
	}
}

// A KeyValueExpr represents a single key-value pair in
// struct, array, slice, and map expressions.
type KeyValueExpr struct {
	Attributes
	Key   Expr // or nil
	Value Expr // never nil
}

func (x *KeyValueExpr) addressability() addressabilityStatus {
	return addressabilityStatusNotApplicable
}

type KeyValueExprs []KeyValueExpr

// A FuncLitExpr node represents a function literal.  Here one
// can reference statements from an expression, which
// completes the procedural circle.
type FuncLitExpr struct {
	Attributes
	StaticBlock
	Type         FuncTypeExpr // function type
	Body                      // function body
	HeapCaptures NameExprs    // filled in findLoopUses1
}

func (x *FuncLitExpr) addressability() addressabilityStatus {
	return addressabilityStatusUnsatisfied
}

// The preprocessor replaces const expressions
// with *ConstExpr nodes.
type ConstExpr struct {
	Attributes
	Source Expr // (preprocessed) source of this value.
	TypedValue
}

func (x *ConstExpr) addressability() addressabilityStatus {
	return addressabilityStatusUnsatisfied
}

// ----------------------------------------
// Type(Expressions)
//
// In Go, Type expressions can be evaluated immediately
// without invoking the stack machine.  Exprs in type
// expressions are const (as in array len expr or map key type
// expr) or refer to an exposed symbol (with any pointer
// indirections).  this makes for more optimal performance.
//
// In Gno, type expressions are evaluated on the stack, with
// continuation opcodes, so the Gno VM could support types as
// first class objects.

type TypeExpr interface {
	Expr
	assertTypeExpr()
}

const typeExprAddressability = "the addressability method should not be called on Type Expressions"

// non-pointer receiver to help make immutable.
func (x *FieldTypeExpr) assertTypeExpr()       {}
func (x *ArrayTypeExpr) assertTypeExpr()       {}
func (x *SliceTypeExpr) assertTypeExpr()       {}
func (x *InterfaceTypeExpr) assertTypeExpr()   {}
func (x *ChanTypeExpr) assertTypeExpr()        {}
func (x *FuncTypeExpr) assertTypeExpr()        {}
func (x *MapTypeExpr) assertTypeExpr()         {}
func (x *StructTypeExpr) assertTypeExpr()      {}
func (x *constTypeExpr) assertTypeExpr()       {}
func (x *MaybeNativeTypeExpr) assertTypeExpr() {}

var (
	_ TypeExpr = &FieldTypeExpr{}
	_ TypeExpr = &ArrayTypeExpr{}
	_ TypeExpr = &SliceTypeExpr{}
	_ TypeExpr = &InterfaceTypeExpr{}
	_ TypeExpr = &ChanTypeExpr{}
	_ TypeExpr = &FuncTypeExpr{}
	_ TypeExpr = &MapTypeExpr{}
	_ TypeExpr = &StructTypeExpr{}
	_ TypeExpr = &constTypeExpr{}
	_ TypeExpr = &MaybeNativeTypeExpr{}
)

type FieldTypeExpr struct {
	Attributes
	Name
	Type Expr

	// Currently only BasicLitExpr allowed.
	// NOTE: In Go, only struct fields can have tags.
	Tag Expr
}

func (x *FieldTypeExpr) addressability() addressabilityStatus {
	panic(typeExprAddressability)
}

type FieldTypeExprs []FieldTypeExpr

func (ftxz FieldTypeExprs) IsNamed() bool {
	named := false
	for i, ftx := range ftxz {
		if i == 0 {
			if ftx.Name == "" || isHiddenResultVariable(string(ftx.Name)) {
				named = false
			} else {
				named = true
			}
		} else {
			if named && ftx.Name == "" {
				panic("[]FieldTypeExpr has inconsistent namedness (starts named)")
			} else if !named && (ftx.Name != "" || !isHiddenResultVariable(string(ftx.Name))) {
				panic("[]FieldTypeExpr has inconsistent namedness (starts unnamed)")
			}
		}
	}
	return named
}

type ArrayTypeExpr struct {
	Attributes
	Len Expr // if nil, variadic array lit
	Elt Expr // element type
}

func (x *ArrayTypeExpr) addressability() addressabilityStatus {
	panic(typeExprAddressability)
}

type SliceTypeExpr struct {
	Attributes
	Elt Expr // element type
	Vrd bool // variadic arg expression
}

func (x *SliceTypeExpr) addressability() addressabilityStatus {
	panic(typeExprAddressability)
}

type InterfaceTypeExpr struct {
	Attributes
	Methods FieldTypeExprs // list of methods
	Generic Name           // for uverse generics
}

func (x *InterfaceTypeExpr) addressability() addressabilityStatus {
	panic(typeExprAddressability)
}

type ChanDir int

const (
	SEND ChanDir = 1 << iota
	RECV
)

const (
	BOTH = SEND | RECV
)

type ChanTypeExpr struct {
	Attributes
	Dir   ChanDir // channel direction
	Value Expr    // value type
}

func (x *ChanTypeExpr) addressability() addressabilityStatus {
	panic(typeExprAddressability)
}

type FuncTypeExpr struct {
	Attributes
	Params  FieldTypeExprs // (incoming) parameters, if any.
	Results FieldTypeExprs // (outgoing) results, if any.
}

func (x *FuncTypeExpr) addressability() addressabilityStatus {
	panic(typeExprAddressability)
}

type MapTypeExpr struct {
	Attributes
	Key   Expr // const
	Value Expr // value type
}

func (x *MapTypeExpr) addressability() addressabilityStatus {
	panic(typeExprAddressability)
}

type StructTypeExpr struct {
	Attributes
	Fields FieldTypeExprs // list of field declarations
}

func (x *StructTypeExpr) addressability() addressabilityStatus {
	panic(typeExprAddressability)
}

// Like ConstExpr but for types.
type constTypeExpr struct {
	Attributes
	Source Expr
	Type   Type
}

func (x *constTypeExpr) addressability() addressabilityStatus {
	panic(typeExprAddressability)
}

// Only used for native func arguments
type MaybeNativeTypeExpr struct {
	Attributes
	Type Expr
}

func (x *MaybeNativeTypeExpr) addressability() addressabilityStatus {
	panic(typeExprAddressability)
}

// ----------------------------------------
// Stmt
//
// statements generally have side effects on the calling context.

type Stmt interface {
	Node
	assertStmt()
}

type Body []Stmt

func (ss Body) GetBody() Body {
	return ss
}

func (ss *Body) SetBody(nb Body) {
	*ss = nb
}

func (ss Body) GetLabeledStmt(label Name) (stmt Stmt, idx int) {
	for idx, stmt = range ss {
		if label == stmt.GetLabel() {
			return stmt, idx
		}
	}
	return nil, -1
}

// ----------------------------------------

// non-pointer receiver to help make immutable.
func (*AssignStmt) assertStmt()       {}
func (*BlockStmt) assertStmt()        {}
func (*BranchStmt) assertStmt()       {}
func (*DeclStmt) assertStmt()         {}
func (*DeferStmt) assertStmt()        {}
func (*EmptyStmt) assertStmt()        {} // useful for _ctif
func (*ExprStmt) assertStmt()         {}
func (*ForStmt) assertStmt()          {}
func (*GoStmt) assertStmt()           {}
func (*IfStmt) assertStmt()           {}
func (*IfCaseStmt) assertStmt()       {}
func (*IncDecStmt) assertStmt()       {}
func (*RangeStmt) assertStmt()        {}
func (*ReturnStmt) assertStmt()       {}
func (*PanicStmt) assertStmt()        {}
func (*SelectStmt) assertStmt()       {}
func (*SelectCaseStmt) assertStmt()   {}
func (*SendStmt) assertStmt()         {}
func (*SwitchStmt) assertStmt()       {}
func (*SwitchClauseStmt) assertStmt() {}
func (*bodyStmt) assertStmt()         {}

var (
	_ Stmt = &AssignStmt{}
	_ Stmt = &BlockStmt{}
	_ Stmt = &BranchStmt{}
	_ Stmt = &DeclStmt{}
	_ Stmt = &DeferStmt{}
	_ Stmt = &EmptyStmt{}
	_ Stmt = &ExprStmt{}
	_ Stmt = &ForStmt{}
	_ Stmt = &GoStmt{}
	_ Stmt = &IfStmt{}
	_ Stmt = &IfCaseStmt{}
	_ Stmt = &IncDecStmt{}
	_ Stmt = &RangeStmt{}
	_ Stmt = &ReturnStmt{}
	_ Stmt = &PanicStmt{}
	_ Stmt = &SelectStmt{}
	_ Stmt = &SelectCaseStmt{}
	_ Stmt = &SendStmt{}
	_ Stmt = &SwitchStmt{}
	_ Stmt = &SwitchClauseStmt{}
	_ Stmt = &bodyStmt{}
)

type AssignStmt struct {
	Attributes
	Lhs Exprs
	Op  Word // assignment word (DEFINE, ASSIGN)
	Rhs Exprs
}

type BlockStmt struct {
	Attributes
	StaticBlock
	Body
}

type BranchStmt struct {
	Attributes
	Op        Word  // keyword word (BREAK, CONTINUE, GOTO, FALLTHROUGH)
	Label     Name  // label name; or empty
	Depth     uint8 // blocks to pop
	BodyIndex int   // index of statement of body
}

type DeclStmt struct {
	Attributes
	Body // (simple) ValueDecl or TypeDecl
}

type DeferStmt struct {
	Attributes
	Call CallExpr
}

// A compile artifact to use in place of nil.
// For example, _ctif() may return an empty statement.
type EmptyStmt struct {
	Attributes
}

type ExprStmt struct {
	Attributes
	X Expr
}

type ForStmt struct {
	Attributes
	StaticBlock
	Init Stmt // initialization (simple) statement; or nil
	Cond Expr // condition; or nil
	Post Stmt // post iteration (simple) statement; or nil
	Body
}

type GoStmt struct {
	Attributes
	Call CallExpr
}

// NOTE: syntactically, code may choose to chain if-else statements
// with `} else if ... {` constructions, but this is not represented
// in the logical AST.
type IfStmt struct {
	Attributes
	StaticBlock
	Init Stmt       // initialization (simple) statement; or nil
	Cond Expr       // condition; or nil
	Then IfCaseStmt // body statements
	Else IfCaseStmt // else statements
}

type IfCaseStmt struct {
	Attributes
	StaticBlock
	Body
}

type IncDecStmt struct {
	Attributes
	X  Expr
	Op Word // INC or DEC
}

type RangeStmt struct {
	Attributes
	StaticBlock
	X          Expr // value to range over
	Key, Value Expr // Key, Value may be nil
	Op         Word // ASSIGN or DEFINE
	Body
	IsMap      bool // if X is map type
	IsString   bool // if X is string type
	IsArrayPtr bool // if X is array-pointer type
}

type ReturnStmt struct {
	Attributes
	Results Exprs // result expressions; or nil
}

type PanicStmt struct {
	Attributes
	Exception Expr // panic expression; not nil
}

type SelectStmt struct {
	Attributes
	Cases []SelectCaseStmt
}

type SelectCaseStmt struct {
	Attributes
	StaticBlock
	Comm Stmt // send or receive statement; nil means default case
	Body
}

type SendStmt struct {
	Attributes
	Chan  Expr
	Value Expr
}

// type ReceiveStmt
// is just AssignStmt with a Receive unary expression.

type SwitchStmt struct {
	Attributes
	StaticBlock
	Init         Stmt               // init (simple) stmt; or nil
	X            Expr               // tag or _.(type) expr; or nil
	IsTypeSwitch bool               // true iff X is .(type) expr
	Clauses      []SwitchClauseStmt // case clauses
	VarName      Name               // type-switched value; or ""
}

type SwitchClauseStmt struct {
	Attributes
	StaticBlock
	Cases Exprs // list of expressions or types; nil means default case
	Body
}

// ----------------------------------------
// bodyStmt (persistent)

// NOTE: embedded in Block.
type bodyStmt struct {
	Attributes
	Body                       // for non-loop stmts
	BodyLen       int          // for for-continue
	NextBodyIndex int          // init:-2, cond/elem:-1, body:0..., post:n
	NumOps        int          // number of Ops, for goto
	NumValues     int          // number of Values, for goto
	NumExprs      int          // number of Exprs, for goto
	NumStmts      int          // number of Stmts, for goto
	Cond          Expr         // for ForStmt
	Post          Stmt         // for ForStmt
	Active        Stmt         // for PopStmt()
	Key           Expr         // for RangeStmt
	Value         Expr         // for RangeStmt
	Op            Word         // for RangeStmt
	ListLen       int          // for RangeStmt only
	ListIndex     int          // for RangeStmt only
	NextItem      *MapListItem // fpr RangeStmt w/ maps only
	StrLen        int          // for RangeStmt w/ strings only
	StrIndex      int          // for RangeStmt w/ strings only
	NextRune      rune         // for RangeStmt w/ strings only
}

func (x *bodyStmt) PopActiveStmt() (as Stmt) {
	as = x.Active
	x.Active = nil
	return
}

func (x *bodyStmt) String() string {
	next := ""
	if x.NextBodyIndex < 0 {
		next = "(init)"
	} else if x.NextBodyIndex == len(x.Body) {
		next = "(end)"
	} else {
		next = x.Body[x.NextBodyIndex].String()
	}
	active := ""
	if x.Active != nil {
		if x.NextBodyIndex < 0 || x.NextBodyIndex == len(x.Body) {
			// none
		} else if x.Body[x.NextBodyIndex-1] == x.Active {
			active = "*"
		} else {
			active = fmt.Sprintf(" unexpected active: %v", x.Active)
		}
	}
	return fmt.Sprintf("bodyStmt[%d/%d/%d]=%s%s",
		x.ListLen,
		x.ListIndex,
		x.NextBodyIndex,
		next,
		active)
}

// ----------------------------------------
// Simple Statement
// NOTE: SimpleStmt is not used in nodes due to itable conversion costs.
//
// These are used in if, switch, and for statements for simple
// initialization.  The only allowed types are EmptyStmt, ExprStmt,
// SendStmt, IncDecStmt, and AssignStmt.

type SimpleStmt interface {
	Stmt
	assertSimpleStmt()
}

// non-pointer receiver to help make immutable.
func (*EmptyStmt) assertSimpleStmt()  {}
func (*ExprStmt) assertSimpleStmt()   {}
func (*SendStmt) assertSimpleStmt()   {}
func (*IncDecStmt) assertSimpleStmt() {}
func (*AssignStmt) assertSimpleStmt() {}

// ----------------------------------------
// Decl

type Decl interface {
	Node
	GetDeclNames() []Name
	assertDecl()
}

type Decls []Decl

// non-pointer receiver to help make immutable.
func (x *FuncDecl) assertDecl()   {}
func (x *ImportDecl) assertDecl() {}
func (x *ValueDecl) assertDecl()  {}
func (x *TypeDecl) assertDecl()   {}

var (
	_ Decl = &FuncDecl{}
	_ Decl = &ImportDecl{}
	_ Decl = &ValueDecl{}
	_ Decl = &TypeDecl{}
)

type FuncDecl struct {
	Attributes
	StaticBlock
	NameExpr
	IsMethod bool
	Recv     FieldTypeExpr // receiver (if method); or empty (if function)
	Type     FuncTypeExpr  // function signature: parameters and results
	Body                   // function body; or empty for external (non-Go) function
}

func (x *FuncDecl) GetDeclNames() []Name {
	if x.IsMethod {
		return nil
	} else {
		return []Name{x.NameExpr.Name}
	}
}

type ImportDecl struct {
	Attributes
	NameExpr // local package name. required.
	PkgPath  string
}

func (x *ImportDecl) GetDeclNames() []Name {
	if x.NameExpr.Name == "." {
		return nil // ignore
	} else {
		return []Name{x.NameExpr.Name}
	}
}

type ValueDecl struct {
	Attributes
	NameExprs
	Type   Expr  // value type; or nil
	Values Exprs // initial value; or nil (unless const).
	Const  bool
}

func (x *ValueDecl) GetDeclNames() []Name {
	ns := make([]Name, 0, len(x.NameExprs))
	for _, nx := range x.NameExprs {
		if nx.Name == blankIdentifier {
			// ignore
		} else {
			ns = append(ns, nx.Name)
		}
	}
	return ns
}

type TypeDecl struct {
	Attributes
	NameExpr
	Type    Expr // Name, SelectorExpr, StarExpr, or XxxTypes
	IsAlias bool // type alias since Go 1.9
}

func (x *TypeDecl) GetDeclNames() []Name {
	if x.NameExpr.Name == blankIdentifier {
		return nil // ignore
	} else {
		return []Name{x.NameExpr.Name}
	}
}

func HasDeclName(d Decl, n2 Name) bool {
	ns := d.GetDeclNames()
	for _, n := range ns {
		if n == n2 {
			return true
		}
	}
	return false
}

// ----------------------------------------
// SimpleDeclStmt
//
// These are elements of DeclStmt, and get pushed to m.Stmts.

type SimpleDeclStmt interface {
	Decl
	Stmt
	assertSimpleDeclStmt()
}

// not used to avoid itable costs.
// type SimpleDeclStmts []SimpleDeclStmt

func (x *ValueDecl) assertSimpleDeclStmt() {}
func (x *TypeDecl) assertSimpleDeclStmt()  {}

func (x *ValueDecl) assertStmt() {}
func (x *TypeDecl) assertStmt()  {}

var (
	_ SimpleDeclStmt = &ValueDecl{}
	_ SimpleDeclStmt = &TypeDecl{}
)

// ----------------------------------------
// *FileSet

type FileSet struct {
	Files []*FileNode
}

// PackageNameFromFileBody extracts the package name from the given Gno code body.
// The 'name' parameter is used for better error traces, and 'body' contains the Gno code.
func PackageNameFromFileBody(name, body string) Name {
	fset := token.NewFileSet()
	astFile, err := parser.ParseFile(fset, name, body, parser.PackageClauseOnly)
	if err != nil {
		panic(err)
	}

	return Name(astFile.Name.Name)
}

// ReadMemPackage initializes a new MemPackage by reading the OS directory
// at dir, and saving it with the given pkgPath (import path).
// The resulting MemPackage will contain the names and content of all *.gno files,
// and additionally README.md, LICENSE.
//
// ReadMemPackage does not perform validation aside from the package's name;
// the files are not parsed but their contents are merely stored inside a MemFile.
//
// NOTE: panics if package name is invalid (characters must be alphanumeric or _,
// lowercase, and must start with a letter).
func ReadMemPackage(dir string, pkgPath string) *gnovm.MemPackage {
	files, err := os.ReadDir(dir)
	if err != nil {
		panic(err)
	}
	allowedFiles := []string{ // make case insensitive?
		"LICENSE",
		"README.md",
	}
	allowedFileExtensions := []string{
		".gno",
	}
	// exceptions to allowedFileExtensions
	var rejectedFileExtensions []string

	if IsStdlib(pkgPath) {
		// Allows transpilation to work on stdlibs with native fns.
		allowedFileExtensions = append(allowedFileExtensions, ".go")
		rejectedFileExtensions = []string{".gen.go"}
	}

	list := make([]string, 0, len(files))
	for _, file := range files {
		if file.IsDir() ||
			strings.HasPrefix(file.Name(), ".") ||
			(!endsWith(file.Name(), allowedFileExtensions) && !contains(allowedFiles, file.Name())) ||
			endsWith(file.Name(), rejectedFileExtensions) {
			continue
		}
		list = append(list, filepath.Join(dir, file.Name()))
	}
	return ReadMemPackageFromList(list, pkgPath)
}

// ReadMemPackageFromList creates a new [gnovm.MemPackage] with the specified pkgPath,
// containing the contents of all the files provided in the list slice.
// No parsing or validation is done on the filenames.
//
// NOTE: panics if package name is invalid (characters must be alphanumeric or _,
// lowercase, and must start with a letter).
func ReadMemPackageFromList(list []string, pkgPath string) *gnovm.MemPackage {
	memPkg := &gnovm.MemPackage{Path: pkgPath}
	var pkgName Name
	for _, fpath := range list {
		fname := filepath.Base(fpath)
		bz, err := os.ReadFile(fpath)
		if err != nil {
			panic(err)
		}
		// XXX: should check that all pkg names are the same (else package is invalid)
		if pkgName == "" && strings.HasSuffix(fname, ".gno") {
			pkgName = PackageNameFromFileBody(fname, string(bz))
			if strings.HasSuffix(string(pkgName), "_test") {
				pkgName = pkgName[:len(pkgName)-len("_test")]
			}
		}
		memPkg.Files = append(memPkg.Files,
			&gnovm.MemFile{
				Name: fname,
				Body: string(bz),
			})
	}

	// If no .gno files are present, package simply does not exist.
	if !memPkg.IsEmpty() {
		validatePkgName(string(pkgName))
		memPkg.Name = string(pkgName)
	}

	return memPkg
}

// ParseMemPackage executes [ParseFile] on each file of the memPkg, excluding
// test and spurious (non-gno) files. The resulting *FileSet is returned.
//
// If one of the files has a different package name than memPkg.Name,
// or [ParseFile] returns an error, ParseMemPackage panics.
func ParseMemPackage(memPkg *gnovm.MemPackage) (fset *FileSet) {
	fset = &FileSet{}
	var errs error
	for _, mfile := range memPkg.Files {
		if !strings.HasSuffix(mfile.Name, ".gno") ||
			endsWith(mfile.Name, []string{"_test.gno", "_filetest.gno"}) {
			continue // skip spurious or test file.
		}
		n, err := ParseFile(mfile.Name, mfile.Body)
		if err != nil {
			errs = multierr.Append(errs, err)
			continue
		}
		if memPkg.Name != string(n.PkgName) {
			panic(fmt.Sprintf(
				"expected package name [%s] but got [%s]",
				memPkg.Name, n.PkgName))
		}
		// add package file.
		fset.AddFiles(n)
	}
	if errs != nil {
		panic(errs)
	}
	return fset
}

func ParseMemPackageTests(memPkg *gnovm.MemPackage) (tset, itset *FileSet) {
	tset = &FileSet{}
	itset = &FileSet{}
	for _, mfile := range memPkg.Files {
		if !strings.HasSuffix(mfile.Name, ".gno") {
			continue // skip this file.
		}
		n, err := ParseFile(mfile.Name, mfile.Body)
		if err != nil {
			panic(errors.Wrap(err, "parsing file "+mfile.Name))
		}
		if n == nil {
			panic("should not happen")
		}
		if strings.HasSuffix(mfile.Name, "_test.gno") {
			// add test file.
			if memPkg.Name+"_test" == string(n.PkgName) {
				itset.AddFiles(n)
			} else {
				tset.AddFiles(n)
			}
		} else if memPkg.Name == string(n.PkgName) {
			// skip package file.
		} else {
			panic(fmt.Sprintf(
				"expected package name [%s] or [%s_test] but got [%s] file [%s]",
				memPkg.Name, memPkg.Name, n.PkgName, mfile))
		}
	}
	return tset, itset
}

func (fs *FileSet) AddFiles(fns ...*FileNode) {
	fs.Files = append(fs.Files, fns...)
}

func (fs *FileSet) GetFileByName(n Name) *FileNode {
	for _, fn := range fs.Files {
		if fn.Name == n {
			return fn
		}
	}
	return nil
}

// Returns a pointer to the file body decl (as well as
// the *FileNode which contains it) that declares n
// for the associated package with *FileSet.  Does not
// work for import decls which are for the file level.
// The file body decl can be replaced by reference
// assignment.
// TODO move to package?
func (fs *FileSet) GetDeclFor(n Name) (*FileNode, *Decl) {
	fn, decl, ok := fs.GetDeclForSafe(n)
	if !ok {
		panic(fmt.Sprintf(
			"name %s not defined in fileset with files %v",
			n, fs.FileNames()))
	}
	return fn, decl
}

func (fs *FileSet) GetDeclForSafe(n Name) (*FileNode, *Decl, bool) {
	// XXX index to bound to linear time.

	// Iteration happens reversing fs.Files; this is because the LAST declaration
	// of n is what we are looking for.
	for i := len(fs.Files) - 1; i >= 0; i-- {
		fn := fs.Files[i]
		for i, dn := range fn.Decls {
			if _, isImport := dn.(*ImportDecl); isImport {
				// imports in other files don't count.
				continue
			}
			if HasDeclName(dn, n) {
				// found the decl that declares n.
				return fn, &fn.Decls[i], true
			}
		}
	}
	return nil, nil, false
}

func (fs *FileSet) FileNames() []string {
	res := make([]string, len(fs.Files))
	for i, fn := range fs.Files {
		res[i] = string(fn.Name)
	}
	return res
}

// ----------------------------------------
// FileNode, & PackageNode

type FileNode struct {
	Attributes
	StaticBlock
	Name
	PkgName Name
	Decls
}

type PackageNode struct {
	Attributes
	StaticBlock
	PkgPath string
	PkgName Name
	*FileSet
}

func PackageNodeLocation(path string) Location {
	return Location{
		PkgPath: path,
		File:    "",
		Line:    0,
	}
}

func NewPackageNode(name Name, path string, fset *FileSet) *PackageNode {
	pn := &PackageNode{
		PkgPath: path,
		PkgName: name,
		FileSet: fset,
	}
	pn.SetLocation(PackageNodeLocation(path))
	pn.InitStaticBlock(pn, nil)
	return pn
}

func (x *PackageNode) NewPackage() *PackageValue {
	pv := &PackageValue{
		Block: &Block{
			Source: x,
		},
		PkgName:    x.PkgName,
		PkgPath:    x.PkgPath,
		FNames:     nil,
		FBlocks:    nil,
		fBlocksMap: make(map[Name]*Block),
	}
	if IsRealmPath(x.PkgPath) {
		rlm := NewRealm(x.PkgPath)
		pv.SetRealm(rlm)
	}
	pv.IncRefCount() // all package values have starting ref count of 1.
	x.PrepareNewValues(pv)
	return pv
}

// Prepares new func values (e.g. by attaching the proper file block closure).
// Returns a slice of new PackageValue.Values.
// After return, *PackageNode.Values and *PackageValue.Values have the same
// length.
// NOTE: declared methods do not get their closures set here. See
// *DeclaredType.GetValueAt() which returns a filled copy.
func (x *PackageNode) PrepareNewValues(pv *PackageValue) []TypedValue {
	if pv.PkgPath == "" {
		// nothing to prepare for throwaway packages.
		// TODO: double check to see if still relevant.
		return nil
	}
	// should already exist.
	block := pv.Block.(*Block)
	if block.Source != x {
		// special case if block.Source is ref node
		if ref, ok := block.Source.(RefNode); ok && ref.Location == PackageNodeLocation(pv.PkgPath) {
			// this is fine
		} else {
			panic("PackageNode.PrepareNewValues() package mismatch")
		}
	}
	// The FuncValue Body may have been altered during the preprocessing.
	// We need to update body field from the source in the FuncValue accordingly.
	for _, tv := range x.Values {
		if fv, ok := tv.V.(*FuncValue); ok {
			fv.UpdateBodyFromSource()
		}
	}
	pvl := len(block.Values)
	pnl := len(x.Values)
	// copy new top-level defined values/types.
	if pvl < pnl {
		// XXX: deep copy heap values
		nvs := make([]TypedValue, pnl-pvl)
		copy(nvs, x.Values[pvl:pnl])
		for i, tv := range nvs {
			if fv, ok := tv.V.(*FuncValue); ok {
				// copy function value and assign closure from package value.
				fv = fv.Copy(nilAllocator)
				fv.Closure = pv.fBlocksMap[fv.FileName]
				if fv.Closure == nil {
					panic(fmt.Sprintf("file block missing for file %q", fv.FileName))
				}
				nvs[i].V = fv
			}
		}
		block.Values = append(block.Values, nvs...)
		return block.Values[pvl:]
	} else if pvl > pnl {
		panic("package size error")
	} else {
		// nothing to do
		return nil
	}
}

// DefineNativeFunc defines a native function. This is not the
// same as DefineGoNativeValue, which DOES NOT give access to
// the running machine.
func (x *PackageNode) DefineNative(n Name, ps, rs FieldTypeExprs, native func(*Machine)) {
	if debug {
		debug.Printf("*PackageNode.DefineNative(%s,...)\n", n)
	}
	if native == nil {
		panic("DefineNative expects a function, but got nil")
	}

	fd := FuncD(n, ps, rs, nil)
	fd = Preprocess(nil, x, fd).(*FuncDecl)
	ft := evalStaticType(nil, x, &fd.Type).(*FuncType)
	if debug {
		if ft == nil {
			panic("should not happen")
		}
	}
	fv := x.GetValueRef(nil, n, true).V.(*FuncValue)
	fv.nativeBody = native
}

// Same as DefineNative but allow the overriding of previously defined natives.
// For example, overriding a native function defined in stdlibs/stdlibs for
// testing. Caller must ensure that the function type is identical.
func (x *PackageNode) DefineNativeOverride(n Name, native func(*Machine)) {
	if debug {
		debug.Printf("*PackageNode.DefineNativeOverride(%s,...)\n", n)
	}
	if native == nil {
		panic("DefineNative expects a function, but got nil")
	}
	fv := x.GetValueRef(nil, n, true).V.(*FuncValue)
	fv.nativeBody = native
}

// ----------------------------------------
// RefNode

// Reference to a node by its location.
type RefNode struct {
	Location  Location // location of node.
	BlockNode          // convenience to implement BlockNode (nil).
}

func (rn RefNode) GetLocation() Location {
	return rn.Location
}

// ----------------------------------------
// BlockNode

// Nodes that create their own scope satisfy this interface.
type BlockNode interface {
	Node
	InitStaticBlock(BlockNode, BlockNode)
	IsInitialized() bool
	GetStaticBlock() *StaticBlock
	GetLocation() Location
	SetLocation(Location)

	// StaticBlock promoted methods
	GetBlockNames() []Name
	GetExternNames() []Name
	GetNumNames() uint16
	GetParentNode(Store) BlockNode
	GetPathForName(Store, Name) ValuePath
	GetBlockNodeForPath(Store, ValuePath) BlockNode
	GetIsConst(Store, Name) bool
	GetIsConstAt(Store, ValuePath) bool
	GetLocalIndex(Name) (uint16, bool)
	GetValueRef(Store, Name, bool) *TypedValue
	GetStaticTypeOf(Store, Name) Type
	GetStaticTypeOfAt(Store, ValuePath) Type
	Predefine(bool, Name)
	Define(Name, TypedValue)
	Define2(bool, Name, Type, TypedValue)
	GetBody() Body
	SetBody(Body)
}

// ----------------------------------------
// StaticBlock

// Embed in node to make it a BlockNode.
type StaticBlock struct {
	Block
	Types    []Type
	NumNames uint16
	Names    []Name
	Consts   []Name // TODO consider merging with Names.
	Externs  []Name
	Loc      Location

	// temporary storage for rolling back redefinitions.
	oldValues []oldValue
}

type oldValue struct {
	idx   uint16
	value Value
}

// revert values upon failure of redefinitions.
func (sb *StaticBlock) revertToOld() {
	for _, ov := range sb.oldValues {
		sb.Block.Values[ov.idx].V = ov.value
	}
	sb.oldValues = nil
}

// Implements BlockNode
func (sb *StaticBlock) InitStaticBlock(source BlockNode, parent BlockNode) {
	if sb.Names != nil || sb.Block.Source != nil {
		panic("StaticBlock already initialized")
	}
	if parent == nil {
		sb.Block = Block{
			Source: source,
			Values: nil,
			Parent: nil,
		}
	} else {
		sb.Block = Block{
			Source: source,
			Values: nil,
			Parent: parent.GetStaticBlock().GetBlock(),
		}
	}
	sb.NumNames = 0
	sb.Names = make([]Name, 0, 16)
	sb.Consts = make([]Name, 0, 16)
	sb.Externs = make([]Name, 0, 16)
	return
}

// Implements BlockNode.
func (sb *StaticBlock) IsInitialized() bool {
	return sb.Block.Source != nil
}

// Implements BlockNode.
func (sb *StaticBlock) GetStaticBlock() *StaticBlock {
	return sb
}

// Implements BlockNode.
func (sb *StaticBlock) GetLocation() Location {
	return sb.Loc
}

// Implements BlockNode.
func (sb *StaticBlock) SetLocation(loc Location) {
	sb.Loc = loc
}

// Does not implement BlockNode to prevent confusion.
// To get the static *Block, call Blocknode.GetStaticBlock().GetBlock().
func (sb *StaticBlock) GetBlock() *Block {
	return &sb.Block
}

// Implements BlockNode.
func (sb *StaticBlock) GetBlockNames() (ns []Name) {
	return sb.Names // copy?
}

// Implements BlockNode.
// NOTE: Extern names may also be local, if declared after usage as an extern
// (thus shadowing the extern name).
func (sb *StaticBlock) GetExternNames() (ns []Name) {
	return sb.Externs // copy?
}

func (sb *StaticBlock) addExternName(n Name) {
	for _, extern := range sb.Externs {
		if extern == n {
			return
		}
	}
	sb.Externs = append(sb.Externs, n)
}

// Implements BlockNode.
func (sb *StaticBlock) GetNumNames() (nn uint16) {
	return sb.NumNames
}

// Implements BlockNode.
func (sb *StaticBlock) GetParentNode(store Store) BlockNode {
	pblock := sb.Block.GetParent(store)
	if pblock == nil {
		return nil
	} else {
		return pblock.GetSource(store)
	}
}

// Implements BlockNode.
// As a side effect, notes externally defined names.
func (sb *StaticBlock) GetPathForName(store Store, n Name) ValuePath {
	if n == blankIdentifier {
		return NewValuePathBlock(0, 0, blankIdentifier)
	}
	// Check local.
	gen := 1
	if idx, ok := sb.GetLocalIndex(n); ok {
		return NewValuePathBlock(uint8(gen), idx, n)
	}
	// Register as extern.
	// NOTE: uverse names are externs too.
	// NOTE: externs may also be shadowed later in the block. Thus, usages
	// before the declaration will have depth > 1; following it, depth == 1,
	// matching the two different identifiers they refer to.
	if !isFile(sb.GetSource(store)) {
		sb.GetStaticBlock().addExternName(n)
	}
	// Check ancestors.
	gen++
	bp := sb.GetParentNode(store)
	for bp != nil {
		if idx, ok := bp.GetLocalIndex(n); ok {
			return NewValuePathBlock(uint8(gen), idx, n)
		} else {
			if !isFile(bp) {
				bp.GetStaticBlock().addExternName(n)
			}
			bp = bp.GetParentNode(store)
			gen++
			if 0xff < gen {
				panic("value path depth overflow")
			}
		}
	}
	// Finally, check uverse.
	if idx, ok := UverseNode().GetLocalIndex(n); ok {
		return NewValuePathUverse(idx, n)
	}
	// Name does not exist.
	panic(fmt.Sprintf("name %s not declared", n))
}

// Get the containing block node for node with path relative to this containing block.
func (sb *StaticBlock) GetBlockNodeForPath(store Store, path ValuePath) BlockNode {
	if path.Type != VPBlock {
		panic("expected block type value path but got " + path.Type.String())
	}

	// NOTE: path.Depth == 1 means it's in bn.
	bn := sb.GetSource(store)
	for i := 1; i < int(path.Depth); i++ {
		bn = bn.GetParentNode(store)
	}

	return bn
}

// Returns whether a name defined here in in ancestry is a const.
// This is not the same as whether a name's static type is
// untyped -- as in c := a == b, a name may be an untyped non-const.
// Implements BlockNode.
func (sb *StaticBlock) GetIsConst(store Store, n Name) bool {
	_, ok := sb.GetLocalIndex(n)
	bp := sb.GetParentNode(store)
	for {
		if ok {
			return sb.getLocalIsConst(n)
		} else if bp != nil {
			_, ok = bp.GetLocalIndex(n)
			sb = bp.GetStaticBlock()
			bp = bp.GetParentNode(store)
		} else {
			panic(fmt.Sprintf("name %s not declared", n))
		}
	}
}

func (sb *StaticBlock) getAt(store Store, path ValuePath) *StaticBlock {
	if debug {
		if path.Type != VPBlock {
			panic("expected block type value path but got " + path.Type.String())
		}
		if path.Depth == 0 {
			panic("should not happen")
		}
	}

	for {
		if path.Depth == 1 {
			return sb
		} else {
			sb = sb.GetParentNode(store).GetStaticBlock()
			path.Depth -= 1
		}
	}
}

func (sb *StaticBlock) GetIsConstAt(store Store, path ValuePath) bool {
	return sb.getAt(store, path).getLocalIsConst(path.Name)
}

// Returns true iff n is a local const defined name.
func (sb *StaticBlock) getLocalIsConst(n Name) bool {
	for _, name := range sb.Consts {
		if name == n {
			return true
		}
	}
	return false
}

// Implements BlockNode.
// XXX XXX what about uverse?
func (sb *StaticBlock) GetStaticTypeOf(store Store, n Name) Type {
	idx, ok := sb.GetLocalIndex(n)
	ts := sb.Types
	bp := sb.GetParentNode(store)
	for {
		if ok {
			return ts[idx]
		} else if bp != nil {
			idx, ok = bp.GetLocalIndex(n)
			ts = bp.GetStaticBlock().Types
			bp = bp.GetParentNode(store)
		} else if idx, ok := UverseNode().GetLocalIndex(n); ok {
			path := NewValuePathUverse(idx, n)
			tv := Uverse().GetValueAt(store, path)
			return tv.T
		} else {
			panic(fmt.Sprintf("name %s not declared", n))
		}
	}
}

// Implements BlockNode.
func (sb *StaticBlock) GetStaticTypeOfAt(store Store, path ValuePath) Type {
<<<<<<< HEAD
	return sb.getAt(store, path).Types[path.Index]
=======
	if debug {
		if path.Depth == 0 {
			panic("should not happen")
		}
	}
	bn := sb.GetBlockNodeForPath(store, path)
	return bn.GetStaticBlock().Types[path.Index]
>>>>>>> f27b1827
}

// Implements BlockNode.
func (sb *StaticBlock) GetLocalIndex(n Name) (uint16, bool) {
	for i, name := range sb.Names {
		if name == n {
			if debug {
				nt := reflect.TypeOf(sb.Source).String()
				debug.Printf("StaticBlock(%p %v).GetLocalIndex(%s) = %v, %v\n",
					sb, nt, n, i, name)
			}
			return uint16(i), true
		}
	}
	if debug {
		nt := reflect.TypeOf(sb.Source).String()
		debug.Printf("StaticBlock(%p %v).GetLocalIndex(%s) = undefined\n",
			sb, nt, n)
	}
	return 0, false
}

// Implemented BlockNode.
// This method is too slow for runtime, but it is used
// during preprocessing to compute types.
// If skipPredefined, skips over names that are only predefined.
// Returns nil if not defined.
func (sb *StaticBlock) GetValueRef(store Store, n Name, skipPredefined bool) *TypedValue {
	idx, ok := sb.GetLocalIndex(n)
	bb := &sb.Block
	bp := sb.GetParentNode(store)
	for {
		if ok && (!skipPredefined || sb.Types[idx] != nil) {
			return bb.GetPointerToInt(store, int(idx)).TV
		} else if bp != nil {
			idx, ok = bp.GetLocalIndex(n)
			sb = bp.GetStaticBlock()
			bb = sb.GetBlock()
			bp = bp.GetParentNode(store)
		} else {
			return nil
		}
	}
}

// Implements BlockNode
// Statically declares a name definition.
// At runtime, use *Block.GetPointerTo() which takes a path
// value, which is pre-computeed in the preprocessor.
// Once a typed value is defined, it cannot be changed.
//
// NOTE: Currently tv.V is only set when the value represents a Type(Value) or
// a FuncValue.  The purpose of tv is to describe the invariant of a named
// value, at the minimum its type, but also sometimes the typeval value; but we
// could go further and store preprocessed constant results here too.  See
// "anyValue()" and "asValue()" for usage.
func (sb *StaticBlock) Define(n Name, tv TypedValue) {
	sb.Define2(false, n, tv.T, tv)
}

// Set type to nil, only reserving the name.
func (sb *StaticBlock) Predefine(isConst bool, n Name) {
	sb.Define2(isConst, n, nil, anyValue(nil))
}

// The declared type st may not be the same as the static tv;
// e.g. var x MyInterface = MyStruct{}.
// Setting st and tv to nil/zero reserves (predefines) name for definition later.
func (sb *StaticBlock) Define2(isConst bool, n Name, st Type, tv TypedValue) {
	if debug {
		debug.Printf(
			"StaticBlock.Define2(%v, %s, %v, %v)\n",
			isConst, n, st, tv)
	}
	// TODO check that tv.T implements t.
	if len(n) == 0 {
		panic("name cannot be zero")
	}
	if int(sb.NumNames) != len(sb.Names) {
		panic("StaticBlock.NumNames and len(.Names) mismatch")
	}
	if sb.NumNames == math.MaxUint16 {
		panic("too many variables in block")
	}
	if tv.T == nil && tv.V != nil {
		panic("StaticBlock.Define2() requires .T if .V is set")
	}
	if n == blankIdentifier {
		return // ignore
	}
	idx, exists := sb.GetLocalIndex(n)
	if exists {
		// Is re-defining.
		if isConst != sb.getLocalIsConst(n) {
			panic(fmt.Sprintf(
				"StaticBlock.Define2(%s) cannot change const status",
				n))
		}
		old := sb.Block.Values[idx]
		if !old.IsUndefined() {
			if tv.T.Kind() == FuncKind && tv.T.(*FuncType).IsZero() {
				// special case,
				// allow re-predefining for func upgrades.
				// keep the old type so we can check it at preprocessor.
				tv.T = old.T
				fv := tv.V.(*FuncValue)
				fv.Type = old.T
				st = old.T
				sb.oldValues = append(sb.oldValues,
					oldValue{idx, old.V})
			} else {
				if tv.T.TypeID() != old.T.TypeID() {
					panic(fmt.Sprintf(
						"StaticBlock.Define2(%s) cannot change .T; was %v, new %v",
						n, old.T, tv.T))
				}
				if tv.V != old.V {
					panic(fmt.Sprintf(
						"StaticBlock.Define2(%s) cannot change .V",
						n))
				}
			}
			// Allow re-definitions if they have the same type.
			// (In normal scenarios, duplicate declarations are "caught" by RunMemPackage.)
		}
		sb.Block.Values[idx] = tv
		sb.Types[idx] = st
	} else {
		// The general case without re-definition.
		sb.Names = append(sb.Names, n)
		if isConst {
			sb.Consts = append(sb.Consts, n)
		}
		sb.NumNames++
		sb.Block.Values = append(sb.Block.Values, tv)
		sb.Types = append(sb.Types, st)
	}
}

// Implements BlockNode
func (sb *StaticBlock) SetStaticBlock(osb StaticBlock) {
	*sb = osb
}

var (
	_ BlockNode = &FuncLitExpr{}
	_ BlockNode = &BlockStmt{}
	_ BlockNode = &ForStmt{}
	_ BlockNode = &IfStmt{} // faux block node
	_ BlockNode = &IfCaseStmt{}
	_ BlockNode = &RangeStmt{}
	_ BlockNode = &SelectCaseStmt{}
	_ BlockNode = &SwitchStmt{} // faux block node
	_ BlockNode = &SwitchClauseStmt{}
	_ BlockNode = &FuncDecl{}
	_ BlockNode = &FileNode{}
	_ BlockNode = &PackageNode{}
	_ BlockNode = RefNode{}
)

func (x *IfStmt) GetBody() Body {
	panic("IfStmt has no body (but .Then and .Else do)")
}

func (x *IfStmt) SetBody(b Body) {
	panic("IfStmt has no body (but .Then and .Else do)")
}

func (x *SwitchStmt) GetBody() Body {
	panic("SwitchStmt has no body (but its cases do)")
}

func (x *SwitchStmt) SetBody(b Body) {
	panic("SwitchStmt has no body (but its cases do)")
}

func (x *FileNode) GetBody() Body {
	panic("FileNode has no body (but it does have .Decls)")
}

func (x *FileNode) SetBody(b Body) {
	panic("FileNode has no body (but it does have .Decls)")
}

func (x *PackageNode) GetBody() Body {
	panic("PackageNode has no body")
}

func (x *PackageNode) SetBody(b Body) {
	panic("PackageNode has no body")
}

// ----------------------------------------
// Value Path

// A relative pointer to a TypedValue value
//
//	(a) a Block scope var or const
//	(b) a StructValue field
//	(c) a DeclaredType method
//	(d) a PackageNode declaration
//
// Depth tells how many layers of access should be unvealed before
// arriving at the ultimate handler type.  In the case of Blocks,
// the depth tells how many layers of ancestry to ascend before
// arriving at the target block.  For other selector expr paths
// such as those for *DeclaredType methods or *StructType fields,
// see tests/selector_test.go.
type ValuePath struct {
	Type  VPType // see VPType* consts.
	Depth uint8  // see doc for ValuePath.
	Index uint16 // index of value, field, or method.
	Name  Name   // name of value, field, or method.
}

type VPType uint8

const (
	VPUverse         VPType = 0x00
	VPBlock          VPType = 0x01 // blocks and packages
	VPField          VPType = 0x02
	VPValMethod      VPType = 0x03
	VPPtrMethod      VPType = 0x04
	VPInterface      VPType = 0x05
	VPSubrefField    VPType = 0x06 // not deref type
	VPDerefField     VPType = 0x12 // 0x10 + VPField
	VPDerefValMethod VPType = 0x13 // 0x10 + VPValMethod
	VPDerefPtrMethod VPType = 0x14 // 0x10 + VPPtrMethod
	VPDerefInterface VPType = 0x15 // 0x10 + VPInterface
	VPNative         VPType = 0x20
	// 0x3X, 0x5X, 0x7X, 0x9X, 0xAX, 0xCX, 0xEX reserved.
)

func NewValuePath(t VPType, depth uint8, index uint16, n Name) ValuePath {
	vp := ValuePath{
		Type:  t,
		Depth: depth,
		Index: index,
		Name:  n,
	}
	vp.Validate()
	return vp
}

func NewValuePathUverse(index uint16, n Name) ValuePath {
	return NewValuePath(VPUverse, 0, index, n)
}

func NewValuePathBlock(depth uint8, index uint16, n Name) ValuePath {
	return NewValuePath(VPBlock, depth, index, n)
}

func NewValuePathField(depth uint8, index uint16, n Name) ValuePath {
	return NewValuePath(VPField, depth, index, n)
}

func NewValuePathValMethod(index uint16, n Name) ValuePath {
	return NewValuePath(VPValMethod, 0, index, n)
}

func NewValuePathPtrMethod(index uint16, n Name) ValuePath {
	return NewValuePath(VPPtrMethod, 0, index, n)
}

func NewValuePathInterface(n Name) ValuePath {
	return NewValuePath(VPInterface, 0, 0, n)
}

func NewValuePathSubrefField(depth uint8, index uint16, n Name) ValuePath {
	return NewValuePath(VPSubrefField, depth, index, n)
}

func NewValuePathDerefField(depth uint8, index uint16, n Name) ValuePath {
	return NewValuePath(VPDerefField, depth, index, n)
}

func NewValuePathDerefValMethod(index uint16, n Name) ValuePath {
	return NewValuePath(VPDerefValMethod, 0, index, n)
}

func NewValuePathDerefPtrMethod(index uint16, n Name) ValuePath {
	return NewValuePath(VPDerefPtrMethod, 0, index, n)
}

func NewValuePathDerefInterface(n Name) ValuePath {
	return NewValuePath(VPDerefInterface, 0, 0, n)
}

func NewValuePathNative(n Name) ValuePath {
	return NewValuePath(VPNative, 0, 0, n)
}

func (vp ValuePath) Validate() {
	switch vp.Type {
	case VPUverse:
		if vp.Depth != 0 {
			panic("uverse value path must have depth 0")
		}
	case VPBlock:
		// 0 ok ("_" blank)
	case VPField:
		if vp.Depth > 1 {
			panic("field value path must have depth 0 or 1")
		}
	case VPValMethod:
		if vp.Depth != 0 {
			panic("method value path must have depth 0")
		}
	case VPPtrMethod:
		if vp.Depth != 0 {
			panic("ptr receiver method value path must have depth 0")
		}
	case VPInterface:
		if vp.Depth != 0 {
			panic("interface method value path must have depth 0")
		}
		if vp.Name == "" {
			panic("interface value path must have name")
		}
	case VPSubrefField:
		if vp.Depth > 3 {
			panic("subref field value path must have depth 0, 1, 2, or 3")
		}
	case VPDerefField:
		if vp.Depth > 3 {
			panic("deref field value path must have depth 0, 1, 2, or 3")
		}
	case VPDerefValMethod:
		if vp.Depth != 0 {
			panic("(deref) method value path must have depth 0")
		}
	case VPDerefPtrMethod:
		if vp.Depth != 0 {
			panic("(deref) ptr receiver method value path must have depth 0")
		}
	case VPDerefInterface:
		if vp.Depth != 0 {
			panic("(deref) interface method value path must have depth 0")
		}
		if vp.Name == "" {
			panic("(deref) interface value path must have name")
		}
	case VPNative:
		if vp.Depth != 0 {
			panic("native value path must have depth 0")
		}
		if vp.Name == "" {
			panic("native value path must have name")
		}
	default:
		panic(fmt.Sprintf(
			"unexpected value path type %X",
			vp.Type))
	}
}

func (vp ValuePath) IsBlockBlankPath() bool {
	return vp.Type == VPBlock && vp.Depth == 0 && vp.Index == 0
}

func (vp ValuePath) IsDerefType() bool {
	return vp.Type&0x10 > 0
}

type ValuePather interface {
	GetPathForName(Name) ValuePath
}

// ----------------------------------------
// Utility

func (x *BasicLitExpr) GetString() string {
	str, err := strconv.Unquote(x.Value)
	if err != nil {
		panic("error in parsing string literal: " + err.Error())
	}
	return str
}

func (x *BasicLitExpr) GetInt() int {
	i, err := strconv.Atoi(x.Value)
	if err != nil {
		panic(err)
	}
	return i
}

var rePkgName = regexp.MustCompile(`^[a-z][a-z0-9_]+$`)

// TODO: consider length restrictions.
// If this function is changed, ReadMemPackage's documentation should be updated accordingly.
func validatePkgName(name string) {
	if !rePkgName.MatchString(name) {
		panic(fmt.Sprintf("cannot create package with invalid name %q", name))
	}
}

<<<<<<< HEAD
type addressabilityStatus int

const (
	addressabilityStatusNotApplicable addressabilityStatus = iota
	addressabilityStatusSatisfied
	addressabilityStatusUnsatisfied
)
=======
const hiddenResultVariable = ".res_"

func isHiddenResultVariable(name string) bool {
	if strings.HasPrefix(name, hiddenResultVariable) {
		return true
	}
	return false
}
>>>>>>> f27b1827
<|MERGE_RESOLUTION|>--- conflicted
+++ resolved
@@ -1896,9 +1896,6 @@
 
 // Implements BlockNode.
 func (sb *StaticBlock) GetStaticTypeOfAt(store Store, path ValuePath) Type {
-<<<<<<< HEAD
-	return sb.getAt(store, path).Types[path.Index]
-=======
 	if debug {
 		if path.Depth == 0 {
 			panic("should not happen")
@@ -1906,7 +1903,6 @@
 	}
 	bn := sb.GetBlockNodeForPath(store, path)
 	return bn.GetStaticBlock().Types[path.Index]
->>>>>>> f27b1827
 }
 
 // Implements BlockNode.
@@ -2304,7 +2300,6 @@
 	}
 }
 
-<<<<<<< HEAD
 type addressabilityStatus int
 
 const (
@@ -2312,7 +2307,8 @@
 	addressabilityStatusSatisfied
 	addressabilityStatusUnsatisfied
 )
-=======
+
+
 const hiddenResultVariable = ".res_"
 
 func isHiddenResultVariable(name string) bool {
@@ -2320,5 +2316,4 @@
 		return true
 	}
 	return false
-}
->>>>>>> f27b1827
+}