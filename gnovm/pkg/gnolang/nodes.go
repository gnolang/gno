package gnolang

import (
	"fmt"
	"go/parser"
	"go/token"
	"io/fs"
	"math"
	"os"
	"path/filepath"
	"reflect"
	"regexp"
	"strconv"
	"strings"

	"github.com/gnolang/gno/gnovm"
	"go.uber.org/multierr"
)

// ----------------------------------------
// Primitives

type Word int

const (
	// Special words
	ILLEGAL Word = iota

	// Names and basic type literals
	// (these words stand for classes of literals)
	NAME   // main
	INT    // 12345
	FLOAT  // 123.45
	IMAG   // 123.45i
	CHAR   // 'a'
	STRING // "abc"

	// Operators and delimiters
	ADD // +
	SUB // -
	MUL // *
	QUO // /
	REM // %

	BAND     // &
	BOR      // |
	XOR      // ^
	SHL      // <<
	SHR      // >>
	BAND_NOT // &^

	ADD_ASSIGN      // +=
	SUB_ASSIGN      // -=
	MUL_ASSIGN      // *=
	QUO_ASSIGN      // /=
	REM_ASSIGN      // %=
	BAND_ASSIGN     // &=
	BOR_ASSIGN      // |=
	XOR_ASSIGN      // ^=
	SHL_ASSIGN      // <<=
	SHR_ASSIGN      // >>=
	BAND_NOT_ASSIGN // &^=

	LAND  // &&
	LOR   // ||
	ARROW // <-
	INC   // ++
	DEC   // --

	EQL    // ==
	LSS    // <
	GTR    // >
	ASSIGN // =
	NOT    // !

	NEQ    // !=
	LEQ    // <=
	GEQ    // >=
	DEFINE // :=

	// Keywords
	BREAK
	CASE
	CHAN
	CONST
	CONTINUE

	DEFAULT
	DEFER
	ELSE
	FALLTHROUGH
	FOR

	FUNC
	GO
	GOTO
	IF
	IMPORT

	INTERFACE
	MAP
	PACKAGE
	RANGE
	RETURN

	SELECT
	STRUCT
	SWITCH
	TYPE
	VAR
)

type Name string

// ----------------------------------------
// Location
// Acts as an identifier for nodes.

type Location struct {
	PkgPath string
	File    string
	Line    int
	Column  int
}

func (loc Location) String() string {
	return fmt.Sprintf("%s/%s:%d:%d",
		loc.PkgPath,
		loc.File,
		loc.Line,
		loc.Column,
	)
}

func (loc Location) IsZero() bool {
	return loc.PkgPath == "" &&
		loc.File == "" &&
		loc.Line == 0 &&
		loc.Column == 0
}

// ----------------------------------------
// Attributes
// All nodes have attributes for general analysis purposes.
// Exported Attribute fields like Loc and Label are persisted
// even after preprocessing.  Temporary attributes (e.g. those
// for preprocessing) are stored in .data.

type GnoAttribute string

const (
	ATTR_PREPROCESSED    GnoAttribute = "ATTR_PREPROCESSED"
	ATTR_PREDEFINED      GnoAttribute = "ATTR_PREDEFINED"
	ATTR_TYPE_VALUE      GnoAttribute = "ATTR_TYPE_VALUE"
	ATTR_TYPEOF_VALUE    GnoAttribute = "ATTR_TYPEOF_VALUE"
	ATTR_IOTA            GnoAttribute = "ATTR_IOTA"
	ATTR_LOCATIONED      GnoAttribute = "ATTR_LOCATIONE"     // XXX DELETE
	ATTR_GOTOLOOP_STMT   GnoAttribute = "ATTR_GOTOLOOP_STMT" // XXX delete?
	ATTR_LOOP_DEFINES    GnoAttribute = "ATTR_LOOP_DEFINES"  // []Name defined within loops.
	ATTR_LOOP_USES       GnoAttribute = "ATTR_LOOP_USES"     // []Name loop defines actually used.
	ATTR_SHIFT_RHS       GnoAttribute = "ATTR_SHIFT_RHS"
	ATTR_LAST_BLOCK_STMT GnoAttribute = "ATTR_LAST_BLOCK_STMT"
)

type Attributes struct {
	Line   int
	Column int
	Label  Name
	data   map[GnoAttribute]interface{} // not persisted
}

func (attr *Attributes) GetLine() int {
	return attr.Line
}

func (attr *Attributes) SetLine(line int) {
	attr.Line = line
}

func (attr *Attributes) GetColumn() int {
	return attr.Column
}

func (attr *Attributes) SetColumn(column int) {
	attr.Column = column
}

func (attr *Attributes) GetLabel() Name {
	return attr.Label
}

func (attr *Attributes) SetLabel(label Name) {
	attr.Label = label
}

func (attr *Attributes) HasAttribute(key GnoAttribute) bool {
	_, ok := attr.data[key]
	return ok
}

// GnoAttribute must not be user provided / arbitrary,
// otherwise will create potential exploits.
func (attr *Attributes) GetAttribute(key GnoAttribute) interface{} {
	return attr.data[key]
}

func (attr *Attributes) SetAttribute(key GnoAttribute, value interface{}) {
	if attr.data == nil {
		attr.data = make(map[GnoAttribute]interface{})
	}
	attr.data[key] = value
}

func (attr *Attributes) DelAttribute(key GnoAttribute) {
	if debug && attr.data == nil {
		panic("should not happen, attribute is expected to be non-empty.")
	}
	delete(attr.data, key)
}

// ----------------------------------------
// Node

type Node interface {
	assertNode()
	String() string
	Copy() Node
	GetLine() int
	SetLine(int)
	GetColumn() int
	SetColumn(int)
	GetLabel() Name
	SetLabel(Name)
	HasAttribute(key GnoAttribute) bool
	GetAttribute(key GnoAttribute) interface{}
	SetAttribute(key GnoAttribute, value interface{})
	DelAttribute(key GnoAttribute)
}

// non-pointer receiver to help make immutable.
func (x *NameExpr) assertNode()            {}
func (x *BasicLitExpr) assertNode()        {}
func (x *BinaryExpr) assertNode()          {}
func (x *CallExpr) assertNode()            {}
func (x *IndexExpr) assertNode()           {}
func (x *SelectorExpr) assertNode()        {}
func (x *SliceExpr) assertNode()           {}
func (x *StarExpr) assertNode()            {}
func (x *RefExpr) assertNode()             {}
func (x *TypeAssertExpr) assertNode()      {}
func (x *UnaryExpr) assertNode()           {}
func (x *CompositeLitExpr) assertNode()    {}
func (x *KeyValueExpr) assertNode()        {}
func (x *FuncLitExpr) assertNode()         {}
func (x *ConstExpr) assertNode()           {}
func (x *FieldTypeExpr) assertNode()       {}
func (x *ArrayTypeExpr) assertNode()       {}
func (x *SliceTypeExpr) assertNode()       {}
func (x *InterfaceTypeExpr) assertNode()   {}
func (x *ChanTypeExpr) assertNode()        {}
func (x *FuncTypeExpr) assertNode()        {}
func (x *MapTypeExpr) assertNode()         {}
func (x *StructTypeExpr) assertNode()      {}
func (x *constTypeExpr) assertNode()       {}
func (x *MaybeNativeTypeExpr) assertNode() {}
func (x *AssignStmt) assertNode()          {}
func (x *BlockStmt) assertNode()           {}
func (x *BranchStmt) assertNode()          {}
func (x *DeclStmt) assertNode()            {}
func (x *DeferStmt) assertNode()           {}
func (x *ExprStmt) assertNode()            {}
func (x *ForStmt) assertNode()             {}
func (x *GoStmt) assertNode()              {}
func (x *IfStmt) assertNode()              {}
func (x *IfCaseStmt) assertNode()          {}
func (x *IncDecStmt) assertNode()          {}
func (x *RangeStmt) assertNode()           {}
func (x *ReturnStmt) assertNode()          {}
func (x *PanicStmt) assertNode()           {}
func (x *SelectStmt) assertNode()          {}
func (x *SelectCaseStmt) assertNode()      {}
func (x *SendStmt) assertNode()            {}
func (x *SwitchStmt) assertNode()          {}
func (x *SwitchClauseStmt) assertNode()    {}
func (x *EmptyStmt) assertNode()           {}
func (x *bodyStmt) assertNode()            {}
func (x *FuncDecl) assertNode()            {}
func (x *ImportDecl) assertNode()          {}
func (x *ValueDecl) assertNode()           {}
func (x *TypeDecl) assertNode()            {}
func (x *FileNode) assertNode()            {}
func (x *PackageNode) assertNode()         {}

var (
	_ Node = &NameExpr{}
	_ Node = &BasicLitExpr{}
	_ Node = &BinaryExpr{}
	_ Node = &CallExpr{}
	_ Node = &IndexExpr{}
	_ Node = &SelectorExpr{}
	_ Node = &SliceExpr{}
	_ Node = &StarExpr{}
	_ Node = &RefExpr{}
	_ Node = &TypeAssertExpr{}
	_ Node = &UnaryExpr{}
	_ Node = &CompositeLitExpr{}
	_ Node = &KeyValueExpr{}
	_ Node = &FuncLitExpr{}
	_ Node = &ConstExpr{}
	_ Node = &FieldTypeExpr{}
	_ Node = &ArrayTypeExpr{}
	_ Node = &SliceTypeExpr{}
	_ Node = &InterfaceTypeExpr{}
	_ Node = &ChanTypeExpr{}
	_ Node = &FuncTypeExpr{}
	_ Node = &MapTypeExpr{}
	_ Node = &StructTypeExpr{}
	_ Node = &constTypeExpr{}
	_ Node = &MaybeNativeTypeExpr{}
	_ Node = &AssignStmt{}
	_ Node = &BlockStmt{}
	_ Node = &BranchStmt{}
	_ Node = &DeclStmt{}
	_ Node = &DeferStmt{}
	_ Node = &ExprStmt{}
	_ Node = &ForStmt{}
	_ Node = &GoStmt{}
	_ Node = &IfStmt{}
	_ Node = &IfCaseStmt{}
	_ Node = &IncDecStmt{}
	_ Node = &RangeStmt{}
	_ Node = &ReturnStmt{}
	_ Node = &PanicStmt{}
	_ Node = &SelectStmt{}
	_ Node = &SelectCaseStmt{}
	_ Node = &SendStmt{}
	_ Node = &SwitchStmt{}
	_ Node = &SwitchClauseStmt{}
	_ Node = &EmptyStmt{}
	_ Node = &bodyStmt{}
	_ Node = &FuncDecl{}
	_ Node = &ImportDecl{}
	_ Node = &ValueDecl{}
	_ Node = &TypeDecl{}
	_ Node = &FileNode{}
	_ Node = &PackageNode{}
)

// ----------------------------------------
// Expr
//
// expressions generally have no side effects on the caller's context,
// except for channel blocks, type assertions, and panics.

type Expr interface {
	Node
	assertExpr()
}

type Exprs []Expr

// non-pointer receiver to help make immutable.
func (*NameExpr) assertExpr()         {}
func (*BasicLitExpr) assertExpr()     {}
func (*BinaryExpr) assertExpr()       {}
func (*CallExpr) assertExpr()         {}
func (*IndexExpr) assertExpr()        {}
func (*SelectorExpr) assertExpr()     {}
func (*SliceExpr) assertExpr()        {}
func (*StarExpr) assertExpr()         {}
func (*RefExpr) assertExpr()          {}
func (*TypeAssertExpr) assertExpr()   {}
func (*UnaryExpr) assertExpr()        {}
func (*CompositeLitExpr) assertExpr() {}
func (*KeyValueExpr) assertExpr()     {}
func (*FuncLitExpr) assertExpr()      {}
func (*ConstExpr) assertExpr()        {}

var (
	_ Expr = &NameExpr{}
	_ Expr = &BasicLitExpr{}
	_ Expr = &BinaryExpr{}
	_ Expr = &CallExpr{}
	_ Expr = &IndexExpr{}
	_ Expr = &SelectorExpr{}
	_ Expr = &SliceExpr{}
	_ Expr = &StarExpr{}
	_ Expr = &RefExpr{}
	_ Expr = &TypeAssertExpr{}
	_ Expr = &UnaryExpr{}
	_ Expr = &CompositeLitExpr{}
	_ Expr = &KeyValueExpr{}
	_ Expr = &FuncLitExpr{}
	_ Expr = &ConstExpr{}
)

type NameExprType int

const (
	NameExprTypeNormal      NameExprType = iota // default
	NameExprTypeDefine                          // when defining normally
	NameExprTypeHeapDefine                      // when defining escaped name in loop
	NameExprTypeHeapUse                         // when above used in non-define lhs/rhs
	NameExprTypeHeapClosure                     // when closure captures name
)

type NameExpr struct {
	Attributes
	// TODO rename .Path's to .ValuePaths.
	Path ValuePath // set by preprocessor.
	Name
	Type NameExprType
}

type NameExprs []NameExpr

type BasicLitExpr struct {
	Attributes
	// INT, FLOAT, IMAG, CHAR, or STRING
	Kind Word
	// literal string; e.g. 42, 0x7f, 3.14, 1e-9, 2.4i, 'a', '\x7f', "foo"
	// or `\m\n\o`
	Value string
}

type BinaryExpr struct { // (Left Op Right)
	Attributes
	Left  Expr // left operand
	Op    Word // operator
	Right Expr // right operand
}

type CallExpr struct { // Func(Args<Varg?...>)
	Attributes
	Func    Expr  // function expression
	Args    Exprs // function arguments, if any.
	Varg    bool  // if true, final arg is variadic.
	NumArgs int   // len(Args) or len(Args[0].Results)
}

type IndexExpr struct { // X[Index]
	Attributes
	X     Expr // expression
	Index Expr // index expression
	HasOK bool // if true, is form: `value, ok := <X>[<Key>]`
}

type SelectorExpr struct { // X.Sel
	Attributes
	X    Expr      // expression
	Path ValuePath // set by preprocessor.
	Sel  Name      // field selector
}

type SliceExpr struct { // X[Low:High:Max]
	Attributes
	X    Expr // expression
	Low  Expr // begin of slice range; or nil
	High Expr // end of slice range; or nil
	Max  Expr // maximum capacity of slice; or nil; added in Go 1.2
}

// A StarExpr node represents an expression of the form
// "*" Expression.  Semantically it could be a unary "*"
// expression, or a pointer type.
type StarExpr struct { // *X
	Attributes
	X Expr // operand
}

type RefExpr struct { // &X
	Attributes
	X Expr // operand
}

type TypeAssertExpr struct { // X.(Type)
	Attributes
	X     Expr // expression.
	Type  Expr // asserted type, never nil.
	HasOK bool // if true, is form: `_, ok := <X>.(<Type>)`.
}

// A UnaryExpr node represents a unary expression. Unary
// "*" expressions (dereferencing and pointer-types) are
// represented with StarExpr nodes.  Unary & expressions
// (referencing) are represented with RefExpr nodes.
type UnaryExpr struct { // (Op X)
	Attributes
	X  Expr // operand
	Op Word // operator
}

// MyType{<key>:<value>} struct, array, slice, and map
// expressions.
type CompositeLitExpr struct {
	Attributes
	Type Expr          // literal type; or nil
	Elts KeyValueExprs // list of struct fields; if any
}

// Returns true if any elements are keyed.
// Panics if inconsistent.
func (x *CompositeLitExpr) IsKeyed() bool {
	if len(x.Elts) == 0 {
		return false
	} else if x.Elts[0].Key == nil {
		for i := 1; i < len(x.Elts); i++ {
			if x.Elts[i].Key != nil {
				panic("mixed keyed and unkeyed elements")
			}
		}
		return false
	} else {
		for i := 1; i < len(x.Elts); i++ {
			if x.Elts[i].Key == nil {
				panic("mixed keyed and unkeyed elements")
			}
		}
		return true
	}
}

// A KeyValueExpr represents a single key-value pair in
// struct, array, slice, and map expressions.
type KeyValueExpr struct {
	Attributes
	Key   Expr // or nil
	Value Expr // never nil
}

type KeyValueExprs []KeyValueExpr

// A FuncLitExpr node represents a function literal.  Here one
// can reference statements from an expression, which
// completes the procedural circle.
type FuncLitExpr struct {
	Attributes
	StaticBlock
	Type         FuncTypeExpr // function type
	Body                      // function body
	HeapCaptures NameExprs    // filled in findLoopUses1
}

// The preprocessor replaces const expressions
// with *ConstExpr nodes.
type ConstExpr struct {
	Attributes
	Source Expr // (preprocessed) source of this value.
	TypedValue
}

// ----------------------------------------
// Type(Expressions)
//
// In Go, Type expressions can be evaluated immediately
// without invoking the stack machine.  Exprs in type
// expressions are const (as in array len expr or map key type
// expr) or refer to an exposed symbol (with any pointer
// indirections).  this makes for more optimal performance.
//
// In Gno, type expressions are evaluated on the stack, with
// continuation opcodes, so the Gno VM could support types as
// first class objects.

type TypeExpr interface {
	Expr
	assertTypeExpr()
}

// non-pointer receiver to help make immutable.
func (x *FieldTypeExpr) assertTypeExpr()       {}
func (x *ArrayTypeExpr) assertTypeExpr()       {}
func (x *SliceTypeExpr) assertTypeExpr()       {}
func (x *InterfaceTypeExpr) assertTypeExpr()   {}
func (x *ChanTypeExpr) assertTypeExpr()        {}
func (x *FuncTypeExpr) assertTypeExpr()        {}
func (x *MapTypeExpr) assertTypeExpr()         {}
func (x *StructTypeExpr) assertTypeExpr()      {}
func (x *constTypeExpr) assertTypeExpr()       {}
func (x *MaybeNativeTypeExpr) assertTypeExpr() {}

func (x *FieldTypeExpr) assertExpr()       {}
func (x *ArrayTypeExpr) assertExpr()       {}
func (x *SliceTypeExpr) assertExpr()       {}
func (x *InterfaceTypeExpr) assertExpr()   {}
func (x *ChanTypeExpr) assertExpr()        {}
func (x *FuncTypeExpr) assertExpr()        {}
func (x *MapTypeExpr) assertExpr()         {}
func (x *StructTypeExpr) assertExpr()      {}
func (x *constTypeExpr) assertExpr()       {}
func (x *MaybeNativeTypeExpr) assertExpr() {}

var (
	_ TypeExpr = &FieldTypeExpr{}
	_ TypeExpr = &ArrayTypeExpr{}
	_ TypeExpr = &SliceTypeExpr{}
	_ TypeExpr = &InterfaceTypeExpr{}
	_ TypeExpr = &ChanTypeExpr{}
	_ TypeExpr = &FuncTypeExpr{}
	_ TypeExpr = &MapTypeExpr{}
	_ TypeExpr = &StructTypeExpr{}
	_ TypeExpr = &constTypeExpr{}
	_ TypeExpr = &MaybeNativeTypeExpr{}
)

type FieldTypeExpr struct {
	Attributes
	Name
	Type Expr

	// Currently only BasicLitExpr allowed.
	// NOTE: In Go, only struct fields can have tags.
	Tag Expr
}

type FieldTypeExprs []FieldTypeExpr

func (ftxz FieldTypeExprs) IsNamed() bool {
	named := false
	for i, ftx := range ftxz {
		if i == 0 {
			if ftx.Name == "" || isHiddenResultVariable(string(ftx.Name)) {
				named = false
			} else {
				named = true
			}
		} else {
			if named && ftx.Name == "" {
				panic("[]FieldTypeExpr has inconsistent namedness (starts named)")
			} else if !named && (ftx.Name != "" || !isHiddenResultVariable(string(ftx.Name))) {
				panic("[]FieldTypeExpr has inconsistent namedness (starts unnamed)")
			}
		}
	}
	return named
}

type ArrayTypeExpr struct {
	Attributes
	Len Expr // if nil, variadic array lit
	Elt Expr // element type
}

type SliceTypeExpr struct {
	Attributes
	Elt Expr // element type
	Vrd bool // variadic arg expression
}

type InterfaceTypeExpr struct {
	Attributes
	Methods FieldTypeExprs // list of methods
	Generic Name           // for uverse generics
}

type ChanDir int

const (
	SEND ChanDir = 1 << iota
	RECV
)

const (
	BOTH = SEND | RECV
)

type ChanTypeExpr struct {
	Attributes
	Dir   ChanDir // channel direction
	Value Expr    // value type
}

type FuncTypeExpr struct {
	Attributes
	Params  FieldTypeExprs // (incoming) parameters, if any.
	Results FieldTypeExprs // (outgoing) results, if any.
}

type MapTypeExpr struct {
	Attributes
	Key   Expr // const
	Value Expr // value type
}

type StructTypeExpr struct {
	Attributes
	Fields FieldTypeExprs // list of field declarations
}

// Like ConstExpr but for types.
type constTypeExpr struct {
	Attributes
	Source Expr
	Type   Type
}

// Only used for native func arguments
type MaybeNativeTypeExpr struct {
	Attributes
	Type Expr
}

// ----------------------------------------
// Stmt
//
// statements generally have side effects on the calling context.

type Stmt interface {
	Node
	assertStmt()
}

type Body []Stmt

func (ss Body) GetBody() Body {
	return ss
}

func (ss *Body) SetBody(nb Body) {
	*ss = nb
}

func (ss Body) GetLabeledStmt(label Name) (stmt Stmt, idx int) {
	for idx, stmt = range ss {
		if label == stmt.GetLabel() {
			return stmt, idx
		}
	}
	return nil, -1
}

// ----------------------------------------

// non-pointer receiver to help make immutable.
func (*AssignStmt) assertStmt()       {}
func (*BlockStmt) assertStmt()        {}
func (*BranchStmt) assertStmt()       {}
func (*DeclStmt) assertStmt()         {}
func (*DeferStmt) assertStmt()        {}
func (*EmptyStmt) assertStmt()        {} // useful for _ctif
func (*ExprStmt) assertStmt()         {}
func (*ForStmt) assertStmt()          {}
func (*GoStmt) assertStmt()           {}
func (*IfStmt) assertStmt()           {}
func (*IfCaseStmt) assertStmt()       {}
func (*IncDecStmt) assertStmt()       {}
func (*RangeStmt) assertStmt()        {}
func (*ReturnStmt) assertStmt()       {}
func (*PanicStmt) assertStmt()        {}
func (*SelectStmt) assertStmt()       {}
func (*SelectCaseStmt) assertStmt()   {}
func (*SendStmt) assertStmt()         {}
func (*SwitchStmt) assertStmt()       {}
func (*SwitchClauseStmt) assertStmt() {}
func (*bodyStmt) assertStmt()         {}

var (
	_ Stmt = &AssignStmt{}
	_ Stmt = &BlockStmt{}
	_ Stmt = &BranchStmt{}
	_ Stmt = &DeclStmt{}
	_ Stmt = &DeferStmt{}
	_ Stmt = &EmptyStmt{}
	_ Stmt = &ExprStmt{}
	_ Stmt = &ForStmt{}
	_ Stmt = &GoStmt{}
	_ Stmt = &IfStmt{}
	_ Stmt = &IfCaseStmt{}
	_ Stmt = &IncDecStmt{}
	_ Stmt = &RangeStmt{}
	_ Stmt = &ReturnStmt{}
	_ Stmt = &PanicStmt{}
	_ Stmt = &SelectStmt{}
	_ Stmt = &SelectCaseStmt{}
	_ Stmt = &SendStmt{}
	_ Stmt = &SwitchStmt{}
	_ Stmt = &SwitchClauseStmt{}
	_ Stmt = &bodyStmt{}
)

type AssignStmt struct {
	Attributes
	Lhs Exprs
	Op  Word // assignment word (DEFINE, ASSIGN)
	Rhs Exprs
}

type BlockStmt struct {
	Attributes
	StaticBlock
	Body
}

type BranchStmt struct {
	Attributes
	Op        Word  // keyword word (BREAK, CONTINUE, GOTO, FALLTHROUGH)
	Label     Name  // label name; or empty
	Depth     uint8 // blocks to pop
	BodyIndex int   // index of statement of body
}

type DeclStmt struct {
	Attributes
	Body // (simple) ValueDecl or TypeDecl
}

type DeferStmt struct {
	Attributes
	Call CallExpr
}

// A compile artifact to use in place of nil.
// For example, _ctif() may return an empty statement.
type EmptyStmt struct {
	Attributes
}

type ExprStmt struct {
	Attributes
	X Expr
}

type ForStmt struct {
	Attributes
	StaticBlock
	Init Stmt // initialization (simple) statement; or nil
	Cond Expr // condition; or nil
	Post Stmt // post iteration (simple) statement; or nil
	Body
}

type GoStmt struct {
	Attributes
	Call CallExpr
}

// NOTE: syntactically, code may choose to chain if-else statements
// with `} else if ... {` constructions, but this is not represented
// in the logical AST.
type IfStmt struct {
	Attributes
	StaticBlock
	Init Stmt       // initialization (simple) statement; or nil
	Cond Expr       // condition; or nil
	Then IfCaseStmt // body statements
	Else IfCaseStmt // else statements
}

type IfCaseStmt struct {
	Attributes
	StaticBlock
	Body
}

type IncDecStmt struct {
	Attributes
	X  Expr
	Op Word // INC or DEC
}

type RangeStmt struct {
	Attributes
	StaticBlock
	X          Expr // value to range over
	Key, Value Expr // Key, Value may be nil
	Op         Word // ASSIGN or DEFINE
	Body
	IsMap      bool // if X is map type
	IsString   bool // if X is string type
	IsArrayPtr bool // if X is array-pointer type
}

type ReturnStmt struct {
	Attributes
	Results Exprs // result expressions; or nil
}

type PanicStmt struct {
	Attributes
	Exception Expr // panic expression; not nil
}

type SelectStmt struct {
	Attributes
	Cases []SelectCaseStmt
}

type SelectCaseStmt struct {
	Attributes
	StaticBlock
	Comm Stmt // send or receive statement; nil means default case
	Body
}

type SendStmt struct {
	Attributes
	Chan  Expr
	Value Expr
}

// type ReceiveStmt
// is just AssignStmt with a Receive unary expression.

type SwitchStmt struct {
	Attributes
	StaticBlock
	Init         Stmt               // init (simple) stmt; or nil
	X            Expr               // tag or _.(type) expr; or nil
	IsTypeSwitch bool               // true iff X is .(type) expr
	Clauses      []SwitchClauseStmt // case clauses
	VarName      Name               // type-switched value; or ""
}

type SwitchClauseStmt struct {
	Attributes
	StaticBlock
	Cases Exprs // list of expressions or types; nil means default case
	Body
}

// ----------------------------------------
// bodyStmt (persistent)

// NOTE: embedded in Block.
type bodyStmt struct {
	Attributes
	Body                       // for non-loop stmts
	BodyLen       int          // for for-continue
	NextBodyIndex int          // init:-2, cond/elem:-1, body:0..., post:n
	NumOps        int          // number of Ops, for goto
	NumValues     int          // number of Values, for goto
	NumExprs      int          // number of Exprs, for goto
	NumStmts      int          // number of Stmts, for goto
	Cond          Expr         // for ForStmt
	Post          Stmt         // for ForStmt
	Active        Stmt         // for PopStmt()
	Key           Expr         // for RangeStmt
	Value         Expr         // for RangeStmt
	Op            Word         // for RangeStmt
	ListLen       int          // for RangeStmt only
	ListIndex     int          // for RangeStmt only
	NextItem      *MapListItem // fpr RangeStmt w/ maps only
	StrLen        int          // for RangeStmt w/ strings only
	StrIndex      int          // for RangeStmt w/ strings only
	NextRune      rune         // for RangeStmt w/ strings only
}

func (x *bodyStmt) PopActiveStmt() (as Stmt) {
	as = x.Active
	x.Active = nil
	return
}

func (x *bodyStmt) String() string {
	next := ""
	if x.NextBodyIndex < 0 {
		next = "(init)"
	} else if x.NextBodyIndex == len(x.Body) {
		next = "(end)"
	} else {
		next = x.Body[x.NextBodyIndex].String()
	}
	active := ""
	if x.Active != nil {
		if x.NextBodyIndex < 0 || x.NextBodyIndex == len(x.Body) {
			// none
		} else if x.Body[x.NextBodyIndex-1] == x.Active {
			active = "*"
		} else {
			active = fmt.Sprintf(" unexpected active: %v", x.Active)
		}
	}
	return fmt.Sprintf("bodyStmt[%d/%d/%d]=%s%s",
		x.ListLen,
		x.ListIndex,
		x.NextBodyIndex,
		next,
		active)
}

// ----------------------------------------
// Simple Statement
// NOTE: SimpleStmt is not used in nodes due to itable conversion costs.
//
// These are used in if, switch, and for statements for simple
// initialization.  The only allowed types are EmptyStmt, ExprStmt,
// SendStmt, IncDecStmt, and AssignStmt.

type SimpleStmt interface {
	Stmt
	assertSimpleStmt()
}

// non-pointer receiver to help make immutable.
func (*EmptyStmt) assertSimpleStmt()  {}
func (*ExprStmt) assertSimpleStmt()   {}
func (*SendStmt) assertSimpleStmt()   {}
func (*IncDecStmt) assertSimpleStmt() {}
func (*AssignStmt) assertSimpleStmt() {}

// ----------------------------------------
// Decl

type Decl interface {
	Node
	GetDeclNames() []Name
	assertDecl()
}

type Decls []Decl

// non-pointer receiver to help make immutable.
func (x *FuncDecl) assertDecl()   {}
func (x *ImportDecl) assertDecl() {}
func (x *ValueDecl) assertDecl()  {}
func (x *TypeDecl) assertDecl()   {}

var (
	_ Decl = &FuncDecl{}
	_ Decl = &ImportDecl{}
	_ Decl = &ValueDecl{}
	_ Decl = &TypeDecl{}
)

type FuncDecl struct {
	Attributes
	StaticBlock
	NameExpr
	IsMethod bool
	Recv     FieldTypeExpr // receiver (if method); or empty (if function)
	Type     FuncTypeExpr  // function signature: parameters and results
	Body                   // function body; or empty for external (non-Go) function
}

func (x *FuncDecl) GetDeclNames() []Name {
	if x.IsMethod {
		return nil
	} else {
		return []Name{x.NameExpr.Name}
	}
}

type ImportDecl struct {
	Attributes
	NameExpr // local package name. required.
	PkgPath  string
}

func (x *ImportDecl) GetDeclNames() []Name {
	if x.NameExpr.Name == "." {
		return nil // ignore
	} else {
		return []Name{x.NameExpr.Name}
	}
}

type ValueDecl struct {
	Attributes
	NameExprs
	Type   Expr  // value type; or nil
	Values Exprs // initial value; or nil (unless const).
	Const  bool
}

func (x *ValueDecl) GetDeclNames() []Name {
	ns := make([]Name, 0, len(x.NameExprs))
	for _, nx := range x.NameExprs {
		if nx.Name == blankIdentifier {
			// ignore
		} else {
			ns = append(ns, nx.Name)
		}
	}
	return ns
}

type TypeDecl struct {
	Attributes
	NameExpr
	Type    Expr // Name, SelectorExpr, StarExpr, or XxxTypes
	IsAlias bool // type alias since Go 1.9
}

func (x *TypeDecl) GetDeclNames() []Name {
	if x.NameExpr.Name == blankIdentifier {
		return nil // ignore
	} else {
		return []Name{x.NameExpr.Name}
	}
}

func HasDeclName(d Decl, n2 Name) bool {
	ns := d.GetDeclNames()
	for _, n := range ns {
		if n == n2 {
			return true
		}
	}
	return false
}

// ----------------------------------------
// SimpleDeclStmt
//
// These are elements of DeclStmt, and get pushed to m.Stmts.

type SimpleDeclStmt interface {
	Decl
	Stmt
	assertSimpleDeclStmt()
}

// not used to avoid itable costs.
// type SimpleDeclStmts []SimpleDeclStmt

func (x *ValueDecl) assertSimpleDeclStmt() {}
func (x *TypeDecl) assertSimpleDeclStmt()  {}

func (x *ValueDecl) assertStmt() {}
func (x *TypeDecl) assertStmt()  {}

var (
	_ SimpleDeclStmt = &ValueDecl{}
	_ SimpleDeclStmt = &TypeDecl{}
)

// ----------------------------------------
// *FileSet

type FileSet struct {
	Files []*FileNode
}

// PackageNameFromFileBody extracts the package name from the given Gno code body.
// The 'name' parameter is used for better error traces, and 'body' contains the Gno code.
func PackageNameFromFileBody(name, body string) (Name, error) {
	fset := token.NewFileSet()
	astFile, err := parser.ParseFile(fset, name, body, parser.PackageClauseOnly)
	if err != nil {
		return "", err
	}

	return Name(astFile.Name.Name), nil
}

// MustPackageNameFromFileBody is a wrapper around [PackageNameFromFileBody] that panics on error.
func MustPackageNameFromFileBody(name, body string) Name {
	pkgName, err := PackageNameFromFileBody(name, body)
	if err != nil {
		panic(err)
	}
	return pkgName
}

// ReadMemPackage is a wrapper around [ReadMemPackageFromFS] using an OS filesystem rooted at dir
func ReadMemPackage(dir string, pkgPath string) *gnovm.MemPackage {
	return ReadMemPackageFromFS(os.DirFS(dir), ".", pkgPath)
}

// ReadMemPackageFromFS initializes a new MemPackage by reading the [fs.FS] directory
// at dir, and saving it with the given pkgPath (import path).
// The resulting MemPackage will contain the names and content of all *.gno files,
// and additionally README.md, LICENSE.
//
// ReadMemPackageFromFS does not perform validation aside from the package's name;
// the files are not parsed but their contents are merely stored inside a MemFile.
//
// NOTE: panics if package name is invalid (characters must be alphanumeric or _,
// lowercase, and must start with a letter).
<<<<<<< HEAD
func ReadMemPackageFromFS(fsys fs.FS, dir string, pkgPath string) *gnovm.MemPackage {
	files, err := fs.ReadDir(fsys, dir)
=======
func ReadMemPackage(dir string, pkgPath string) (*gnovm.MemPackage, error) {
	files, err := os.ReadDir(dir)
>>>>>>> 61a5c020
	if err != nil {
		return nil, err
	}
	allowedFiles := []string{ // make case insensitive?
		"LICENSE",
		"README.md",
	}
	allowedFileExtensions := []string{
		".gno",
	}
	// exceptions to allowedFileExtensions
	var rejectedFileExtensions []string

	if IsStdlib(pkgPath) {
		// Allows transpilation to work on stdlibs with native fns.
		allowedFileExtensions = append(allowedFileExtensions, ".go")
		rejectedFileExtensions = []string{".gen.go"}
	}

	list := make([]string, 0, len(files))
	for _, file := range files {
		if file.IsDir() ||
			strings.HasPrefix(file.Name(), ".") ||
			(!endsWith(file.Name(), allowedFileExtensions) && !contains(allowedFiles, file.Name())) ||
			endsWith(file.Name(), rejectedFileExtensions) {
			continue
		}
		list = append(list, filepath.Join(dir, file.Name()))
	}
	return ReadMemPackageFromList([]fs.FS{fsys}, list, pkgPath)
}

// MustReadMemPackage is a wrapper around [ReadMemPackage] that panics on error.
func MustReadMemPackage(dir string, pkgPath string) *gnovm.MemPackage {
	pkg, err := ReadMemPackage(dir, pkgPath)
	if err != nil {
		panic(err)
	}
	return pkg
}

// ReadMemPackageFromList creates a new [gnovm.MemPackage] with the specified pkgPath,
// containing the contents of all the files provided in the list slice.
// No parsing or validation is done on the filenames.
//
// NOTE: errors out if package name is invalid (characters must be alphanumeric or _,
// lowercase, and must start with a letter).
<<<<<<< HEAD
func ReadMemPackageFromList(fss []fs.FS, list []string, pkgPath string) *gnovm.MemPackage {
	if len(fss) == 0 {
		panic("no filesystems provided")
	}
=======
func ReadMemPackageFromList(list []string, pkgPath string) (*gnovm.MemPackage, error) {
>>>>>>> 61a5c020
	memPkg := &gnovm.MemPackage{Path: pkgPath}
	var pkgName Name
	for _, fpath := range list {
		fname := filepath.Base(fpath)
<<<<<<< HEAD
		var (
			bz  []byte
			err error
		)
		for i, fsys := range fss {
			bz, err = fs.ReadFile(fsys, fpath)
			if i != len(fss)-1 && os.IsNotExist(err) {
				continue
			}
			if err != nil {
				panic(fmt.Errorf("read %q in fsys #%d: %w", fpath, i, err))
			}
			break
=======
		bz, err := os.ReadFile(fpath)
		if err != nil {
			return nil, err
>>>>>>> 61a5c020
		}
		// XXX: should check that all pkg names are the same (else package is invalid)
		if pkgName == "" && strings.HasSuffix(fname, ".gno") {
			pkgName, err = PackageNameFromFileBody(fname, string(bz))
			if err != nil {
				return nil, err
			}
			if strings.HasSuffix(string(pkgName), "_test") {
				pkgName = pkgName[:len(pkgName)-len("_test")]
			}
		}
		memPkg.Files = append(memPkg.Files,
			&gnovm.MemFile{
				Name: fname,
				Body: string(bz),
			})
	}

	// If no .gno files are present, package simply does not exist.
	if !memPkg.IsEmpty() {
		if err := validatePkgName(string(pkgName)); err != nil {
			return nil, err
		}
		memPkg.Name = string(pkgName)
	}

	return memPkg, nil
}

// MustReadMemPackageFromList is a wrapper around [ReadMemPackageFromList] that panics on error.
func MustReadMemPackageFromList(list []string, pkgPath string) *gnovm.MemPackage {
	pkg, err := ReadMemPackageFromList(list, pkgPath)
	if err != nil {
		panic(err)
	}
	return pkg
}

// ParseMemPackage executes [ParseFile] on each file of the memPkg, excluding
// test and spurious (non-gno) files. The resulting *FileSet is returned.
//
// If one of the files has a different package name than memPkg.Name,
// or [ParseFile] returns an error, ParseMemPackage panics.
func ParseMemPackage(memPkg *gnovm.MemPackage) (fset *FileSet) {
	fset = &FileSet{}
	var errs error
	for _, mfile := range memPkg.Files {
		if !strings.HasSuffix(mfile.Name, ".gno") ||
			endsWith(mfile.Name, []string{"_test.gno", "_filetest.gno"}) {
			continue // skip spurious or test file.
		}
		n, err := ParseFile(mfile.Name, mfile.Body)
		if err != nil {
			errs = multierr.Append(errs, err)
			continue
		}
		if memPkg.Name != string(n.PkgName) {
			panic(fmt.Sprintf(
				"expected package name [%s] but got [%s]",
				memPkg.Name, n.PkgName))
		}
		// add package file.
		fset.AddFiles(n)
	}
	if errs != nil {
		panic(errs)
	}
	return fset
}

func (fs *FileSet) AddFiles(fns ...*FileNode) {
	fs.Files = append(fs.Files, fns...)
}

func (fs *FileSet) GetFileByName(n Name) *FileNode {
	for _, fn := range fs.Files {
		if fn.Name == n {
			return fn
		}
	}
	return nil
}

// Returns a pointer to the file body decl (as well as
// the *FileNode which contains it) that declares n
// for the associated package with *FileSet.  Does not
// work for import decls which are for the file level.
// The file body decl can be replaced by reference
// assignment.
// TODO move to package?
func (fs *FileSet) GetDeclFor(n Name) (*FileNode, *Decl) {
	fn, decl, ok := fs.GetDeclForSafe(n)
	if !ok {
		panic(fmt.Sprintf(
			"name %s not defined in fileset with files %v",
			n, fs.FileNames()))
	}
	return fn, decl
}

func (fs *FileSet) GetDeclForSafe(n Name) (*FileNode, *Decl, bool) {
	// XXX index to bound to linear time.

	// Iteration happens reversing fs.Files; this is because the LAST declaration
	// of n is what we are looking for.
	for i := len(fs.Files) - 1; i >= 0; i-- {
		fn := fs.Files[i]
		for i, dn := range fn.Decls {
			if _, isImport := dn.(*ImportDecl); isImport {
				// imports in other files don't count.
				continue
			}
			if HasDeclName(dn, n) {
				// found the decl that declares n.
				return fn, &fn.Decls[i], true
			}
		}
	}
	return nil, nil, false
}

func (fs *FileSet) FileNames() []string {
	res := make([]string, len(fs.Files))
	for i, fn := range fs.Files {
		res[i] = string(fn.Name)
	}
	return res
}

// ----------------------------------------
// FileNode, & PackageNode

type FileNode struct {
	Attributes
	StaticBlock
	Name
	PkgName Name
	Decls
}

type PackageNode struct {
	Attributes
	StaticBlock
	PkgPath string
	PkgName Name
	*FileSet
}

func PackageNodeLocation(path string) Location {
	return Location{
		PkgPath: path,
		File:    "",
		Line:    0,
	}
}

func NewPackageNode(name Name, path string, fset *FileSet) *PackageNode {
	pn := &PackageNode{
		PkgPath: path,
		PkgName: name,
		FileSet: fset,
	}
	pn.SetLocation(PackageNodeLocation(path))
	pn.InitStaticBlock(pn, nil)
	return pn
}

func (x *PackageNode) NewPackage() *PackageValue {
	pv := &PackageValue{
		Block: &Block{
			Source: x,
		},
		PkgName:    x.PkgName,
		PkgPath:    x.PkgPath,
		FNames:     nil,
		FBlocks:    nil,
		fBlocksMap: make(map[Name]*Block),
	}
	if IsRealmPath(x.PkgPath) {
		rlm := NewRealm(x.PkgPath)
		pv.SetRealm(rlm)
	}
	pv.IncRefCount() // all package values have starting ref count of 1.
	x.PrepareNewValues(pv)
	return pv
}

// Prepares new func values (e.g. by attaching the proper file block closure).
// Returns a slice of new PackageValue.Values.
// After return, *PackageNode.Values and *PackageValue.Values have the same
// length.
// NOTE: declared methods do not get their closures set here. See
// *DeclaredType.GetValueAt() which returns a filled copy.
func (x *PackageNode) PrepareNewValues(pv *PackageValue) []TypedValue {
	if pv.PkgPath == "" {
		// nothing to prepare for throwaway packages.
		// TODO: double check to see if still relevant.
		return nil
	}
	// should already exist.
	block := pv.Block.(*Block)
	if block.Source != x {
		// special case if block.Source is ref node
		if ref, ok := block.Source.(RefNode); ok && ref.Location == PackageNodeLocation(pv.PkgPath) {
			// this is fine
		} else {
			panic("PackageNode.PrepareNewValues() package mismatch")
		}
	}
	// The FuncValue Body may have been altered during the preprocessing.
	// We need to update body field from the source in the FuncValue accordingly.
	for _, tv := range x.Values {
		if fv, ok := tv.V.(*FuncValue); ok {
			fv.UpdateBodyFromSource()
		}
	}
	pvl := len(block.Values)
	pnl := len(x.Values)
	// copy new top-level defined values/types.
	if pvl < pnl {
		// XXX: deep copy heap values
		nvs := make([]TypedValue, pnl-pvl)
		copy(nvs, x.Values[pvl:pnl])
		for i, tv := range nvs {
			if fv, ok := tv.V.(*FuncValue); ok {
				// copy function value and assign closure from package value.
				fv = fv.Copy(nilAllocator)
				fv.Closure = pv.fBlocksMap[fv.FileName]
				if fv.Closure == nil {
					panic(fmt.Sprintf("file block missing for file %q", fv.FileName))
				}
				nvs[i].V = fv
			}
		}
		block.Values = append(block.Values, nvs...)
		return block.Values[pvl:]
	} else if pvl > pnl {
		panic("package size error")
	} else {
		// nothing to do
		return nil
	}
}

// DefineNativeFunc defines a native function. This is not the
// same as DefineGoNativeValue, which DOES NOT give access to
// the running machine.
func (x *PackageNode) DefineNative(n Name, ps, rs FieldTypeExprs, native func(*Machine)) {
	if debug {
		debug.Printf("*PackageNode.DefineNative(%s,...)\n", n)
	}
	if native == nil {
		panic("DefineNative expects a function, but got nil")
	}

	fd := FuncD(n, ps, rs, nil)
	fd = Preprocess(nil, x, fd).(*FuncDecl)
	ft := evalStaticType(nil, x, &fd.Type).(*FuncType)
	if debug {
		if ft == nil {
			panic("should not happen")
		}
	}
	fv := x.GetValueRef(nil, n, true).V.(*FuncValue)
	fv.nativeBody = native
}

// Same as DefineNative but allow the overriding of previously defined natives.
// For example, overriding a native function defined in stdlibs/stdlibs for
// testing. Caller must ensure that the function type is identical.
func (x *PackageNode) DefineNativeOverride(n Name, native func(*Machine)) {
	if debug {
		debug.Printf("*PackageNode.DefineNativeOverride(%s,...)\n", n)
	}
	if native == nil {
		panic("DefineNative expects a function, but got nil")
	}
	fv := x.GetValueRef(nil, n, true).V.(*FuncValue)
	fv.nativeBody = native
}

// ----------------------------------------
// RefNode

// Reference to a node by its location.
type RefNode struct {
	Location  Location // location of node.
	BlockNode          // convenience to implement BlockNode (nil).
}

func (rn RefNode) GetLocation() Location {
	return rn.Location
}

// ----------------------------------------
// BlockNode

// Nodes that create their own scope satisfy this interface.
type BlockNode interface {
	Node
	InitStaticBlock(BlockNode, BlockNode)
	IsInitialized() bool
	GetStaticBlock() *StaticBlock
	GetLocation() Location
	SetLocation(Location)

	// StaticBlock promoted methods
	GetBlockNames() []Name
	GetExternNames() []Name
	GetNumNames() uint16
	GetParentNode(Store) BlockNode
	GetPathForName(Store, Name) ValuePath
	GetBlockNodeForPath(Store, ValuePath) BlockNode
	GetIsConst(Store, Name) bool
	GetLocalIndex(Name) (uint16, bool)
	GetValueRef(Store, Name, bool) *TypedValue
	GetStaticTypeOf(Store, Name) Type
	GetStaticTypeOfAt(Store, ValuePath) Type
	Predefine(bool, Name)
	Define(Name, TypedValue)
	Define2(bool, Name, Type, TypedValue)
	GetBody() Body
	SetBody(Body)
}

// ----------------------------------------
// StaticBlock

// Embed in node to make it a BlockNode.
type StaticBlock struct {
	Block
	Types    []Type
	NumNames uint16
	Names    []Name
	Consts   []Name // TODO consider merging with Names.
	Externs  []Name
	Loc      Location

	// temporary storage for rolling back redefinitions.
	oldValues []oldValue
}

type oldValue struct {
	idx   uint16
	value Value
}

// revert values upon failure of redefinitions.
func (sb *StaticBlock) revertToOld() {
	for _, ov := range sb.oldValues {
		sb.Block.Values[ov.idx].V = ov.value
	}
	sb.oldValues = nil
}

// Implements BlockNode
func (sb *StaticBlock) InitStaticBlock(source BlockNode, parent BlockNode) {
	if sb.Names != nil || sb.Block.Source != nil {
		panic("StaticBlock already initialized")
	}
	if parent == nil {
		sb.Block = Block{
			Source: source,
			Values: nil,
			Parent: nil,
		}
	} else {
		sb.Block = Block{
			Source: source,
			Values: nil,
			Parent: parent.GetStaticBlock().GetBlock(),
		}
	}
	sb.NumNames = 0
	sb.Names = make([]Name, 0, 16)
	sb.Consts = make([]Name, 0, 16)
	sb.Externs = make([]Name, 0, 16)
	return
}

// Implements BlockNode.
func (sb *StaticBlock) IsInitialized() bool {
	return sb.Block.Source != nil
}

// Implements BlockNode.
func (sb *StaticBlock) GetStaticBlock() *StaticBlock {
	return sb
}

// Implements BlockNode.
func (sb *StaticBlock) GetLocation() Location {
	return sb.Loc
}

// Implements BlockNode.
func (sb *StaticBlock) SetLocation(loc Location) {
	sb.Loc = loc
}

// Does not implement BlockNode to prevent confusion.
// To get the static *Block, call Blocknode.GetStaticBlock().GetBlock().
func (sb *StaticBlock) GetBlock() *Block {
	return &sb.Block
}

// Implements BlockNode.
func (sb *StaticBlock) GetBlockNames() (ns []Name) {
	return sb.Names // copy?
}

// Implements BlockNode.
// NOTE: Extern names may also be local, if declared after usage as an extern
// (thus shadowing the extern name).
func (sb *StaticBlock) GetExternNames() (ns []Name) {
	return sb.Externs // copy?
}

func (sb *StaticBlock) addExternName(n Name) {
	for _, extern := range sb.Externs {
		if extern == n {
			return
		}
	}
	sb.Externs = append(sb.Externs, n)
}

// Implements BlockNode.
func (sb *StaticBlock) GetNumNames() (nn uint16) {
	return sb.NumNames
}

// Implements BlockNode.
func (sb *StaticBlock) GetParentNode(store Store) BlockNode {
	pblock := sb.Block.GetParent(store)
	if pblock == nil {
		return nil
	} else {
		return pblock.GetSource(store)
	}
}

// Implements BlockNode.
// As a side effect, notes externally defined names.
func (sb *StaticBlock) GetPathForName(store Store, n Name) ValuePath {
	if n == blankIdentifier {
		return NewValuePathBlock(0, 0, blankIdentifier)
	}
	// Check local.
	gen := 1
	if idx, ok := sb.GetLocalIndex(n); ok {
		return NewValuePathBlock(uint8(gen), idx, n)
	}
	// Register as extern.
	// NOTE: uverse names are externs too.
	// NOTE: externs may also be shadowed later in the block. Thus, usages
	// before the declaration will have depth > 1; following it, depth == 1,
	// matching the two different identifiers they refer to.
	if !isFile(sb.GetSource(store)) {
		sb.GetStaticBlock().addExternName(n)
	}
	// Check ancestors.
	gen++
	bp := sb.GetParentNode(store)
	for bp != nil {
		if idx, ok := bp.GetLocalIndex(n); ok {
			return NewValuePathBlock(uint8(gen), idx, n)
		} else {
			if !isFile(bp) {
				bp.GetStaticBlock().addExternName(n)
			}
			bp = bp.GetParentNode(store)
			gen++
			if 0xff < gen {
				panic("value path depth overflow")
			}
		}
	}
	// Finally, check uverse.
	if idx, ok := UverseNode().GetLocalIndex(n); ok {
		return NewValuePathUverse(idx, n)
	}
	// Name does not exist.
	panic(fmt.Sprintf("name %s not declared", n))
}

// Get the containing block node for node with path relative to this containing block.
func (sb *StaticBlock) GetBlockNodeForPath(store Store, path ValuePath) BlockNode {
	if path.Type != VPBlock {
		panic("expected block type value path but got " + path.Type.String())
	}

	// NOTE: path.Depth == 1 means it's in bn.
	bn := sb.GetSource(store)
	for i := 1; i < int(path.Depth); i++ {
		bn = bn.GetParentNode(store)
	}

	return bn
}

// Returns whether a name defined here in in ancestry is a const.
// This is not the same as whether a name's static type is
// untyped -- as in c := a == b, a name may be an untyped non-const.
// Implements BlockNode.
func (sb *StaticBlock) GetIsConst(store Store, n Name) bool {
	_, ok := sb.GetLocalIndex(n)
	bp := sb.GetParentNode(store)
	for {
		if ok {
			return sb.getLocalIsConst(n)
		} else if bp != nil {
			_, ok = bp.GetLocalIndex(n)
			sb = bp.GetStaticBlock()
			bp = bp.GetParentNode(store)
		} else {
			panic(fmt.Sprintf("name %s not declared", n))
		}
	}
}

// Returns true iff n is a local const defined name.
func (sb *StaticBlock) getLocalIsConst(n Name) bool {
	for _, name := range sb.Consts {
		if name == n {
			return true
		}
	}
	return false
}

// Implements BlockNode.
// XXX XXX what about uverse?
func (sb *StaticBlock) GetStaticTypeOf(store Store, n Name) Type {
	idx, ok := sb.GetLocalIndex(n)
	ts := sb.Types
	bp := sb.GetParentNode(store)
	for {
		if ok {
			return ts[idx]
		} else if bp != nil {
			idx, ok = bp.GetLocalIndex(n)
			ts = bp.GetStaticBlock().Types
			bp = bp.GetParentNode(store)
		} else if idx, ok := UverseNode().GetLocalIndex(n); ok {
			path := NewValuePathUverse(idx, n)
			tv := Uverse().GetValueAt(store, path)
			return tv.T
		} else {
			panic(fmt.Sprintf("name %s not declared", n))
		}
	}
}

// Implements BlockNode.
func (sb *StaticBlock) GetStaticTypeOfAt(store Store, path ValuePath) Type {
	if debug {
		if path.Depth == 0 {
			panic("should not happen")
		}
	}
	bn := sb.GetBlockNodeForPath(store, path)
	return bn.GetStaticBlock().Types[path.Index]
}

// Implements BlockNode.
func (sb *StaticBlock) GetLocalIndex(n Name) (uint16, bool) {
	for i, name := range sb.Names {
		if name == n {
			if debug {
				nt := reflect.TypeOf(sb.Source).String()
				debug.Printf("StaticBlock(%p %v).GetLocalIndex(%s) = %v, %v\n",
					sb, nt, n, i, name)
			}
			return uint16(i), true
		}
	}
	if debug {
		nt := reflect.TypeOf(sb.Source).String()
		debug.Printf("StaticBlock(%p %v).GetLocalIndex(%s) = undefined\n",
			sb, nt, n)
	}
	return 0, false
}

// Implemented BlockNode.
// This method is too slow for runtime, but it is used
// during preprocessing to compute types.
// If skipPredefined, skips over names that are only predefined.
// Returns nil if not defined.
func (sb *StaticBlock) GetValueRef(store Store, n Name, skipPredefined bool) *TypedValue {
	idx, ok := sb.GetLocalIndex(n)
	bb := &sb.Block
	bp := sb.GetParentNode(store)
	for {
		if ok && (!skipPredefined || sb.Types[idx] != nil) {
			return bb.GetPointerToInt(store, int(idx)).TV
		} else if bp != nil {
			idx, ok = bp.GetLocalIndex(n)
			sb = bp.GetStaticBlock()
			bb = sb.GetBlock()
			bp = bp.GetParentNode(store)
		} else {
			return nil
		}
	}
}

// Implements BlockNode
// Statically declares a name definition.
// At runtime, use *Block.GetPointerTo() which takes a path
// value, which is pre-computeed in the preprocessor.
// Once a typed value is defined, it cannot be changed.
//
// NOTE: Currently tv.V is only set when the value represents a Type(Value) or
// a FuncValue.  The purpose of tv is to describe the invariant of a named
// value, at the minimum its type, but also sometimes the typeval value; but we
// could go further and store preprocessed constant results here too.  See
// "anyValue()" and "asValue()" for usage.
func (sb *StaticBlock) Define(n Name, tv TypedValue) {
	sb.Define2(false, n, tv.T, tv)
}

// Set type to nil, only reserving the name.
func (sb *StaticBlock) Predefine(isConst bool, n Name) {
	sb.Define2(isConst, n, nil, anyValue(nil))
}

// The declared type st may not be the same as the static tv;
// e.g. var x MyInterface = MyStruct{}.
// Setting st and tv to nil/zero reserves (predefines) name for definition later.
func (sb *StaticBlock) Define2(isConst bool, n Name, st Type, tv TypedValue) {
	if debug {
		debug.Printf(
			"StaticBlock.Define2(%v, %s, %v, %v)\n",
			isConst, n, st, tv)
	}
	// TODO check that tv.T implements t.
	if len(n) == 0 {
		panic("name cannot be zero")
	}
	if int(sb.NumNames) != len(sb.Names) {
		panic("StaticBlock.NumNames and len(.Names) mismatch")
	}
	if sb.NumNames == math.MaxUint16 {
		panic("too many variables in block")
	}
	if tv.T == nil && tv.V != nil {
		panic("StaticBlock.Define2() requires .T if .V is set")
	}
	if n == blankIdentifier {
		return // ignore
	}
	idx, exists := sb.GetLocalIndex(n)
	if exists {
		// Is re-defining.
		if isConst != sb.getLocalIsConst(n) {
			panic(fmt.Sprintf(
				"StaticBlock.Define2(%s) cannot change const status",
				n))
		}
		old := sb.Block.Values[idx]
		if !old.IsUndefined() {
			if tv.T.Kind() == FuncKind && tv.T.(*FuncType).IsZero() {
				// special case,
				// allow re-predefining for func upgrades.
				// keep the old type so we can check it at preprocessor.
				tv.T = old.T
				fv := tv.V.(*FuncValue)
				fv.Type = old.T
				st = old.T
				sb.oldValues = append(sb.oldValues,
					oldValue{idx, old.V})
			} else {
				if tv.T.TypeID() != old.T.TypeID() {
					panic(fmt.Sprintf(
						"StaticBlock.Define2(%s) cannot change .T; was %v, new %v",
						n, old.T, tv.T))
				}
				if tv.V != old.V {
					panic(fmt.Sprintf(
						"StaticBlock.Define2(%s) cannot change .V",
						n))
				}
			}
			// Allow re-definitions if they have the same type.
			// (In normal scenarios, duplicate declarations are "caught" by RunMemPackage.)
		}
		sb.Block.Values[idx] = tv
		sb.Types[idx] = st
	} else {
		// The general case without re-definition.
		sb.Names = append(sb.Names, n)
		if isConst {
			sb.Consts = append(sb.Consts, n)
		}
		sb.NumNames++
		sb.Block.Values = append(sb.Block.Values, tv)
		sb.Types = append(sb.Types, st)
	}
}

// Implements BlockNode
func (sb *StaticBlock) SetStaticBlock(osb StaticBlock) {
	*sb = osb
}

var (
	_ BlockNode = &FuncLitExpr{}
	_ BlockNode = &BlockStmt{}
	_ BlockNode = &ForStmt{}
	_ BlockNode = &IfStmt{} // faux block node
	_ BlockNode = &IfCaseStmt{}
	_ BlockNode = &RangeStmt{}
	_ BlockNode = &SelectCaseStmt{}
	_ BlockNode = &SwitchStmt{} // faux block node
	_ BlockNode = &SwitchClauseStmt{}
	_ BlockNode = &FuncDecl{}
	_ BlockNode = &FileNode{}
	_ BlockNode = &PackageNode{}
	_ BlockNode = RefNode{}
)

func (x *IfStmt) GetBody() Body {
	panic("IfStmt has no body (but .Then and .Else do)")
}

func (x *IfStmt) SetBody(b Body) {
	panic("IfStmt has no body (but .Then and .Else do)")
}

func (x *SwitchStmt) GetBody() Body {
	panic("SwitchStmt has no body (but its cases do)")
}

func (x *SwitchStmt) SetBody(b Body) {
	panic("SwitchStmt has no body (but its cases do)")
}

func (x *FileNode) GetBody() Body {
	panic("FileNode has no body (but it does have .Decls)")
}

func (x *FileNode) SetBody(b Body) {
	panic("FileNode has no body (but it does have .Decls)")
}

func (x *PackageNode) GetBody() Body {
	panic("PackageNode has no body")
}

func (x *PackageNode) SetBody(b Body) {
	panic("PackageNode has no body")
}

// ----------------------------------------
// Value Path

// A relative pointer to a TypedValue value
//
//	(a) a Block scope var or const
//	(b) a StructValue field
//	(c) a DeclaredType method
//	(d) a PackageNode declaration
//
// Depth tells how many layers of access should be unvealed before
// arriving at the ultimate handler type.  In the case of Blocks,
// the depth tells how many layers of ancestry to ascend before
// arriving at the target block.  For other selector expr paths
// such as those for *DeclaredType methods or *StructType fields,
// see tests/selector_test.go.
type ValuePath struct {
	Type  VPType // see VPType* consts.
	Depth uint8  // see doc for ValuePath.
	Index uint16 // index of value, field, or method.
	Name  Name   // name of value, field, or method.
}

type VPType uint8

const (
	VPUverse         VPType = 0x00
	VPBlock          VPType = 0x01 // blocks and packages
	VPField          VPType = 0x02
	VPValMethod      VPType = 0x03
	VPPtrMethod      VPType = 0x04
	VPInterface      VPType = 0x05
	VPSubrefField    VPType = 0x06 // not deref type
	VPDerefField     VPType = 0x12 // 0x10 + VPField
	VPDerefValMethod VPType = 0x13 // 0x10 + VPValMethod
	VPDerefPtrMethod VPType = 0x14 // 0x10 + VPPtrMethod
	VPDerefInterface VPType = 0x15 // 0x10 + VPInterface
	VPNative         VPType = 0x20
	// 0x3X, 0x5X, 0x7X, 0x9X, 0xAX, 0xCX, 0xEX reserved.
)

func NewValuePath(t VPType, depth uint8, index uint16, n Name) ValuePath {
	vp := ValuePath{
		Type:  t,
		Depth: depth,
		Index: index,
		Name:  n,
	}
	vp.Validate()
	return vp
}

func NewValuePathUverse(index uint16, n Name) ValuePath {
	return NewValuePath(VPUverse, 0, index, n)
}

func NewValuePathBlock(depth uint8, index uint16, n Name) ValuePath {
	return NewValuePath(VPBlock, depth, index, n)
}

func NewValuePathField(depth uint8, index uint16, n Name) ValuePath {
	return NewValuePath(VPField, depth, index, n)
}

func NewValuePathValMethod(index uint16, n Name) ValuePath {
	return NewValuePath(VPValMethod, 0, index, n)
}

func NewValuePathPtrMethod(index uint16, n Name) ValuePath {
	return NewValuePath(VPPtrMethod, 0, index, n)
}

func NewValuePathInterface(n Name) ValuePath {
	return NewValuePath(VPInterface, 0, 0, n)
}

func NewValuePathSubrefField(depth uint8, index uint16, n Name) ValuePath {
	return NewValuePath(VPSubrefField, depth, index, n)
}

func NewValuePathDerefField(depth uint8, index uint16, n Name) ValuePath {
	return NewValuePath(VPDerefField, depth, index, n)
}

func NewValuePathDerefValMethod(index uint16, n Name) ValuePath {
	return NewValuePath(VPDerefValMethod, 0, index, n)
}

func NewValuePathDerefPtrMethod(index uint16, n Name) ValuePath {
	return NewValuePath(VPDerefPtrMethod, 0, index, n)
}

func NewValuePathDerefInterface(n Name) ValuePath {
	return NewValuePath(VPDerefInterface, 0, 0, n)
}

func NewValuePathNative(n Name) ValuePath {
	return NewValuePath(VPNative, 0, 0, n)
}

func (vp ValuePath) Validate() {
	switch vp.Type {
	case VPUverse:
		if vp.Depth != 0 {
			panic("uverse value path must have depth 0")
		}
	case VPBlock:
		// 0 ok ("_" blank)
	case VPField:
		if vp.Depth > 1 {
			panic("field value path must have depth 0 or 1")
		}
	case VPValMethod:
		if vp.Depth != 0 {
			panic("method value path must have depth 0")
		}
	case VPPtrMethod:
		if vp.Depth != 0 {
			panic("ptr receiver method value path must have depth 0")
		}
	case VPInterface:
		if vp.Depth != 0 {
			panic("interface method value path must have depth 0")
		}
		if vp.Name == "" {
			panic("interface value path must have name")
		}
	case VPSubrefField:
		if vp.Depth > 3 {
			panic("subref field value path must have depth 0, 1, 2, or 3")
		}
	case VPDerefField:
		if vp.Depth > 3 {
			panic("deref field value path must have depth 0, 1, 2, or 3")
		}
	case VPDerefValMethod:
		if vp.Depth != 0 {
			panic("(deref) method value path must have depth 0")
		}
	case VPDerefPtrMethod:
		if vp.Depth != 0 {
			panic("(deref) ptr receiver method value path must have depth 0")
		}
	case VPDerefInterface:
		if vp.Depth != 0 {
			panic("(deref) interface method value path must have depth 0")
		}
		if vp.Name == "" {
			panic("(deref) interface value path must have name")
		}
	case VPNative:
		if vp.Depth != 0 {
			panic("native value path must have depth 0")
		}
		if vp.Name == "" {
			panic("native value path must have name")
		}
	default:
		panic(fmt.Sprintf(
			"unexpected value path type %X",
			vp.Type))
	}
}

func (vp ValuePath) IsBlockBlankPath() bool {
	return vp.Type == VPBlock && vp.Depth == 0 && vp.Index == 0
}

func (vp ValuePath) IsDerefType() bool {
	return vp.Type&0x10 > 0
}

type ValuePather interface {
	GetPathForName(Name) ValuePath
}

// ----------------------------------------
// Utility

func (x *BasicLitExpr) GetString() string {
	str, err := strconv.Unquote(x.Value)
	if err != nil {
		panic("error in parsing string literal: " + err.Error())
	}
	return str
}

func (x *BasicLitExpr) GetInt() int {
	i, err := strconv.Atoi(x.Value)
	if err != nil {
		panic(err)
	}
	return i
}

var rePkgName = regexp.MustCompile(`^[a-z][a-z0-9_]+$`)

// TODO: consider length restrictions.
// If this function is changed, ReadMemPackage's documentation should be updated accordingly.
func validatePkgName(name string) error {
	if !rePkgName.MatchString(name) {
		return fmt.Errorf("cannot create package with invalid name %q", name)
	}
	return nil
}

const hiddenResultVariable = ".res_"

func isHiddenResultVariable(name string) bool {
	if strings.HasPrefix(name, hiddenResultVariable) {
		return true
	}
	return false
}<|MERGE_RESOLUTION|>--- conflicted
+++ resolved
@@ -1,6 +1,7 @@
 package gnolang
 
 import (
+	"errors"
 	"fmt"
 	"go/parser"
 	"go/token"
@@ -1153,7 +1154,7 @@
 }
 
 // ReadMemPackage is a wrapper around [ReadMemPackageFromFS] using an OS filesystem rooted at dir
-func ReadMemPackage(dir string, pkgPath string) *gnovm.MemPackage {
+func ReadMemPackage(dir string, pkgPath string) (*gnovm.MemPackage, error) {
 	return ReadMemPackageFromFS(os.DirFS(dir), ".", pkgPath)
 }
 
@@ -1167,13 +1168,8 @@
 //
 // NOTE: panics if package name is invalid (characters must be alphanumeric or _,
 // lowercase, and must start with a letter).
-<<<<<<< HEAD
-func ReadMemPackageFromFS(fsys fs.FS, dir string, pkgPath string) *gnovm.MemPackage {
+func ReadMemPackageFromFS(fsys fs.FS, dir string, pkgPath string) (*gnovm.MemPackage, error) {
 	files, err := fs.ReadDir(fsys, dir)
-=======
-func ReadMemPackage(dir string, pkgPath string) (*gnovm.MemPackage, error) {
-	files, err := os.ReadDir(dir)
->>>>>>> 61a5c020
 	if err != nil {
 		return nil, err
 	}
@@ -1221,19 +1217,14 @@
 //
 // NOTE: errors out if package name is invalid (characters must be alphanumeric or _,
 // lowercase, and must start with a letter).
-<<<<<<< HEAD
-func ReadMemPackageFromList(fss []fs.FS, list []string, pkgPath string) *gnovm.MemPackage {
+func ReadMemPackageFromList(fss []fs.FS, list []string, pkgPath string) (*gnovm.MemPackage, error) {
 	if len(fss) == 0 {
-		panic("no filesystems provided")
-	}
-=======
-func ReadMemPackageFromList(list []string, pkgPath string) (*gnovm.MemPackage, error) {
->>>>>>> 61a5c020
+		return nil, errors.New("no filesystems provided")
+	}
 	memPkg := &gnovm.MemPackage{Path: pkgPath}
 	var pkgName Name
 	for _, fpath := range list {
 		fname := filepath.Base(fpath)
-<<<<<<< HEAD
 		var (
 			bz  []byte
 			err error
@@ -1244,14 +1235,9 @@
 				continue
 			}
 			if err != nil {
-				panic(fmt.Errorf("read %q in fsys #%d: %w", fpath, i, err))
+				return nil, fmt.Errorf("read %q in fsys #%d: %w", fpath, i, err)
 			}
 			break
-=======
-		bz, err := os.ReadFile(fpath)
-		if err != nil {
-			return nil, err
->>>>>>> 61a5c020
 		}
 		// XXX: should check that all pkg names are the same (else package is invalid)
 		if pkgName == "" && strings.HasSuffix(fname, ".gno") {
@@ -1282,8 +1268,8 @@
 }
 
 // MustReadMemPackageFromList is a wrapper around [ReadMemPackageFromList] that panics on error.
-func MustReadMemPackageFromList(list []string, pkgPath string) *gnovm.MemPackage {
-	pkg, err := ReadMemPackageFromList(list, pkgPath)
+func MustReadMemPackageFromList(fss []fs.FS, list []string, pkgPath string) *gnovm.MemPackage {
+	pkg, err := ReadMemPackageFromList(fss, list, pkgPath)
 	if err != nil {
 		panic(err)
 	}
