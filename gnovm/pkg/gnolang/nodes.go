package gnolang

import (
	"fmt"
	"go/parser"
	"go/token"
	"os"
	"path/filepath"
	"reflect"
	"regexp"
	"strconv"
	"strings"

	"github.com/gnolang/gno/tm2/pkg/errors"
	"github.com/gnolang/gno/tm2/pkg/std"
)

// ----------------------------------------
// Primitives

type Word int

const (
	// Special words
	ILLEGAL Word = iota

	// Names and basic type literals
	// (these words stand for classes of literals)
	NAME   // main
	INT    // 12345
	FLOAT  // 123.45
	IMAG   // 123.45i
	CHAR   // 'a'
	STRING // "abc"

	// Operators and delimiters
	ADD // +
	SUB // -
	MUL // *
	QUO // /
	REM // %

	BAND     // &
	BOR      // |
	XOR      // ^
	SHL      // <<
	SHR      // >>
	BAND_NOT // &^

	ADD_ASSIGN      // +=
	SUB_ASSIGN      // -=
	MUL_ASSIGN      // *=
	QUO_ASSIGN      // /=
	REM_ASSIGN      // %=
	BAND_ASSIGN     // &=
	BOR_ASSIGN      // |=
	XOR_ASSIGN      // ^=
	SHL_ASSIGN      // <<=
	SHR_ASSIGN      // >>=
	BAND_NOT_ASSIGN // &^=

	LAND  // &&
	LOR   // ||
	ARROW // <-
	INC   // ++
	DEC   // --

	EQL    // ==
	LSS    // <
	GTR    // >
	ASSIGN // =
	NOT    // !

	NEQ    // !=
	LEQ    // <=
	GEQ    // >=
	DEFINE // :=

	// Keywords
	BREAK
	CASE
	CHAN
	CONST
	CONTINUE

	DEFAULT
	DEFER
	ELSE
	FALLTHROUGH
	FOR

	FUNC
	GO
	GOTO
	IF
	IMPORT

	INTERFACE
	MAP
	PACKAGE
	RANGE
	RETURN

	SELECT
	STRUCT
	SWITCH
	TYPE
	VAR
)

type Name string

// ----------------------------------------
// Location
// Acts as an identifier for nodes.

type Location struct {
	PkgPath string
	File    string
	Line    int
	Nonce   int
}

func (loc Location) String() string {
	if loc.Nonce == 0 {
		return fmt.Sprintf("%s/%s:%d",
			loc.PkgPath,
			loc.File,
			loc.Line,
		)
	} else {
		return fmt.Sprintf("%s/%s:%d#%d",
			loc.PkgPath,
			loc.File,
			loc.Line,
			loc.Nonce,
		)
	}
}

func (loc Location) IsZero() bool {
	return loc.PkgPath == "" &&
		loc.File == "" &&
		loc.Line == 0 &&
		loc.Nonce == 0
}

// ----------------------------------------
// Attributes
// All nodes have attributes for general analysis purposes.
// Exported Attribute fields like Loc and Label are persisted
// even after preprocessing.  Temporary attributes (e.g. those
// for preprocessing) are stored in .data.

type Attributes struct {
	Line      int
	Label     Name
	data      map[interface{}]interface{} // not persisted
	debugging *Debugging
}

func (attr *Attributes) GetLine() int {
	return attr.Line
}

func (attr *Attributes) SetLine(line int) {
	attr.Line = line
}

func (attr *Attributes) GetLabel() Name {
	return attr.Label
}

func (attr *Attributes) SetLabel(label Name) {
	attr.Label = label
}

func (attr *Attributes) HasAttribute(key interface{}) bool {
	_, ok := attr.data[key]
	return ok
}

func (attr *Attributes) GetAttribute(key interface{}) interface{} {
	return attr.data[key]
}

func (attr *Attributes) SetAttribute(key interface{}, value interface{}) {
	if attr.data == nil {
		attr.data = make(map[interface{}]interface{})
	}
	attr.data[key] = value
}

// ----------------------------------------
// Node

type Node interface {
	assertNode()
	String() string
	Copy() Node
	GetLine() int
	SetLine(int)
	GetLabel() Name
	SetLabel(Name)
	HasAttribute(key interface{}) bool
	GetAttribute(key interface{}) interface{}
	SetAttribute(key interface{}, value interface{})
}

// non-pointer receiver to help make immutable.
func (x *NameExpr) assertNode()            {}
func (x *BasicLitExpr) assertNode()        {}
func (x *BinaryExpr) assertNode()          {}
func (x *CallExpr) assertNode()            {}
func (x *IndexExpr) assertNode()           {}
func (x *SelectorExpr) assertNode()        {}
func (x *SliceExpr) assertNode()           {}
func (x *StarExpr) assertNode()            {}
func (x *RefExpr) assertNode()             {}
func (x *TypeAssertExpr) assertNode()      {}
func (x *UnaryExpr) assertNode()           {}
func (x *CompositeLitExpr) assertNode()    {}
func (x *KeyValueExpr) assertNode()        {}
func (x *FuncLitExpr) assertNode()         {}
func (x *ConstExpr) assertNode()           {}
func (x *FieldTypeExpr) assertNode()       {}
func (x *ArrayTypeExpr) assertNode()       {}
func (x *SliceTypeExpr) assertNode()       {}
func (x *InterfaceTypeExpr) assertNode()   {}
func (x *ChanTypeExpr) assertNode()        {}
func (x *FuncTypeExpr) assertNode()        {}
func (x *MapTypeExpr) assertNode()         {}
func (x *StructTypeExpr) assertNode()      {}
func (x *constTypeExpr) assertNode()       {}
func (x *MaybeNativeTypeExpr) assertNode() {}
func (x *AssignStmt) assertNode()          {}
func (x *BlockStmt) assertNode()           {}
func (x *BranchStmt) assertNode()          {}
func (x *DeclStmt) assertNode()            {}
func (x *DeferStmt) assertNode()           {}
func (x *ExprStmt) assertNode()            {}
func (x *ForStmt) assertNode()             {}
func (x *GoStmt) assertNode()              {}
func (x *IfStmt) assertNode()              {}
func (x *IfCaseStmt) assertNode()          {}
func (x *IncDecStmt) assertNode()          {}
func (x *RangeStmt) assertNode()           {}
func (x *ReturnStmt) assertNode()          {}
func (x *PanicStmt) assertNode()           {}
func (x *SelectStmt) assertNode()          {}
func (x *SelectCaseStmt) assertNode()      {}
func (x *SendStmt) assertNode()            {}
func (x *SwitchStmt) assertNode()          {}
func (x *SwitchClauseStmt) assertNode()    {}
func (x *EmptyStmt) assertNode()           {}
func (x *bodyStmt) assertNode()            {}
func (x *FuncDecl) assertNode()            {}
func (x *ImportDecl) assertNode()          {}
func (x *ValueDecl) assertNode()           {}
func (x *TypeDecl) assertNode()            {}
func (x *FileNode) assertNode()            {}
func (x *PackageNode) assertNode()         {}

var (
	_ Node = &NameExpr{}
	_ Node = &BasicLitExpr{}
	_ Node = &BinaryExpr{}
	_ Node = &CallExpr{}
	_ Node = &IndexExpr{}
	_ Node = &SelectorExpr{}
	_ Node = &SliceExpr{}
	_ Node = &StarExpr{}
	_ Node = &RefExpr{}
	_ Node = &TypeAssertExpr{}
	_ Node = &UnaryExpr{}
	_ Node = &CompositeLitExpr{}
	_ Node = &KeyValueExpr{}
	_ Node = &FuncLitExpr{}
	_ Node = &ConstExpr{}
	_ Node = &FieldTypeExpr{}
	_ Node = &ArrayTypeExpr{}
	_ Node = &SliceTypeExpr{}
	_ Node = &InterfaceTypeExpr{}
	_ Node = &ChanTypeExpr{}
	_ Node = &FuncTypeExpr{}
	_ Node = &MapTypeExpr{}
	_ Node = &StructTypeExpr{}
	_ Node = &constTypeExpr{}
	_ Node = &MaybeNativeTypeExpr{}
	_ Node = &AssignStmt{}
	_ Node = &BlockStmt{}
	_ Node = &BranchStmt{}
	_ Node = &DeclStmt{}
	_ Node = &DeferStmt{}
	_ Node = &ExprStmt{}
	_ Node = &ForStmt{}
	_ Node = &GoStmt{}
	_ Node = &IfStmt{}
	_ Node = &IfCaseStmt{}
	_ Node = &IncDecStmt{}
	_ Node = &RangeStmt{}
	_ Node = &ReturnStmt{}
	_ Node = &PanicStmt{}
	_ Node = &SelectStmt{}
	_ Node = &SelectCaseStmt{}
	_ Node = &SendStmt{}
	_ Node = &SwitchStmt{}
	_ Node = &SwitchClauseStmt{}
	_ Node = &EmptyStmt{}
	_ Node = &bodyStmt{}
	_ Node = &FuncDecl{}
	_ Node = &ImportDecl{}
	_ Node = &ValueDecl{}
	_ Node = &TypeDecl{}
	_ Node = &FileNode{}
	_ Node = &PackageNode{}
)

// ----------------------------------------
// Expr
//
// expressions generally have no side effects on the caller's context,
// except for channel blocks, type assertions, and panics.

type Expr interface {
	Node
	assertExpr()
	DeepCopy() Expr
}

type Exprs []Expr

func (n *NameExpr) DeepCopy() Expr {
	if n == nil {
		return nil
	}

	return &NameExpr{
		Attributes: n.Attributes,
		Path:       ValuePath{},
		Name:       "",
	}
}

func (b *BasicLitExpr) DeepCopy() Expr {
	if b == nil {
		return nil
	}

	return &BasicLitExpr{
		Attributes: b.Attributes,
		Kind:       b.Kind,
		Value:      b.Value,
	}
}

func (b *BinaryExpr) DeepCopy() Expr {
	if b == nil {
		return nil
	}

	return &BinaryExpr{
		Attributes: b.Attributes,
		Left:       b.Left.DeepCopy(),
		Op:         b.Op,
		Right:      b.Right.DeepCopy(),
	}
}

func DeepCopyExprs(exprs []Expr) []Expr {
	nexprs := make([]Expr, len(exprs))

	for i, expr := range exprs {
		nexprs[i] = expr.DeepCopy()
	}

	return nexprs
}

func (c *CallExpr) DeepCopy() Expr {
	if c == nil {
		return nil
	}

	return &CallExpr{
		Attributes: c.Attributes,
		Func:       c.Func.DeepCopy(),
		Args:       DeepCopyExprs(c.Args),
		Varg:       c.Varg,
		NumArgs:    c.NumArgs,
	}
}

func (i *IndexExpr) DeepCopy() Expr {
	if i == nil {
		return nil
	}

	return &IndexExpr{
		Attributes: i.Attributes,
		X:          i.X.DeepCopy(),
		Index:      i.Index.DeepCopy(),
		HasOK:      i.HasOK,
	}
}

func (s *SelectorExpr) DeepCopy() Expr {
	if s == nil {
		return nil
	}

	return &SelectorExpr{
		Attributes: s.Attributes,
		X:          s.X.DeepCopy(),
		Path:       s.Path,
		Sel:        s.Sel,
	}
}

func (s *SliceExpr) DeepCopy() Expr {
	if s == nil {
		return nil
	}

	low := s.Low

	if low != nil {
		low = low.DeepCopy()
	}

	max := s.Max

	if max != nil {
		max = max.DeepCopy()
	}

	return &SliceExpr{
		Attributes: s.Attributes,
		X:          s.X.DeepCopy(),
		Low:        low,
		High:       s.High.DeepCopy(),
		Max:        max,
	}
}

func (s *StarExpr) DeepCopy() Expr {
	if s == nil {
		return nil
	}

	return &StarExpr{
		Attributes: s.Attributes,
		X:          s.X.DeepCopy(),
	}
}

func (r *RefExpr) DeepCopy() Expr {
	if r == nil {
		return nil
	}

	return &RefExpr{
		Attributes: r.Attributes,
		X:          r.X.DeepCopy(),
	}
}

func (t *TypeAssertExpr) DeepCopy() Expr {
	if t == nil {
		return nil
	}

	return &TypeAssertExpr{
		Attributes: t.Attributes,
		X:          t.X.DeepCopy(),
		Type:       t.Type.DeepCopy(),
		HasOK:      t.HasOK,
	}
}

func (u *UnaryExpr) DeepCopy() Expr {
	if u == nil {
		return nil
	}

	return &UnaryExpr{
		Attributes: u.Attributes,
		X:          u.X.DeepCopy(),
		Op:         u.Op,
	}
}

func (c *CompositeLitExpr) DeepCopy() Expr {
	if c == nil {
		return nil
	}

	kvp := make([]KeyValueExpr, len(c.Elts))

	for i, elt := range c.Elts {
		kvp[i] = *elt.DeepCopy().(*KeyValueExpr)
	}

	return &CompositeLitExpr{
		Attributes: c.Attributes,
		Type:       c.Type,
		Elts:       kvp,
	}
}

func (k *KeyValueExpr) DeepCopy() Expr {
	if k == nil {
		return nil
	}

	key := k.Key

	if key != nil {
		key = key.DeepCopy()
	}

	value := k.Value

	if value != nil {
		value = value.DeepCopy()
	}

	return &KeyValueExpr{
		Attributes: k.Attributes,
		Key:        key,
		Value:      value,
	}
}

func (f *FuncLitExpr) DeepCopy() Expr {
	if f == nil {
		return nil
	}

	return &FuncLitExpr{
		Attributes:  f.Attributes,
		StaticBlock: f.StaticBlock,
		Type:        *f.Type.Copy().(*FuncTypeExpr),
		Body:        f.Body,
	}
}

func (c *ConstExpr) DeepCopy() Expr {
	if c == nil {
		return nil
	}

	source := c.Source

	if source != nil {
		source = source.DeepCopy()
	}

	return &ConstExpr{
		Attributes: c.Attributes,
		Source:     source,
		TypedValue: c.TypedValue.Copy(nil),
	}
}

// non-pointer receiver to help make immutable.
func (*NameExpr) assertExpr()         {}
func (*BasicLitExpr) assertExpr()     {}
func (*BinaryExpr) assertExpr()       {}
func (*CallExpr) assertExpr()         {}
func (*IndexExpr) assertExpr()        {}
func (*SelectorExpr) assertExpr()     {}
func (*SliceExpr) assertExpr()        {}
func (*StarExpr) assertExpr()         {}
func (*RefExpr) assertExpr()          {}
func (*TypeAssertExpr) assertExpr()   {}
func (*UnaryExpr) assertExpr()        {}
func (*CompositeLitExpr) assertExpr() {}
func (*KeyValueExpr) assertExpr()     {}
func (*FuncLitExpr) assertExpr()      {}
func (*ConstExpr) assertExpr()        {}

var (
	_ Expr = &NameExpr{}
	_ Expr = &BasicLitExpr{}
	_ Expr = &BinaryExpr{}
	_ Expr = &CallExpr{}
	_ Expr = &IndexExpr{}
	_ Expr = &SelectorExpr{}
	_ Expr = &SliceExpr{}
	_ Expr = &StarExpr{}
	_ Expr = &RefExpr{}
	_ Expr = &TypeAssertExpr{}
	_ Expr = &UnaryExpr{}
	_ Expr = &CompositeLitExpr{}
	_ Expr = &KeyValueExpr{}
	_ Expr = &FuncLitExpr{}
	_ Expr = &ConstExpr{}
)

type NameExpr struct {
	Attributes
	// TODO rename .Path's to .ValuePaths.
	Path ValuePath // set by preprocessor.
	Name
}

type NameExprs []NameExpr

type BasicLitExpr struct {
	Attributes
	// INT, FLOAT, IMAG, CHAR, or STRING
	Kind Word
	// literal string; e.g. 42, 0x7f, 3.14, 1e-9, 2.4i, 'a', '\x7f', "foo"
	// or `\m\n\o`
	Value string
}

type BinaryExpr struct { // (Left Op Right)
	Attributes
	Left  Expr // left operand
	Op    Word // operator
	Right Expr // right operand
}

type CallExpr struct { // Func(Args<Varg?...>)
	Attributes
	Func    Expr  // function expression
	Args    Exprs // function arguments, if any.
	Varg    bool  // if true, final arg is variadic.
	NumArgs int   // len(Args) or len(Args[0].Results)
}

type IndexExpr struct { // X[Index]
	Attributes
	X     Expr // expression
	Index Expr // index expression
	HasOK bool // if true, is form: `value, ok := <X>[<Key>]
}

type SelectorExpr struct { // X.Sel
	Attributes
	X    Expr      // expression
	Path ValuePath // set by preprocessor.
	Sel  Name      // field selector
}

type SliceExpr struct { // X[Low:High:Max]
	Attributes
	X    Expr // expression
	Low  Expr // begin of slice range; or nil
	High Expr // end of slice range; or nil
	Max  Expr // maximum capacity of slice; or nil; added in Go 1.2
}

// A StarExpr node represents an expression of the form
// "*" Expression.  Semantically it could be a unary "*"
// expression, or a pointer type.
type StarExpr struct { // *X
	Attributes
	X Expr // operand
}

type RefExpr struct { // &X
	Attributes
	X Expr // operand
}

type TypeAssertExpr struct { // X.(Type)
	Attributes
	X     Expr // expression.
	Type  Expr // asserted type, never nil.
	HasOK bool // if true, is form: `_, ok := <X>.(<Type>)`.
}

// A UnaryExpr node represents a unary expression. Unary
// "*" expressions (dereferencing and pointer-types) are
// represented with StarExpr nodes.  Unary & expressions
// (referencing) are represented with RefExpr nodes.
type UnaryExpr struct { // (Op X)
	Attributes
	X  Expr // operand
	Op Word // operator
}

// MyType{<key>:<value>} struct, array, slice, and map
// expressions.
type CompositeLitExpr struct {
	Attributes
	Type Expr          // literal type; or nil
	Elts KeyValueExprs // list of struct fields; if any
}

// Returns true if any elements are keyed.
// Panics if inconsistent.
func (x *CompositeLitExpr) IsKeyed() bool {
	if len(x.Elts) == 0 {
		return false
	} else if x.Elts[0].Key == nil {
		for i := 1; i < len(x.Elts); i++ {
			if x.Elts[i].Key != nil {
				panic("mixed keyed and unkeyed elements")
			}
		}
		return false
	} else {
		for i := 1; i < len(x.Elts); i++ {
			if x.Elts[i].Key == nil {
				panic("mixed keyed and unkeyed elements")
			}
		}
		return true
	}
}

// A KeyValueExpr represents a single key-value pair in
// struct, array, slice, and map expressions.
type KeyValueExpr struct {
	Attributes
	Key   Expr // or nil
	Value Expr // never nil
}

type KeyValueExprs []KeyValueExpr

// A FuncLitExpr node represents a function literal.  Here one
// can reference statements from an expression, which
// completes the procedural circle.
type FuncLitExpr struct {
	Attributes
	StaticBlock
	Type FuncTypeExpr // function type
	Body              // function body
}

// The preprocessor replaces const expressions
// with *ConstExpr nodes.
type ConstExpr struct {
	Attributes
	Source Expr // (preprocessed) source of this value.
	TypedValue
}

// ----------------------------------------
// Type(Expressions)
//
// In Go, Type expressions can be evaluated immediately
// without invoking the stack machine.  Exprs in type
// expressions are const (as in array len expr or map key type
// expr) or refer to an exposed symbol (with any pointer
// indirections).  this makes for more optimal performance.
//
// In Gno, type expressions are evaluated on the stack, with
// continuation opcodes, so the Gno VM could support types as
// first class objects.

type TypeExpr interface {
	Expr
	assertTypeExpr()
}

// non-pointer receiver to help make immutable.
func (x *FieldTypeExpr) assertTypeExpr()       {}
func (x *ArrayTypeExpr) assertTypeExpr()       {}
func (x *SliceTypeExpr) assertTypeExpr()       {}
func (x *InterfaceTypeExpr) assertTypeExpr()   {}
func (x *ChanTypeExpr) assertTypeExpr()        {}
func (x *FuncTypeExpr) assertTypeExpr()        {}
func (x *MapTypeExpr) assertTypeExpr()         {}
func (x *StructTypeExpr) assertTypeExpr()      {}
func (x *constTypeExpr) assertTypeExpr()       {}
func (x *MaybeNativeTypeExpr) assertTypeExpr() {}

func (x *FieldTypeExpr) DeepCopy() Expr {
	if x == nil {
		return nil
	}

	t := x.Type

	if t != nil {
		t = t.DeepCopy()
	}

	tag := x.Tag

	if tag != nil {
		tag = tag.DeepCopy()
	}

	return &FieldTypeExpr{
		Attributes: x.Attributes,
		Name:       x.Name,
		Type:       t,
		Tag:        tag,
	}
}

func (x *ArrayTypeExpr) DeepCopy() Expr {
	if x == nil {
		return nil
	}

	return &ArrayTypeExpr{
		Attributes: x.Attributes,
		Len:        x.Len.DeepCopy(),
		Elt:        x.Elt.DeepCopy(),
	}
}

func (x *SliceTypeExpr) DeepCopy() Expr {
	if x == nil {
		return nil
	}

	return &SliceTypeExpr{
		Attributes: x.Attributes,
		Elt:        x.Elt.DeepCopy(),
		Vrd:        x.Vrd,
	}
}

func (x *InterfaceTypeExpr) DeepCopy() Expr {
	if x == nil {
		return nil
	}

	fte := make([]FieldTypeExpr, len(x.Methods))

	for i, method := range x.Methods {
		fte[i] = *method.DeepCopy().(*FieldTypeExpr)
	}

	return &InterfaceTypeExpr{
		Attributes: x.Attributes,
		Methods:    fte,
		Generic:    x.Generic,
	}
}

func (x *ChanTypeExpr) DeepCopy() Expr {
	if x == nil {
		return nil
	}

	return &ChanTypeExpr{
		Attributes: x.Attributes,
		Dir:        x.Dir,
		Value:      x.Value.DeepCopy(),
	}
}

func (x *FuncTypeExpr) DeepCopy() Expr {
	if x == nil {
		return nil
	}

	return &FuncTypeExpr{
		Attributes: x.Attributes,
		Params:     DeepCopyFieldTypeExprs(x.Params),
		Results:    DeepCopyFieldTypeExprs(x.Results),
	}
}

func (x *MapTypeExpr) DeepCopy() Expr {
	if x == nil {
		return nil
	}

	return &MapTypeExpr{
		Attributes: x.Attributes,
		Key:        x.Key.DeepCopy(),
		Value:      x.Value.DeepCopy(),
	}
}

func (x *StructTypeExpr) DeepCopy() Expr {
	if x == nil {
		return nil
	}

	return &StructTypeExpr{
		Attributes: x.Attributes,
		Fields:     DeepCopyFieldTypeExprs(x.Fields),
	}
}

func (x *constTypeExpr) DeepCopy() Expr {
	if x == nil {
		return nil
	}

	t := x.Type

	if t != nil {
		t = t.DeepCopy()
	}
	return &constTypeExpr{
		Attributes: x.Attributes,
		Source:     x.Source,
		Type:       t,
	}
}

func (x *MaybeNativeTypeExpr) DeepCopy() Expr {
	if x == nil {
		return nil
	}

	return &MaybeNativeTypeExpr{
		Attributes: x.Attributes,
		Type:       x.Type.DeepCopy(),
	}
}

func (x *FieldTypeExpr) assertExpr()       {}
func (x *ArrayTypeExpr) assertExpr()       {}
func (x *SliceTypeExpr) assertExpr()       {}
func (x *InterfaceTypeExpr) assertExpr()   {}
func (x *ChanTypeExpr) assertExpr()        {}
func (x *FuncTypeExpr) assertExpr()        {}
func (x *MapTypeExpr) assertExpr()         {}
func (x *StructTypeExpr) assertExpr()      {}
func (x *constTypeExpr) assertExpr()       {}
func (x *MaybeNativeTypeExpr) assertExpr() {}

var (
	_ TypeExpr = &FieldTypeExpr{}
	_ TypeExpr = &ArrayTypeExpr{}
	_ TypeExpr = &SliceTypeExpr{}
	_ TypeExpr = &InterfaceTypeExpr{}
	_ TypeExpr = &ChanTypeExpr{}
	_ TypeExpr = &FuncTypeExpr{}
	_ TypeExpr = &MapTypeExpr{}
	_ TypeExpr = &StructTypeExpr{}
	_ TypeExpr = &constTypeExpr{}
	_ TypeExpr = &MaybeNativeTypeExpr{}
)

type FieldTypeExpr struct {
	Attributes
	Name
	Type Expr

	// Currently only BasicLitExpr allowed.
	// NOTE: In Go, only struct fields can have tags.
	Tag Expr
}

type FieldTypeExprs []FieldTypeExpr

func (ftxz FieldTypeExprs) IsNamed() bool {
	named := false
	for i, ftx := range ftxz {
		if i == 0 {
			named = ftx.Name != ""
		} else {
			if named && ftx.Name == "" {
				panic("[]FieldTypeExpr has inconsistent namedness (starts named)")
			} else if !named && ftx.Name != "" {
				panic("[]FieldTypeExpr has inconsistent namedness (starts unnamed)")
			}
		}
	}
	return named
}

type ArrayTypeExpr struct {
	Attributes
	Len Expr // if nil, variadic array lit
	Elt Expr // element type
}

type SliceTypeExpr struct {
	Attributes
	Elt Expr // element type
	Vrd bool // variadic arg expression
}

type InterfaceTypeExpr struct {
	Attributes
	Methods FieldTypeExprs // list of methods
	Generic Name           // for uverse generics
}

type ChanDir int

const (
	SEND ChanDir = 1 << iota
	RECV
)

const (
	BOTH = SEND | RECV
)

type ChanTypeExpr struct {
	Attributes
	Dir   ChanDir // channel direction
	Value Expr    // value type
}

type FuncTypeExpr struct {
	Attributes
	Params  FieldTypeExprs // (incoming) parameters, if any.
	Results FieldTypeExprs // (outgoing) results, if any.
}

type MapTypeExpr struct {
	Attributes
	Key   Expr // const
	Value Expr // value type
}

type StructTypeExpr struct {
	Attributes
	Fields FieldTypeExprs // list of field declarations
}

// Like ConstExpr but for types.
type constTypeExpr struct {
	Attributes
	Source Expr
	Type   Type
}

// Only used for native func arguments
type MaybeNativeTypeExpr struct {
	Attributes
	Type Expr
}

// ----------------------------------------
// Stmt
//
// statements generally have side effects on the calling context.

type Stmt interface {
	Node
	assertStmt()
}

type Body []Stmt

func (ss Body) GetBody() Body {
	return ss
}

func (ss Body) GetLabeledStmt(label Name) (stmt Stmt, idx int) {
	for idx, stmt = range ss {
		if label == stmt.GetLabel() {
			return stmt, idx
		}
	}
	return nil, -1
}

// ----------------------------------------

// non-pointer receiver to help make immutable.
func (*AssignStmt) assertStmt()       {}
func (*BlockStmt) assertStmt()        {}
func (*BranchStmt) assertStmt()       {}
func (*DeclStmt) assertStmt()         {}
func (*DeferStmt) assertStmt()        {}
func (*EmptyStmt) assertStmt()        {} // useful for _ctif
func (*ExprStmt) assertStmt()         {}
func (*ForStmt) assertStmt()          {}
func (*GoStmt) assertStmt()           {}
func (*IfStmt) assertStmt()           {}
func (*IfCaseStmt) assertStmt()       {}
func (*IncDecStmt) assertStmt()       {}
func (*RangeStmt) assertStmt()        {}
func (*ReturnStmt) assertStmt()       {}
func (*PanicStmt) assertStmt()        {}
func (*SelectStmt) assertStmt()       {}
func (*SelectCaseStmt) assertStmt()   {}
func (*SendStmt) assertStmt()         {}
func (*SwitchStmt) assertStmt()       {}
func (*SwitchClauseStmt) assertStmt() {}
func (*bodyStmt) assertStmt()         {}

var (
	_ Stmt = &AssignStmt{}
	_ Stmt = &BlockStmt{}
	_ Stmt = &BranchStmt{}
	_ Stmt = &DeclStmt{}
	_ Stmt = &DeferStmt{}
	_ Stmt = &EmptyStmt{}
	_ Stmt = &ExprStmt{}
	_ Stmt = &ForStmt{}
	_ Stmt = &GoStmt{}
	_ Stmt = &IfStmt{}
	_ Stmt = &IfCaseStmt{}
	_ Stmt = &IncDecStmt{}
	_ Stmt = &RangeStmt{}
	_ Stmt = &ReturnStmt{}
	_ Stmt = &PanicStmt{}
	_ Stmt = &SelectStmt{}
	_ Stmt = &SelectCaseStmt{}
	_ Stmt = &SendStmt{}
	_ Stmt = &SwitchStmt{}
	_ Stmt = &SwitchClauseStmt{}
	_ Stmt = &bodyStmt{}
)

type AssignStmt struct {
	Attributes
	Lhs Exprs
	Op  Word // assignment word (DEFINE, ASSIGN)
	Rhs Exprs
}

type BlockStmt struct {
	Attributes
	StaticBlock
	Body
}

type BranchStmt struct {
	Attributes
	Op        Word  // keyword word (BREAK, CONTINUE, GOTO, FALLTHROUGH)
	Label     Name  // label name; or empty
	Depth     uint8 // blocks to pop
	BodyIndex int   // index of statement of body
}

type DeclStmt struct {
	Attributes
	Body // (simple) ValueDecl or TypeDecl
}

type DeferStmt struct {
	Attributes
	Call CallExpr
}

// A compile artifact to use in place of nil.
// For example, _ctif() may return an empty statement.
type EmptyStmt struct {
	Attributes
}

type ExprStmt struct {
	Attributes
	X Expr
}

type ForStmt struct {
	Attributes
	StaticBlock
	Init Stmt // initialization (simple) statement; or nil
	Cond Expr // condition; or nil
	Post Stmt // post iteration (simple) statement; or nil
	Body
}

type GoStmt struct {
	Attributes
	Call CallExpr
}

// NOTE: syntactically, code may choose to chain if-else statements
// with `} else if ... {` constructions, but this is not represented
// in the logical AST.
type IfStmt struct {
	Attributes
	StaticBlock
	Init Stmt       // initialization (simple) statement; or nil
	Cond Expr       // condition; or nil
	Then IfCaseStmt // body statements
	Else IfCaseStmt // else statements
}

type IfCaseStmt struct {
	Attributes
	StaticBlock
	Body
}

type IncDecStmt struct {
	Attributes
	X  Expr
	Op Word // INC or DEC
}

type RangeStmt struct {
	Attributes
	StaticBlock
	X          Expr // value to range over
	Key, Value Expr // Key, Value may be nil
	Op         Word // ASSIGN or DEFINE
	Body
	IsMap      bool // if X is map type
	IsString   bool // if X is string type
	IsArrayPtr bool // if X is array-pointer type
}

type ReturnStmt struct {
	Attributes
	Results Exprs // result expressions; or nil
}

type PanicStmt struct {
	Attributes
	Exception Expr // panic expression; not nil
}

type SelectStmt struct {
	Attributes
	Cases []SelectCaseStmt
}

type SelectCaseStmt struct {
	Attributes
	StaticBlock
	Comm Stmt // send or receive statement; nil means default case
	Body
}

type SendStmt struct {
	Attributes
	Chan  Expr
	Value Expr
}

// type ReceiveStmt
// is just AssignStmt with a Receive unary expression.

type SwitchStmt struct {
	Attributes
	StaticBlock
	Init         Stmt               // init (simple) stmt; or nil
	X            Expr               // tag or _.(type) expr; or nil
	IsTypeSwitch bool               // true iff X is .(type) expr
	Clauses      []SwitchClauseStmt // case clauses
	VarName      Name               // type-switched value; or ""
}

type SwitchClauseStmt struct {
	Attributes
	StaticBlock
	Cases Exprs // list of expressions or types; nil means default case
	Body
}

// ----------------------------------------
// bodyStmt (persistent)

// NOTE: embedded in Block.
type bodyStmt struct {
	Attributes
	Body                       // for non-loop stmts
	BodyLen       int          // for for-continue
	NextBodyIndex int          // init:-2, cond/elem:-1, body:0..., post:n
	NumOps        int          // number of Ops, for goto
	NumValues     int          // number of Values, for goto
	NumExprs      int          // number of Exprs, for goto
	NumStmts      int          // number of Stmts, for goto
	Cond          Expr         // for ForStmt
	Post          Stmt         // for ForStmt
	Active        Stmt         // for PopStmt()
	Key           Expr         // for RangeStmt
	Value         Expr         // for RangeStmt
	Op            Word         // for RangeStmt
	ListLen       int          // for RangeStmt only
	ListIndex     int          // for RangeStmt only
	NextItem      *MapListItem // fpr RangeStmt w/ maps only
	StrLen        int          // for RangeStmt w/ strings only
	StrIndex      int          // for RangeStmt w/ strings only
	NextRune      rune         // for RangeStmt w/ strings only
}

func (x *bodyStmt) PopActiveStmt() (as Stmt) {
	as = x.Active
	x.Active = nil
	return
}

func (x *bodyStmt) String() string {
	next := ""
	if x.NextBodyIndex < 0 {
		next = "(init)"
	} else if x.NextBodyIndex == len(x.Body) {
		next = "(end)"
	} else {
		next = x.Body[x.NextBodyIndex].String()
	}
	active := ""
	if x.Active != nil {
		if x.NextBodyIndex < 0 || x.NextBodyIndex == len(x.Body) {
			// none
		} else if x.Body[x.NextBodyIndex-1] == x.Active {
			active = "*"
		} else {
			active = fmt.Sprintf(" unexpected active: %v", x.Active)
		}
	}
	return fmt.Sprintf("bodyStmt[%d/%d/%d]=%s%s",
		x.ListLen,
		x.ListIndex,
		x.NextBodyIndex,
		next,
		active)
}

// ----------------------------------------
// Simple Statement
// NOTE: SimpleStmt is not used in nodes due to itable conversion costs.
//
// These are used in if, switch, and for statements for simple
// initialization.  The only allowed types are EmptyStmt, ExprStmt,
// SendStmt, IncDecStmt, and AssignStmt.

type SimpleStmt interface {
	Stmt
	assertSimpleStmt()
}

// non-pointer receiver to help make immutable.
func (*EmptyStmt) assertSimpleStmt()  {}
func (*ExprStmt) assertSimpleStmt()   {}
func (*SendStmt) assertSimpleStmt()   {}
func (*IncDecStmt) assertSimpleStmt() {}
func (*AssignStmt) assertSimpleStmt() {}

// ----------------------------------------
// Decl

type Decl interface {
	Node
	GetDeclNames() []Name
	assertDecl()
}

type Decls []Decl

// non-pointer receiver to help make immutable.
func (x *FuncDecl) assertDecl()   {}
func (x *ImportDecl) assertDecl() {}
func (x *ValueDecl) assertDecl()  {}
func (x *TypeDecl) assertDecl()   {}

var (
	_ Decl = &FuncDecl{}
	_ Decl = &ImportDecl{}
	_ Decl = &ValueDecl{}
	_ Decl = &TypeDecl{}
)

type FuncDecl struct {
	Attributes
	StaticBlock
	NameExpr
	IsMethod bool
	Recv     FieldTypeExpr // receiver (if method); or empty (if function)
	Type     FuncTypeExpr  // function signature: parameters and results
	Body                   // function body; or empty for external (non-Go) function
}

func (x *FuncDecl) GetDeclNames() []Name {
	if x.IsMethod {
		return nil
	} else {
		return []Name{x.NameExpr.Name}
	}
}

type ImportDecl struct {
	Attributes
	NameExpr // local package name. required.
	PkgPath  string
}

func (x *ImportDecl) GetDeclNames() []Name {
	if x.NameExpr.Name == "." {
		return nil // ignore
	} else {
		return []Name{x.NameExpr.Name}
	}
}

type ValueDecl struct {
	Attributes
	NameExprs
	Type   Expr  // value type; or nil
	Values Exprs // initial value; or nil (unless const).
	Const  bool
}

func (x *ValueDecl) GetDeclNames() []Name {
	ns := make([]Name, 0, len(x.NameExprs))
	for _, nx := range x.NameExprs {
		if nx.Name == "_" {
			// ignore
		} else {
			ns = append(ns, nx.Name)
		}
	}
	return ns
}

type TypeDecl struct {
	Attributes
	NameExpr
	Type    Expr // Name, SelectorExpr, StarExpr, or XxxTypes
	IsAlias bool // type alias since Go 1.9
}

func (x *TypeDecl) GetDeclNames() []Name {
	if x.NameExpr.Name == "_" {
		return nil // ignore
	} else {
		return []Name{x.NameExpr.Name}
	}
}

func HasDeclName(d Decl, n2 Name) bool {
	ns := d.GetDeclNames()
	for _, n := range ns {
		if n == n2 {
			return true
		}
	}
	return false
}

// ----------------------------------------
// SimpleDeclStmt
//
// These are elements of DeclStmt, and get pushed to m.Stmts.

type SimpleDeclStmt interface {
	Decl
	Stmt
	assertSimpleDeclStmt()
}

// not used to avoid itable costs.
// type SimpleDeclStmts []SimpleDeclStmt

func (x *ValueDecl) assertSimpleDeclStmt() {}
func (x *TypeDecl) assertSimpleDeclStmt()  {}

func (x *ValueDecl) assertStmt() {}
func (x *TypeDecl) assertStmt()  {}

var (
	_ SimpleDeclStmt = &ValueDecl{}
	_ SimpleDeclStmt = &TypeDecl{}
)

// ----------------------------------------
// *FileSet

type FileSet struct {
	Files []*FileNode
}

// PackageNameFromFileBody extracts the package name from the given Gno code body.
// The 'name' parameter is used for better error traces, and 'body' contains the Gno code.
func PackageNameFromFileBody(name, body string) Name {
	fset := token.NewFileSet()
	astFile, err := parser.ParseFile(fset, name, body, parser.PackageClauseOnly)
	if err != nil {
		panic(err)
	}

	return Name(astFile.Name.Name)
}

// ReadMemPackage initializes a new MemPackage by reading the OS directory
// at dir, and saving it with the given pkgPath (import path).
// The resulting MemPackage will contain the names and content of all *.gno files,
// and additionally README.md, LICENSE, and gno.mod.
//
// ReadMemPackage does not perform validation aside from the package's name;
// the files are not parsed but their contents are merely stored inside a MemFile.
//
// NOTE: panics if package name is invalid (characters must be alphanumeric or _,
// lowercase, and must start with a letter).
func ReadMemPackage(dir string, pkgPath string) *std.MemPackage {
	files, err := os.ReadDir(dir)
	if err != nil {
		panic(err)
	}
	allowedFiles := []string{ // make case insensitive?
		"gno.mod",
		"LICENSE",
		"README.md",
	}
	allowedFileExtensions := []string{
		".gno",
	}
	list := make([]string, 0, len(files))
	for _, file := range files {
		if file.IsDir() ||
			strings.HasPrefix(file.Name(), ".") ||
			(!endsWith(file.Name(), allowedFileExtensions) && !contains(allowedFiles, file.Name())) {
			continue
		}
		list = append(list, filepath.Join(dir, file.Name()))
	}
	return ReadMemPackageFromList(list, pkgPath)
}

// ReadMemPackageFromList creates a new [std.MemPackage] with the specified pkgPath,
// containing the contents of all the files provided in the list slice.
// No parsing or validation is done on the filenames.
//
// NOTE: panics if package name is invalid (characters must be alphanumeric or _,
// lowercase, and must start with a letter).
func ReadMemPackageFromList(list []string, pkgPath string) *std.MemPackage {
	memPkg := &std.MemPackage{Path: pkgPath}
	var pkgName Name
	for _, fpath := range list {
		fname := filepath.Base(fpath)
		bz, err := os.ReadFile(fpath)
		if err != nil {
			panic(err)
		}
		// XXX: should check that all pkg names are the same (else package is invalid)
		if pkgName == "" && strings.HasSuffix(fname, ".gno") {
			pkgName = PackageNameFromFileBody(fname, string(bz))
			if strings.HasSuffix(string(pkgName), "_test") {
				pkgName = pkgName[:len(pkgName)-len("_test")]
			}
		}
		memPkg.Files = append(memPkg.Files,
			&std.MemFile{
				Name: fname,
				Body: string(bz),
			})
	}

	// If no .gno files are present, package simply does not exist.
	if !memPkg.IsEmpty() {
		validatePkgName(string(pkgName))
		memPkg.Name = string(pkgName)
	}

	return memPkg
}

// ParseMemPackage executes [ParseFile] on each file of the memPkg, excluding
// test and spurious (non-gno) files. The resulting *FileSet is returned.
//
// If one of the files has a different package name than memPkg.Name,
// or [ParseFile] returns an error, ParseMemPackage panics.
func ParseMemPackage(memPkg *std.MemPackage) (fset *FileSet) {
	fset = &FileSet{}
	for _, mfile := range memPkg.Files {
		if !strings.HasSuffix(mfile.Name, ".gno") ||
			endsWith(mfile.Name, []string{"_test.gno", "_filetest.gno"}) {
			continue // skip spurious or test file.
		}
		n, err := ParseFile(mfile.Name, mfile.Body)
		if err != nil {
			panic(errors.Wrap(err, "parsing file "+mfile.Name))
		}
		if memPkg.Name != string(n.PkgName) {
			panic(fmt.Sprintf(
				"expected package name [%s] but got [%s]",
				memPkg.Name, n.PkgName))
		}
		// add package file.
		fset.AddFiles(n)
	}
	return fset
}

func ParseMemPackageTests(memPkg *std.MemPackage) (tset, itset *FileSet) {
	tset = &FileSet{}
	itset = &FileSet{}
	for _, mfile := range memPkg.Files {
		if !strings.HasSuffix(mfile.Name, ".gno") {
			continue // skip this file.
		}
		n, err := ParseFile(mfile.Name, mfile.Body)
		if err != nil {
			panic(errors.Wrap(err, "parsing file "+mfile.Name))
		}
		if n == nil {
			panic("should not happen")
		}
		if strings.HasSuffix(mfile.Name, "_test.gno") {
			// add test file.
			if memPkg.Name+"_test" == string(n.PkgName) {
				itset.AddFiles(n)
			} else {
				tset.AddFiles(n)
			}
		} else if memPkg.Name == string(n.PkgName) {
			// skip package file.
		} else {
			panic(fmt.Sprintf(
				"expected package name [%s] or [%s_test] but got [%s] file [%s]",
				memPkg.Name, memPkg.Name, n.PkgName, mfile))
		}
	}
	return tset, itset
}

func (fs *FileSet) AddFiles(fns ...*FileNode) {
	fs.Files = append(fs.Files, fns...)
}

func (fs *FileSet) GetFileByName(n Name) *FileNode {
	for _, fn := range fs.Files {
		if fn.Name == n {
			return fn
		}
	}
	return nil
}

// Returns a pointer to the file body decl (as well as
// the *FileNode which contains it) that declares n
// for the associated package with *FileSet.  Does not
// work for import decls which are for the file level.
// The file body decl can be replaced by reference
// assignment.
// TODO move to package?
func (fs *FileSet) GetDeclFor(n Name) (*FileNode, *Decl) {
	fn, decl, ok := fs.GetDeclForSafe(n)
	if !ok {
		panic(fmt.Sprintf(
			"name %s not defined in fileset with files %v",
			n, fs.FileNames()))
	}
	return fn, decl
}

func (fs *FileSet) GetDeclForSafe(n Name) (*FileNode, *Decl, bool) {
	// XXX index to bound to linear time.

	// Iteration happens reversing fs.Files; this is because the LAST declaration
	// of n is what we are looking for.
	for i := len(fs.Files) - 1; i >= 0; i-- {
		fn := fs.Files[i]
		for i, dn := range fn.Decls {
			if _, isImport := dn.(*ImportDecl); isImport {
				// imports in other files don't count.
				continue
			}
			if HasDeclName(dn, n) {
				// found the decl that declares n.
				return fn, &fn.Decls[i], true
			}
		}
	}
	return nil, nil, false
}

func (fs *FileSet) FileNames() []string {
	res := make([]string, len(fs.Files))
	for i, fn := range fs.Files {
		res[i] = string(fn.Name)
	}
	return res
}

// ----------------------------------------
// FileNode, & PackageNode

type FileNode struct {
	Attributes
	StaticBlock
	Name
	PkgName Name
	Decls
}

type PackageNode struct {
	Attributes
	StaticBlock
	PkgPath string
	PkgName Name
	*FileSet
	debugging *Debugging
}

func PackageNodeLocation(path string) Location {
	return Location{
		PkgPath: path,
		File:    "",
		Line:    0,
	}
}

func NewPackageNode(name Name, path string, fset *FileSet) *PackageNode {
	pn := &PackageNode{
		PkgPath: path,
		PkgName: name,
		FileSet: fset,
	}
	pn.SetLocation(PackageNodeLocation(path))
	pn.InitStaticBlock(pn, nil)
	return pn
}

func (x *PackageNode) NewPackage() *PackageValue {
	pv := &PackageValue{
		Block: &Block{
			Source: x,
		},
		PkgName:    x.PkgName,
		PkgPath:    x.PkgPath,
		FNames:     nil,
		FBlocks:    nil,
		fBlocksMap: make(map[Name]*Block),
	}
	if IsRealmPath(x.PkgPath) {
		rlm := NewRealm(x.PkgPath)
		pv.SetRealm(rlm)
	}
	pv.IncRefCount() // all package values have starting ref count of 1.
	x.PrepareNewValues(pv)
	return pv
}

// Prepares new func values (e.g. by attaching the proper file block closure).
// Returns a slice of new PackageValue.Values.
// After return, *PackageNode.Values and *PackageValue.Values have the same
// length.
// NOTE: declared methods do not get their closures set here. See
// *DeclaredType.GetValueAt() which returns a filled copy.
func (x *PackageNode) PrepareNewValues(pv *PackageValue) []TypedValue {
	if pv.PkgPath == "" {
		// nothing to prepare for throwaway packages.
		// TODO: double check to see if still relevant.
		return nil
	}
	// should already exist.
	block := pv.Block.(*Block)
	if block.Source != x {
		// special case if block.Source is ref node
		if ref, ok := block.Source.(RefNode); ok && ref.Location == PackageNodeLocation(pv.PkgPath) {
			// this is fine
		} else {
			panic("PackageNode.PrepareNewValues() package mismatch")
		}
	}
	pvl := len(block.Values)
	pnl := len(x.Values)
	// copy new top-level defined values/types.
	if pvl < pnl {
		// XXX: deep copy heap values
		nvs := make([]TypedValue, pnl-pvl)
		copy(nvs, x.Values[pvl:pnl])
		for i, tv := range nvs {
			if fv, ok := tv.V.(*FuncValue); ok {
				// copy function value and assign closure from package value.
				fv = fv.Copy(nilAllocator)
				fv.Closure = pv.fBlocksMap[fv.FileName]
				if fv.Closure == nil {
					panic(fmt.Sprintf("file block missing for file %q", fv.FileName))
				}
				nvs[i].V = fv
			}
		}
		block.Values = append(block.Values, nvs...)
		return block.Values[pvl:]
	} else if pvl > pnl {
		panic("package size error")
	} else {
		// nothing to do
		return nil
	}
}

// DefineNativeFunc defines a native function. This is not the
// same as DefineGoNativeValue, which DOES NOT give access to
// the running machine.
func (x *PackageNode) DefineNative(n Name, ps, rs FieldTypeExprs, native func(*Machine)) {
	if x.debugging.IsDebug() {
		x.debugging.Printf("*PackageNode.DefineNative(%s,...)\n", n)
	}
	if native == nil {
		panic("DefineNative expects a function, but got nil")
	}

	fd := FuncD(n, ps, rs, nil)
	fd = Preprocess(x.debugging, pState(0), nil, x, fd).(*FuncDecl)
	ft := evalStaticType(nil, x, &fd.Type).(*FuncType)
	if x.debugging.IsDebug() {
		if ft == nil {
			panic("should not happen")
		}
	}
	fv := x.GetValueRef(nil, n).V.(*FuncValue)
	fv.nativeBody = native
}

// Same as DefineNative but allow the overriding of previously defined natives.
// For example, overriding a native function defined in stdlibs/stdlibs for
// testing. Caller must ensure that the function type is identical.
func (x *PackageNode) DefineNativeOverride(n Name, native func(*Machine)) {
	if x.debugging.IsDebug() {
		x.debugging.Printf("*PackageNode.DefineNativeOverride(%s,...)\n", n)
	}
	if native == nil {
		panic("DefineNative expects a function, but got nil")
	}
	fv := x.GetValueRef(nil, n).V.(*FuncValue)
	fv.nativeBody = native
}

// ----------------------------------------
// RefNode

// Reference to a node by its location.
type RefNode struct {
	Location  Location // location of node.
	BlockNode          // convenience to implement BlockNode (nil).
}

func (rn RefNode) GetLocation() Location {
	return rn.Location
}

// ----------------------------------------
// BlockNode

// Nodes that create their own scope satisfy this interface.
type BlockNode interface {
	Node
	InitStaticBlock(BlockNode, BlockNode)
	IsInitialized() bool
	GetStaticBlock() *StaticBlock
	GetLocation() Location
	SetLocation(Location)

	// StaticBlock promoted methods
	GetBlockNames() []Name
	GetExternNames() []Name
	GetNumNames() uint16
	GetParentNode(Store) BlockNode
	GetPathForName(Store, Name) ValuePath
	GetIsConst(Store, Name) bool
	GetLocalIndex(Name) (uint16, bool)
	GetValueRef(Store, Name) *TypedValue
	GetStaticTypeOf(Store, Name) Type
	GetStaticTypeOfAt(Store, ValuePath) Type
	Predefine(bool, Name)
	Define(Name, TypedValue)
	Define2(bool, Name, Type, TypedValue)
	GetBody() Body
}

// ----------------------------------------
// StaticBlock

// Embed in node to make it a BlockNode.
type StaticBlock struct {
	Block
<<<<<<< HEAD
	Types     []Type
	NumNames  uint16
	Names     []Name
	Consts    []Name // TODO consider merging with Names.
	Externs   []Name
	Loc       Location
	debugging *Debugging
=======
	Types    []Type
	NumNames uint16
	Names    []Name
	Consts   []Name // TODO consider merging with Names.
	Externs  []Name
	Loc      Location

	// temporary storage for rolling back redefinitions.
	oldValues []oldValue
}

type oldValue struct {
	idx   uint16
	value Value
}

// revert values upon failure of redefinitions.
func (sb *StaticBlock) revertToOld() {
	for _, ov := range sb.oldValues {
		sb.Block.Values[ov.idx].V = ov.value
	}
	sb.oldValues = nil
>>>>>>> e58316c0
}

// Implements BlockNode
func (sb *StaticBlock) InitStaticBlock(source BlockNode, parent BlockNode) {
	if sb.Names != nil || sb.Block.Source != nil {
		panic("StaticBlock already initialized")
	}
	if parent == nil {
		sb.Block = Block{
			Source: source,
			Values: nil,
			Parent: nil,
		}
	} else {
		sb.Block = Block{
			Source: source,
			Values: nil,
			Parent: parent.GetStaticBlock().GetBlock(),
		}
	}
	sb.NumNames = 0
	sb.Names = make([]Name, 0, 16)
	sb.Consts = make([]Name, 0, 16)
	sb.Externs = make([]Name, 0, 16)
	return
}

// Implements BlockNode.
func (sb *StaticBlock) IsInitialized() bool {
	return sb.Block.Source != nil
}

// Implements BlockNode.
func (sb *StaticBlock) GetStaticBlock() *StaticBlock {
	return sb
}

// Implements BlockNode.
func (sb *StaticBlock) GetLocation() Location {
	return sb.Loc
}

// Implements BlockNode.
func (sb *StaticBlock) SetLocation(loc Location) {
	sb.Loc = loc
}

// Does not implement BlockNode to prevent confusion.
// To get the static *Block, call Blocknode.GetStaticBlock().GetBlock().
func (sb *StaticBlock) GetBlock() *Block {
	return &sb.Block
}

// Implements BlockNode.
func (sb *StaticBlock) GetBlockNames() (ns []Name) {
	return sb.Names // copy?
}

// Implements BlockNode.
func (sb *StaticBlock) GetExternNames() (ns []Name) {
	return sb.Externs // copy?
}

func (sb *StaticBlock) addExternName(n Name) {
	for _, extern := range sb.Externs {
		if extern == n {
			return
		}
	}
	sb.Externs = append(sb.Externs, n)
}

// Implements BlockNode.
func (sb *StaticBlock) GetNumNames() (nn uint16) {
	return sb.NumNames
}

// Implements BlockNode.
func (sb *StaticBlock) GetParentNode(store Store) BlockNode {
	pblock := sb.Block.GetParent(store)
	if pblock == nil {
		return nil
	} else {
		return pblock.GetSource(store)
	}
}

// Implements BlockNode.
// As a side effect, notes externally defined names.
func (sb *StaticBlock) GetPathForName(store Store, n Name) ValuePath {
	if n == "_" {
		return NewValuePathBlock(0, 0, "_")
	}
	// Check local.
	gen := 1
	if idx, ok := sb.GetLocalIndex(n); ok {
		return NewValuePathBlock(uint8(gen), idx, n)
	}
	// Register as extern.
	// NOTE: uverse names are externs too.
	if !isFile(sb.GetSource(store)) {
		sb.GetStaticBlock().addExternName(n)
	}
	// Check ancestors.
	gen++
	bp := sb.GetParentNode(store)
	for bp != nil {
		if idx, ok := bp.GetLocalIndex(n); ok {
			return NewValuePathBlock(uint8(gen), idx, n)
		} else {
			if !isFile(bp) {
				bp.GetStaticBlock().addExternName(n)
			}
			bp = bp.GetParentNode(store)
			gen++
			if 0xff < gen {
				panic("value path depth overflow")
			}
		}
	}
	// Finally, check uverse.
	if idx, ok := UverseNode(sb.debugging).GetLocalIndex(n); ok {
		return NewValuePathUverse(idx, n)
	}
	// Name does not exist.
	panic(fmt.Sprintf("name %s not declared", n))
}

// Returns whether a name defined here in in ancestry is a const.
// This is not the same as whether a name's static type is
// untyped -- as in c := a == b, a name may be an untyped non-const.
// Implements BlockNode.
func (sb *StaticBlock) GetIsConst(store Store, n Name) bool {
	_, ok := sb.GetLocalIndex(n)
	bp := sb.GetParentNode(store)
	for {
		if ok {
			return sb.getLocalIsConst(n)
		} else if bp != nil {
			_, ok = bp.GetLocalIndex(n)
			sb = bp.GetStaticBlock()
			bp = bp.GetParentNode(store)
		} else {
			panic(fmt.Sprintf("name %s not declared", n))
		}
	}
}

// Returns true iff n is a local const defined name.
func (sb *StaticBlock) getLocalIsConst(n Name) bool {
	for _, name := range sb.Consts {
		if name == n {
			return true
		}
	}
	return false
}

// Implements BlockNode.
// XXX XXX what about uverse?
func (sb *StaticBlock) GetStaticTypeOf(store Store, n Name) Type {
	idx, ok := sb.GetLocalIndex(n)
	ts := sb.Types
	bp := sb.GetParentNode(store)
	for {
		if ok {
			return ts[idx]
		} else if bp != nil {
			idx, ok = bp.GetLocalIndex(n)
			ts = bp.GetStaticBlock().Types
			bp = bp.GetParentNode(store)
		} else if idx, ok := UverseNode(sb.debugging).GetLocalIndex(n); ok {
			path := NewValuePathUverse(idx, n)
			tv := Uverse(sb.debugging).GetValueAt(store, path)
			return tv.T
		} else {
			panic(fmt.Sprintf("name %s not declared", n))
		}
	}
}

// Implements BlockNode.
func (sb *StaticBlock) GetStaticTypeOfAt(store Store, path ValuePath) Type {
	if sb.debugging.IsDebug() {
		if path.Type != VPBlock {
			panic("should not happen")
		}
		if path.Depth == 0 {
			panic("should not happen")
		}
	}
	for {
		if path.Depth == 1 {
			return sb.Types[path.Index]
		} else {
			sb = sb.GetParentNode(store).GetStaticBlock()
			path.Depth -= 1
		}
	}
}

// Implements BlockNode.
func (sb *StaticBlock) GetLocalIndex(n Name) (uint16, bool) {
	for i, name := range sb.Names {
		if name == n {
			if sb.debugging.IsDebug() {
				nt := reflect.TypeOf(sb.Source).String()
				sb.debugging.Printf("StaticBlock(%p %v).GetLocalIndex(%s) = %v, %v\n",
					sb, nt, n, i, name)
			}
			return uint16(i), true
		}
	}
	if sb.debugging.IsDebug() {
		nt := reflect.TypeOf(sb.Source).String()
		sb.debugging.Printf("StaticBlock(%p %v).GetLocalIndex(%s) = undefined\n",
			sb, nt, n)
	}
	return 0, false
}

// Implemented BlockNode.
// This method is too slow for runtime, but it is used
// during preprocessing to compute types.
// Returns nil if not defined.
func (sb *StaticBlock) GetValueRef(store Store, n Name) *TypedValue {
	idx, ok := sb.GetLocalIndex(n)
	bb := &sb.Block
	bp := sb.GetParentNode(store)
	for {
		if ok {
			return bb.GetPointerToInt(store, int(idx)).TV
		} else if bp != nil {
			idx, ok = bp.GetLocalIndex(n)
			bb = bp.GetStaticBlock().GetBlock()
			bp = bp.GetParentNode(store)
		} else {
			return nil
		}
	}
}

// Implements BlockNode
// Statically declares a name definition.
// At runtime, use *Block.GetValueRef() etc which take path
// values, which are pre-computeed in the preprocessor.
// Once a typed value is defined, it cannot be changed.
//
// NOTE: Currently tv.V is only set when the value represents a Type(Value) or
// a FuncValue.  The purpose of tv is to describe the invariant of a named
// value, at the minimum its type, but also sometimes the typeval value; but we
// could go further and store preprocessed constant results here too.  See
// "anyValue()" and "asValue()" for usage.
func (sb *StaticBlock) Define(n Name, tv TypedValue) {
	sb.Define2(false, n, tv.T, tv)
}

func (sb *StaticBlock) Predefine(isConst bool, n Name) {
	sb.Define2(isConst, n, nil, anyValue(nil))
}

// The declared type st may not be the same as the static tv;
// e.g. var x MyInterface = MyStruct{}.
func (sb *StaticBlock) Define2(isConst bool, n Name, st Type, tv TypedValue) {
	if sb.debugging.IsDebug() {
		sb.debugging.Printf(
			"StaticBlock.Define2(%v, %s, %v, %v)\n",
			isConst, n, st, tv)
	}
	// TODO check that tv.T implements t.
	if len(n) == 0 {
		panic("name cannot be zero")
	}
	if int(sb.NumNames) != len(sb.Names) {
		panic("StaticBlock.NumNames and len(.Names) mismatch")
	}
	if (1<<16 - 1) < sb.NumNames {
		panic("too many variables in block")
	}
	if tv.T == nil && tv.V != nil {
		panic("StaticBlock.Define2() requires .T if .V is set")
	}
	if n == "_" {
		return // ignore
	}
	idx, exists := sb.GetLocalIndex(n)
	if exists {
		// Is re-defining.
		if isConst != sb.getLocalIsConst(n) {
			panic(fmt.Sprintf(
				"StaticBlock.Define2(%s) cannot change const status",
				n))
		}
		old := sb.Block.Values[idx]
		if !old.IsUndefined() {
			if tv.T.Kind() == FuncKind && tv.T.(*FuncType).IsZero() {
				// special case,
				// allow re-predefining for func upgrades.
				// keep the old type so we can check it at preprocessor.
				// fmt.Println("QWEQWEQWE>>>", old.String())
				// fmt.Println("QWEQWEQWE>>>", tv.String())
				tv.T = old.T
				fv := tv.V.(*FuncValue)
				fv.Type = old.T
				st = old.T
				sb.oldValues = append(sb.oldValues,
					oldValue{idx, old.V})
			} else {
				if tv.T.TypeID() != old.T.TypeID() {
					panic(fmt.Sprintf(
						"StaticBlock.Define2(%s) cannot change .T; was %v, new %v",
						n, old.T, tv.T))
				}
				if tv.V != old.V {
					panic(fmt.Sprintf(
						"StaticBlock.Define2(%s) cannot change .V",
						n))
				}
			}
			// Allow re-definitions if they have the same type.
			// (In normal scenarios, duplicate declarations are "caught" by RunMemPackage.)
		}
		sb.Block.Values[idx] = tv
		sb.Types[idx] = st
	} else {
		// The general case without re-definition.
		sb.Names = append(sb.Names, n)
		if isConst {
			sb.Consts = append(sb.Consts, n)
		}
		sb.NumNames++
		sb.Block.Values = append(sb.Block.Values, tv)
		sb.Types = append(sb.Types, st)
	}
}

// Implements BlockNode
func (sb *StaticBlock) SetStaticBlock(osb StaticBlock) {
	*sb = osb
}

var (
	_ BlockNode = &FuncLitExpr{}
	_ BlockNode = &BlockStmt{}
	_ BlockNode = &ForStmt{}
	_ BlockNode = &IfStmt{} // faux block node
	_ BlockNode = &IfCaseStmt{}
	_ BlockNode = &RangeStmt{}
	_ BlockNode = &SelectCaseStmt{}
	_ BlockNode = &SwitchStmt{} // faux block node
	_ BlockNode = &SwitchClauseStmt{}
	_ BlockNode = &FuncDecl{}
	_ BlockNode = &FileNode{}
	_ BlockNode = &PackageNode{}
	_ BlockNode = RefNode{}
)

func (x *IfStmt) GetBody() Body {
	panic("IfStmt has no body (but .Then and .Else do)")
}

func (x *SwitchStmt) GetBody() Body {
	panic("SwitchStmt has no body (but its cases do)")
}

func (x *FileNode) GetBody() Body {
	panic("FileNode has no body (but it does have .Decls)")
}

func (x *PackageNode) GetBody() Body {
	panic("PackageNode has no body")
}

// ----------------------------------------
// Value Path

// A relative pointer to a TypedValue value
//
//	(a) a Block scope var or const
//	(b) a StructValue field
//	(c) a DeclaredType method
//	(d) a PackageNode declaration
//
// Depth tells how many layers of access should be unvealed before
// arriving at the ultimate handler type.  In the case of Blocks,
// the depth tells how many layers of ancestry to ascend before
// arriving at the target block.  For other selector expr paths
// such as those for *DeclaredType methods or *StructType fields,
// see tests/selector_test.go.
type ValuePath struct {
	Type  VPType // see VPType* consts.
	Depth uint8  // see doc for ValuePath.
	Index uint16 // index of value, field, or method.
	Name  Name   // name of value, field, or method.
}

type VPType uint8

const (
	VPUverse         VPType = 0x00
	VPBlock          VPType = 0x01 // blocks and packages
	VPField          VPType = 0x02
	VPValMethod      VPType = 0x03
	VPPtrMethod      VPType = 0x04
	VPInterface      VPType = 0x05
	VPSubrefField    VPType = 0x06 // not deref type
	VPDerefField     VPType = 0x12 // 0x10 + VPField
	VPDerefValMethod VPType = 0x13 // 0x10 + VPValMethod
	VPDerefPtrMethod VPType = 0x14 // 0x10 + VPPtrMethod
	VPDerefInterface VPType = 0x15 // 0x10 + VPInterface
	VPNative         VPType = 0x20
	// 0x3X, 0x5X, 0x7X, 0x9X, 0xAX, 0xCX, 0xEX reserved.
)

func NewValuePath(t VPType, depth uint8, index uint16, n Name) ValuePath {
	vp := ValuePath{
		Type:  t,
		Depth: depth,
		Index: index,
		Name:  n,
	}
	vp.Validate()
	return vp
}

func NewValuePathUverse(index uint16, n Name) ValuePath {
	return NewValuePath(VPUverse, 0, index, n)
}

func NewValuePathBlock(depth uint8, index uint16, n Name) ValuePath {
	return NewValuePath(VPBlock, depth, index, n)
}

func NewValuePathField(depth uint8, index uint16, n Name) ValuePath {
	return NewValuePath(VPField, depth, index, n)
}

func NewValuePathValMethod(index uint16, n Name) ValuePath {
	return NewValuePath(VPValMethod, 0, index, n)
}

func NewValuePathPtrMethod(index uint16, n Name) ValuePath {
	return NewValuePath(VPPtrMethod, 0, index, n)
}

func NewValuePathInterface(n Name) ValuePath {
	return NewValuePath(VPInterface, 0, 0, n)
}

func NewValuePathSubrefField(depth uint8, index uint16, n Name) ValuePath {
	return NewValuePath(VPSubrefField, depth, index, n)
}

func NewValuePathDerefField(depth uint8, index uint16, n Name) ValuePath {
	return NewValuePath(VPDerefField, depth, index, n)
}

func NewValuePathDerefValMethod(index uint16, n Name) ValuePath {
	return NewValuePath(VPDerefValMethod, 0, index, n)
}

func NewValuePathDerefPtrMethod(index uint16, n Name) ValuePath {
	return NewValuePath(VPDerefPtrMethod, 0, index, n)
}

func NewValuePathDerefInterface(n Name) ValuePath {
	return NewValuePath(VPDerefInterface, 0, 0, n)
}

func NewValuePathNative(n Name) ValuePath {
	return NewValuePath(VPNative, 0, 0, n)
}

func (vp ValuePath) Validate() {
	switch vp.Type {
	case VPUverse:
		if vp.Depth != 0 {
			panic("uverse value path must have depth 0")
		}
	case VPBlock:
		// 0 ok ("_" blank)
	case VPField:
		if vp.Depth > 1 {
			panic("field value path must have depth 0 or 1")
		}
	case VPValMethod:
		if vp.Depth != 0 {
			panic("method value path must have depth 0")
		}
	case VPPtrMethod:
		if vp.Depth != 0 {
			panic("ptr receiver method value path must have depth 0")
		}
	case VPInterface:
		if vp.Depth != 0 {
			panic("interface method value path must have depth 0")
		}
		if vp.Name == "" {
			panic("interface value path must have name")
		}
	case VPSubrefField:
		if vp.Depth > 3 {
			panic("subref field value path must have depth 0, 1, 2, or 3")
		}
	case VPDerefField:
		if vp.Depth > 3 {
			panic("deref field value path must have depth 0, 1, 2, or 3")
		}
	case VPDerefValMethod:
		if vp.Depth != 0 {
			panic("(deref) method value path must have depth 0")
		}
	case VPDerefPtrMethod:
		if vp.Depth != 0 {
			panic("(deref) ptr receiver method value path must have depth 0")
		}
	case VPDerefInterface:
		if vp.Depth != 0 {
			panic("(deref) interface method value path must have depth 0")
		}
		if vp.Name == "" {
			panic("(deref) interface value path must have name")
		}
	case VPNative:
		if vp.Depth != 0 {
			panic("native value path must have depth 0")
		}
		if vp.Name == "" {
			panic("native value path must have name")
		}
	default:
		panic(fmt.Sprintf(
			"unexpected value path type %X",
			vp.Type))
	}
}

func (vp ValuePath) IsBlockBlankPath() bool {
	return vp.Type == VPBlock && vp.Depth == 0 && vp.Index == 0
}

func (vp ValuePath) IsDerefType() bool {
	return vp.Type&0x10 > 0
}

type ValuePather interface {
	GetPathForName(Name) ValuePath
}

// ----------------------------------------
// Utility

func (x *BasicLitExpr) GetString() string {
	str, err := strconv.Unquote(x.Value)
	if err != nil {
		panic("error in parsing string literal: " + err.Error())
	}
	return str
}

func (x *BasicLitExpr) GetInt() int {
	i, err := strconv.Atoi(x.Value)
	if err != nil {
		panic(err)
	}
	return i
}

type GnoAttribute string

const (
	ATTR_PREPROCESSED GnoAttribute = "ATTR_PREPROCESSED"
	ATTR_PREDEFINED   GnoAttribute = "ATTR_PREDEFINED"
	ATTR_TYPE_VALUE   GnoAttribute = "ATTR_TYPE_VALUE"
	ATTR_TYPEOF_VALUE GnoAttribute = "ATTR_TYPEOF_VALUE"
	ATTR_IOTA         GnoAttribute = "ATTR_IOTA"
	ATTR_LOCATIONED   GnoAttribute = "ATTR_LOCATIONED"
	ATTR_INJECTED     GnoAttribute = "ATTR_INJECTED"
)

// TODO: consider length restrictions.
// If this function is changed, ReadMemPackage's documentation should be updated accordingly.
func validatePkgName(name string) {
	if nameOK, _ := regexp.MatchString(
		`^[a-z][a-z0-9_]+$`, name); !nameOK {
		panic(fmt.Sprintf("cannot create package with invalid name %q", name))
	}
}<|MERGE_RESOLUTION|>--- conflicted
+++ resolved
@@ -1854,15 +1854,6 @@
 // Embed in node to make it a BlockNode.
 type StaticBlock struct {
 	Block
-<<<<<<< HEAD
-	Types     []Type
-	NumNames  uint16
-	Names     []Name
-	Consts    []Name // TODO consider merging with Names.
-	Externs   []Name
-	Loc       Location
-	debugging *Debugging
-=======
 	Types    []Type
 	NumNames uint16
 	Names    []Name
@@ -1872,6 +1863,7 @@
 
 	// temporary storage for rolling back redefinitions.
 	oldValues []oldValue
+	debugging *Debugging
 }
 
 type oldValue struct {
@@ -1885,7 +1877,6 @@
 		sb.Block.Values[ov.idx].V = ov.value
 	}
 	sb.oldValues = nil
->>>>>>> e58316c0
 }
 
 // Implements BlockNode
