package gnolang

import (
	"fmt"
	"go/parser"
	"go/token"
	"math"
	"os"
	"path/filepath"
	"reflect"
	"regexp"
	"strconv"
	"strings"

	"github.com/gnolang/gno/gnovm"
	"go.uber.org/multierr"
)

// ----------------------------------------
// Primitives

type Word int

const (
	// Special words
	ILLEGAL Word = iota

	// Names and basic type literals
	// (these words stand for classes of literals)
	NAME   // main
	INT    // 12345
	FLOAT  // 123.45
	IMAG   // 123.45i
	CHAR   // 'a'
	STRING // "abc"

	// Operators and delimiters
	ADD // +
	SUB // -
	MUL // *
	QUO // /
	REM // %

	BAND     // &
	BOR      // |
	XOR      // ^
	SHL      // <<
	SHR      // >>
	BAND_NOT // &^

	ADD_ASSIGN      // +=
	SUB_ASSIGN      // -=
	MUL_ASSIGN      // *=
	QUO_ASSIGN      // /=
	REM_ASSIGN      // %=
	BAND_ASSIGN     // &=
	BOR_ASSIGN      // |=
	XOR_ASSIGN      // ^=
	SHL_ASSIGN      // <<=
	SHR_ASSIGN      // >>=
	BAND_NOT_ASSIGN // &^=

	LAND  // &&
	LOR   // ||
	ARROW // <-
	INC   // ++
	DEC   // --

	EQL    // ==
	LSS    // <
	GTR    // >
	ASSIGN // =
	NOT    // !

	NEQ    // !=
	LEQ    // <=
	GEQ    // >=
	DEFINE // :=

	// Keywords
	BREAK
	CASE
	CHAN
	CONST
	CONTINUE

	DEFAULT
	DEFER
	ELSE
	FALLTHROUGH
	FOR

	FUNC
	GO
	GOTO
	IF
	IMPORT

	INTERFACE
	MAP
	PACKAGE
	RANGE
	RETURN

	SELECT
	STRUCT
	SWITCH
	TYPE
	VAR
)

type Name string

// ----------------------------------------
// Location
// Acts as an identifier for nodes.

type Location struct {
	PkgPath string
	File    string
	Line    int
	Column  int
}

func (loc Location) String() string {
	return fmt.Sprintf("%s/%s:%d:%d",
		loc.PkgPath,
		loc.File,
		loc.Line,
		loc.Column,
	)
}

func (loc Location) IsZero() bool {
	return loc.PkgPath == "" &&
		loc.File == "" &&
		loc.Line == 0 &&
		loc.Column == 0
}

// ----------------------------------------
// Attributes
// All nodes have attributes for general analysis purposes.
// Exported Attribute fields like Loc and Label are persisted
// even after preprocessing.  Temporary attributes (e.g. those
// for preprocessing) are stored in .data.

type GnoAttribute string

const (
	ATTR_PREPROCESSED    GnoAttribute = "ATTR_PREPROCESSED"
	ATTR_PREDEFINED      GnoAttribute = "ATTR_PREDEFINED"
	ATTR_TYPE_VALUE      GnoAttribute = "ATTR_TYPE_VALUE"
	ATTR_TYPEOF_VALUE    GnoAttribute = "ATTR_TYPEOF_VALUE"
	ATTR_IOTA            GnoAttribute = "ATTR_IOTA"
	ATTR_LOCATIONED      GnoAttribute = "ATTR_LOCATIONE"     // XXX DELETE
	ATTR_GOTOLOOP_STMT   GnoAttribute = "ATTR_GOTOLOOP_STMT" // XXX delete?
	ATTR_LOOP_DEFINES    GnoAttribute = "ATTR_LOOP_DEFINES"  // []Name defined within loops.
	ATTR_LOOP_USES       GnoAttribute = "ATTR_LOOP_USES"     // []Name loop defines actually used.
	ATTR_SHIFT_RHS       GnoAttribute = "ATTR_SHIFT_RHS"
	ATTR_LAST_BLOCK_STMT GnoAttribute = "ATTR_LAST_BLOCK_STMT"
)

type Attributes struct {
	Line   int
	Column int
	Label  Name
	data   map[GnoAttribute]interface{} // not persisted
}

func (attr *Attributes) GetLine() int {
	return attr.Line
}

func (attr *Attributes) SetLine(line int) {
	attr.Line = line
}

func (attr *Attributes) GetColumn() int {
	return attr.Column
}

func (attr *Attributes) SetColumn(column int) {
	attr.Column = column
}

func (attr *Attributes) GetLabel() Name {
	return attr.Label
}

func (attr *Attributes) SetLabel(label Name) {
	attr.Label = label
}

func (attr *Attributes) HasAttribute(key GnoAttribute) bool {
	_, ok := attr.data[key]
	return ok
}

// GnoAttribute must not be user provided / arbitrary,
// otherwise will create potential exploits.
func (attr *Attributes) GetAttribute(key GnoAttribute) interface{} {
	return attr.data[key]
}

func (attr *Attributes) SetAttribute(key GnoAttribute, value interface{}) {
	if attr.data == nil {
		attr.data = make(map[GnoAttribute]interface{})
	}
	attr.data[key] = value
}

func (attr *Attributes) DelAttribute(key GnoAttribute) {
	if debug && attr.data == nil {
		panic("should not happen, attribute is expected to be non-empty.")
	}
	delete(attr.data, key)
}

// ----------------------------------------
// Node

type Node interface {
	assertNode()
	String() string
	Copy() Node
	GetLine() int
	SetLine(int)
	GetColumn() int
	SetColumn(int)
	GetLabel() Name
	SetLabel(Name)
	HasAttribute(key GnoAttribute) bool
	GetAttribute(key GnoAttribute) interface{}
	SetAttribute(key GnoAttribute, value interface{})
	DelAttribute(key GnoAttribute)
}

// non-pointer receiver to help make immutable.
func (x *NameExpr) assertNode()            {}
func (x *BasicLitExpr) assertNode()        {}
func (x *BinaryExpr) assertNode()          {}
func (x *CallExpr) assertNode()            {}
func (x *IndexExpr) assertNode()           {}
func (x *SelectorExpr) assertNode()        {}
func (x *SliceExpr) assertNode()           {}
func (x *StarExpr) assertNode()            {}
func (x *RefExpr) assertNode()             {}
func (x *TypeAssertExpr) assertNode()      {}
func (x *UnaryExpr) assertNode()           {}
func (x *CompositeLitExpr) assertNode()    {}
func (x *KeyValueExpr) assertNode()        {}
func (x *FuncLitExpr) assertNode()         {}
func (x *ConstExpr) assertNode()           {}
func (x *FieldTypeExpr) assertNode()       {}
func (x *ArrayTypeExpr) assertNode()       {}
func (x *SliceTypeExpr) assertNode()       {}
func (x *InterfaceTypeExpr) assertNode()   {}
func (x *ChanTypeExpr) assertNode()        {}
func (x *FuncTypeExpr) assertNode()        {}
func (x *MapTypeExpr) assertNode()         {}
func (x *StructTypeExpr) assertNode()      {}
func (x *constTypeExpr) assertNode()       {}
func (x *MaybeNativeTypeExpr) assertNode() {}
func (x *AssignStmt) assertNode()          {}
func (x *BlockStmt) assertNode()           {}
func (x *BranchStmt) assertNode()          {}
func (x *DeclStmt) assertNode()            {}
func (x *DeferStmt) assertNode()           {}
func (x *ExprStmt) assertNode()            {}
func (x *ForStmt) assertNode()             {}
func (x *GoStmt) assertNode()              {}
func (x *IfStmt) assertNode()              {}
func (x *IfCaseStmt) assertNode()          {}
func (x *IncDecStmt) assertNode()          {}
func (x *RangeStmt) assertNode()           {}
func (x *ReturnStmt) assertNode()          {}
func (x *PanicStmt) assertNode()           {}
func (x *SelectStmt) assertNode()          {}
func (x *SelectCaseStmt) assertNode()      {}
func (x *SendStmt) assertNode()            {}
func (x *SwitchStmt) assertNode()          {}
func (x *SwitchClauseStmt) assertNode()    {}
func (x *EmptyStmt) assertNode()           {}
func (x *bodyStmt) assertNode()            {}
func (x *FuncDecl) assertNode()            {}
func (x *ImportDecl) assertNode()          {}
func (x *ValueDecl) assertNode()           {}
func (x *TypeDecl) assertNode()            {}
func (x *FileNode) assertNode()            {}
func (x *PackageNode) assertNode()         {}

var (
	_ Node = &NameExpr{}
	_ Node = &BasicLitExpr{}
	_ Node = &BinaryExpr{}
	_ Node = &CallExpr{}
	_ Node = &IndexExpr{}
	_ Node = &SelectorExpr{}
	_ Node = &SliceExpr{}
	_ Node = &StarExpr{}
	_ Node = &RefExpr{}
	_ Node = &TypeAssertExpr{}
	_ Node = &UnaryExpr{}
	_ Node = &CompositeLitExpr{}
	_ Node = &KeyValueExpr{}
	_ Node = &FuncLitExpr{}
	_ Node = &ConstExpr{}
	_ Node = &FieldTypeExpr{}
	_ Node = &ArrayTypeExpr{}
	_ Node = &SliceTypeExpr{}
	_ Node = &InterfaceTypeExpr{}
	_ Node = &ChanTypeExpr{}
	_ Node = &FuncTypeExpr{}
	_ Node = &MapTypeExpr{}
	_ Node = &StructTypeExpr{}
	_ Node = &constTypeExpr{}
	_ Node = &MaybeNativeTypeExpr{}
	_ Node = &AssignStmt{}
	_ Node = &BlockStmt{}
	_ Node = &BranchStmt{}
	_ Node = &DeclStmt{}
	_ Node = &DeferStmt{}
	_ Node = &ExprStmt{}
	_ Node = &ForStmt{}
	_ Node = &GoStmt{}
	_ Node = &IfStmt{}
	_ Node = &IfCaseStmt{}
	_ Node = &IncDecStmt{}
	_ Node = &RangeStmt{}
	_ Node = &ReturnStmt{}
	_ Node = &PanicStmt{}
	_ Node = &SelectStmt{}
	_ Node = &SelectCaseStmt{}
	_ Node = &SendStmt{}
	_ Node = &SwitchStmt{}
	_ Node = &SwitchClauseStmt{}
	_ Node = &EmptyStmt{}
	_ Node = &bodyStmt{}
	_ Node = &FuncDecl{}
	_ Node = &ImportDecl{}
	_ Node = &ValueDecl{}
	_ Node = &TypeDecl{}
	_ Node = &FileNode{}
	_ Node = &PackageNode{}
)

// ----------------------------------------
// Expr
//
// expressions generally have no side effects on the caller's context,
// except for channel blocks, type assertions, and panics.

type Expr interface {
	Node
	addressability() addressabilityStatus
}

type Exprs []Expr

var (
	_ Expr = &NameExpr{}
	_ Expr = &BasicLitExpr{}
	_ Expr = &BinaryExpr{}
	_ Expr = &CallExpr{}
	_ Expr = &IndexExpr{}
	_ Expr = &SelectorExpr{}
	_ Expr = &SliceExpr{}
	_ Expr = &StarExpr{}
	_ Expr = &RefExpr{}
	_ Expr = &TypeAssertExpr{}
	_ Expr = &UnaryExpr{}
	_ Expr = &CompositeLitExpr{}
	_ Expr = &KeyValueExpr{}
	_ Expr = &FuncLitExpr{}
	_ Expr = &ConstExpr{}
)

type NameExprType int

const (
	NameExprTypeNormal      NameExprType = iota // default
	NameExprTypeDefine                          // when defining normally
	NameExprTypeHeapDefine                      // when defining escaped name in loop
	NameExprTypeHeapUse                         // when above used in non-define lhs/rhs
	NameExprTypeHeapClosure                     // when closure captures name
)

type NameExpr struct {
	Attributes
	// TODO rename .Path's to .ValuePaths.
	Path ValuePath // set by preprocessor.
	Name
	Type NameExprType
}

func (x *NameExpr) addressability() addressabilityStatus {
	return addressabilityStatusSatisfied
}

type NameExprs []NameExpr

type BasicLitExpr struct {
	Attributes
	// INT, FLOAT, IMAG, CHAR, or STRING
	Kind Word
	// literal string; e.g. 42, 0x7f, 3.14, 1e-9, 2.4i, 'a', '\x7f', "foo"
	// or `\m\n\o`
	Value string
}

func (x *BasicLitExpr) addressability() addressabilityStatus {
	return addressabilityStatusUnsatisfied
}

type BinaryExpr struct { // (Left Op Right)
	Attributes
	Left  Expr // left operand
	Op    Word // operator
	Right Expr // right operand
}

func (x *BinaryExpr) addressability() addressabilityStatus {
	return addressabilityStatusUnsatisfied
}

type CallExpr struct { // Func(Args<Varg?...>)
	Attributes
	Func           Expr  // function expression
	Args           Exprs // function arguments, if any.
	Varg           bool  // if true, final arg is variadic.
	NumArgs        int   // len(Args) or len(Args[0].Results)
	Addressability addressabilityStatus
}

func (x *CallExpr) addressability() addressabilityStatus {
	return x.Addressability
}

type IndexExpr struct { // X[Index]
	Attributes
<<<<<<< HEAD
	X              Expr // expression
	Index          Expr // index expression
	HasOK          bool // if true, is form: `value, ok := <X>[<Key>]
	Addressability addressabilityStatus
}

func (x *IndexExpr) addressability() addressabilityStatus {
	// If not set in TRANS_LEAVE, defer to the the child expression's addressability.
	if x.Addressability == addressabilityStatusNotApplicable {
		return x.X.addressability()
	}

	return x.Addressability
=======
	X     Expr // expression
	Index Expr // index expression
	HasOK bool // if true, is form: `value, ok := <X>[<Key>]`
>>>>>>> d8589b06
}

type SelectorExpr struct { // X.Sel
	Attributes
	X             Expr      // expression
	Path          ValuePath // set by preprocessor.
	Sel           Name      // field selector
	IsAddressable bool      // true if X is a pointer
}

func (x *SelectorExpr) addressability() addressabilityStatus {
	if x.IsAddressable || x.X.addressability() == addressabilityStatusSatisfied {
		return addressabilityStatusSatisfied
	}

	return addressabilityStatusUnsatisfied
}

type SliceExpr struct { // X[Low:High:Max]
	Attributes
	X    Expr // expression
	Low  Expr // begin of slice range; or nil
	High Expr // end of slice range; or nil
	Max  Expr // maximum capacity of slice; or nil; added in Go 1.2
}

func (x *SliceExpr) addressability() addressabilityStatus {
	return addressabilityStatusUnsatisfied
}

// A StarExpr node represents an expression of the form
// "*" Expression.  Semantically it could be a unary "*"
// expression, or a pointer type.
type StarExpr struct { // *X
	Attributes
	X Expr // operand
}

func (x *StarExpr) addressability() addressabilityStatus {
	return addressabilityStatusSatisfied
}

type RefExpr struct { // &X
	Attributes
	X Expr // operand
}

func (x *RefExpr) addressability() addressabilityStatus {
	return x.X.addressability()
}

type TypeAssertExpr struct { // X.(Type)
	Attributes
	X             Expr // expression.
	Type          Expr // asserted type, never nil.
	HasOK         bool // if true, is form: `_, ok := <X>.(<Type>)`.
	IsAddressable bool
}

func (x *TypeAssertExpr) addressability() addressabilityStatus {
	if x.IsAddressable {
		return addressabilityStatusSatisfied
	}

	return addressabilityStatusUnsatisfied
}

// A UnaryExpr node represents a unary expression. Unary
// "*" expressions (dereferencing and pointer-types) are
// represented with StarExpr nodes.  Unary & expressions
// (referencing) are represented with RefExpr nodes.
type UnaryExpr struct { // (Op X)
	Attributes
	X  Expr // operand
	Op Word // operator
}

func (x *UnaryExpr) addressability() addressabilityStatus {
	return x.X.addressability()
}

// MyType{<key>:<value>} struct, array, slice, and map
// expressions.
type CompositeLitExpr struct {
	Attributes
	Type          Expr          // literal type; or nil
	Elts          KeyValueExprs // list of struct fields; if any
	IsAddressable bool
}

func (x *CompositeLitExpr) addressability() addressabilityStatus {
	if x.IsAddressable {
		return addressabilityStatusSatisfied
	}

	return addressabilityStatusUnsatisfied
}

// Returns true if any elements are keyed.
// Panics if inconsistent.
func (x *CompositeLitExpr) IsKeyed() bool {
	if len(x.Elts) == 0 {
		return false
	} else if x.Elts[0].Key == nil {
		for i := 1; i < len(x.Elts); i++ {
			if x.Elts[i].Key != nil {
				panic("mixed keyed and unkeyed elements")
			}
		}
		return false
	} else {
		for i := 1; i < len(x.Elts); i++ {
			if x.Elts[i].Key == nil {
				panic("mixed keyed and unkeyed elements")
			}
		}
		return true
	}
}

// A KeyValueExpr represents a single key-value pair in
// struct, array, slice, and map expressions.
type KeyValueExpr struct {
	Attributes
	Key   Expr // or nil
	Value Expr // never nil
}

func (x *KeyValueExpr) addressability() addressabilityStatus {
	return addressabilityStatusNotApplicable
}

type KeyValueExprs []KeyValueExpr

// A FuncLitExpr node represents a function literal.  Here one
// can reference statements from an expression, which
// completes the procedural circle.
type FuncLitExpr struct {
	Attributes
	StaticBlock
	Type         FuncTypeExpr // function type
	Body                      // function body
	HeapCaptures NameExprs    // filled in findLoopUses1
}

func (x *FuncLitExpr) addressability() addressabilityStatus {
	return addressabilityStatusUnsatisfied
}

// The preprocessor replaces const expressions
// with *ConstExpr nodes.
type ConstExpr struct {
	Attributes
	Source Expr // (preprocessed) source of this value.
	TypedValue
}

func (x *ConstExpr) addressability() addressabilityStatus {
	return addressabilityStatusUnsatisfied
}

// ----------------------------------------
// Type(Expressions)
//
// In Go, Type expressions can be evaluated immediately
// without invoking the stack machine.  Exprs in type
// expressions are const (as in array len expr or map key type
// expr) or refer to an exposed symbol (with any pointer
// indirections).  this makes for more optimal performance.
//
// In Gno, type expressions are evaluated on the stack, with
// continuation opcodes, so the Gno VM could support types as
// first class objects.

type TypeExpr interface {
	Expr
	assertTypeExpr()
}

const typeExprAddressability = "the addressability method should not be called on Type Expressions"

// non-pointer receiver to help make immutable.
func (x *FieldTypeExpr) assertTypeExpr()       {}
func (x *ArrayTypeExpr) assertTypeExpr()       {}
func (x *SliceTypeExpr) assertTypeExpr()       {}
func (x *InterfaceTypeExpr) assertTypeExpr()   {}
func (x *ChanTypeExpr) assertTypeExpr()        {}
func (x *FuncTypeExpr) assertTypeExpr()        {}
func (x *MapTypeExpr) assertTypeExpr()         {}
func (x *StructTypeExpr) assertTypeExpr()      {}
func (x *constTypeExpr) assertTypeExpr()       {}
func (x *MaybeNativeTypeExpr) assertTypeExpr() {}

var (
	_ TypeExpr = &FieldTypeExpr{}
	_ TypeExpr = &ArrayTypeExpr{}
	_ TypeExpr = &SliceTypeExpr{}
	_ TypeExpr = &InterfaceTypeExpr{}
	_ TypeExpr = &ChanTypeExpr{}
	_ TypeExpr = &FuncTypeExpr{}
	_ TypeExpr = &MapTypeExpr{}
	_ TypeExpr = &StructTypeExpr{}
	_ TypeExpr = &constTypeExpr{}
	_ TypeExpr = &MaybeNativeTypeExpr{}
)

type FieldTypeExpr struct {
	Attributes
	Name
	Type Expr

	// Currently only BasicLitExpr allowed.
	// NOTE: In Go, only struct fields can have tags.
	Tag Expr
}

func (x *FieldTypeExpr) addressability() addressabilityStatus {
	panic(typeExprAddressability)
}

type FieldTypeExprs []FieldTypeExpr

func (ftxz FieldTypeExprs) IsNamed() bool {
	named := false
	for i, ftx := range ftxz {
		if i == 0 {
			if ftx.Name == "" || isHiddenResultVariable(string(ftx.Name)) {
				named = false
			} else {
				named = true
			}
		} else {
			if named && ftx.Name == "" {
				panic("[]FieldTypeExpr has inconsistent namedness (starts named)")
			} else if !named && (ftx.Name != "" || !isHiddenResultVariable(string(ftx.Name))) {
				panic("[]FieldTypeExpr has inconsistent namedness (starts unnamed)")
			}
		}
	}
	return named
}

type ArrayTypeExpr struct {
	Attributes
	Len Expr // if nil, variadic array lit
	Elt Expr // element type
}

func (x *ArrayTypeExpr) addressability() addressabilityStatus {
	panic(typeExprAddressability)
}

type SliceTypeExpr struct {
	Attributes
	Elt Expr // element type
	Vrd bool // variadic arg expression
}

func (x *SliceTypeExpr) addressability() addressabilityStatus {
	panic(typeExprAddressability)
}

type InterfaceTypeExpr struct {
	Attributes
	Methods FieldTypeExprs // list of methods
	Generic Name           // for uverse generics
}

func (x *InterfaceTypeExpr) addressability() addressabilityStatus {
	panic(typeExprAddressability)
}

type ChanDir int

const (
	SEND ChanDir = 1 << iota
	RECV
)

const (
	BOTH = SEND | RECV
)

type ChanTypeExpr struct {
	Attributes
	Dir   ChanDir // channel direction
	Value Expr    // value type
}

func (x *ChanTypeExpr) addressability() addressabilityStatus {
	panic(typeExprAddressability)
}

type FuncTypeExpr struct {
	Attributes
	Params  FieldTypeExprs // (incoming) parameters, if any.
	Results FieldTypeExprs // (outgoing) results, if any.
}

func (x *FuncTypeExpr) addressability() addressabilityStatus {
	panic(typeExprAddressability)
}

type MapTypeExpr struct {
	Attributes
	Key   Expr // const
	Value Expr // value type
}

func (x *MapTypeExpr) addressability() addressabilityStatus {
	panic(typeExprAddressability)
}

type StructTypeExpr struct {
	Attributes
	Fields FieldTypeExprs // list of field declarations
}

func (x *StructTypeExpr) addressability() addressabilityStatus {
	panic(typeExprAddressability)
}

// Like ConstExpr but for types.
type constTypeExpr struct {
	Attributes
	Source Expr
	Type   Type
}

func (x *constTypeExpr) addressability() addressabilityStatus {
	panic(typeExprAddressability)
}

// Only used for native func arguments
type MaybeNativeTypeExpr struct {
	Attributes
	Type Expr
}

func (x *MaybeNativeTypeExpr) addressability() addressabilityStatus {
	panic(typeExprAddressability)
}

// ----------------------------------------
// Stmt
//
// statements generally have side effects on the calling context.

type Stmt interface {
	Node
	assertStmt()
}

type Body []Stmt

func (ss Body) GetBody() Body {
	return ss
}

func (ss *Body) SetBody(nb Body) {
	*ss = nb
}

func (ss Body) GetLabeledStmt(label Name) (stmt Stmt, idx int) {
	for idx, stmt = range ss {
		if label == stmt.GetLabel() {
			return stmt, idx
		}
	}
	return nil, -1
}

// ----------------------------------------

// non-pointer receiver to help make immutable.
func (*AssignStmt) assertStmt()       {}
func (*BlockStmt) assertStmt()        {}
func (*BranchStmt) assertStmt()       {}
func (*DeclStmt) assertStmt()         {}
func (*DeferStmt) assertStmt()        {}
func (*EmptyStmt) assertStmt()        {} // useful for _ctif
func (*ExprStmt) assertStmt()         {}
func (*ForStmt) assertStmt()          {}
func (*GoStmt) assertStmt()           {}
func (*IfStmt) assertStmt()           {}
func (*IfCaseStmt) assertStmt()       {}
func (*IncDecStmt) assertStmt()       {}
func (*RangeStmt) assertStmt()        {}
func (*ReturnStmt) assertStmt()       {}
func (*PanicStmt) assertStmt()        {}
func (*SelectStmt) assertStmt()       {}
func (*SelectCaseStmt) assertStmt()   {}
func (*SendStmt) assertStmt()         {}
func (*SwitchStmt) assertStmt()       {}
func (*SwitchClauseStmt) assertStmt() {}
func (*bodyStmt) assertStmt()         {}

var (
	_ Stmt = &AssignStmt{}
	_ Stmt = &BlockStmt{}
	_ Stmt = &BranchStmt{}
	_ Stmt = &DeclStmt{}
	_ Stmt = &DeferStmt{}
	_ Stmt = &EmptyStmt{}
	_ Stmt = &ExprStmt{}
	_ Stmt = &ForStmt{}
	_ Stmt = &GoStmt{}
	_ Stmt = &IfStmt{}
	_ Stmt = &IfCaseStmt{}
	_ Stmt = &IncDecStmt{}
	_ Stmt = &RangeStmt{}
	_ Stmt = &ReturnStmt{}
	_ Stmt = &PanicStmt{}
	_ Stmt = &SelectStmt{}
	_ Stmt = &SelectCaseStmt{}
	_ Stmt = &SendStmt{}
	_ Stmt = &SwitchStmt{}
	_ Stmt = &SwitchClauseStmt{}
	_ Stmt = &bodyStmt{}
)

type AssignStmt struct {
	Attributes
	Lhs Exprs
	Op  Word // assignment word (DEFINE, ASSIGN)
	Rhs Exprs
}

type BlockStmt struct {
	Attributes
	StaticBlock
	Body
}

type BranchStmt struct {
	Attributes
	Op        Word  // keyword word (BREAK, CONTINUE, GOTO, FALLTHROUGH)
	Label     Name  // label name; or empty
	Depth     uint8 // blocks to pop
	BodyIndex int   // index of statement of body
}

type DeclStmt struct {
	Attributes
	Body // (simple) ValueDecl or TypeDecl
}

type DeferStmt struct {
	Attributes
	Call CallExpr
}

// A compile artifact to use in place of nil.
// For example, _ctif() may return an empty statement.
type EmptyStmt struct {
	Attributes
}

type ExprStmt struct {
	Attributes
	X Expr
}

type ForStmt struct {
	Attributes
	StaticBlock
	Init Stmt // initialization (simple) statement; or nil
	Cond Expr // condition; or nil
	Post Stmt // post iteration (simple) statement; or nil
	Body
}

type GoStmt struct {
	Attributes
	Call CallExpr
}

// NOTE: syntactically, code may choose to chain if-else statements
// with `} else if ... {` constructions, but this is not represented
// in the logical AST.
type IfStmt struct {
	Attributes
	StaticBlock
	Init Stmt       // initialization (simple) statement; or nil
	Cond Expr       // condition; or nil
	Then IfCaseStmt // body statements
	Else IfCaseStmt // else statements
}

type IfCaseStmt struct {
	Attributes
	StaticBlock
	Body
}

type IncDecStmt struct {
	Attributes
	X  Expr
	Op Word // INC or DEC
}

type RangeStmt struct {
	Attributes
	StaticBlock
	X          Expr // value to range over
	Key, Value Expr // Key, Value may be nil
	Op         Word // ASSIGN or DEFINE
	Body
	IsMap      bool // if X is map type
	IsString   bool // if X is string type
	IsArrayPtr bool // if X is array-pointer type
}

type ReturnStmt struct {
	Attributes
	Results Exprs // result expressions; or nil
}

type PanicStmt struct {
	Attributes
	Exception Expr // panic expression; not nil
}

type SelectStmt struct {
	Attributes
	Cases []SelectCaseStmt
}

type SelectCaseStmt struct {
	Attributes
	StaticBlock
	Comm Stmt // send or receive statement; nil means default case
	Body
}

type SendStmt struct {
	Attributes
	Chan  Expr
	Value Expr
}

// type ReceiveStmt
// is just AssignStmt with a Receive unary expression.

type SwitchStmt struct {
	Attributes
	StaticBlock
	Init         Stmt               // init (simple) stmt; or nil
	X            Expr               // tag or _.(type) expr; or nil
	IsTypeSwitch bool               // true iff X is .(type) expr
	Clauses      []SwitchClauseStmt // case clauses
	VarName      Name               // type-switched value; or ""
}

type SwitchClauseStmt struct {
	Attributes
	StaticBlock
	Cases Exprs // list of expressions or types; nil means default case
	Body
}

// ----------------------------------------
// bodyStmt (persistent)

// NOTE: embedded in Block.
type bodyStmt struct {
	Attributes
	Body                       // for non-loop stmts
	BodyLen       int          // for for-continue
	NextBodyIndex int          // init:-2, cond/elem:-1, body:0..., post:n
	NumOps        int          // number of Ops, for goto
	NumValues     int          // number of Values, for goto
	NumExprs      int          // number of Exprs, for goto
	NumStmts      int          // number of Stmts, for goto
	Cond          Expr         // for ForStmt
	Post          Stmt         // for ForStmt
	Active        Stmt         // for PopStmt()
	Key           Expr         // for RangeStmt
	Value         Expr         // for RangeStmt
	Op            Word         // for RangeStmt
	ListLen       int          // for RangeStmt only
	ListIndex     int          // for RangeStmt only
	NextItem      *MapListItem // fpr RangeStmt w/ maps only
	StrLen        int          // for RangeStmt w/ strings only
	StrIndex      int          // for RangeStmt w/ strings only
	NextRune      rune         // for RangeStmt w/ strings only
}

func (x *bodyStmt) PopActiveStmt() (as Stmt) {
	as = x.Active
	x.Active = nil
	return
}

func (x *bodyStmt) String() string {
	next := ""
	if x.NextBodyIndex < 0 {
		next = "(init)"
	} else if x.NextBodyIndex == len(x.Body) {
		next = "(end)"
	} else {
		next = x.Body[x.NextBodyIndex].String()
	}
	active := ""
	if x.Active != nil {
		if x.NextBodyIndex < 0 || x.NextBodyIndex == len(x.Body) {
			// none
		} else if x.Body[x.NextBodyIndex-1] == x.Active {
			active = "*"
		} else {
			active = fmt.Sprintf(" unexpected active: %v", x.Active)
		}
	}
	return fmt.Sprintf("bodyStmt[%d/%d/%d]=%s%s",
		x.ListLen,
		x.ListIndex,
		x.NextBodyIndex,
		next,
		active)
}

// ----------------------------------------
// Simple Statement
// NOTE: SimpleStmt is not used in nodes due to itable conversion costs.
//
// These are used in if, switch, and for statements for simple
// initialization.  The only allowed types are EmptyStmt, ExprStmt,
// SendStmt, IncDecStmt, and AssignStmt.

type SimpleStmt interface {
	Stmt
	assertSimpleStmt()
}

// non-pointer receiver to help make immutable.
func (*EmptyStmt) assertSimpleStmt()  {}
func (*ExprStmt) assertSimpleStmt()   {}
func (*SendStmt) assertSimpleStmt()   {}
func (*IncDecStmt) assertSimpleStmt() {}
func (*AssignStmt) assertSimpleStmt() {}

// ----------------------------------------
// Decl

type Decl interface {
	Node
	GetDeclNames() []Name
	assertDecl()
}

type Decls []Decl

// non-pointer receiver to help make immutable.
func (x *FuncDecl) assertDecl()   {}
func (x *ImportDecl) assertDecl() {}
func (x *ValueDecl) assertDecl()  {}
func (x *TypeDecl) assertDecl()   {}

var (
	_ Decl = &FuncDecl{}
	_ Decl = &ImportDecl{}
	_ Decl = &ValueDecl{}
	_ Decl = &TypeDecl{}
)

type FuncDecl struct {
	Attributes
	StaticBlock
	NameExpr
	IsMethod bool
	Recv     FieldTypeExpr // receiver (if method); or empty (if function)
	Type     FuncTypeExpr  // function signature: parameters and results
	Body                   // function body; or empty for external (non-Go) function
}

func (x *FuncDecl) GetDeclNames() []Name {
	if x.IsMethod {
		return nil
	} else {
		return []Name{x.NameExpr.Name}
	}
}

type ImportDecl struct {
	Attributes
	NameExpr // local package name. required.
	PkgPath  string
}

func (x *ImportDecl) GetDeclNames() []Name {
	if x.NameExpr.Name == "." {
		return nil // ignore
	} else {
		return []Name{x.NameExpr.Name}
	}
}

type ValueDecl struct {
	Attributes
	NameExprs
	Type   Expr  // value type; or nil
	Values Exprs // initial value; or nil (unless const).
	Const  bool
}

func (x *ValueDecl) GetDeclNames() []Name {
	ns := make([]Name, 0, len(x.NameExprs))
	for _, nx := range x.NameExprs {
		if nx.Name == blankIdentifier {
			// ignore
		} else {
			ns = append(ns, nx.Name)
		}
	}
	return ns
}

type TypeDecl struct {
	Attributes
	NameExpr
	Type    Expr // Name, SelectorExpr, StarExpr, or XxxTypes
	IsAlias bool // type alias since Go 1.9
}

func (x *TypeDecl) GetDeclNames() []Name {
	if x.NameExpr.Name == blankIdentifier {
		return nil // ignore
	} else {
		return []Name{x.NameExpr.Name}
	}
}

func HasDeclName(d Decl, n2 Name) bool {
	ns := d.GetDeclNames()
	for _, n := range ns {
		if n == n2 {
			return true
		}
	}
	return false
}

// ----------------------------------------
// SimpleDeclStmt
//
// These are elements of DeclStmt, and get pushed to m.Stmts.

type SimpleDeclStmt interface {
	Decl
	Stmt
	assertSimpleDeclStmt()
}

// not used to avoid itable costs.
// type SimpleDeclStmts []SimpleDeclStmt

func (x *ValueDecl) assertSimpleDeclStmt() {}
func (x *TypeDecl) assertSimpleDeclStmt()  {}

func (x *ValueDecl) assertStmt() {}
func (x *TypeDecl) assertStmt()  {}

var (
	_ SimpleDeclStmt = &ValueDecl{}
	_ SimpleDeclStmt = &TypeDecl{}
)

// ----------------------------------------
// *FileSet

type FileSet struct {
	Files []*FileNode
}

// PackageNameFromFileBody extracts the package name from the given Gno code body.
// The 'name' parameter is used for better error traces, and 'body' contains the Gno code.
func PackageNameFromFileBody(name, body string) Name {
	fset := token.NewFileSet()
	astFile, err := parser.ParseFile(fset, name, body, parser.PackageClauseOnly)
	if err != nil {
		panic(err)
	}

	return Name(astFile.Name.Name)
}

// ReadMemPackage initializes a new MemPackage by reading the OS directory
// at dir, and saving it with the given pkgPath (import path).
// The resulting MemPackage will contain the names and content of all *.gno files,
// and additionally README.md, LICENSE.
//
// ReadMemPackage does not perform validation aside from the package's name;
// the files are not parsed but their contents are merely stored inside a MemFile.
//
// NOTE: panics if package name is invalid (characters must be alphanumeric or _,
// lowercase, and must start with a letter).
func ReadMemPackage(dir string, pkgPath string) *gnovm.MemPackage {
	files, err := os.ReadDir(dir)
	if err != nil {
		panic(err)
	}
	allowedFiles := []string{ // make case insensitive?
		"LICENSE",
		"README.md",
	}
	allowedFileExtensions := []string{
		".gno",
	}
	// exceptions to allowedFileExtensions
	var rejectedFileExtensions []string

	if IsStdlib(pkgPath) {
		// Allows transpilation to work on stdlibs with native fns.
		allowedFileExtensions = append(allowedFileExtensions, ".go")
		rejectedFileExtensions = []string{".gen.go"}
	}

	list := make([]string, 0, len(files))
	for _, file := range files {
		if file.IsDir() ||
			strings.HasPrefix(file.Name(), ".") ||
			(!endsWith(file.Name(), allowedFileExtensions) && !contains(allowedFiles, file.Name())) ||
			endsWith(file.Name(), rejectedFileExtensions) {
			continue
		}
		list = append(list, filepath.Join(dir, file.Name()))
	}
	return ReadMemPackageFromList(list, pkgPath)
}

// ReadMemPackageFromList creates a new [gnovm.MemPackage] with the specified pkgPath,
// containing the contents of all the files provided in the list slice.
// No parsing or validation is done on the filenames.
//
// NOTE: panics if package name is invalid (characters must be alphanumeric or _,
// lowercase, and must start with a letter).
func ReadMemPackageFromList(list []string, pkgPath string) *gnovm.MemPackage {
	memPkg := &gnovm.MemPackage{Path: pkgPath}
	var pkgName Name
	for _, fpath := range list {
		fname := filepath.Base(fpath)
		bz, err := os.ReadFile(fpath)
		if err != nil {
			panic(err)
		}
		// XXX: should check that all pkg names are the same (else package is invalid)
		if pkgName == "" && strings.HasSuffix(fname, ".gno") {
			pkgName = PackageNameFromFileBody(fname, string(bz))
			if strings.HasSuffix(string(pkgName), "_test") {
				pkgName = pkgName[:len(pkgName)-len("_test")]
			}
		}
		memPkg.Files = append(memPkg.Files,
			&gnovm.MemFile{
				Name: fname,
				Body: string(bz),
			})
	}

	// If no .gno files are present, package simply does not exist.
	if !memPkg.IsEmpty() {
		validatePkgName(string(pkgName))
		memPkg.Name = string(pkgName)
	}

	return memPkg
}

// ParseMemPackage executes [ParseFile] on each file of the memPkg, excluding
// test and spurious (non-gno) files. The resulting *FileSet is returned.
//
// If one of the files has a different package name than memPkg.Name,
// or [ParseFile] returns an error, ParseMemPackage panics.
func ParseMemPackage(memPkg *gnovm.MemPackage) (fset *FileSet) {
	fset = &FileSet{}
	var errs error
	for _, mfile := range memPkg.Files {
		if !strings.HasSuffix(mfile.Name, ".gno") ||
			endsWith(mfile.Name, []string{"_test.gno", "_filetest.gno"}) {
			continue // skip spurious or test file.
		}
		n, err := ParseFile(mfile.Name, mfile.Body)
		if err != nil {
			errs = multierr.Append(errs, err)
			continue
		}
		if memPkg.Name != string(n.PkgName) {
			panic(fmt.Sprintf(
				"expected package name [%s] but got [%s]",
				memPkg.Name, n.PkgName))
		}
		// add package file.
		fset.AddFiles(n)
	}
	if errs != nil {
		panic(errs)
	}
	return fset
}

func (fs *FileSet) AddFiles(fns ...*FileNode) {
	fs.Files = append(fs.Files, fns...)
}

func (fs *FileSet) GetFileByName(n Name) *FileNode {
	for _, fn := range fs.Files {
		if fn.Name == n {
			return fn
		}
	}
	return nil
}

// Returns a pointer to the file body decl (as well as
// the *FileNode which contains it) that declares n
// for the associated package with *FileSet.  Does not
// work for import decls which are for the file level.
// The file body decl can be replaced by reference
// assignment.
// TODO move to package?
func (fs *FileSet) GetDeclFor(n Name) (*FileNode, *Decl) {
	fn, decl, ok := fs.GetDeclForSafe(n)
	if !ok {
		panic(fmt.Sprintf(
			"name %s not defined in fileset with files %v",
			n, fs.FileNames()))
	}
	return fn, decl
}

func (fs *FileSet) GetDeclForSafe(n Name) (*FileNode, *Decl, bool) {
	// XXX index to bound to linear time.

	// Iteration happens reversing fs.Files; this is because the LAST declaration
	// of n is what we are looking for.
	for i := len(fs.Files) - 1; i >= 0; i-- {
		fn := fs.Files[i]
		for i, dn := range fn.Decls {
			if _, isImport := dn.(*ImportDecl); isImport {
				// imports in other files don't count.
				continue
			}
			if HasDeclName(dn, n) {
				// found the decl that declares n.
				return fn, &fn.Decls[i], true
			}
		}
	}
	return nil, nil, false
}

func (fs *FileSet) FileNames() []string {
	res := make([]string, len(fs.Files))
	for i, fn := range fs.Files {
		res[i] = string(fn.Name)
	}
	return res
}

// ----------------------------------------
// FileNode, & PackageNode

type FileNode struct {
	Attributes
	StaticBlock
	Name
	PkgName Name
	Decls
}

type PackageNode struct {
	Attributes
	StaticBlock
	PkgPath string
	PkgName Name
	*FileSet
}

func PackageNodeLocation(path string) Location {
	return Location{
		PkgPath: path,
		File:    "",
		Line:    0,
	}
}

func NewPackageNode(name Name, path string, fset *FileSet) *PackageNode {
	pn := &PackageNode{
		PkgPath: path,
		PkgName: name,
		FileSet: fset,
	}
	pn.SetLocation(PackageNodeLocation(path))
	pn.InitStaticBlock(pn, nil)
	return pn
}

func (x *PackageNode) NewPackage() *PackageValue {
	pv := &PackageValue{
		Block: &Block{
			Source: x,
		},
		PkgName:    x.PkgName,
		PkgPath:    x.PkgPath,
		FNames:     nil,
		FBlocks:    nil,
		fBlocksMap: make(map[Name]*Block),
	}
	if IsRealmPath(x.PkgPath) {
		rlm := NewRealm(x.PkgPath)
		pv.SetRealm(rlm)
	}
	pv.IncRefCount() // all package values have starting ref count of 1.
	x.PrepareNewValues(pv)
	return pv
}

// Prepares new func values (e.g. by attaching the proper file block closure).
// Returns a slice of new PackageValue.Values.
// After return, *PackageNode.Values and *PackageValue.Values have the same
// length.
// NOTE: declared methods do not get their closures set here. See
// *DeclaredType.GetValueAt() which returns a filled copy.
func (x *PackageNode) PrepareNewValues(pv *PackageValue) []TypedValue {
	if pv.PkgPath == "" {
		// nothing to prepare for throwaway packages.
		// TODO: double check to see if still relevant.
		return nil
	}
	// should already exist.
	block := pv.Block.(*Block)
	if block.Source != x {
		// special case if block.Source is ref node
		if ref, ok := block.Source.(RefNode); ok && ref.Location == PackageNodeLocation(pv.PkgPath) {
			// this is fine
		} else {
			panic("PackageNode.PrepareNewValues() package mismatch")
		}
	}
	// The FuncValue Body may have been altered during the preprocessing.
	// We need to update body field from the source in the FuncValue accordingly.
	for _, tv := range x.Values {
		if fv, ok := tv.V.(*FuncValue); ok {
			fv.UpdateBodyFromSource()
		}
	}
	pvl := len(block.Values)
	pnl := len(x.Values)
	// copy new top-level defined values/types.
	if pvl < pnl {
		// XXX: deep copy heap values
		nvs := make([]TypedValue, pnl-pvl)
		copy(nvs, x.Values[pvl:pnl])
		for i, tv := range nvs {
			if fv, ok := tv.V.(*FuncValue); ok {
				// copy function value and assign closure from package value.
				fv = fv.Copy(nilAllocator)
				fv.Closure = pv.fBlocksMap[fv.FileName]
				if fv.Closure == nil {
					panic(fmt.Sprintf("file block missing for file %q", fv.FileName))
				}
				nvs[i].V = fv
			}
		}
		block.Values = append(block.Values, nvs...)
		return block.Values[pvl:]
	} else if pvl > pnl {
		panic("package size error")
	} else {
		// nothing to do
		return nil
	}
}

// DefineNativeFunc defines a native function. This is not the
// same as DefineGoNativeValue, which DOES NOT give access to
// the running machine.
func (x *PackageNode) DefineNative(n Name, ps, rs FieldTypeExprs, native func(*Machine)) {
	if debug {
		debug.Printf("*PackageNode.DefineNative(%s,...)\n", n)
	}
	if native == nil {
		panic("DefineNative expects a function, but got nil")
	}

	fd := FuncD(n, ps, rs, nil)
	fd = Preprocess(nil, x, fd).(*FuncDecl)
	ft := evalStaticType(nil, x, &fd.Type).(*FuncType)
	if debug {
		if ft == nil {
			panic("should not happen")
		}
	}
	fv := x.GetValueRef(nil, n, true).V.(*FuncValue)
	fv.nativeBody = native
}

// Same as DefineNative but allow the overriding of previously defined natives.
// For example, overriding a native function defined in stdlibs/stdlibs for
// testing. Caller must ensure that the function type is identical.
func (x *PackageNode) DefineNativeOverride(n Name, native func(*Machine)) {
	if debug {
		debug.Printf("*PackageNode.DefineNativeOverride(%s,...)\n", n)
	}
	if native == nil {
		panic("DefineNative expects a function, but got nil")
	}
	fv := x.GetValueRef(nil, n, true).V.(*FuncValue)
	fv.nativeBody = native
}

// ----------------------------------------
// RefNode

// Reference to a node by its location.
type RefNode struct {
	Location  Location // location of node.
	BlockNode          // convenience to implement BlockNode (nil).
}

func (rn RefNode) GetLocation() Location {
	return rn.Location
}

// ----------------------------------------
// BlockNode

// Nodes that create their own scope satisfy this interface.
type BlockNode interface {
	Node
	InitStaticBlock(BlockNode, BlockNode)
	IsInitialized() bool
	GetStaticBlock() *StaticBlock
	GetLocation() Location
	SetLocation(Location)

	// StaticBlock promoted methods
	GetBlockNames() []Name
	GetExternNames() []Name
	GetNumNames() uint16
	GetParentNode(Store) BlockNode
	GetPathForName(Store, Name) ValuePath
	GetBlockNodeForPath(Store, ValuePath) BlockNode
	GetIsConst(Store, Name) bool
	GetIsConstAt(Store, ValuePath) bool
	GetLocalIndex(Name) (uint16, bool)
	GetValueRef(Store, Name, bool) *TypedValue
	GetStaticTypeOf(Store, Name) Type
	GetStaticTypeOfAt(Store, ValuePath) Type
	Predefine(bool, Name)
	Define(Name, TypedValue)
	Define2(bool, Name, Type, TypedValue)
	GetBody() Body
	SetBody(Body)
}

// ----------------------------------------
// StaticBlock

// Embed in node to make it a BlockNode.
type StaticBlock struct {
	Block
	Types             []Type
	NumNames          uint16
	Names             []Name
	UnassignableNames []Name
	Consts            []Name // TODO consider merging with Names.
	Externs           []Name
	Loc               Location

	// temporary storage for rolling back redefinitions.
	oldValues []oldValue
}

type oldValue struct {
	idx   uint16
	value Value
}

// revert values upon failure of redefinitions.
func (sb *StaticBlock) revertToOld() {
	for _, ov := range sb.oldValues {
		sb.Block.Values[ov.idx].V = ov.value
	}
	sb.oldValues = nil
}

// Implements BlockNode
func (sb *StaticBlock) InitStaticBlock(source BlockNode, parent BlockNode) {
	if sb.Names != nil || sb.Block.Source != nil {
		panic("StaticBlock already initialized")
	}
	if parent == nil {
		sb.Block = Block{
			Source: source,
			Values: nil,
			Parent: nil,
		}
	} else {
		sb.Block = Block{
			Source: source,
			Values: nil,
			Parent: parent.GetStaticBlock().GetBlock(),
		}
	}
	sb.NumNames = 0
	sb.Names = make([]Name, 0, 16)
	sb.Consts = make([]Name, 0, 16)
	sb.Externs = make([]Name, 0, 16)
	return
}

// Implements BlockNode.
func (sb *StaticBlock) IsInitialized() bool {
	return sb.Block.Source != nil
}

// Implements BlockNode.
func (sb *StaticBlock) GetStaticBlock() *StaticBlock {
	return sb
}

// Implements BlockNode.
func (sb *StaticBlock) GetLocation() Location {
	return sb.Loc
}

// Implements BlockNode.
func (sb *StaticBlock) SetLocation(loc Location) {
	sb.Loc = loc
}

// Does not implement BlockNode to prevent confusion.
// To get the static *Block, call Blocknode.GetStaticBlock().GetBlock().
func (sb *StaticBlock) GetBlock() *Block {
	return &sb.Block
}

// Implements BlockNode.
func (sb *StaticBlock) GetBlockNames() (ns []Name) {
	return sb.Names // copy?
}

// Implements BlockNode.
// NOTE: Extern names may also be local, if declared after usage as an extern
// (thus shadowing the extern name).
func (sb *StaticBlock) GetExternNames() (ns []Name) {
	return sb.Externs // copy?
}

func (sb *StaticBlock) addExternName(n Name) {
	for _, extern := range sb.Externs {
		if extern == n {
			return
		}
	}
	sb.Externs = append(sb.Externs, n)
}

// Implements BlockNode.
func (sb *StaticBlock) GetNumNames() (nn uint16) {
	return sb.NumNames
}

// Implements BlockNode.
func (sb *StaticBlock) GetParentNode(store Store) BlockNode {
	pblock := sb.Block.GetParent(store)
	if pblock == nil {
		return nil
	} else {
		return pblock.GetSource(store)
	}
}

// Implements BlockNode.
// As a side effect, notes externally defined names.
func (sb *StaticBlock) GetPathForName(store Store, n Name) ValuePath {
	if n == blankIdentifier {
		return NewValuePathBlock(0, 0, blankIdentifier)
	}
	// Check local.
	gen := 1
	if idx, ok := sb.GetLocalIndex(n); ok {
		return NewValuePathBlock(uint8(gen), idx, n)
	}
	// Register as extern.
	// NOTE: uverse names are externs too.
	// NOTE: externs may also be shadowed later in the block. Thus, usages
	// before the declaration will have depth > 1; following it, depth == 1,
	// matching the two different identifiers they refer to.
	if !isFile(sb.GetSource(store)) {
		sb.GetStaticBlock().addExternName(n)
	}
	// Check ancestors.
	gen++
	bp := sb.GetParentNode(store)
	for bp != nil {
		if idx, ok := bp.GetLocalIndex(n); ok {
			return NewValuePathBlock(uint8(gen), idx, n)
		} else {
			if !isFile(bp) {
				bp.GetStaticBlock().addExternName(n)
			}
			bp = bp.GetParentNode(store)
			gen++
			if 0xff < gen {
				panic("value path depth overflow")
			}
		}
	}
	// Finally, check uverse.
	if idx, ok := UverseNode().GetLocalIndex(n); ok {
		return NewValuePathUverse(idx, n)
	}
	// Name does not exist.
	panic(fmt.Sprintf("name %s not declared", n))
}

// Get the containing block node for node with path relative to this containing block.
func (sb *StaticBlock) GetBlockNodeForPath(store Store, path ValuePath) BlockNode {
	if path.Type != VPBlock {
		panic("expected block type value path but got " + path.Type.String())
	}

	// NOTE: path.Depth == 1 means it's in bn.
	bn := sb.GetSource(store)
	for i := 1; i < int(path.Depth); i++ {
		bn = bn.GetParentNode(store)
	}

	return bn
}

// Returns whether a name defined here in in ancestry is a const.
// This is not the same as whether a name's static type is
// untyped -- as in c := a == b, a name may be an untyped non-const.
// Implements BlockNode.
func (sb *StaticBlock) GetIsConst(store Store, n Name) bool {
	_, ok := sb.GetLocalIndex(n)
	bp := sb.GetParentNode(store)
	for {
		if ok {
			return sb.getLocalIsConst(n)
		} else if bp != nil {
			_, ok = bp.GetLocalIndex(n)
			sb = bp.GetStaticBlock()
			bp = bp.GetParentNode(store)
		} else {
			panic(fmt.Sprintf("name %s not declared", n))
		}
	}
}

func (sb *StaticBlock) getAt(store Store, path ValuePath) *StaticBlock {
	if debug {
		if path.Type != VPBlock {
			panic("expected block type value path but got " + path.Type.String())
		}
		if path.Depth == 0 {
			panic("should not happen")
		}
	}

	for {
		if path.Depth == 1 {
			return sb
		} else {
			sb = sb.GetParentNode(store).GetStaticBlock()
			path.Depth -= 1
		}
	}
}

func (sb *StaticBlock) GetIsConstAt(store Store, path ValuePath) bool {
	return sb.getAt(store, path).getLocalIsConst(path.Name)
}

// Returns true iff n is a local const defined name.
func (sb *StaticBlock) getLocalIsConst(n Name) bool {
	for _, name := range sb.Consts {
		if name == n {
			return true
		}
	}
	return false
}

func (sb *StaticBlock) IsAssignable(store Store, n Name) bool {
	_, ok := sb.GetLocalIndex(n)
	bp := sb.GetParentNode(store)
	un := sb.UnassignableNames

	for {
		if ok {
			for _, uname := range un {
				if n == uname {
					return false
				}
			}

			return true
		} else if bp != nil {
			_, ok = bp.GetLocalIndex(n)
			un = bp.GetStaticBlock().UnassignableNames
			bp = bp.GetParentNode(store)
		} else if _, ok := UverseNode().GetLocalIndex(n); ok {
			return false
		} else {
			panic(fmt.Sprintf("name %s not declared", n))
		}
	}
}

// Implements BlockNode.
// XXX XXX what about uverse?
func (sb *StaticBlock) GetStaticTypeOf(store Store, n Name) Type {
	idx, ok := sb.GetLocalIndex(n)
	ts := sb.Types
	bp := sb.GetParentNode(store)
	for {
		if ok {
			return ts[idx]
		} else if bp != nil {
			idx, ok = bp.GetLocalIndex(n)
			ts = bp.GetStaticBlock().Types
			bp = bp.GetParentNode(store)
		} else if idx, ok := UverseNode().GetLocalIndex(n); ok {
			path := NewValuePathUverse(idx, n)
			tv := Uverse().GetValueAt(store, path)
			return tv.T
		} else {
			panic(fmt.Sprintf("name %s not declared", n))
		}
	}
}

// Implements BlockNode.
func (sb *StaticBlock) GetStaticTypeOfAt(store Store, path ValuePath) Type {
	if debug {
		if path.Depth == 0 {
			panic("should not happen")
		}
	}
	bn := sb.GetBlockNodeForPath(store, path)
	return bn.GetStaticBlock().Types[path.Index]
}

// Implements BlockNode.
func (sb *StaticBlock) GetLocalIndex(n Name) (uint16, bool) {
	for i, name := range sb.Names {
		if name == n {
			if debug {
				nt := reflect.TypeOf(sb.Source).String()
				debug.Printf("StaticBlock(%p %v).GetLocalIndex(%s) = %v, %v\n",
					sb, nt, n, i, name)
			}
			return uint16(i), true
		}
	}
	if debug {
		nt := reflect.TypeOf(sb.Source).String()
		debug.Printf("StaticBlock(%p %v).GetLocalIndex(%s) = undefined\n",
			sb, nt, n)
	}
	return 0, false
}

// Implemented BlockNode.
// This method is too slow for runtime, but it is used
// during preprocessing to compute types.
// If skipPredefined, skips over names that are only predefined.
// Returns nil if not defined.
func (sb *StaticBlock) GetValueRef(store Store, n Name, skipPredefined bool) *TypedValue {
	idx, ok := sb.GetLocalIndex(n)
	bb := &sb.Block
	bp := sb.GetParentNode(store)
	for {
		if ok && (!skipPredefined || sb.Types[idx] != nil) {
			return bb.GetPointerToInt(store, int(idx)).TV
		} else if bp != nil {
			idx, ok = bp.GetLocalIndex(n)
			sb = bp.GetStaticBlock()
			bb = sb.GetBlock()
			bp = bp.GetParentNode(store)
		} else {
			return nil
		}
	}
}

// Implements BlockNode
// Statically declares a name definition.
// At runtime, use *Block.GetPointerTo() which takes a path
// value, which is pre-computeed in the preprocessor.
// Once a typed value is defined, it cannot be changed.
//
// NOTE: Currently tv.V is only set when the value represents a Type(Value) or
// a FuncValue.  The purpose of tv is to describe the invariant of a named
// value, at the minimum its type, but also sometimes the typeval value; but we
// could go further and store preprocessed constant results here too.  See
// "anyValue()" and "asValue()" for usage.
func (sb *StaticBlock) Define(n Name, tv TypedValue) {
	sb.Define2(false, n, tv.T, tv)
}

// Set type to nil, only reserving the name.
func (sb *StaticBlock) Predefine(isConst bool, n Name) {
	sb.Define2(isConst, n, nil, anyValue(nil))
}

// The declared type st may not be the same as the static tv;
// e.g. var x MyInterface = MyStruct{}.
// Setting st and tv to nil/zero reserves (predefines) name for definition later.
func (sb *StaticBlock) Define2(isConst bool, n Name, st Type, tv TypedValue) {
	if debug {
		debug.Printf(
			"StaticBlock.Define2(%v, %s, %v, %v)\n",
			isConst, n, st, tv)
	}
	// TODO check that tv.T implements t.
	if len(n) == 0 {
		panic("name cannot be zero")
	}
	if int(sb.NumNames) != len(sb.Names) {
		panic("StaticBlock.NumNames and len(.Names) mismatch")
	}
	if sb.NumNames == math.MaxUint16 {
		panic("too many variables in block")
	}
	if tv.T == nil && tv.V != nil {
		panic("StaticBlock.Define2() requires .T if .V is set")
	}
	if n == blankIdentifier {
		return // ignore
	}
	idx, exists := sb.GetLocalIndex(n)
	if exists {
		// Is re-defining.
		if isConst != sb.getLocalIsConst(n) {
			panic(fmt.Sprintf(
				"StaticBlock.Define2(%s) cannot change const status",
				n))
		}
		old := sb.Block.Values[idx]
		if !old.IsUndefined() {
			if tv.T.Kind() == FuncKind && tv.T.(*FuncType).IsZero() {
				// special case,
				// allow re-predefining for func upgrades.
				// keep the old type so we can check it at preprocessor.
				tv.T = old.T
				fv := tv.V.(*FuncValue)
				fv.Type = old.T
				st = old.T
				sb.oldValues = append(sb.oldValues,
					oldValue{idx, old.V})
			} else {
				if tv.T.TypeID() != old.T.TypeID() {
					panic(fmt.Sprintf(
						"StaticBlock.Define2(%s) cannot change .T; was %v, new %v",
						n, old.T, tv.T))
				}
				if tv.V != old.V {
					panic(fmt.Sprintf(
						"StaticBlock.Define2(%s) cannot change .V",
						n))
				}
			}
			// Allow re-definitions if they have the same type.
			// (In normal scenarios, duplicate declarations are "caught" by RunMemPackage.)
		}
		sb.Block.Values[idx] = tv
		sb.Types[idx] = st
	} else {
		// The general case without re-definition.
		sb.Names = append(sb.Names, n)
		if isConst {
			sb.Consts = append(sb.Consts, n)
		}
		sb.NumNames++
		sb.Block.Values = append(sb.Block.Values, tv)
		sb.Types = append(sb.Types, st)
	}
}

// Implements BlockNode
func (sb *StaticBlock) SetStaticBlock(osb StaticBlock) {
	*sb = osb
}

var (
	_ BlockNode = &FuncLitExpr{}
	_ BlockNode = &BlockStmt{}
	_ BlockNode = &ForStmt{}
	_ BlockNode = &IfStmt{} // faux block node
	_ BlockNode = &IfCaseStmt{}
	_ BlockNode = &RangeStmt{}
	_ BlockNode = &SelectCaseStmt{}
	_ BlockNode = &SwitchStmt{} // faux block node
	_ BlockNode = &SwitchClauseStmt{}
	_ BlockNode = &FuncDecl{}
	_ BlockNode = &FileNode{}
	_ BlockNode = &PackageNode{}
	_ BlockNode = RefNode{}
)

func (x *IfStmt) GetBody() Body {
	panic("IfStmt has no body (but .Then and .Else do)")
}

func (x *IfStmt) SetBody(b Body) {
	panic("IfStmt has no body (but .Then and .Else do)")
}

func (x *SwitchStmt) GetBody() Body {
	panic("SwitchStmt has no body (but its cases do)")
}

func (x *SwitchStmt) SetBody(b Body) {
	panic("SwitchStmt has no body (but its cases do)")
}

func (x *FileNode) GetBody() Body {
	panic("FileNode has no body (but it does have .Decls)")
}

func (x *FileNode) SetBody(b Body) {
	panic("FileNode has no body (but it does have .Decls)")
}

func (x *PackageNode) GetBody() Body {
	panic("PackageNode has no body")
}

func (x *PackageNode) SetBody(b Body) {
	panic("PackageNode has no body")
}

// ----------------------------------------
// Value Path

// A relative pointer to a TypedValue value
//
//	(a) a Block scope var or const
//	(b) a StructValue field
//	(c) a DeclaredType method
//	(d) a PackageNode declaration
//
// Depth tells how many layers of access should be unvealed before
// arriving at the ultimate handler type.  In the case of Blocks,
// the depth tells how many layers of ancestry to ascend before
// arriving at the target block.  For other selector expr paths
// such as those for *DeclaredType methods or *StructType fields,
// see tests/selector_test.go.
type ValuePath struct {
	Type  VPType // see VPType* consts.
	Depth uint8  // see doc for ValuePath.
	Index uint16 // index of value, field, or method.
	Name  Name   // name of value, field, or method.
}

type VPType uint8

const (
	VPUverse         VPType = 0x00
	VPBlock          VPType = 0x01 // blocks and packages
	VPField          VPType = 0x02
	VPValMethod      VPType = 0x03
	VPPtrMethod      VPType = 0x04
	VPInterface      VPType = 0x05
	VPSubrefField    VPType = 0x06 // not deref type
	VPDerefField     VPType = 0x12 // 0x10 + VPField
	VPDerefValMethod VPType = 0x13 // 0x10 + VPValMethod
	VPDerefPtrMethod VPType = 0x14 // 0x10 + VPPtrMethod
	VPDerefInterface VPType = 0x15 // 0x10 + VPInterface
	VPNative         VPType = 0x20
	// 0x3X, 0x5X, 0x7X, 0x9X, 0xAX, 0xCX, 0xEX reserved.
)

func NewValuePath(t VPType, depth uint8, index uint16, n Name) ValuePath {
	vp := ValuePath{
		Type:  t,
		Depth: depth,
		Index: index,
		Name:  n,
	}
	vp.Validate()
	return vp
}

func NewValuePathUverse(index uint16, n Name) ValuePath {
	return NewValuePath(VPUverse, 0, index, n)
}

func NewValuePathBlock(depth uint8, index uint16, n Name) ValuePath {
	return NewValuePath(VPBlock, depth, index, n)
}

func NewValuePathField(depth uint8, index uint16, n Name) ValuePath {
	return NewValuePath(VPField, depth, index, n)
}

func NewValuePathValMethod(index uint16, n Name) ValuePath {
	return NewValuePath(VPValMethod, 0, index, n)
}

func NewValuePathPtrMethod(index uint16, n Name) ValuePath {
	return NewValuePath(VPPtrMethod, 0, index, n)
}

func NewValuePathInterface(n Name) ValuePath {
	return NewValuePath(VPInterface, 0, 0, n)
}

func NewValuePathSubrefField(depth uint8, index uint16, n Name) ValuePath {
	return NewValuePath(VPSubrefField, depth, index, n)
}

func NewValuePathDerefField(depth uint8, index uint16, n Name) ValuePath {
	return NewValuePath(VPDerefField, depth, index, n)
}

func NewValuePathDerefValMethod(index uint16, n Name) ValuePath {
	return NewValuePath(VPDerefValMethod, 0, index, n)
}

func NewValuePathDerefPtrMethod(index uint16, n Name) ValuePath {
	return NewValuePath(VPDerefPtrMethod, 0, index, n)
}

func NewValuePathDerefInterface(n Name) ValuePath {
	return NewValuePath(VPDerefInterface, 0, 0, n)
}

func NewValuePathNative(n Name) ValuePath {
	return NewValuePath(VPNative, 0, 0, n)
}

func (vp ValuePath) Validate() {
	switch vp.Type {
	case VPUverse:
		if vp.Depth != 0 {
			panic("uverse value path must have depth 0")
		}
	case VPBlock:
		// 0 ok ("_" blank)
	case VPField:
		if vp.Depth > 1 {
			panic("field value path must have depth 0 or 1")
		}
	case VPValMethod:
		if vp.Depth != 0 {
			panic("method value path must have depth 0")
		}
	case VPPtrMethod:
		if vp.Depth != 0 {
			panic("ptr receiver method value path must have depth 0")
		}
	case VPInterface:
		if vp.Depth != 0 {
			panic("interface method value path must have depth 0")
		}
		if vp.Name == "" {
			panic("interface value path must have name")
		}
	case VPSubrefField:
		if vp.Depth > 3 {
			panic("subref field value path must have depth 0, 1, 2, or 3")
		}
	case VPDerefField:
		if vp.Depth > 3 {
			panic("deref field value path must have depth 0, 1, 2, or 3")
		}
	case VPDerefValMethod:
		if vp.Depth != 0 {
			panic("(deref) method value path must have depth 0")
		}
	case VPDerefPtrMethod:
		if vp.Depth != 0 {
			panic("(deref) ptr receiver method value path must have depth 0")
		}
	case VPDerefInterface:
		if vp.Depth != 0 {
			panic("(deref) interface method value path must have depth 0")
		}
		if vp.Name == "" {
			panic("(deref) interface value path must have name")
		}
	case VPNative:
		if vp.Depth != 0 {
			panic("native value path must have depth 0")
		}
		if vp.Name == "" {
			panic("native value path must have name")
		}
	default:
		panic(fmt.Sprintf(
			"unexpected value path type %X",
			vp.Type))
	}
}

func (vp ValuePath) IsBlockBlankPath() bool {
	return vp.Type == VPBlock && vp.Depth == 0 && vp.Index == 0
}

func (vp ValuePath) IsDerefType() bool {
	return vp.Type&0x10 > 0
}

type ValuePather interface {
	GetPathForName(Name) ValuePath
}

// ----------------------------------------
// Utility

func (x *BasicLitExpr) GetString() string {
	str, err := strconv.Unquote(x.Value)
	if err != nil {
		panic("error in parsing string literal: " + err.Error())
	}
	return str
}

func (x *BasicLitExpr) GetInt() int {
	i, err := strconv.Atoi(x.Value)
	if err != nil {
		panic(err)
	}
	return i
}

var rePkgName = regexp.MustCompile(`^[a-z][a-z0-9_]+$`)

// TODO: consider length restrictions.
// If this function is changed, ReadMemPackage's documentation should be updated accordingly.
func validatePkgName(name string) {
	if !rePkgName.MatchString(name) {
		panic(fmt.Sprintf("cannot create package with invalid name %q", name))
	}
}

const hiddenResultVariable = ".res_"

func isHiddenResultVariable(name string) bool {
	if strings.HasPrefix(name, hiddenResultVariable) {
		return true
	}
	return false
}

type addressabilityStatus int

const (
	addressabilityStatusNotApplicable addressabilityStatus = iota
	addressabilityStatusSatisfied
	addressabilityStatusUnsatisfied
)<|MERGE_RESOLUTION|>--- conflicted
+++ resolved
@@ -439,7 +439,6 @@
 
 type IndexExpr struct { // X[Index]
 	Attributes
-<<<<<<< HEAD
 	X              Expr // expression
 	Index          Expr // index expression
 	HasOK          bool // if true, is form: `value, ok := <X>[<Key>]
@@ -453,11 +452,6 @@
 	}
 
 	return x.Addressability
-=======
-	X     Expr // expression
-	Index Expr // index expression
-	HasOK bool // if true, is form: `value, ok := <X>[<Key>]`
->>>>>>> d8589b06
 }
 
 type SelectorExpr struct { // X.Sel
