--- conflicted
+++ resolved
@@ -12,13 +12,10 @@
 	"strconv"
 	"strings"
 
-	"github.com/gnolang/gno/gnovm/pkg/std"
+	gnostd "github.com/gnolang/gno/gnovm/pkg/std"
 	"github.com/gnolang/gno/tm2/pkg/errors"
-<<<<<<< HEAD
-=======
 	"github.com/gnolang/gno/tm2/pkg/std"
 	"go.uber.org/multierr"
->>>>>>> a478348d
 )
 
 // ----------------------------------------
@@ -1156,7 +1153,7 @@
 //
 // NOTE: panics if package name is invalid (characters must be alphanumeric or _,
 // lowercase, and must start with a letter).
-func ReadMemPackage(dir string, pkgPath string) *std.MemPackage {
+func ReadMemPackage(dir string, pkgPath string) *gnostd.MemPackage {
 	files, err := os.ReadDir(dir)
 	if err != nil {
 		panic(err)
@@ -1190,14 +1187,14 @@
 	return ReadMemPackageFromList(list, pkgPath)
 }
 
-// ReadMemPackageFromList creates a new [std.MemPackage] with the specified pkgPath,
+// ReadMemPackageFromList creates a new [gnostd.MemPackage] with the specified pkgPath,
 // containing the contents of all the files provided in the list slice.
 // No parsing or validation is done on the filenames.
 //
 // NOTE: panics if package name is invalid (characters must be alphanumeric or _,
 // lowercase, and must start with a letter).
-func ReadMemPackageFromList(list []string, pkgPath string) *std.MemPackage {
-	memPkg := &std.MemPackage{Path: pkgPath}
+func ReadMemPackageFromList(list []string, pkgPath string) *gnostd.MemPackage {
+	memPkg := &gnostd.MemPackage{Path: pkgPath}
 	var pkgName Name
 	for _, fpath := range list {
 		fname := filepath.Base(fpath)
@@ -1213,7 +1210,7 @@
 			}
 		}
 		memPkg.Files = append(memPkg.Files,
-			&std.MemFile{
+			&gnostd.MemFile{
 				Name: fname,
 				Body: string(bz),
 			})
