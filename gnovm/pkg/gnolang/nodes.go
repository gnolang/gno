package gnolang

import (
	"fmt"
	"go/parser"
	"go/token"
	"os"
	"path/filepath"
	"reflect"
	"regexp"
	"strconv"
	"strings"

	"github.com/gnolang/gno/tm2/pkg/errors"
	"github.com/gnolang/gno/tm2/pkg/std"
)

// ----------------------------------------
// Primitives

type Word int

const (
	// Special words
	ILLEGAL Word = iota

	// Names and basic type literals
	// (these words stand for classes of literals)
	NAME   // main
	INT    // 12345
	FLOAT  // 123.45
	IMAG   // 123.45i
	CHAR   // 'a'
	STRING // "abc"

	// Operators and delimiters
	ADD // +
	SUB // -
	MUL // *
	QUO // /
	REM // %

	BAND     // &
	BOR      // |
	XOR      // ^
	SHL      // <<
	SHR      // >>
	BAND_NOT // &^

	ADD_ASSIGN      // +=
	SUB_ASSIGN      // -=
	MUL_ASSIGN      // *=
	QUO_ASSIGN      // /=
	REM_ASSIGN      // %=
	BAND_ASSIGN     // &=
	BOR_ASSIGN      // |=
	XOR_ASSIGN      // ^=
	SHL_ASSIGN      // <<=
	SHR_ASSIGN      // >>=
	BAND_NOT_ASSIGN // &^=

	LAND  // &&
	LOR   // ||
	ARROW // <-
	INC   // ++
	DEC   // --

	EQL    // ==
	LSS    // <
	GTR    // >
	ASSIGN // =
	NOT    // !

	NEQ    // !=
	LEQ    // <=
	GEQ    // >=
	DEFINE // :=

	// Keywords
	BREAK
	CASE
	CHAN
	CONST
	CONTINUE

	DEFAULT
	DEFER
	ELSE
	FALLTHROUGH
	FOR

	FUNC
	GO
	GOTO
	IF
	IMPORT

	INTERFACE
	MAP
	PACKAGE
	RANGE
	RETURN

	SELECT
	STRUCT
	SWITCH
	TYPE
	VAR
)

type Name string

// ----------------------------------------
// Location
// Acts as an identifier for nodes.

type Location struct {
	PkgPath string
	File    string
	Line    int
	Column  int
}

func (loc Location) String() string {
	return fmt.Sprintf("%s/%s:%d:%d",
		loc.PkgPath,
		loc.File,
		loc.Line,
		loc.Column,
	)
}

func (loc Location) IsZero() bool {
	return loc.PkgPath == "" &&
		loc.File == "" &&
		loc.Line == 0 &&
		loc.Column == 0
}

// ----------------------------------------
// Attributes
// All nodes have attributes for general analysis purposes.
// Exported Attribute fields like Loc and Label are persisted
// even after preprocessing.  Temporary attributes (e.g. those
// for preprocessing) are stored in .data.

type GnoAttribute string

const (
	ATTR_PREPROCESSED  GnoAttribute = "ATTR_PREPROCESSED"
	ATTR_PREDEFINED    GnoAttribute = "ATTR_PREDEFINED"
	ATTR_TYPE_VALUE    GnoAttribute = "ATTR_TYPE_VALUE"
	ATTR_TYPEOF_VALUE  GnoAttribute = "ATTR_TYPEOF_VALUE"
	ATTR_IOTA          GnoAttribute = "ATTR_IOTA"
	ATTR_LOCATIONED    GnoAttribute = "ATTR_LOCATIONE" // XXX DELETE
	ATTR_INJECTED      GnoAttribute = "ATTR_INJECTED"
	ATTR_GOTOLOOP_STMT GnoAttribute = "ATTR_GOTOLOOP_STMT" // XXX delete?
	ATTR_LOOP_DEFINES  GnoAttribute = "ATTR_LOOP_DEFINES"  // []Name defined within loops.
	ATTR_LOOP_USES     GnoAttribute = "ATTR_LOOP_USES"     // []Name loop defines actually used.
)

type Attributes struct {
<<<<<<< HEAD
	Line  int
	Label Name
	data  map[GnoAttribute]interface{} // not persisted
=======
	Line   int
	Column int
	Label  Name
	data   map[interface{}]interface{} // not persisted
>>>>>>> 0e3c050f
}

func (attr *Attributes) GetLine() int {
	return attr.Line
}

func (attr *Attributes) SetLine(line int) {
	attr.Line = line
}

<<<<<<< HEAD
// XXX GetLabels(), and HasLabel().
=======
func (attr *Attributes) GetColumn() int {
	return attr.Column
}

func (attr *Attributes) SetColumn(column int) {
	attr.Column = column
}

>>>>>>> 0e3c050f
func (attr *Attributes) GetLabel() Name {
	return attr.Label
}

// XXX I think should be AddLabel instead.
func (attr *Attributes) SetLabel(label Name) {
	attr.Label = label
}

func (attr *Attributes) HasAttribute(key GnoAttribute) bool {
	_, ok := attr.data[key]
	return ok
}

// GnoAttribute must not be user provided / arbitrary,
// otherwise will create potential exploits.
func (attr *Attributes) GetAttribute(key GnoAttribute) interface{} {
	return attr.data[key]
}

func (attr *Attributes) SetAttribute(key GnoAttribute, value interface{}) {
	if attr.data == nil {
		attr.data = make(map[GnoAttribute]interface{})
	}
	attr.data[key] = value
}

func (attr *Attributes) DelAttribute(key GnoAttribute) {
	if attr.data == nil {
		panic("should not happen, attribute is expected to be non-empty.")
	}
	delete(attr.data, key)
}

// ----------------------------------------
// Node

type Node interface {
	assertNode()
	String() string
	Copy() Node
<<<<<<< HEAD
	GetLine() int // must not be used for logic.
	SetLine(int)  // must not be used for logic.
=======
	GetLine() int
	SetLine(int)
	GetColumn() int
	SetColumn(int)
>>>>>>> 0e3c050f
	GetLabel() Name
	SetLabel(Name)
	HasAttribute(key GnoAttribute) bool
	GetAttribute(key GnoAttribute) interface{}
	SetAttribute(key GnoAttribute, value interface{})
	DelAttribute(key GnoAttribute)
}

// non-pointer receiver to help make immutable.
func (x *NameExpr) assertNode()            {}
func (x *BasicLitExpr) assertNode()        {}
func (x *BinaryExpr) assertNode()          {}
func (x *CallExpr) assertNode()            {}
func (x *IndexExpr) assertNode()           {}
func (x *SelectorExpr) assertNode()        {}
func (x *SliceExpr) assertNode()           {}
func (x *StarExpr) assertNode()            {}
func (x *RefExpr) assertNode()             {}
func (x *TypeAssertExpr) assertNode()      {}
func (x *UnaryExpr) assertNode()           {}
func (x *CompositeLitExpr) assertNode()    {}
func (x *KeyValueExpr) assertNode()        {}
func (x *FuncLitExpr) assertNode()         {}
func (x *ConstExpr) assertNode()           {}
func (x *FieldTypeExpr) assertNode()       {}
func (x *ArrayTypeExpr) assertNode()       {}
func (x *SliceTypeExpr) assertNode()       {}
func (x *InterfaceTypeExpr) assertNode()   {}
func (x *ChanTypeExpr) assertNode()        {}
func (x *FuncTypeExpr) assertNode()        {}
func (x *MapTypeExpr) assertNode()         {}
func (x *StructTypeExpr) assertNode()      {}
func (x *constTypeExpr) assertNode()       {}
func (x *MaybeNativeTypeExpr) assertNode() {}
func (x *AssignStmt) assertNode()          {}
func (x *BlockStmt) assertNode()           {}
func (x *BranchStmt) assertNode()          {}
func (x *DeclStmt) assertNode()            {}
func (x *DeferStmt) assertNode()           {}
func (x *ExprStmt) assertNode()            {}
func (x *ForStmt) assertNode()             {}
func (x *GoStmt) assertNode()              {}
func (x *IfStmt) assertNode()              {}
func (x *IfCaseStmt) assertNode()          {}
func (x *IncDecStmt) assertNode()          {}
func (x *RangeStmt) assertNode()           {}
func (x *ReturnStmt) assertNode()          {}
func (x *PanicStmt) assertNode()           {}
func (x *SelectStmt) assertNode()          {}
func (x *SelectCaseStmt) assertNode()      {}
func (x *SendStmt) assertNode()            {}
func (x *SwitchStmt) assertNode()          {}
func (x *SwitchClauseStmt) assertNode()    {}
func (x *EmptyStmt) assertNode()           {}
func (x *bodyStmt) assertNode()            {}
func (x *FuncDecl) assertNode()            {}
func (x *ImportDecl) assertNode()          {}
func (x *ValueDecl) assertNode()           {}
func (x *TypeDecl) assertNode()            {}
func (x *FileNode) assertNode()            {}
func (x *PackageNode) assertNode()         {}

var (
	_ Node = &NameExpr{}
	_ Node = &BasicLitExpr{}
	_ Node = &BinaryExpr{}
	_ Node = &CallExpr{}
	_ Node = &IndexExpr{}
	_ Node = &SelectorExpr{}
	_ Node = &SliceExpr{}
	_ Node = &StarExpr{}
	_ Node = &RefExpr{}
	_ Node = &TypeAssertExpr{}
	_ Node = &UnaryExpr{}
	_ Node = &CompositeLitExpr{}
	_ Node = &KeyValueExpr{}
	_ Node = &FuncLitExpr{}
	_ Node = &ConstExpr{}
	_ Node = &FieldTypeExpr{}
	_ Node = &ArrayTypeExpr{}
	_ Node = &SliceTypeExpr{}
	_ Node = &InterfaceTypeExpr{}
	_ Node = &ChanTypeExpr{}
	_ Node = &FuncTypeExpr{}
	_ Node = &MapTypeExpr{}
	_ Node = &StructTypeExpr{}
	_ Node = &constTypeExpr{}
	_ Node = &MaybeNativeTypeExpr{}
	_ Node = &AssignStmt{}
	_ Node = &BlockStmt{}
	_ Node = &BranchStmt{}
	_ Node = &DeclStmt{}
	_ Node = &DeferStmt{}
	_ Node = &ExprStmt{}
	_ Node = &ForStmt{}
	_ Node = &GoStmt{}
	_ Node = &IfStmt{}
	_ Node = &IfCaseStmt{}
	_ Node = &IncDecStmt{}
	_ Node = &RangeStmt{}
	_ Node = &ReturnStmt{}
	_ Node = &PanicStmt{}
	_ Node = &SelectStmt{}
	_ Node = &SelectCaseStmt{}
	_ Node = &SendStmt{}
	_ Node = &SwitchStmt{}
	_ Node = &SwitchClauseStmt{}
	_ Node = &EmptyStmt{}
	_ Node = &bodyStmt{}
	_ Node = &FuncDecl{}
	_ Node = &ImportDecl{}
	_ Node = &ValueDecl{}
	_ Node = &TypeDecl{}
	_ Node = &FileNode{}
	_ Node = &PackageNode{}
)

// ----------------------------------------
// Expr
//
// expressions generally have no side effects on the caller's context,
// except for channel blocks, type assertions, and panics.

type Expr interface {
	Node
	assertExpr()
}

type Exprs []Expr

// non-pointer receiver to help make immutable.
func (*NameExpr) assertExpr()         {}
func (*BasicLitExpr) assertExpr()     {}
func (*BinaryExpr) assertExpr()       {}
func (*CallExpr) assertExpr()         {}
func (*IndexExpr) assertExpr()        {}
func (*SelectorExpr) assertExpr()     {}
func (*SliceExpr) assertExpr()        {}
func (*StarExpr) assertExpr()         {}
func (*RefExpr) assertExpr()          {}
func (*TypeAssertExpr) assertExpr()   {}
func (*UnaryExpr) assertExpr()        {}
func (*CompositeLitExpr) assertExpr() {}
func (*KeyValueExpr) assertExpr()     {}
func (*FuncLitExpr) assertExpr()      {}
func (*ConstExpr) assertExpr()        {}

var (
	_ Expr = &NameExpr{}
	_ Expr = &BasicLitExpr{}
	_ Expr = &BinaryExpr{}
	_ Expr = &CallExpr{}
	_ Expr = &IndexExpr{}
	_ Expr = &SelectorExpr{}
	_ Expr = &SliceExpr{}
	_ Expr = &StarExpr{}
	_ Expr = &RefExpr{}
	_ Expr = &TypeAssertExpr{}
	_ Expr = &UnaryExpr{}
	_ Expr = &CompositeLitExpr{}
	_ Expr = &KeyValueExpr{}
	_ Expr = &FuncLitExpr{}
	_ Expr = &ConstExpr{}
)

type NameExprType int

const (
	NameExprTypeNormal      NameExprType = iota // default
	NameExprTypeDefine                          // when defining normally
	NameExprTypeHeapDefine                      // when defining escaped name in loop
	NameExprTypeHeapUse                         // when above used in non-define lhs/rhs
	NameExprTypeHeapClosure                     // when closure captures name
)

type NameExpr struct {
	Attributes
	// TODO rename .Path's to .ValuePaths.
	Path ValuePath // set by preprocessor.
	Name
	Type NameExprType
}

type NameExprs []NameExpr

type BasicLitExpr struct {
	Attributes
	// INT, FLOAT, IMAG, CHAR, or STRING
	Kind Word
	// literal string; e.g. 42, 0x7f, 3.14, 1e-9, 2.4i, 'a', '\x7f', "foo"
	// or `\m\n\o`
	Value string
}

type BinaryExpr struct { // (Left Op Right)
	Attributes
	Left  Expr // left operand
	Op    Word // operator
	Right Expr // right operand
}

type CallExpr struct { // Func(Args<Varg?...>)
	Attributes
	Func    Expr  // function expression
	Args    Exprs // function arguments, if any.
	Varg    bool  // if true, final arg is variadic.
	NumArgs int   // len(Args) or len(Args[0].Results)
}

type IndexExpr struct { // X[Index]
	Attributes
	X     Expr // expression
	Index Expr // index expression
	HasOK bool // if true, is form: `value, ok := <X>[<Key>]
}

type SelectorExpr struct { // X.Sel
	Attributes
	X    Expr      // expression
	Path ValuePath // set by preprocessor.
	Sel  Name      // field selector
}

type SliceExpr struct { // X[Low:High:Max]
	Attributes
	X    Expr // expression
	Low  Expr // begin of slice range; or nil
	High Expr // end of slice range; or nil
	Max  Expr // maximum capacity of slice; or nil; added in Go 1.2
}

// A StarExpr node represents an expression of the form
// "*" Expression.  Semantically it could be a unary "*"
// expression, or a pointer type.
type StarExpr struct { // *X
	Attributes
	X Expr // operand
}

type RefExpr struct { // &X
	Attributes
	X Expr // operand
}

type TypeAssertExpr struct { // X.(Type)
	Attributes
	X     Expr // expression.
	Type  Expr // asserted type, never nil.
	HasOK bool // if true, is form: `_, ok := <X>.(<Type>)`.
}

// A UnaryExpr node represents a unary expression. Unary
// "*" expressions (dereferencing and pointer-types) are
// represented with StarExpr nodes.  Unary & expressions
// (referencing) are represented with RefExpr nodes.
type UnaryExpr struct { // (Op X)
	Attributes
	X  Expr // operand
	Op Word // operator
}

// MyType{<key>:<value>} struct, array, slice, and map
// expressions.
type CompositeLitExpr struct {
	Attributes
	Type Expr          // literal type; or nil
	Elts KeyValueExprs // list of struct fields; if any
}

// Returns true if any elements are keyed.
// Panics if inconsistent.
func (x *CompositeLitExpr) IsKeyed() bool {
	if len(x.Elts) == 0 {
		return false
	} else if x.Elts[0].Key == nil {
		for i := 1; i < len(x.Elts); i++ {
			if x.Elts[i].Key != nil {
				panic("mixed keyed and unkeyed elements")
			}
		}
		return false
	} else {
		for i := 1; i < len(x.Elts); i++ {
			if x.Elts[i].Key == nil {
				panic("mixed keyed and unkeyed elements")
			}
		}
		return true
	}
}

// A KeyValueExpr represents a single key-value pair in
// struct, array, slice, and map expressions.
type KeyValueExpr struct {
	Attributes
	Key   Expr // or nil
	Value Expr // never nil
}

type KeyValueExprs []KeyValueExpr

// A FuncLitExpr node represents a function literal.  Here one
// can reference statements from an expression, which
// completes the procedural circle.
type FuncLitExpr struct {
	Attributes
	StaticBlock
	Type         FuncTypeExpr // function type
	Body                      // function body
	HeapCaptures NameExprs    // filled in findLoopUses1
}

// The preprocessor replaces const expressions
// with *ConstExpr nodes.
type ConstExpr struct {
	Attributes
	Source Expr // (preprocessed) source of this value.
	TypedValue
}

// ----------------------------------------
// Type(Expressions)
//
// In Go, Type expressions can be evaluated immediately
// without invoking the stack machine.  Exprs in type
// expressions are const (as in array len expr or map key type
// expr) or refer to an exposed symbol (with any pointer
// indirections).  this makes for more optimal performance.
//
// In Gno, type expressions are evaluated on the stack, with
// continuation opcodes, so the Gno VM could support types as
// first class objects.

type TypeExpr interface {
	Expr
	assertTypeExpr()
}

// non-pointer receiver to help make immutable.
func (x *FieldTypeExpr) assertTypeExpr()       {}
func (x *ArrayTypeExpr) assertTypeExpr()       {}
func (x *SliceTypeExpr) assertTypeExpr()       {}
func (x *InterfaceTypeExpr) assertTypeExpr()   {}
func (x *ChanTypeExpr) assertTypeExpr()        {}
func (x *FuncTypeExpr) assertTypeExpr()        {}
func (x *MapTypeExpr) assertTypeExpr()         {}
func (x *StructTypeExpr) assertTypeExpr()      {}
func (x *constTypeExpr) assertTypeExpr()       {}
func (x *MaybeNativeTypeExpr) assertTypeExpr() {}

func (x *FieldTypeExpr) assertExpr()       {}
func (x *ArrayTypeExpr) assertExpr()       {}
func (x *SliceTypeExpr) assertExpr()       {}
func (x *InterfaceTypeExpr) assertExpr()   {}
func (x *ChanTypeExpr) assertExpr()        {}
func (x *FuncTypeExpr) assertExpr()        {}
func (x *MapTypeExpr) assertExpr()         {}
func (x *StructTypeExpr) assertExpr()      {}
func (x *constTypeExpr) assertExpr()       {}
func (x *MaybeNativeTypeExpr) assertExpr() {}

var (
	_ TypeExpr = &FieldTypeExpr{}
	_ TypeExpr = &ArrayTypeExpr{}
	_ TypeExpr = &SliceTypeExpr{}
	_ TypeExpr = &InterfaceTypeExpr{}
	_ TypeExpr = &ChanTypeExpr{}
	_ TypeExpr = &FuncTypeExpr{}
	_ TypeExpr = &MapTypeExpr{}
	_ TypeExpr = &StructTypeExpr{}
	_ TypeExpr = &constTypeExpr{}
	_ TypeExpr = &MaybeNativeTypeExpr{}
)

type FieldTypeExpr struct {
	Attributes
	Name
	Type Expr

	// Currently only BasicLitExpr allowed.
	// NOTE: In Go, only struct fields can have tags.
	Tag Expr
}

type FieldTypeExprs []FieldTypeExpr

func (ftxz FieldTypeExprs) IsNamed() bool {
	named := false
	for i, ftx := range ftxz {
		if i == 0 {
			if ftx.Name == "" || strings.HasPrefix(string(ftx.Name), ".res_") {
				named = false
			} else {
				named = true
			}
		} else {
			if named && ftx.Name == "" {
				panic("[]FieldTypeExpr has inconsistent namedness (starts named)")
			} else if !named && (ftx.Name != "" || !strings.HasPrefix(string(ftx.Name), ".res_")) {
				panic("[]FieldTypeExpr has inconsistent namedness (starts unnamed)")
			}
		}
	}
	return named
}

type ArrayTypeExpr struct {
	Attributes
	Len Expr // if nil, variadic array lit
	Elt Expr // element type
}

type SliceTypeExpr struct {
	Attributes
	Elt Expr // element type
	Vrd bool // variadic arg expression
}

type InterfaceTypeExpr struct {
	Attributes
	Methods FieldTypeExprs // list of methods
	Generic Name           // for uverse generics
}

type ChanDir int

const (
	SEND ChanDir = 1 << iota
	RECV
)

const (
	BOTH = SEND | RECV
)

type ChanTypeExpr struct {
	Attributes
	Dir   ChanDir // channel direction
	Value Expr    // value type
}

type FuncTypeExpr struct {
	Attributes
	Params  FieldTypeExprs // (incoming) parameters, if any.
	Results FieldTypeExprs // (outgoing) results, if any.
}

type MapTypeExpr struct {
	Attributes
	Key   Expr // const
	Value Expr // value type
}

type StructTypeExpr struct {
	Attributes
	Fields FieldTypeExprs // list of field declarations
}

// Like ConstExpr but for types.
type constTypeExpr struct {
	Attributes
	Source Expr
	Type   Type
}

// Only used for native func arguments
type MaybeNativeTypeExpr struct {
	Attributes
	Type Expr
}

// ----------------------------------------
// Stmt
//
// statements generally have side effects on the calling context.

type Stmt interface {
	Node
	assertStmt()
}

type Body []Stmt

func (ss Body) GetBody() Body {
	return ss
}

func (ss *Body) SetBody(nb Body) {
	*ss = nb
}

func (ss Body) GetLabeledStmt(label Name) (stmt Stmt, idx int) {
	for idx, stmt = range ss {
		if label == stmt.GetLabel() {
			return stmt, idx
		}
	}
	return nil, -1
}

// ----------------------------------------

// non-pointer receiver to help make immutable.
func (*AssignStmt) assertStmt()       {}
func (*BlockStmt) assertStmt()        {}
func (*BranchStmt) assertStmt()       {}
func (*DeclStmt) assertStmt()         {}
func (*DeferStmt) assertStmt()        {}
func (*EmptyStmt) assertStmt()        {} // useful for _ctif
func (*ExprStmt) assertStmt()         {}
func (*ForStmt) assertStmt()          {}
func (*GoStmt) assertStmt()           {}
func (*IfStmt) assertStmt()           {}
func (*IfCaseStmt) assertStmt()       {}
func (*IncDecStmt) assertStmt()       {}
func (*RangeStmt) assertStmt()        {}
func (*ReturnStmt) assertStmt()       {}
func (*PanicStmt) assertStmt()        {}
func (*SelectStmt) assertStmt()       {}
func (*SelectCaseStmt) assertStmt()   {}
func (*SendStmt) assertStmt()         {}
func (*SwitchStmt) assertStmt()       {}
func (*SwitchClauseStmt) assertStmt() {}
func (*bodyStmt) assertStmt()         {}

var (
	_ Stmt = &AssignStmt{}
	_ Stmt = &BlockStmt{}
	_ Stmt = &BranchStmt{}
	_ Stmt = &DeclStmt{}
	_ Stmt = &DeferStmt{}
	_ Stmt = &EmptyStmt{}
	_ Stmt = &ExprStmt{}
	_ Stmt = &ForStmt{}
	_ Stmt = &GoStmt{}
	_ Stmt = &IfStmt{}
	_ Stmt = &IfCaseStmt{}
	_ Stmt = &IncDecStmt{}
	_ Stmt = &RangeStmt{}
	_ Stmt = &ReturnStmt{}
	_ Stmt = &PanicStmt{}
	_ Stmt = &SelectStmt{}
	_ Stmt = &SelectCaseStmt{}
	_ Stmt = &SendStmt{}
	_ Stmt = &SwitchStmt{}
	_ Stmt = &SwitchClauseStmt{}
	_ Stmt = &bodyStmt{}
)

type AssignStmt struct {
	Attributes
	Lhs Exprs
	Op  Word // assignment word (DEFINE, ASSIGN)
	Rhs Exprs
}

type BlockStmt struct {
	Attributes
	StaticBlock
	Body
}

type BranchStmt struct {
	Attributes
	Op        Word  // keyword word (BREAK, CONTINUE, GOTO, FALLTHROUGH)
	Label     Name  // label name; or empty
	Depth     uint8 // blocks to pop
	BodyIndex int   // index of statement of body
}

type DeclStmt struct {
	Attributes
	Body // (simple) ValueDecl or TypeDecl
}

type DeferStmt struct {
	Attributes
	Call CallExpr
}

// A compile artifact to use in place of nil.
// For example, _ctif() may return an empty statement.
type EmptyStmt struct {
	Attributes
}

type ExprStmt struct {
	Attributes
	X Expr
}

type ForStmt struct {
	Attributes
	StaticBlock
	Init Stmt // initialization (simple) statement; or nil
	Cond Expr // condition; or nil
	Post Stmt // post iteration (simple) statement; or nil
	Body
}

type GoStmt struct {
	Attributes
	Call CallExpr
}

// NOTE: syntactically, code may choose to chain if-else statements
// with `} else if ... {` constructions, but this is not represented
// in the logical AST.
type IfStmt struct {
	Attributes
	StaticBlock
	Init Stmt       // initialization (simple) statement; or nil
	Cond Expr       // condition; or nil
	Then IfCaseStmt // body statements
	Else IfCaseStmt // else statements
}

type IfCaseStmt struct {
	Attributes
	StaticBlock
	Body
}

type IncDecStmt struct {
	Attributes
	X  Expr
	Op Word // INC or DEC
}

type RangeStmt struct {
	Attributes
	StaticBlock
	X          Expr // value to range over
	Key, Value Expr // Key, Value may be nil
	Op         Word // ASSIGN or DEFINE
	Body
	IsMap      bool // if X is map type
	IsString   bool // if X is string type
	IsArrayPtr bool // if X is array-pointer type
}

type ReturnStmt struct {
	Attributes
	Results Exprs // result expressions; or nil
}

type PanicStmt struct {
	Attributes
	Exception Expr // panic expression; not nil
}

type SelectStmt struct {
	Attributes
	Cases []SelectCaseStmt
}

type SelectCaseStmt struct {
	Attributes
	StaticBlock
	Comm Stmt // send or receive statement; nil means default case
	Body
}

type SendStmt struct {
	Attributes
	Chan  Expr
	Value Expr
}

// type ReceiveStmt
// is just AssignStmt with a Receive unary expression.

type SwitchStmt struct {
	Attributes
	StaticBlock
	Init         Stmt               // init (simple) stmt; or nil
	X            Expr               // tag or _.(type) expr; or nil
	IsTypeSwitch bool               // true iff X is .(type) expr
	Clauses      []SwitchClauseStmt // case clauses
	VarName      Name               // type-switched value; or ""
}

type SwitchClauseStmt struct {
	Attributes
	StaticBlock
	Cases Exprs // list of expressions or types; nil means default case
	Body
}

// ----------------------------------------
// bodyStmt (persistent)

// NOTE: embedded in Block.
type bodyStmt struct {
	Attributes
	Body                       // for non-loop stmts
	BodyLen       int          // for for-continue
	NextBodyIndex int          // init:-2, cond/elem:-1, body:0..., post:n
	NumOps        int          // number of Ops, for goto
	NumValues     int          // number of Values, for goto
	NumExprs      int          // number of Exprs, for goto
	NumStmts      int          // number of Stmts, for goto
	Cond          Expr         // for ForStmt
	Post          Stmt         // for ForStmt
	Active        Stmt         // for PopStmt()
	Key           Expr         // for RangeStmt
	Value         Expr         // for RangeStmt
	Op            Word         // for RangeStmt
	ListLen       int          // for RangeStmt only
	ListIndex     int          // for RangeStmt only
	NextItem      *MapListItem // fpr RangeStmt w/ maps only
	StrLen        int          // for RangeStmt w/ strings only
	StrIndex      int          // for RangeStmt w/ strings only
	NextRune      rune         // for RangeStmt w/ strings only
}

func (x *bodyStmt) PopActiveStmt() (as Stmt) {
	as = x.Active
	x.Active = nil
	return
}

func (x *bodyStmt) String() string {
	next := ""
	if x.NextBodyIndex < 0 {
		next = "(init)"
	} else if x.NextBodyIndex == len(x.Body) {
		next = "(end)"
	} else {
		next = x.Body[x.NextBodyIndex].String()
	}
	active := ""
	if x.Active != nil {
		if x.NextBodyIndex < 0 || x.NextBodyIndex == len(x.Body) {
			// none
		} else if x.Body[x.NextBodyIndex-1] == x.Active {
			active = "*"
		} else {
			active = fmt.Sprintf(" unexpected active: %v", x.Active)
		}
	}
	return fmt.Sprintf("bodyStmt[%d/%d/%d]=%s%s",
		x.ListLen,
		x.ListIndex,
		x.NextBodyIndex,
		next,
		active)
}

// ----------------------------------------
// Simple Statement
// NOTE: SimpleStmt is not used in nodes due to itable conversion costs.
//
// These are used in if, switch, and for statements for simple
// initialization.  The only allowed types are EmptyStmt, ExprStmt,
// SendStmt, IncDecStmt, and AssignStmt.

type SimpleStmt interface {
	Stmt
	assertSimpleStmt()
}

// non-pointer receiver to help make immutable.
func (*EmptyStmt) assertSimpleStmt()  {}
func (*ExprStmt) assertSimpleStmt()   {}
func (*SendStmt) assertSimpleStmt()   {}
func (*IncDecStmt) assertSimpleStmt() {}
func (*AssignStmt) assertSimpleStmt() {}

// ----------------------------------------
// Decl

type Decl interface {
	Node
	GetDeclNames() []Name
	assertDecl()
}

type Decls []Decl

// non-pointer receiver to help make immutable.
func (x *FuncDecl) assertDecl()   {}
func (x *ImportDecl) assertDecl() {}
func (x *ValueDecl) assertDecl()  {}
func (x *TypeDecl) assertDecl()   {}

var (
	_ Decl = &FuncDecl{}
	_ Decl = &ImportDecl{}
	_ Decl = &ValueDecl{}
	_ Decl = &TypeDecl{}
)

type FuncDecl struct {
	Attributes
	StaticBlock
	NameExpr
	IsMethod bool
	Recv     FieldTypeExpr // receiver (if method); or empty (if function)
	Type     FuncTypeExpr  // function signature: parameters and results
	Body                   // function body; or empty for external (non-Go) function
}

func (x *FuncDecl) GetDeclNames() []Name {
	if x.IsMethod {
		return nil
	} else {
		return []Name{x.NameExpr.Name}
	}
}

type ImportDecl struct {
	Attributes
	NameExpr // local package name. required.
	PkgPath  string
}

func (x *ImportDecl) GetDeclNames() []Name {
	if x.NameExpr.Name == "." {
		return nil // ignore
	} else {
		return []Name{x.NameExpr.Name}
	}
}

type ValueDecl struct {
	Attributes
	NameExprs
	Type   Expr  // value type; or nil
	Values Exprs // initial value; or nil (unless const).
	Const  bool
}

func (x *ValueDecl) GetDeclNames() []Name {
	ns := make([]Name, 0, len(x.NameExprs))
	for _, nx := range x.NameExprs {
		if nx.Name == blankIdentifier {
			// ignore
		} else {
			ns = append(ns, nx.Name)
		}
	}
	return ns
}

type TypeDecl struct {
	Attributes
	NameExpr
	Type    Expr // Name, SelectorExpr, StarExpr, or XxxTypes
	IsAlias bool // type alias since Go 1.9
}

func (x *TypeDecl) GetDeclNames() []Name {
	if x.NameExpr.Name == blankIdentifier {
		return nil // ignore
	} else {
		return []Name{x.NameExpr.Name}
	}
}

func HasDeclName(d Decl, n2 Name) bool {
	ns := d.GetDeclNames()
	for _, n := range ns {
		if n == n2 {
			return true
		}
	}
	return false
}

// ----------------------------------------
// SimpleDeclStmt
//
// These are elements of DeclStmt, and get pushed to m.Stmts.

type SimpleDeclStmt interface {
	Decl
	Stmt
	assertSimpleDeclStmt()
}

// not used to avoid itable costs.
// type SimpleDeclStmts []SimpleDeclStmt

func (x *ValueDecl) assertSimpleDeclStmt() {}
func (x *TypeDecl) assertSimpleDeclStmt()  {}

func (x *ValueDecl) assertStmt() {}
func (x *TypeDecl) assertStmt()  {}

var (
	_ SimpleDeclStmt = &ValueDecl{}
	_ SimpleDeclStmt = &TypeDecl{}
)

// ----------------------------------------
// *FileSet

type FileSet struct {
	Files []*FileNode
}

// PackageNameFromFileBody extracts the package name from the given Gno code body.
// The 'name' parameter is used for better error traces, and 'body' contains the Gno code.
func PackageNameFromFileBody(name, body string) Name {
	fset := token.NewFileSet()
	astFile, err := parser.ParseFile(fset, name, body, parser.PackageClauseOnly)
	if err != nil {
		panic(err)
	}

	return Name(astFile.Name.Name)
}

// ReadMemPackage initializes a new MemPackage by reading the OS directory
// at dir, and saving it with the given pkgPath (import path).
// The resulting MemPackage will contain the names and content of all *.gno files,
// and additionally README.md, LICENSE.
//
// ReadMemPackage does not perform validation aside from the package's name;
// the files are not parsed but their contents are merely stored inside a MemFile.
//
// NOTE: panics if package name is invalid (characters must be alphanumeric or _,
// lowercase, and must start with a letter).
func ReadMemPackage(dir string, pkgPath string) *std.MemPackage {
	files, err := os.ReadDir(dir)
	if err != nil {
		panic(err)
	}
	allowedFiles := []string{ // make case insensitive?
		"LICENSE",
		"README.md",
	}
	allowedFileExtensions := []string{
		".gno",
	}
	// exceptions to allowedFileExtensions
	var rejectedFileExtensions []string

	if IsStdlib(pkgPath) {
		// Allows transpilation to work on stdlibs with native fns.
		allowedFileExtensions = append(allowedFileExtensions, ".go")
		rejectedFileExtensions = []string{".gen.go"}
	}

	list := make([]string, 0, len(files))
	for _, file := range files {
		if file.IsDir() ||
			strings.HasPrefix(file.Name(), ".") ||
			(!endsWith(file.Name(), allowedFileExtensions) && !contains(allowedFiles, file.Name())) ||
			endsWith(file.Name(), rejectedFileExtensions) {
			continue
		}
		list = append(list, filepath.Join(dir, file.Name()))
	}
	return ReadMemPackageFromList(list, pkgPath)
}

// ReadMemPackageFromList creates a new [std.MemPackage] with the specified pkgPath,
// containing the contents of all the files provided in the list slice.
// No parsing or validation is done on the filenames.
//
// NOTE: panics if package name is invalid (characters must be alphanumeric or _,
// lowercase, and must start with a letter).
func ReadMemPackageFromList(list []string, pkgPath string) *std.MemPackage {
	memPkg := &std.MemPackage{Path: pkgPath}
	var pkgName Name
	for _, fpath := range list {
		fname := filepath.Base(fpath)
		bz, err := os.ReadFile(fpath)
		if err != nil {
			panic(err)
		}
		// XXX: should check that all pkg names are the same (else package is invalid)
		if pkgName == "" && strings.HasSuffix(fname, ".gno") {
			pkgName = PackageNameFromFileBody(fname, string(bz))
			if strings.HasSuffix(string(pkgName), "_test") {
				pkgName = pkgName[:len(pkgName)-len("_test")]
			}
		}
		memPkg.Files = append(memPkg.Files,
			&std.MemFile{
				Name: fname,
				Body: string(bz),
			})
	}

	// If no .gno files are present, package simply does not exist.
	if !memPkg.IsEmpty() {
		validatePkgName(string(pkgName))
		memPkg.Name = string(pkgName)
	}

	return memPkg
}

// ParseMemPackage executes [ParseFile] on each file of the memPkg, excluding
// test and spurious (non-gno) files. The resulting *FileSet is returned.
//
// If one of the files has a different package name than memPkg.Name,
// or [ParseFile] returns an error, ParseMemPackage panics.
func ParseMemPackage(memPkg *std.MemPackage) (fset *FileSet) {
	fset = &FileSet{}
	for _, mfile := range memPkg.Files {
		if !strings.HasSuffix(mfile.Name, ".gno") ||
			endsWith(mfile.Name, []string{"_test.gno", "_filetest.gno"}) {
			continue // skip spurious or test file.
		}
		n, err := ParseFile(mfile.Name, mfile.Body)
		if err != nil {
			panic(err)
		}
		if memPkg.Name != string(n.PkgName) {
			panic(fmt.Sprintf(
				"expected package name [%s] but got [%s]",
				memPkg.Name, n.PkgName))
		}
		// add package file.
		fset.AddFiles(n)
	}
	return fset
}

func ParseMemPackageTests(memPkg *std.MemPackage) (tset, itset *FileSet) {
	tset = &FileSet{}
	itset = &FileSet{}
	for _, mfile := range memPkg.Files {
		if !strings.HasSuffix(mfile.Name, ".gno") {
			continue // skip this file.
		}
		n, err := ParseFile(mfile.Name, mfile.Body)
		if err != nil {
			panic(errors.Wrap(err, "parsing file "+mfile.Name))
		}
		if n == nil {
			panic("should not happen")
		}
		if strings.HasSuffix(mfile.Name, "_test.gno") {
			// add test file.
			if memPkg.Name+"_test" == string(n.PkgName) {
				itset.AddFiles(n)
			} else {
				tset.AddFiles(n)
			}
		} else if memPkg.Name == string(n.PkgName) {
			// skip package file.
		} else {
			panic(fmt.Sprintf(
				"expected package name [%s] or [%s_test] but got [%s] file [%s]",
				memPkg.Name, memPkg.Name, n.PkgName, mfile))
		}
	}
	return tset, itset
}

func (fs *FileSet) AddFiles(fns ...*FileNode) {
	fs.Files = append(fs.Files, fns...)
}

func (fs *FileSet) GetFileByName(n Name) *FileNode {
	for _, fn := range fs.Files {
		if fn.Name == n {
			return fn
		}
	}
	return nil
}

// Returns a pointer to the file body decl (as well as
// the *FileNode which contains it) that declares n
// for the associated package with *FileSet.  Does not
// work for import decls which are for the file level.
// The file body decl can be replaced by reference
// assignment.
// TODO move to package?
func (fs *FileSet) GetDeclFor(n Name) (*FileNode, *Decl) {
	fn, decl, ok := fs.GetDeclForSafe(n)
	if !ok {
		panic(fmt.Sprintf(
			"name %s not defined in fileset with files %v",
			n, fs.FileNames()))
	}
	return fn, decl
}

func (fs *FileSet) GetDeclForSafe(n Name) (*FileNode, *Decl, bool) {
	// XXX index to bound to linear time.

	// Iteration happens reversing fs.Files; this is because the LAST declaration
	// of n is what we are looking for.
	for i := len(fs.Files) - 1; i >= 0; i-- {
		fn := fs.Files[i]
		for i, dn := range fn.Decls {
			if _, isImport := dn.(*ImportDecl); isImport {
				// imports in other files don't count.
				continue
			}
			if HasDeclName(dn, n) {
				// found the decl that declares n.
				return fn, &fn.Decls[i], true
			}
		}
	}
	return nil, nil, false
}

func (fs *FileSet) FileNames() []string {
	res := make([]string, len(fs.Files))
	for i, fn := range fs.Files {
		res[i] = string(fn.Name)
	}
	return res
}

// ----------------------------------------
// FileNode, & PackageNode

type FileNode struct {
	Attributes
	StaticBlock
	Name
	PkgName Name
	Decls
}

type PackageNode struct {
	Attributes
	StaticBlock
	PkgPath string
	PkgName Name
	*FileSet
}

func PackageNodeLocation(path string) Location {
	return Location{
		PkgPath: path,
		File:    "",
		Line:    0,
	}
}

func NewPackageNode(name Name, path string, fset *FileSet) *PackageNode {
	pn := &PackageNode{
		PkgPath: path,
		PkgName: name,
		FileSet: fset,
	}
	pn.SetLocation(PackageNodeLocation(path))
	pn.InitStaticBlock(pn, nil)
	return pn
}

func (x *PackageNode) NewPackage() *PackageValue {
	pv := &PackageValue{
		Block: &Block{
			Source: x,
		},
		PkgName:    x.PkgName,
		PkgPath:    x.PkgPath,
		FNames:     nil,
		FBlocks:    nil,
		fBlocksMap: make(map[Name]*Block),
	}
	if IsRealmPath(x.PkgPath) {
		rlm := NewRealm(x.PkgPath)
		pv.SetRealm(rlm)
	}
	pv.IncRefCount() // all package values have starting ref count of 1.
	x.PrepareNewValues(pv)
	return pv
}

// Prepares new func values (e.g. by attaching the proper file block closure).
// Returns a slice of new PackageValue.Values.
// After return, *PackageNode.Values and *PackageValue.Values have the same
// length.
// NOTE: declared methods do not get their closures set here. See
// *DeclaredType.GetValueAt() which returns a filled copy.
func (x *PackageNode) PrepareNewValues(pv *PackageValue) []TypedValue {
	if pv.PkgPath == "" {
		// nothing to prepare for throwaway packages.
		// TODO: double check to see if still relevant.
		return nil
	}
	// should already exist.
	block := pv.Block.(*Block)
	if block.Source != x {
		// special case if block.Source is ref node
		if ref, ok := block.Source.(RefNode); ok && ref.Location == PackageNodeLocation(pv.PkgPath) {
			// this is fine
		} else {
			panic("PackageNode.PrepareNewValues() package mismatch")
		}
	}
	// The FuncValue Body may have been altered during the preprocessing.
	// We need to update body field from the source in the FuncValue accordingly.
	for _, tv := range x.Values {
		if fv, ok := tv.V.(*FuncValue); ok {
			fv.UpdateBodyFromSource()
		}
	}
	pvl := len(block.Values)
	pnl := len(x.Values)
	// copy new top-level defined values/types.
	if pvl < pnl {
		// XXX: deep copy heap values
		nvs := make([]TypedValue, pnl-pvl)
		copy(nvs, x.Values[pvl:pnl])
		for i, tv := range nvs {
			if fv, ok := tv.V.(*FuncValue); ok {
				// copy function value and assign closure from package value.
				fv = fv.Copy(nilAllocator)
				fv.Closure = pv.fBlocksMap[fv.FileName]
				if fv.Closure == nil {
					panic(fmt.Sprintf("file block missing for file %q", fv.FileName))
				}
				nvs[i].V = fv
			}
		}
		block.Values = append(block.Values, nvs...)
		return block.Values[pvl:]
	} else if pvl > pnl {
		panic("package size error")
	} else {
		// nothing to do
		return nil
	}
}

// DefineNativeFunc defines a native function. This is not the
// same as DefineGoNativeValue, which DOES NOT give access to
// the running machine.
func (x *PackageNode) DefineNative(n Name, ps, rs FieldTypeExprs, native func(*Machine)) {
	if debug {
		debug.Printf("*PackageNode.DefineNative(%s,...)\n", n)
	}
	if native == nil {
		panic("DefineNative expects a function, but got nil")
	}

	fd := FuncD(n, ps, rs, nil)
	fd = Preprocess(nil, x, fd).(*FuncDecl)
	ft := evalStaticType(nil, x, &fd.Type).(*FuncType)
	if debug {
		if ft == nil {
			panic("should not happen")
		}
	}
	fv := x.GetValueRef(nil, n, true).V.(*FuncValue)
	fv.nativeBody = native
}

// Same as DefineNative but allow the overriding of previously defined natives.
// For example, overriding a native function defined in stdlibs/stdlibs for
// testing. Caller must ensure that the function type is identical.
func (x *PackageNode) DefineNativeOverride(n Name, native func(*Machine)) {
	if debug {
		debug.Printf("*PackageNode.DefineNativeOverride(%s,...)\n", n)
	}
	if native == nil {
		panic("DefineNative expects a function, but got nil")
	}
	fv := x.GetValueRef(nil, n, true).V.(*FuncValue)
	fv.nativeBody = native
}

// ----------------------------------------
// RefNode

// Reference to a node by its location.
type RefNode struct {
	Location  Location // location of node.
	BlockNode          // convenience to implement BlockNode (nil).
}

func (rn RefNode) GetLocation() Location {
	return rn.Location
}

// ----------------------------------------
// BlockNode

// Nodes that create their own scope satisfy this interface.
type BlockNode interface {
	Node
	InitStaticBlock(BlockNode, BlockNode)
	IsInitialized() bool
	GetStaticBlock() *StaticBlock
	GetLocation() Location
	SetLocation(Location)

	// StaticBlock promoted methods
	GetBlockNames() []Name
	GetExternNames() []Name
	GetNumNames() uint16
	GetParentNode(Store) BlockNode
	GetPathForName(Store, Name) ValuePath
	GetBlockNodeForPath(Store, ValuePath) BlockNode
	GetIsConst(Store, Name) bool
	GetLocalIndex(Name) (uint16, bool)
	GetValueRef(Store, Name, bool) *TypedValue
	GetStaticTypeOf(Store, Name) Type
	GetStaticTypeOfAt(Store, ValuePath) Type
	Predefine(bool, Name)
	Define(Name, TypedValue)
	Define2(bool, Name, Type, TypedValue)
	GetBody() Body
	SetBody(Body)
}

// ----------------------------------------
// StaticBlock

// Embed in node to make it a BlockNode.
type StaticBlock struct {
	Block
	Types    []Type
	NumNames uint16
	Names    []Name
	Consts   []Name // TODO consider merging with Names.
	Externs  []Name
	Loc      Location

	// temporary storage for rolling back redefinitions.
	oldValues []oldValue
}

type oldValue struct {
	idx   uint16
	value Value
}

// revert values upon failure of redefinitions.
func (sb *StaticBlock) revertToOld() {
	for _, ov := range sb.oldValues {
		sb.Block.Values[ov.idx].V = ov.value
	}
	sb.oldValues = nil
}

// Implements BlockNode
func (sb *StaticBlock) InitStaticBlock(source BlockNode, parent BlockNode) {
	if sb.Names != nil || sb.Block.Source != nil {
		panic("StaticBlock already initialized")
	}
	if parent == nil {
		sb.Block = Block{
			Source: source,
			Values: nil,
			Parent: nil,
		}
	} else {
		sb.Block = Block{
			Source: source,
			Values: nil,
			Parent: parent.GetStaticBlock().GetBlock(),
		}
	}
	sb.NumNames = 0
	sb.Names = make([]Name, 0, 16)
	sb.Consts = make([]Name, 0, 16)
	sb.Externs = make([]Name, 0, 16)
	return
}

// Implements BlockNode.
func (sb *StaticBlock) IsInitialized() bool {
	return sb.Block.Source != nil
}

// Implements BlockNode.
func (sb *StaticBlock) GetStaticBlock() *StaticBlock {
	return sb
}

// Implements BlockNode.
func (sb *StaticBlock) GetLocation() Location {
	return sb.Loc
}

// Implements BlockNode.
func (sb *StaticBlock) SetLocation(loc Location) {
	sb.Loc = loc
}

// Does not implement BlockNode to prevent confusion.
// To get the static *Block, call Blocknode.GetStaticBlock().GetBlock().
func (sb *StaticBlock) GetBlock() *Block {
	return &sb.Block
}

// Implements BlockNode.
func (sb *StaticBlock) GetBlockNames() (ns []Name) {
	return sb.Names // copy?
}

// Implements BlockNode.
// NOTE: Extern names may also be local, if declared later.
func (sb *StaticBlock) GetExternNames() (ns []Name) {
	return sb.Externs // copy?
}

func (sb *StaticBlock) addExternName(n Name) {
	for _, extern := range sb.Externs {
		if extern == n {
			return
		}
	}
	sb.Externs = append(sb.Externs, n)
}

// Implements BlockNode.
func (sb *StaticBlock) GetNumNames() (nn uint16) {
	return sb.NumNames
}

// Implements BlockNode.
func (sb *StaticBlock) GetParentNode(store Store) BlockNode {
	pblock := sb.Block.GetParent(store)
	if pblock == nil {
		return nil
	} else {
		return pblock.GetSource(store)
	}
}

// Implements BlockNode.
// As a side effect, notes externally defined names.
func (sb *StaticBlock) GetPathForName(store Store, n Name) ValuePath {
	if n == blankIdentifier {
		return NewValuePathBlock(0, 0, blankIdentifier)
	}
	// Check local.
	gen := 1
	if idx, ok := sb.GetLocalIndex(n); ok {
		return NewValuePathBlock(uint8(gen), idx, n)
	}
	// Register as extern.
	// NOTE: uverse names are externs too.
	// NOTE: if a name is later declared in this block later, it is both an
	// extern name with depth > 1, as well as local name with depth == 1.
	if !isFile(sb.GetSource(store)) {
		sb.GetStaticBlock().addExternName(n)
	}
	// Check ancestors.
	gen++
	bp := sb.GetParentNode(store)
	for bp != nil {
		if idx, ok := bp.GetLocalIndex(n); ok {
			return NewValuePathBlock(uint8(gen), idx, n)
		} else {
			if !isFile(bp) {
				bp.GetStaticBlock().addExternName(n)
			}
			bp = bp.GetParentNode(store)
			gen++
			if 0xff < gen {
				panic("value path depth overflow")
			}
		}
	}
	// Finally, check uverse.
	if idx, ok := UverseNode().GetLocalIndex(n); ok {
		return NewValuePathUverse(idx, n)
	}
	// Name does not exist.
	panic(fmt.Sprintf("name %s not declared", n))
}

// Get the containing block node for node with path relative to this containing block.
func (sb *StaticBlock) GetBlockNodeForPath(store Store, path ValuePath) BlockNode {
	if path.Type != VPBlock {
		panic("expected block type value path but got something else")
	}

	// NOTE: path.Depth == 1 means it's in bn.
	var bn BlockNode = sb.GetSource(store)
	for i := 1; i < int(path.Depth); i++ {
		bn = bn.GetParentNode(store)
	}

	return bn
}

// Returns whether a name defined here in in ancestry is a const.
// This is not the same as whether a name's static type is
// untyped -- as in c := a == b, a name may be an untyped non-const.
// Implements BlockNode.
func (sb *StaticBlock) GetIsConst(store Store, n Name) bool {
	_, ok := sb.GetLocalIndex(n)
	bp := sb.GetParentNode(store)
	for {
		if ok {
			return sb.getLocalIsConst(n)
		} else if bp != nil {
			_, ok = bp.GetLocalIndex(n)
			sb = bp.GetStaticBlock()
			bp = bp.GetParentNode(store)
		} else {
			panic(fmt.Sprintf("name %s not declared", n))
		}
	}
}

// Returns true iff n is a local const defined name.
func (sb *StaticBlock) getLocalIsConst(n Name) bool {
	for _, name := range sb.Consts {
		if name == n {
			return true
		}
	}
	return false
}

// Implements BlockNode.
// XXX XXX what about uverse?
func (sb *StaticBlock) GetStaticTypeOf(store Store, n Name) Type {
	idx, ok := sb.GetLocalIndex(n)
	ts := sb.Types
	bp := sb.GetParentNode(store)
	for {
		if ok {
			return ts[idx]
		} else if bp != nil {
			idx, ok = bp.GetLocalIndex(n)
			ts = bp.GetStaticBlock().Types
			bp = bp.GetParentNode(store)
		} else if idx, ok := UverseNode().GetLocalIndex(n); ok {
			path := NewValuePathUverse(idx, n)
			tv := Uverse().GetValueAt(store, path)
			return tv.T
		} else {
			panic(fmt.Sprintf("name %s not declared", n))
		}
	}
}

// Implements BlockNode.
func (sb *StaticBlock) GetStaticTypeOfAt(store Store, path ValuePath) Type {
	if debug {
		if path.Type != VPBlock {
			panic("should not happen")
		}
		if path.Depth == 0 {
			panic("should not happen")
		}
	}
	for {
		if path.Depth == 1 {
			return sb.Types[path.Index]
		} else {
			sb = sb.GetParentNode(store).GetStaticBlock()
			path.Depth -= 1
		}
	}
}

// Implements BlockNode.
func (sb *StaticBlock) GetLocalIndex(n Name) (uint16, bool) {
	for i, name := range sb.Names {
		if name == n {
			if debug {
				nt := reflect.TypeOf(sb.Source).String()
				debug.Printf("StaticBlock(%p %v).GetLocalIndex(%s) = %v, %v\n",
					sb, nt, n, i, name)
			}
			return uint16(i), true
		}
	}
	if debug {
		nt := reflect.TypeOf(sb.Source).String()
		debug.Printf("StaticBlock(%p %v).GetLocalIndex(%s) = undefined\n",
			sb, nt, n)
	}
	return 0, false
}

// Implemented BlockNode.
// This method is too slow for runtime, but it is used
// during preprocessing to compute types.
// If skipPredefined, skips over names that are only predefined.
// Returns nil if not defined.
func (sb *StaticBlock) GetValueRef(store Store, n Name, skipPredefined bool) *TypedValue {
	idx, ok := sb.GetLocalIndex(n)
	bb := &sb.Block
	bp := sb.GetParentNode(store)
	for {
		if ok && (!skipPredefined || sb.Types[idx] != nil) {
			return bb.GetPointerToInt(store, int(idx)).TV
		} else if bp != nil {
			idx, ok = bp.GetLocalIndex(n)
			sb = bp.GetStaticBlock()
			bb = sb.GetBlock()
			bp = bp.GetParentNode(store)
		} else {
			return nil
		}
	}
}

// Implements BlockNode
// Statically declares a name definition.
// At runtime, use *Block.GetPointerTo() which takes a path
// value, which is pre-computeed in the preprocessor.
// Once a typed value is defined, it cannot be changed.
//
// NOTE: Currently tv.V is only set when the value represents a Type(Value) or
// a FuncValue.  The purpose of tv is to describe the invariant of a named
// value, at the minimum its type, but also sometimes the typeval value; but we
// could go further and store preprocessed constant results here too.  See
// "anyValue()" and "asValue()" for usage.
func (sb *StaticBlock) Define(n Name, tv TypedValue) {
	sb.Define2(false, n, tv.T, tv)
}

// Set type to nil, only reserving the name.
func (sb *StaticBlock) Predefine(isConst bool, n Name) {
	sb.Define2(isConst, n, nil, anyValue(nil))
}

// The declared type st may not be the same as the static tv;
// e.g. var x MyInterface = MyStruct{}.
// Setting st and tv to nil/zero reserves (predefines) name for definition later.
func (sb *StaticBlock) Define2(isConst bool, n Name, st Type, tv TypedValue) {
	if debug {
		debug.Printf(
			"StaticBlock.Define2(%v, %s, %v, %v)\n",
			isConst, n, st, tv)
	}
	// TODO check that tv.T implements t.
	if len(n) == 0 {
		panic("name cannot be zero")
	}
	if int(sb.NumNames) != len(sb.Names) {
		panic("StaticBlock.NumNames and len(.Names) mismatch")
	}
	if (1<<16 - 1) < sb.NumNames {
		panic("too many variables in block")
	}
	if tv.T == nil && tv.V != nil {
		panic("StaticBlock.Define2() requires .T if .V is set")
	}
	if n == blankIdentifier {
		return // ignore
	}
	idx, exists := sb.GetLocalIndex(n)
	if exists {
		// Is re-defining.
		if isConst != sb.getLocalIsConst(n) {
			panic(fmt.Sprintf(
				"StaticBlock.Define2(%s) cannot change const status",
				n))
		}
		old := sb.Block.Values[idx]
		if !old.IsUndefined() {
			if tv.T.Kind() == FuncKind && tv.T.(*FuncType).IsZero() {
				// special case,
				// allow re-predefining for func upgrades.
				// keep the old type so we can check it at preprocessor.
				tv.T = old.T
				fv := tv.V.(*FuncValue)
				fv.Type = old.T
				st = old.T
				sb.oldValues = append(sb.oldValues,
					oldValue{idx, old.V})
			} else {
				if tv.T.TypeID() != old.T.TypeID() {
					panic(fmt.Sprintf(
						"StaticBlock.Define2(%s) cannot change .T; was %v, new %v",
						n, old.T, tv.T))
				}
				if tv.V != old.V {
					panic(fmt.Sprintf(
						"StaticBlock.Define2(%s) cannot change .V",
						n))
				}
			}
			// Allow re-definitions if they have the same type.
			// (In normal scenarios, duplicate declarations are "caught" by RunMemPackage.)
		}
		sb.Block.Values[idx] = tv
		sb.Types[idx] = st
	} else {
		// The general case without re-definition.
		sb.Names = append(sb.Names, n)
		if isConst {
			sb.Consts = append(sb.Consts, n)
		}
		sb.NumNames++
		sb.Block.Values = append(sb.Block.Values, tv)
		sb.Types = append(sb.Types, st)
	}
}

// Implements BlockNode
func (sb *StaticBlock) SetStaticBlock(osb StaticBlock) {
	*sb = osb
}

var (
	_ BlockNode = &FuncLitExpr{}
	_ BlockNode = &BlockStmt{}
	_ BlockNode = &ForStmt{}
	_ BlockNode = &IfStmt{} // faux block node
	_ BlockNode = &IfCaseStmt{}
	_ BlockNode = &RangeStmt{}
	_ BlockNode = &SelectCaseStmt{}
	_ BlockNode = &SwitchStmt{} // faux block node
	_ BlockNode = &SwitchClauseStmt{}
	_ BlockNode = &FuncDecl{}
	_ BlockNode = &FileNode{}
	_ BlockNode = &PackageNode{}
	_ BlockNode = RefNode{}
)

func (x *IfStmt) GetBody() Body {
	panic("IfStmt has no body (but .Then and .Else do)")
}

func (x *IfStmt) SetBody(b Body) {
	panic("IfStmt has no body (but .Then and .Else do)")
}

func (x *SwitchStmt) GetBody() Body {
	panic("SwitchStmt has no body (but its cases do)")
}

func (x *SwitchStmt) SetBody(b Body) {
	panic("SwitchStmt has no body (but its cases do)")
}

func (x *FileNode) GetBody() Body {
	panic("FileNode has no body (but it does have .Decls)")
}

func (x *FileNode) SetBody(b Body) {
	panic("FileNode has no body (but it does have .Decls)")
}

func (x *PackageNode) GetBody() Body {
	panic("PackageNode has no body")
}

func (x *PackageNode) SetBody(b Body) {
	panic("PackageNode has no body")
}

// ----------------------------------------
// Value Path

// A relative pointer to a TypedValue value
//
//	(a) a Block scope var or const
//	(b) a StructValue field
//	(c) a DeclaredType method
//	(d) a PackageNode declaration
//
// Depth tells how many layers of access should be unvealed before
// arriving at the ultimate handler type.  In the case of Blocks,
// the depth tells how many layers of ancestry to ascend before
// arriving at the target block.  For other selector expr paths
// such as those for *DeclaredType methods or *StructType fields,
// see tests/selector_test.go.
type ValuePath struct {
	Type  VPType // see VPType* consts.
	Depth uint8  // see doc for ValuePath.
	Index uint16 // index of value, field, or method.
	Name  Name   // name of value, field, or method.
}

type VPType uint8

const (
	VPUverse         VPType = 0x00
	VPBlock          VPType = 0x01 // blocks and packages
	VPField          VPType = 0x02
	VPValMethod      VPType = 0x03
	VPPtrMethod      VPType = 0x04
	VPInterface      VPType = 0x05
	VPSubrefField    VPType = 0x06 // not deref type
	VPDerefField     VPType = 0x12 // 0x10 + VPField
	VPDerefValMethod VPType = 0x13 // 0x10 + VPValMethod
	VPDerefPtrMethod VPType = 0x14 // 0x10 + VPPtrMethod
	VPDerefInterface VPType = 0x15 // 0x10 + VPInterface
	VPNative         VPType = 0x20
	// 0x3X, 0x5X, 0x7X, 0x9X, 0xAX, 0xCX, 0xEX reserved.
)

func NewValuePath(t VPType, depth uint8, index uint16, n Name) ValuePath {
	vp := ValuePath{
		Type:  t,
		Depth: depth,
		Index: index,
		Name:  n,
	}
	vp.Validate()
	return vp
}

func NewValuePathUverse(index uint16, n Name) ValuePath {
	return NewValuePath(VPUverse, 0, index, n)
}

func NewValuePathBlock(depth uint8, index uint16, n Name) ValuePath {
	return NewValuePath(VPBlock, depth, index, n)
}

func NewValuePathField(depth uint8, index uint16, n Name) ValuePath {
	return NewValuePath(VPField, depth, index, n)
}

func NewValuePathValMethod(index uint16, n Name) ValuePath {
	return NewValuePath(VPValMethod, 0, index, n)
}

func NewValuePathPtrMethod(index uint16, n Name) ValuePath {
	return NewValuePath(VPPtrMethod, 0, index, n)
}

func NewValuePathInterface(n Name) ValuePath {
	return NewValuePath(VPInterface, 0, 0, n)
}

func NewValuePathSubrefField(depth uint8, index uint16, n Name) ValuePath {
	return NewValuePath(VPSubrefField, depth, index, n)
}

func NewValuePathDerefField(depth uint8, index uint16, n Name) ValuePath {
	return NewValuePath(VPDerefField, depth, index, n)
}

func NewValuePathDerefValMethod(index uint16, n Name) ValuePath {
	return NewValuePath(VPDerefValMethod, 0, index, n)
}

func NewValuePathDerefPtrMethod(index uint16, n Name) ValuePath {
	return NewValuePath(VPDerefPtrMethod, 0, index, n)
}

func NewValuePathDerefInterface(n Name) ValuePath {
	return NewValuePath(VPDerefInterface, 0, 0, n)
}

func NewValuePathNative(n Name) ValuePath {
	return NewValuePath(VPNative, 0, 0, n)
}

func (vp ValuePath) Validate() {
	switch vp.Type {
	case VPUverse:
		if vp.Depth != 0 {
			panic("uverse value path must have depth 0")
		}
	case VPBlock:
		// 0 ok ("_" blank)
	case VPField:
		if vp.Depth > 1 {
			panic("field value path must have depth 0 or 1")
		}
	case VPValMethod:
		if vp.Depth != 0 {
			panic("method value path must have depth 0")
		}
	case VPPtrMethod:
		if vp.Depth != 0 {
			panic("ptr receiver method value path must have depth 0")
		}
	case VPInterface:
		if vp.Depth != 0 {
			panic("interface method value path must have depth 0")
		}
		if vp.Name == "" {
			panic("interface value path must have name")
		}
	case VPSubrefField:
		if vp.Depth > 3 {
			panic("subref field value path must have depth 0, 1, 2, or 3")
		}
	case VPDerefField:
		if vp.Depth > 3 {
			panic("deref field value path must have depth 0, 1, 2, or 3")
		}
	case VPDerefValMethod:
		if vp.Depth != 0 {
			panic("(deref) method value path must have depth 0")
		}
	case VPDerefPtrMethod:
		if vp.Depth != 0 {
			panic("(deref) ptr receiver method value path must have depth 0")
		}
	case VPDerefInterface:
		if vp.Depth != 0 {
			panic("(deref) interface method value path must have depth 0")
		}
		if vp.Name == "" {
			panic("(deref) interface value path must have name")
		}
	case VPNative:
		if vp.Depth != 0 {
			panic("native value path must have depth 0")
		}
		if vp.Name == "" {
			panic("native value path must have name")
		}
	default:
		panic(fmt.Sprintf(
			"unexpected value path type %X",
			vp.Type))
	}
}

func (vp ValuePath) IsBlockBlankPath() bool {
	return vp.Type == VPBlock && vp.Depth == 0 && vp.Index == 0
}

func (vp ValuePath) IsDerefType() bool {
	return vp.Type&0x10 > 0
}

type ValuePather interface {
	GetPathForName(Name) ValuePath
}

// ----------------------------------------
// Utility

func (x *BasicLitExpr) GetString() string {
	str, err := strconv.Unquote(x.Value)
	if err != nil {
		panic("error in parsing string literal: " + err.Error())
	}
	return str
}

func (x *BasicLitExpr) GetInt() int {
	i, err := strconv.Atoi(x.Value)
	if err != nil {
		panic(err)
	}
	return i
}

var rePkgName = regexp.MustCompile(`^[a-z][a-z0-9_]+$`)

// TODO: consider length restrictions.
// If this function is changed, ReadMemPackage's documentation should be updated accordingly.
func validatePkgName(name string) {
	if !rePkgName.MatchString(name) {
		panic(fmt.Sprintf("cannot create package with invalid name %q", name))
	}
}<|MERGE_RESOLUTION|>--- conflicted
+++ resolved
@@ -160,16 +160,10 @@
 )
 
 type Attributes struct {
-<<<<<<< HEAD
-	Line  int
-	Label Name
-	data  map[GnoAttribute]interface{} // not persisted
-=======
 	Line   int
 	Column int
 	Label  Name
-	data   map[interface{}]interface{} // not persisted
->>>>>>> 0e3c050f
+	data   map[GnoAttribute]interface{} // not persisted
 }
 
 func (attr *Attributes) GetLine() int {
@@ -180,9 +174,6 @@
 	attr.Line = line
 }
 
-<<<<<<< HEAD
-// XXX GetLabels(), and HasLabel().
-=======
 func (attr *Attributes) GetColumn() int {
 	return attr.Column
 }
@@ -191,7 +182,6 @@
 	attr.Column = column
 }
 
->>>>>>> 0e3c050f
 func (attr *Attributes) GetLabel() Name {
 	return attr.Label
 }
@@ -233,15 +223,10 @@
 	assertNode()
 	String() string
 	Copy() Node
-<<<<<<< HEAD
-	GetLine() int // must not be used for logic.
-	SetLine(int)  // must not be used for logic.
-=======
 	GetLine() int
 	SetLine(int)
 	GetColumn() int
 	SetColumn(int)
->>>>>>> 0e3c050f
 	GetLabel() Name
 	SetLabel(Name)
 	HasAttribute(key GnoAttribute) bool
