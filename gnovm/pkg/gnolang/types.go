--- conflicted
+++ resolved
@@ -453,14 +453,6 @@
 }
 
 func (l FieldTypeList) String() string {
-<<<<<<< HEAD
-	ll := len(l)
-	s := ""
-	for i, ft := range l {
-		s += ft.Type.TypeID().String()
-		if i != ll-1 {
-			s += ", "
-=======
 	return l.string(true, "; ")
 }
 
@@ -476,7 +468,6 @@
 	for i, ft := range l {
 		if i != 0 {
 			bld.WriteString(sep)
->>>>>>> fcec2602
 		}
 		if withName {
 			bld.WriteString(string(ft.Name))
@@ -1316,15 +1307,6 @@
 }
 
 func (ft *FuncType) String() string {
-<<<<<<< HEAD
-	if len(ft.Results) == 0 {
-		return fmt.Sprintf("func(%s)",
-			FieldTypeList(ft.Params).String())
-	}
-	return fmt.Sprintf("func(%s)(%s)",
-		FieldTypeList(ft.Params).String(),
-		FieldTypeList(ft.Results).String())
-=======
 	switch len(ft.Results) {
 	case 0:
 		return fmt.Sprintf("func(%s)", FieldTypeList(ft.Params).StringForFunc())
@@ -1337,7 +1319,6 @@
 			FieldTypeList(ft.Params).StringForFunc(),
 			FieldTypeList(ft.Results).StringForFunc())
 	}
->>>>>>> fcec2602
 }
 
 func (ft *FuncType) Elem() Type {
