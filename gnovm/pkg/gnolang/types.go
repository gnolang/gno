package gnolang

import (
	"fmt"
	"sort"
	"strconv"
	"strings"

	r "github.com/gnolang/gno/tm2/pkg/regx"
)

// NOTE: TypeID() implementations are currently
// experimental, and will probably get replaced with
// some other system.  TypeID may become variable length,
// rather than contain a single Hashlet.

// ----------------------------------------
// (runtime) Type

type Type interface {
	assertType()

	Kind() Kind                     // penetrates *DeclaredType
	TypeID() TypeID                 // deterministic
	String(printer *Printer) string // for dev/debugging
	Elem() Type                     // for TODO... types
	GetPkgPath() string
	IsNamed() bool     // named vs unname type. property as a method
	IsImmutable() bool // immutable types
}

type TypeID string

func (tid TypeID) IsZero() bool {
	return tid == ""
}

func (tid TypeID) Bytes() []byte {
	return []byte(tid)
}

func (tid TypeID) String() string {
	return string(tid)
}

func typeid(s string) (tid TypeID) {
	x := TypeID(s)
	if debug {
		debug.Println("TYPEID", s)
	}
	return x
}

func typeidf(f string, args ...any) (tid TypeID) {
	fs := fmt.Sprintf(f, args...)
	x := TypeID(fs)
	if debug {
		debug.Println("TYPEID", fs)
	}
	return x
}

// Complex types are pointers, but due to the design goal
// of the language to enable mass scale persistence, we
// cannot use pointer equality to test for type equality.
// Instead, for checking equality use the TypeID.
func (PrimitiveType) assertType()  {}
func (*PointerType) assertType()   {}
func (FieldType) assertType()      {}
func (*ArrayType) assertType()     {}
func (*SliceType) assertType()     {}
func (*StructType) assertType()    {}
func (*FuncType) assertType()      {}
func (*MapType) assertType()       {}
func (*InterfaceType) assertType() {}
func (*TypeType) assertType()      {}
func (*DeclaredType) assertType()  {}
func (*PackageType) assertType()   {}
func (*ChanType) assertType()      {}
func (blockType) assertType()      {}
func (heapItemType) assertType()   {}
func (*tupleType) assertType()     {}
func (RefType) assertType()        {}

// IsImmutable
func (PrimitiveType) IsImmutable() bool    { return true }
func (*PointerType) IsImmutable() bool     { return false }
func (FieldType) IsImmutable() bool        { panic("should not happen") }
func (*ArrayType) IsImmutable() bool       { return false }
func (*SliceType) IsImmutable() bool       { return false }
func (*StructType) IsImmutable() bool      { return false }
func (*FuncType) IsImmutable() bool        { return true }
func (*MapType) IsImmutable() bool         { return false }
func (*InterfaceType) IsImmutable() bool   { return false } // preprocessor only
func (*TypeType) IsImmutable() bool        { return true }
func (dt *DeclaredType) IsImmutable() bool { return dt.Base.IsImmutable() }
func (*PackageType) IsImmutable() bool     { return false }
func (*ChanType) IsImmutable() bool        { return true }
func (blockType) IsImmutable() bool        { return false }
func (heapItemType) IsImmutable() bool     { return false }
func (*tupleType) IsImmutable() bool       { panic("should not happen") }
func (RefType) IsImmutable() bool          { panic("should not happen") }

// ----------------------------------------
// Primitive types

type PrimitiveType int

const (
	InvalidType PrimitiveType = 1 << iota
	UntypedBoolType
	BoolType
	UntypedStringType
	StringType
	IntType
	Int8Type
	Int16Type
	UntypedRuneType
	Int32Type
	Int64Type
	UintType
	Uint8Type
	DataByteType
	Uint16Type
	Uint32Type
	Uint64Type
	Float32Type
	Float64Type
	UntypedBigintType
	UntypedBigdecType
	// UintptrType
)

// Used for converting constant binary expressions.
// Smaller number means more specific.
// Spec: "If the untyped operands of a binary operation (other than a shift) are
// of different kinds, the result is of the operand's kind that appears later
// in this list: integer, rune, floating-point, complex. For example, an
// untyped integer constant divided by an untyped complex constant yields an
// untyped complex constant."
func (pt PrimitiveType) Specificity() int {
	switch pt {
	case InvalidType:
		panic("invalid type has no specificity")
	case BoolType:
		return 0
	case StringType:
		return 0
	case IntType:
		return 0
	case Int8Type:
		return 0
	case Int16Type:
		return 0
	case Int32Type:
		return 0
	case Int64Type:
		return 0
	case UintType:
		return 0
	case Uint8Type, DataByteType:
		return 0
	case Uint16Type:
		return 0
	case Uint32Type:
		return 0
	case Uint64Type:
		return 0
	case Float32Type:
		return 0
	case Float64Type:
		return 0
	case UntypedBigdecType:
		return 1
	case UntypedStringType:
		return 2
	case UntypedBigintType:
		return 2
	case UntypedRuneType:
		return 3
	case UntypedBoolType:
		return 4
	default:
		panic(fmt.Sprintf("unexpected primitive type %v", pt))
	}
}

func (pt PrimitiveType) Kind() Kind {
	switch pt {
	case InvalidType:
		panic("invalid type has no kind")
	case BoolType, UntypedBoolType:
		return BoolKind
	case StringType, UntypedStringType:
		return StringKind
	case IntType:
		return IntKind
	case Int8Type:
		return Int8Kind
	case Int16Type:
		return Int16Kind
	case Int32Type, UntypedRuneType:
		return Int32Kind
	case Int64Type:
		return Int64Kind
	case UintType:
		return UintKind
	case Uint8Type, DataByteType:
		return Uint8Kind
	case Uint16Type:
		return Uint16Kind
	case Uint32Type:
		return Uint32Kind
	case Uint64Type:
		return Uint64Kind
	case Float32Type:
		return Float32Kind
	case Float64Type:
		return Float64Kind
	case UntypedBigintType:
		return BigintKind
	case UntypedBigdecType:
		return BigdecKind
	default:
		panic(fmt.Sprintf("unexpected primitive type %v", pt))
	}
}

func (pt PrimitiveType) TypeID() TypeID {
	switch pt {
	case InvalidType:
		panic("invalid type has no typeid")
	case UntypedBoolType:
		return typeid("<untyped> bool")
	case BoolType:
		return typeid("bool")
	case UntypedStringType:
		return typeid("<untyped> string")
	case StringType:
		return typeid("string")
	case IntType:
		return typeid("int")
	case Int8Type:
		return typeid("int8")
	case Int16Type:
		return typeid("int16")
	case UntypedRuneType:
		return typeid("<untyped> rune")
	case Int32Type:
		return typeid("int32")
	case Int64Type:
		return typeid("int64")
	case UintType:
		return typeid("uint")
	case Uint8Type:
		return typeid("uint8")
	case DataByteType:
		// should not be persisted...
		panic("untyped data byte type has no typeid")
	case Uint16Type:
		return typeid("uint16")
	case Uint32Type:
		return typeid("uint32")
	case Uint64Type:
		return typeid("uint64")
	case Float32Type:
		return typeid("float32")
	case Float64Type:
		return typeid("float64")
	case UntypedBigintType:
		return typeid("<untyped> bigint")
	case UntypedBigdecType:
		return typeid("<untyped> bigdec")
	default:
		panic(fmt.Sprintf("unexpected primitive type %v", pt))
	}
}

func (pt PrimitiveType) String(printer *Printer) string {
	switch pt {
	case InvalidType:
		return printer.Sprint("<invalid type>")
	case UntypedBoolType:
		return printer.Sprint("<untyped> bool")
	case BoolType:
		return printer.Sprint("bool")
	case UntypedStringType:
		return printer.Sprint("<untyped> string")
	case StringType:
		return printer.Sprint("string")
	case IntType:
		return printer.Sprint("int")
	case Int8Type:
		return printer.Sprint("int8")
	case Int16Type:
		return printer.Sprint("int16")
	case UntypedRuneType:
		return printer.Sprint("<untyped> int32")
	case Int32Type:
		return printer.Sprint("int32")
	case Int64Type:
		return printer.Sprint("int64")
	case UintType:
		return printer.Sprint("uint")
	case Uint8Type:
		return printer.Sprint("uint8")
	case DataByteType:
		return printer.Sprint("<databyte> uint8")
	case Uint16Type:
		return printer.Sprint("uint16")
	case Uint32Type:
		return printer.Sprint("uint32")
	case Uint64Type:
		return printer.Sprint("uint64")
	case Float32Type:
		return printer.Sprint("float32")
	case Float64Type:
		return printer.Sprint("float64")
	case UntypedBigintType:
		return printer.Sprint("<untyped> bigint")
	case UntypedBigdecType:
		return printer.Sprint("<untyped> bigdec")
	default:
		panic(fmt.Sprintf("unexpected primitive type %d", pt))
	}
}

func (pt PrimitiveType) Elem() Type {
	if pt.Kind() == StringKind {
		// NOTE: this is different than Go1.
		return Uint8Type
	} else {
		panic("non-string primitive types have no elements")
	}
}

func (pt PrimitiveType) GetPkgPath() string {
	return "" // XXX panic?
}

func (pt PrimitiveType) IsNamed() bool {
	return true
}

// ----------------------------------------
// Field type (partial)

type Tag string

type FieldType struct {
	Name     Name
	Type     Type
	Embedded bool
	Tag      Tag
}

func (ft FieldType) Kind() Kind {
	panic("FieldType is a pseudotype of unknown kind")
}

func (ft FieldType) TypeID() TypeID {
	s := ""
	if ft.Name == "" {
		s += ft.Type.TypeID().String()
	} else {
		s += string(ft.Name) + " " + ft.Type.TypeID().String()
	}
	return typeid(s)
}

func (ft FieldType) String(printer *Printer) string {
	tag := ""
	if ft.Tag != "" {
		tag = " " + strconv.Quote(string(ft.Tag))
	}
	if ft.Name == "" {
		return printer.Sprintf("(embedded) %s%s", ft.Type.String(printer), tag)
	} else {
		return printer.Sprintf("%s %s%s", ft.Name, ft.Type.String(printer), tag)
	}
}

func (ft FieldType) Elem() Type {
	panic("FieldType is a pseudotype with no elements")
}

func (ft FieldType) GetPkgPath() string {
	panic("FieldType is a pseudotype with no package path")
}

func (ft FieldType) IsNamed() bool {
	panic("FieldType is a pseudotype with no property called named")
}

// ----------------------------------------
// FieldTypeList

type FieldTypeList []FieldType

// FieldTypeList implements sort.Interface.
func (l FieldTypeList) Len() int {
	return len(l)
}

// FieldTypeList implements sort.Interface.
func (l FieldTypeList) Less(i, j int) bool {
	iname, jname := l[i].Name, l[j].Name
	if iname == jname {
		panic(fmt.Sprintf("duplicate name found in field list: %s", iname))
	}
	return iname < jname
}

// FieldTypeList implements sort.Interface.
func (l FieldTypeList) Swap(i, j int) {
	t := l[i]
	l[i] = l[j]
	l[j] = t
}

// User should call sort for interface methods.
// XXX how though?
func (l FieldTypeList) TypeID() TypeID {
	ll := len(l)
	s := ""
	for i, ft := range l {
		if ft.Name == "" {
			s += ft.Type.TypeID().String()
		} else {
			s += string(ft.Name) + " " + ft.Type.TypeID().String()
		}
		if i != ll-1 {
			s += ";"
		}
	}
	return typeid(s)
}

// For use in fields of packages, structs, and interfaces, where any
// unexported lowercase fields are private and unequal to other package
// types.
func (l FieldTypeList) TypeIDForPackage(pkgPath string) TypeID {
	ll := len(l)
	s := ""
	for i, ft := range l {
		fn := ft.Name
		if isUpper(string(fn)) {
			s += string(fn) + " " + ft.Type.TypeID().String()
		} else {
			s += pkgPath + "." + string(fn) + " " + ft.Type.TypeID().String()
		}
		if i != ll-1 {
			s += ";"
		}
	}
	return typeid(s)
}

func (l FieldTypeList) HasUnexported() bool {
	for _, ft := range l {
		if debug {
			if ft.Name == "" {
				// incorrect usage.
				panic("should not happen")
			}
		}
		if !isUpper(string(ft.Name)) {
			return true
		}
	}
	return false
}

func (l FieldTypeList) String(printer *Printer) string {
	return l.string(printer, true, "; ")
}

// StringForFunc returns a list of the fields, suitable for functions.
// Compared to [FieldTypeList.String], this method does not return field names,
// and separates the fields using ", ".
func (l FieldTypeList) StringForFunc(printer *Printer) string {
	return l.string(printer, false, ", ")
}

func (l FieldTypeList) string(printer *Printer, withName bool, sep string) string {
	var bld strings.Builder
	for i, ft := range l {
		if i != 0 {
			bld.WriteString(sep)
		}
		if withName {
			bld.WriteString(string(ft.Name))
			bld.WriteByte(' ')
		}
		bld.WriteString(ft.Type.String(printer))
	}
	return bld.String()
}

// Like TypeID() but without considering field names;
// used for function parameters and results.
func (l FieldTypeList) UnnamedTypeID() TypeID {
	ll := len(l)
	s := ""
	for i, ft := range l {
		s += ft.Type.TypeID().String()
		if i != ll-1 {
			s += ";"
		}
	}
	return typeid(s)
}

func (l FieldTypeList) Types() []Type {
	res := make([]Type, len(l))
	for i, ft := range l {
		res[i] = ft.Type
	}
	return res
}

// ----------------------------------------
// Array type

type ArrayType struct {
	Len int
	Elt Type
	Vrd bool

	typeid TypeID
}

func (at *ArrayType) Kind() Kind {
	return ArrayKind
}

func (at *ArrayType) TypeID() TypeID {
	if at.typeid.IsZero() {
		at.typeid = typeidf("[%d]%s", at.Len, at.Elt.TypeID().String())
	}
	return at.typeid
}

func (at *ArrayType) String(printer *Printer) string {
	return printer.Sprintf("[%d]%s", at.Len, at.Elt.String(printer))
}

func (at *ArrayType) Elem() Type {
	return at.Elt
}

func (at *ArrayType) GetPkgPath() string {
	return "" // XXX panic?
}

func (at *ArrayType) IsNamed() bool {
	return false
}

// ----------------------------------------
// Slice type

var gByteSliceType = &SliceType{
	Elt: Uint8Type,
	Vrd: false,
}

type SliceType struct {
	Elt Type
	Vrd bool // used for *FuncType.HasVarg()

	typeid TypeID
}

func (st *SliceType) Kind() Kind {
	return SliceKind
}

func (st *SliceType) TypeID() TypeID {
	if st.typeid.IsZero() {
		// same whether .Vrd or not.
		st.typeid = typeidf("[]%s", st.Elt.TypeID().String())
	}
	return st.typeid
}

func (st *SliceType) String(printer *Printer) string {
	if st.Vrd {
		return fmt.Sprintf("...%s", st.Elt.String(printer))
	} else {
		return fmt.Sprintf("[]%s", st.Elt.String(printer))
	}
}

func (st *SliceType) Elem() Type {
	return st.Elt
}

func (st *SliceType) GetPkgPath() string {
	return "" // XXX panic?
}

func (st *SliceType) IsNamed() bool {
	return false
}

// ----------------------------------------
// Pointer type

type PointerType struct {
	Elt Type

	typeid TypeID
}

func (pt *PointerType) Kind() Kind {
	return PointerKind
}

func (pt *PointerType) TypeID() TypeID {
	if pt.typeid.IsZero() {
		pt.typeid = typeidf("*%s", pt.Elt.TypeID().String())
	}
	return pt.typeid
}

func (pt *PointerType) String(printer *Printer) string {
	if pt == nil {
		panic("invalid nil pointer type")
	} else if pt.Elt == nil {
		panic("invalid nil pointer element type")
	} else {
		return printer.Sprintf("*%v", pt.Elt.String(printer))
	}
}

func (pt *PointerType) Elem() Type {
	return pt.Elt
}

func (pt *PointerType) GetPkgPath() string {
	return pt.Elt.GetPkgPath()
}

func (pt *PointerType) IsNamed() bool {
	return false
}

func (pt *PointerType) FindEmbeddedFieldType(callerPath string, n Name, m map[Type]struct{}) (
	trail []ValuePath, hasPtr bool, rcvr Type, field Type, accessError bool,
) {
	// Recursion guard.
	if m == nil {
		m = map[Type]struct{}{pt: (struct{}{})}
	} else if _, exists := m[pt]; exists {
		return nil, false, nil, nil, false
	} else {
		m[pt] = struct{}{}
	}
	// ...
	switch cet := pt.Elt.(type) {
	case *DeclaredType, *StructType:
		// Pointer to declared types and structs
		// expose embedded methods and fields.
		// See tests/selector_test.go for examples.
		trail, hasPtr, rcvr, field, accessError = findEmbeddedFieldType(callerPath, cet, n, m)
		if trail != nil { // found
			hasPtr = true // pt *is* a pointer.
			switch trail[0].Type {
			case VPField:
				// Case 1: If trail is of form [VPField, VPField, ... VPPtrMethod],
				// that is, one or more fields followed by a pointer method,
				// convert to [VPSubrefField, VPSubrefField, ... VPDerefPtrMethod].
				if func() bool {
					for i, path := range trail {
						if i < len(trail)-1 {
							if path.Type != VPField {
								return false
							}
						} else {
							if path.Type != VPPtrMethod {
								return false
							}
						}
					}
					return true
				}() {
					for i := range trail {
						if i < len(trail)-1 {
							trail[i].Type = VPSubrefField
						} else {
							trail[i].Type = VPDerefPtrMethod
						}
					}
					return
				} else {
					// Case 2: otherwise, is just a deref field.
					trail[0].Type = VPDerefField
					switch trail[0].Depth {
					case 0:
						// *PointerType > *StructType.Field has depth 0.
					case 1:
						// *DeclaredType > *StructType.Field has depth 1 (& type VPField).
						// *PointerType > *DeclaredType > *StructType.Field has depth 2.
						trail[0].SetDepth(2)
						/*
							// If trail[-1].Type == VPPtrMethod, set VPDerefPtrMethod.
							if len(trail) > 1 && trail[1].Type == VPPtrMethod {
								trail[1].Type = VPDerefPtrMethod
							}
						*/
					default:
						panic("should not happen")
					}
					return
				}
			case VPValMethod:
				trail[0].Type = VPDerefValMethod
				return
			case VPPtrMethod:
				trail[0].Type = VPDerefPtrMethod
				return
			case VPDerefValMethod, VPDerefPtrMethod:
				panic("should not happen")
			default:
				panic("should not happen")
			}
		} else { // not found
			return
		}
	default:
		// nester pointers or pointer to interfaces
		// and other pointer types do not expose their methods.
		return
	}
}

// ----------------------------------------
// Struct type

type StructType struct {
	PkgPath string
	Fields  []FieldType

	typeid TypeID
}

func (st *StructType) Kind() Kind {
	return StructKind
}

func (st *StructType) TypeID() TypeID {
	if st.typeid.IsZero() {
		// NOTE Struct types expressed or declared in different packages
		// may have the same TypeID if and only if neither have
		// unexported fields.  st.PkgPath is only included in field
		// names that are not uppercase.
		st.typeid = typeidf(
			"struct{%s}",
			FieldTypeList(st.Fields).TypeIDForPackage(st.PkgPath),
		)
	}
	return st.typeid
}

func (st *StructType) String(printer *Printer) string {
	return printer.Sprintf("struct{%s}",
		FieldTypeList(st.Fields).String(printer))
}

func (st *StructType) Elem() Type {
	panic("struct types have no (universal) elements")
}

func (st *StructType) GetPkgPath() string {
	return st.PkgPath
}

func (st *StructType) IsNamed() bool {
	return false
}

// NOTE only works for exposed non-embedded fields.
func (st *StructType) GetPathForName(n Name) ValuePath {
	for i := 0; i < len(st.Fields); i++ {
		ft := st.Fields[i]
		if ft.Name == n {
			if i > 2<<16-1 {
				panic("too many fields")
			}
			return NewValuePathField(0, uint16(i), n)
		}
		if st, ok := ft.Type.(*StructType); ok {
			if ft.Name != "" {
				// skip fields not promoted.
				i += len(st.Fields)
			}
		}
	}
	panic(fmt.Sprintf("struct type %s has no field %s",
		st.String(nil), n))
}

func (st *StructType) GetStaticTypeOfAt(path ValuePath) Type {
	if debug {
		if path.Depth != 0 {
			panic("expected path.Depth of 0")
		}
	}
	return st.Fields[path.Index].Type
}

// Searches embedded fields to find matching method or field,
// which may be embedded. This function is slow. DeclaredType uses
// this. There is probably no need to cache positive results here;
// it may be better to implement it on DeclaredType. The resulting
// ValuePaths may be modified.  If not found, all returned values
// are nil; for consistency, check the trail.
func (st *StructType) FindEmbeddedFieldType(callerPath string, n Name, m map[Type]struct{}) (
	trail []ValuePath, hasPtr bool, rcvr Type, field Type, accessError bool,
) {
	// Recursion guard
	if m == nil {
		m = map[Type]struct{}{st: (struct{}{})}
	} else if _, exists := m[st]; exists {
		return nil, false, nil, nil, false
	} else {
		m[st] = struct{}{}
	}
	// Search fields.
	for i := range st.Fields {
		sf := &st.Fields[i]
		// Maybe is a field of the struct.
		if sf.Name == n {
			// Ensure exposed or package match.
			if !isUpper(string(n)) && st.PkgPath != callerPath {
				return nil, false, nil, nil, true
			}
			vp := NewValuePathField(0, uint16(i), n)
			return []ValuePath{vp}, false, nil, sf.Type, false
		}
		// Maybe is embedded within a field.
		if sf.Embedded {
			st := sf.Type
			trail2, hasPtr2, rcvr2, field2, accessError2 := findEmbeddedFieldType(callerPath, st, n, m)
			if accessError2 {
				// XXX make test case and check against go
				return nil, false, nil, nil, true
			} else if trail2 != nil {
				if trail != nil {
					// conflict detected. return none.
					return nil, false, nil, nil, false
				} else {
					// remember.
					vp := NewValuePathField(0, uint16(i), sf.Name)
					trail, hasPtr, rcvr, field = append([]ValuePath{vp}, trail2...), hasPtr2, rcvr2, field2
				}
			}
		}
	}
	return // may be found or nil.
}

// ----------------------------------------
// Package type

// The package type holds no data.
// The PackageNode holds static declarations,
// and the PackageValue embeds a block.
var gPackageType = &PackageType{}

type PackageType struct {
	typeid TypeID
}

func (pt *PackageType) Kind() Kind {
	return PackageKind
}

func (pt *PackageType) TypeID() TypeID {
	if pt.typeid.IsZero() {
		pt.typeid = typeid("package{}")
	}
	return pt.typeid
}

func (pt *PackageType) String(printer *Printer) string {
	return printer.Sprint("package{}")
}

func (pt *PackageType) Elem() Type {
	panic("package types have no elements")
}

func (pt *PackageType) GetPkgPath() string {
	panic("package types has no package path (unlike package values)")
}

func (pt *PackageType) IsNamed() bool {
	panic("package types have no property called named")
}

// ----------------------------------------
// Interface type

type InterfaceType struct {
	PkgPath string
	Methods []FieldType
	Generic Name // for uverse "generics"

	typeid TypeID
}

// General empty interface.

func (it *InterfaceType) IsEmptyInterface() bool {
	return len(it.Methods) == 0
}

func (it *InterfaceType) Kind() Kind {
	return InterfaceKind
}

func (it *InterfaceType) TypeID() TypeID {
	if debug {
		if it.Generic != "" {
			panic("generic type has no TypeID")
		}
	}
	if it.typeid.IsZero() {
		// NOTE Interface types expressed or declared in different
		// packages may have the same TypeID if and only if
		// neither have unexported fields.  pt.Path is only
		// included in field names that are not uppercase.
		ms := FieldTypeList(it.Methods)
		// XXX pre-sort.
		sort.Sort(ms)
		it.typeid = typeid("interface{" + ms.TypeIDForPackage(it.PkgPath).String() + "}")
	}
	return it.typeid
}

<<<<<<< HEAD
func (it *InterfaceType) String(printer *Printer) string {
=======
func (it *InterfaceType) GetMethodFieldType(mname Name) *FieldType {
	for i := range it.Methods {
		im := &it.Methods[i]
		if im.Name == mname {
			return im
		}
	}
	return nil
}

func (it *InterfaceType) String() string {
>>>>>>> e32f3200
	if it.Generic != "" {
		return fmt.Sprintf("<%s>{%s}",
			it.Generic,
			FieldTypeList(it.Methods).String(printer))
	} else {
		return fmt.Sprintf("interface {%s}",
			FieldTypeList(it.Methods).String(printer))
	}
}

func (it *InterfaceType) Elem() Type {
	panic("interface types have no elements")
}

func (it *InterfaceType) GetPkgPath() string {
	return it.PkgPath
}

func (it *InterfaceType) IsNamed() bool {
	return false
}

func (it *InterfaceType) FindEmbeddedFieldType(callerPath string, n Name, m map[Type]struct{}) (
	trail []ValuePath, hasPtr bool, rcvr Type, ft Type, accessError bool,
) {
	// Recursion guard
	if m == nil {
		m = map[Type]struct{}{it: (struct{}{})}
	} else if _, exists := m[it]; exists {
		return nil, false, nil, nil, false
	} else {
		m[it] = struct{}{}
	}
	// ...
	for _, im := range it.Methods {
		if im.Name == n {
			// Ensure exposed or package match.
			if !isUpper(string(n)) && it.PkgPath != callerPath {
				return nil, false, nil, nil, true
			}
			// a matched name cannot be an embedded interface.
			if im.Type.Kind() == InterfaceKind {
				return nil, false, nil, nil, false
			}
			// match found.
			tr := []ValuePath{NewValuePathInterface(n)}
			hasPtr := false
			rcvr := Type(nil)
			ft := im.Type
			return tr, hasPtr, rcvr, ft, false
		}
		if et, ok := baseOf(im.Type).(*InterfaceType); ok {
			// embedded interfaces must be recursively searched.
			trail, hasPtr, rcvr, ft, accessError = et.FindEmbeddedFieldType(callerPath, n, m)
			if accessError {
				// XXX make test case and check against go
				return nil, false, nil, nil, true
			} else if trail != nil {
				if debug {
					if len(trail) != 1 || trail[0].Type != VPInterface {
						panic("should not happen")
					}
				}
				return trail, hasPtr, rcvr, ft, false
			} // else continue search.
		} // else continue search.
	}
	return nil, false, nil, nil, false
}

// For run-time type assertion.
// TODO: optimize somehow.
func (it *InterfaceType) VerifyImplementedBy(ot Type) error {
	for _, im := range it.Methods {
		if im.Type.Kind() == InterfaceKind {
			// field is embedded interface...
			im2 := baseOf(im.Type).(*InterfaceType)
			if err := im2.VerifyImplementedBy(ot); err != nil {
				return err
			} else {
				continue
			}
		}
		// find method in field.
		tr, hp, rt, ft, _ := findEmbeddedFieldType(it.PkgPath, ot, im.Name, nil)
		if tr == nil { // not found.
			return fmt.Errorf("missing method %s", im.Name)
		}
		if mt, ok := ft.(*FuncType); ok {
			// if method is pointer receiver, check addressability:
			if _, ptrRcvr := rt.(*PointerType); ptrRcvr && !hp {
				return fmt.Errorf("method %s has pointer receiver", im.Name) // not addressable.
			}
			// check for func type equality.
			dmtid := mt.TypeID()
			imtid := im.Type.TypeID()
			if dmtid != imtid {
				return fmt.Errorf("wrong type for method %s", im.Name)
			}
		}
	}
	return nil
}

func (it *InterfaceType) IsImplementedBy(ot Type) bool {
	return it.VerifyImplementedBy(ot) == nil
}

func (it *InterfaceType) GetPathForName(n Name) ValuePath {
	return NewValuePathInterface(n)
}

// ----------------------------------------
// Chan type

type ChanType struct {
	Dir ChanDir
	Elt Type

	typeid TypeID
}

func (ct *ChanType) Kind() Kind {
	return ChanKind
}

func (ct *ChanType) TypeID() TypeID {
	if ct.typeid.IsZero() {
		switch ct.Dir {
		case SEND | RECV:
			ct.typeid = typeidf("chan{%s}", ct.Elt.TypeID().String())
		case SEND:
			ct.typeid = typeidf("<-chan{%s}", ct.Elt.TypeID().String())
		case RECV:
			ct.typeid = typeidf("chan<-{%s}", ct.Elt.TypeID().String())
		default:
			panic("should not happen")
		}
	}
	return ct.typeid
}

func (ct *ChanType) String(printer *Printer) string {
	switch ct.Dir {
	case SEND | RECV:
		return "chan " + ct.Elt.String(printer)
	case SEND:
		return "<-chan " + ct.Elt.String(printer)
	case RECV:
		return "chan<- " + ct.Elt.String(printer)
	default:
		panic("should not happen")
	}
}

func (ct *ChanType) Elem() Type {
	return ct.Elt
}

func (ct *ChanType) GetPkgPath() string {
	return "" // XXX panic?
}

func (ct *ChanType) IsNamed() bool {
	return false
}

// ----------------------------------------
// Function type

type FuncType struct {
	Params  []FieldType
	Results []FieldType

	typeid TypeID
	bound  *FuncType
}

// true for predefined func types that are not filled in yet.
func (ft *FuncType) IsZero() bool {
	// XXX be explicit.
	return ft.Params == nil && ft.Results == nil && ft.typeid.IsZero() && ft.bound == nil
}

// if ft is a method, returns whether method takes a pointer receiver.
func (ft *FuncType) HasPointerReceiver() bool {
	if debug {
		if len(ft.Params) == 0 {
			panic("expected unbound method function type, but found no receiver parameter.")
		}
	}
	_, ok := ft.Params[0].Type.(*PointerType)
	return ok
	// return ft.Params[0].Type.Kind() == PointerKind
}

func (ft *FuncType) Kind() Kind {
	return FuncKind
}

// bound function type w/o receiver (if ft is a method).
func (ft *FuncType) BoundType() *FuncType {
	if ft.bound == nil {
		ft.bound = &FuncType{
			Params:  ft.Params[1:],
			Results: ft.Results,
		}
	}
	return ft.bound
}

// unbound function type
func (ft *FuncType) UnboundType(rft FieldType) *FuncType {
	return &FuncType{
		Params:  append([]FieldType{rft}, ft.Params...),
		Results: ft.Results,
	}
}

// given the call arg types (and whether is ...varg), specify any
// generic types to return the ultimate specified func type.
// Any untyped arg types are first converted to its default type.
// NOTE: if ft.HasVarg() and !isVarg, argTVs[len(ft.Params):]
// are ignored (since they are of the same type as
// argTVs[len(ft.Params)-1]).
func (ft *FuncType) Specify(store Store, n Node, argTVs []TypedValue, isVarg bool) *FuncType {
	hasGenericParams := false
	hasGenericResults := false
	for _, pf := range ft.Params {
		if isGeneric(pf.Type) {
			hasGenericParams = true
			break
		}
	}
	for _, rf := range ft.Results {
		if isGeneric(rf.Type) {
			hasGenericResults = true
			break
		}
	}
	if !hasGenericParams && hasGenericResults {
		panic("function with generic results require matching generic params")
	}
	if !hasGenericParams && !hasGenericResults {
		return ft // no changes.
	}
	lookup := map[Name]Type{}
	hasVarg := ft.HasVarg()
	if hasVarg && !isVarg {
		if isGeneric(ft.Params[len(ft.Params)-1].Type) {
			// consolidate vargs into slice.
			var nvarg int
			var vargt Type
			for i := len(ft.Params) - 1; i < len(argTVs); i++ {
				nvarg++
				varg := argTVs[i]
				if varg.T == nil {
					continue
				} else if vargt == nil {
					vargt = varg.T
				} else if isUntyped(varg.T) && vargt.TypeID() == defaultTypeOf(varg.T).TypeID() {
					vargt = defaultTypeOf(varg.T)
				} else if vargt.TypeID() != varg.T.TypeID() {
					panic(fmt.Sprintf(
						"incompatible varg types: expected %v, got %s",
						vargt.String(nil),
						varg.T.String(nil)))
				}
			}
			if nvarg > 0 && vargt == nil {
				panic(fmt.Sprintf(
					"unspecified generic varg %s",
					ft.Params[len(ft.Params)-1].String(nil)))
			}
			argTVs = argTVs[:len(ft.Params)-1]
			argTVs = append(argTVs, TypedValue{
				T: &SliceType{Elt: vargt, Vrd: true},
				V: nil,
			})
		} else {
			// just use already specific type.
			argTVs = argTVs[:len(ft.Params)-1]
			argTVs = append(argTVs, TypedValue{
				T: ft.Params[len(ft.Params)-1].Type,
				V: nil,
			})
		}
	}
	// specify generic types from args.
	for i, pf := range ft.Params {
		arg := &argTVs[i]
		if arg.T.Kind() == TypeKind {
			specifyType(store, n, lookup, pf.Type, arg.T, arg.GetType())
		} else {
			specifyType(store, n, lookup, pf.Type, arg.T, nil)
		}
	}
	// apply specifics to generic params and results.
	pfts := make([]FieldType, len(ft.Params))
	rfts := make([]FieldType, len(ft.Results))
	for i, pft := range ft.Params {
		// default case.
		pt, _ := applySpecifics(lookup, pft.Type)
		pfts[i] = FieldType{
			Name: pft.Name,
			Type: pt,
		}
	}
	for i, rft := range ft.Results {
		rt, _ := applySpecifics(lookup, rft.Type)
		rfts[i] = FieldType{
			Name: rft.Name,
			Type: rt,
		}
	}
	return &FuncType{
		Params:  pfts,
		Results: rfts,
	}
}

func (ft *FuncType) TypeID() TypeID {
	// Two functions of different realms can have the same
	// type, because the method signature doesn't change, and
	// this exchangeability is useful to denote type semantics.
	ps := FieldTypeList(ft.Params)
	rs := FieldTypeList(ft.Results)
	if ft.typeid.IsZero() {
		ft.typeid = typeidf(
			"func(%s)(%s)",
			ps.UnnamedTypeID(),
			rs.UnnamedTypeID(),
		)
	}
	return ft.typeid
}

func (ft *FuncType) String(printer *Printer) string {
	switch len(ft.Results) {
	case 0:
		// XXX add ->()
		return fmt.Sprintf("func(%s)", FieldTypeList(ft.Params).StringForFunc(printer))
	case 1:
		return fmt.Sprintf("func(%s) %s",
			FieldTypeList(ft.Params).StringForFunc(printer),
			ft.Results[0].Type.String(printer))
	default:
		return fmt.Sprintf("func(%s) (%s)",
			FieldTypeList(ft.Params).StringForFunc(printer),
			FieldTypeList(ft.Results).StringForFunc(printer))
	}
}

func (ft *FuncType) Elem() Type {
	panic("function types have no elements")
}

func (ft *FuncType) GetPkgPath() string {
	panic("function types have no package path")
}

func (ft *FuncType) IsNamed() bool {
	return false
}

func (ft *FuncType) HasVarg() bool {
	if numParams := len(ft.Params); numParams == 0 {
		return false
	} else {
		lpt := ft.Params[numParams-1].Type
		if lat, ok := lpt.(*SliceType); ok {
			return lat.Vrd
		} else {
			return false
		}
	}
}

func (ft *FuncType) IsCrossing() bool {
	if numParams := len(ft.Params); numParams == 0 {
		return false
	} else {
		fpt := ft.Params[0].Type
		return fpt == gRealmType
	}
}

// ----------------------------------------
// Map type

type MapType struct {
	Key   Type
	Value Type

	typeid TypeID
}

func (mt *MapType) Kind() Kind {
	return MapKind
}

func (mt *MapType) TypeID() TypeID {
	if mt.typeid.IsZero() {
		mt.typeid = typeidf(
			"map[%s]%s",
			mt.Key.TypeID().String(),
			mt.Value.TypeID().String(),
		)
	}
	return mt.typeid
}

func (mt *MapType) String(printer *Printer) string {
	return fmt.Sprintf("map[%s]%s",
		mt.Key.String(printer),
		mt.Value.String(printer))
}

func (mt *MapType) Elem() Type {
	return mt.Value
}

func (mt *MapType) GetPkgPath() string {
	return "" // XXX panic?
}

func (mt *MapType) IsNamed() bool {
	return false
}

// ----------------------------------------
// Type (typeval) type

type TypeType struct { // nothing yet.
}

var gTypeType = &TypeType{}

func (tt *TypeType) Kind() Kind {
	return TypeKind
}

func (tt *TypeType) TypeID() TypeID {
	return typeid("type{}")
}

func (tt *TypeType) String(printer *Printer) string {
	return printer.Sprint("type{}")
}

func (tt *TypeType) Elem() Type {
	panic("typeval types have no elements")
}

func (tt *TypeType) GetPkgPath() string {
	panic("typeval types have no package path")
}

func (tt *TypeType) IsNamed() bool {
	panic("typeval types have no property called 'named'")
}

// ----------------------------------------
// Declared type
// Declared types have a name, base (underlying) type,
// and associated methods.

type DeclaredType struct {
	PkgPath   string
	Name      Name         // name of declaration
	ParentLoc Location     // for disambiguation
	Base      Type         // not a DeclaredType
	Methods   []TypedValue // {T:*FuncType,V:*FuncValue}...

	typeid TypeID
	sealed bool // for ensuring correctness with recursive types.
}

// Returns an unsealed *DeclaredType.
// Do not use for aliases.
func declareWith(pkgPath string, parent BlockNode, name Name, b Type) *DeclaredType {
	ploc := Location{}
	switch parent.(type) {
	case *PackageNode, *FileNode:
		// keep blank.
	case *FuncDecl, *FuncLitExpr:
		ploc = parent.GetLocation()
	default:
		panic(fmt.Sprintf("expected type expr but got %T", parent))
	}
	dt := &DeclaredType{
		PkgPath:   pkgPath,
		Name:      name,
		ParentLoc: ploc,
		Base:      baseOf(b),
		sealed:    false,
	}
	return dt
}

func BaseOf(t Type) Type {
	return baseOf(t)
}

func baseOf(t Type) Type {
	if dt, ok := t.(*DeclaredType); ok {
		return dt.Base
	} else {
		return t
	}
}

func unwrapPointerType(t Type) Type {
	if pt, ok := t.(*PointerType); ok {
		return pt.Elem()
	}
	return t
}

// NOTE: it may be faster to switch on baseOf().
func (dt *DeclaredType) Kind() Kind {
	return dt.Base.Kind()
}

func (dt *DeclaredType) Seal() {
	dt.checkSeal()
	dt.sealed = true
}

// NOTE: dt.sealed is only for recursive types support:
// it is unsealed until the recursion definition is complete.
// it is not used to prevent the updating of declared types,
// such as adding new method functions.
func (dt *DeclaredType) checkSeal() {
	if dt.sealed {
		panic(fmt.Sprintf(
			"*DeclaredType %s already sealed",
			dt.Name))
	}
}

func (dt *DeclaredType) TypeID() TypeID {
	if dt.typeid.IsZero() {
		dt.typeid = DeclaredTypeID(dt.PkgPath, dt.ParentLoc, dt.Name)
	} else {
		// XXX delete this if tests pass.
		if dt.typeid != DeclaredTypeID(dt.PkgPath, dt.ParentLoc, dt.Name) {
			panic("should not happen")
		}
	}
	return dt.typeid
}

var Re_declaredTypeID = r.G(
	r.N("PATH", r.P(r.CN(r.E(`[.`)))),
	r.M(r.E(`[`), r.N("LOC", Re_location), r.E(`]`)),
	r.E(`.`),
	r.N("NAME", r.P(`.`)))

func ParseDeclaredTypeID(tid string) (pkgPath string, loc string, name string, ok bool) {
	match := Re_declaredTypeID.Match(tid)
	if match == nil {
		return
	}
	return match.Get("PATH"), match.Get("LOC"), match.Get("NAME"), true
}

func DeclaredTypeID(pkgPath string, loc Location, name Name) TypeID {
	if loc.IsZero() { // package/file decl
		return typeidf("%s.%s", pkgPath, name)
	} else {
		return typeidf("%s[%s].%s", pkgPath, loc.String(), name)
	}
}

<<<<<<< HEAD
func (dt *DeclaredType) String(printer *Printer) string {
	if dt.Loc.IsZero() {
		return printer.Sprintf("%s.%s", dt.PkgPath, dt.Name)
	} else {
		return printer.Sprintf("%s[%s].%s", dt.PkgPath, dt.Loc.String(), dt.Name)
=======
func (dt *DeclaredType) String() string {
	if dt.ParentLoc.IsZero() {
		return fmt.Sprintf("%s.%s", dt.PkgPath, dt.Name)
	} else {
		return fmt.Sprintf("%s[%s].%s", dt.PkgPath, dt.ParentLoc.String(), dt.Name)
>>>>>>> e32f3200
	}
}

func (dt *DeclaredType) Elem() Type {
	return dt.Base.Elem()
}

func (dt *DeclaredType) GetPkgPath() string {
	return dt.PkgPath
}

func (dt *DeclaredType) IsNamed() bool {
	return true
}

func (dt *DeclaredType) DefineMethod(fv *FuncValue) {
	if !dt.TryDefineMethod(fv) {
		panic(fmt.Sprintf("redeclaration of method %s.%s",
			dt.Name, fv.Name))
	}
}

// TryDefineMethod attempts to define the method fv on type dt.
// It returns false if this does not succeeds, as a result of a re-declaration.
func (dt *DeclaredType) TryDefineMethod(fv *FuncValue) bool {
	name := fv.Name

	// Handle redeclarations.
	for i, tv := range dt.Methods {
		ofv := tv.V.(*FuncValue)
		if ofv.Name != name {
			continue
		}

		// Do not allow redeclaring (override) a method.
		// In the future we may allow this, just like we
		// allow package-level function overrides.

		// Special case: if the type and location are the same,
		// ignore and do not redefine.
		// This is due to PreprocessAllFilesAndSaveBlocknodes,
		// and because the preprocessor fills some of the
		// method's FuncValue. Since the method was already
		// filled in prior to PreprocessAllFilesAndSaveBlocks,
		// there is no need to re-set it.
		// Keep this or move this check outside.
		if fv.Type.TypeID() == ofv.Type.TypeID() &&
			fv.Source.GetLocation() == ofv.Source.GetLocation() {
			return true
		}

		// Special case: allow defining a native body.
		if fv.Type.TypeID() == ofv.Type.TypeID() &&
			!ofv.IsNative() && fv.IsNative() {
			dt.Methods[i] = TypedValue{
				T: fv.Type, // keep old type.
				V: fv,
			}
			return true
		}

		// Otherwise fail and return false.
		return false
	}

	// If not redeclaring, just append.
	dt.Methods = append(dt.Methods, TypedValue{
		T: fv.Type,
		V: fv,
	})
	return true
}

func (dt *DeclaredType) GetPathForName(n Name) ValuePath {
	// May be a method.
	for i, tv := range dt.Methods {
		fv := tv.V.(*FuncValue)
		if fv.Name == n {
			if i > 2<<16-1 {
				panic("too many methods")
			}
			// NOTE: makes code simple but requires preprocessor's
			// Store to pre-load method types.
			if fv.GetType(nil).HasPointerReceiver() {
				return NewValuePathPtrMethod(uint16(i), n)
			} else {
				return NewValuePathValMethod(uint16(i), n)
			}
		}
	}
	// Otherwise it is underlying.
	path := dt.Base.(ValuePather).GetPathForName(n)
	path.SetDepth(path.Depth + 1)
	return path
}

func (dt *DeclaredType) GetUnboundPathForName(n Name) ValuePath {
	for i, tv := range dt.Methods {
		fv := tv.V.(*FuncValue)
		if fv.Name == n {
			if i > 2<<16-1 {
				panic("too many methods")
			}
			return NewValuePathField(0, uint16(i), n)
		}
	}
	panic(fmt.Sprintf(
		"unknown *DeclaredType method named %s",
		n))
}

// Searches embedded fields to find matching field or method.
// This function is slow.
// TODO: consider memoizing for successful matches.
func (dt *DeclaredType) FindEmbeddedFieldType(callerPath string, n Name, m map[Type]struct{}) (
	trail []ValuePath, hasPtr bool, rcvr Type, ft Type, accessError bool,
) {
	// Recursion guard
	if m == nil {
		m = map[Type]struct{}{dt: (struct{}{})}
	} else if _, exists := m[dt]; exists {
		return nil, false, nil, nil, false
	} else {
		m[dt] = struct{}{}
	}
	// Search direct methods.
	for i := range dt.Methods {
		mv := &dt.Methods[i]
		if fv := mv.GetFunc(); fv.Name == n {
			// Ensure exposed or package match.
			if !isUpper(string(n)) && dt.PkgPath != callerPath {
				return nil, false, nil, nil, true
			}
			// NOTE: makes code simple but requires preprocessor's
			// Store to pre-load method types.
			rt := fv.GetType(nil).Params[0].Type
			vp := ValuePath{}
			if _, ok := rt.(*PointerType); ok {
				vp = NewValuePathPtrMethod(uint16(i), n)
			} else {
				vp = NewValuePathValMethod(uint16(i), n)
			}
			// NOTE: makes code simple but requires preprocessor's
			// Store to pre-load method types.
			bt := fv.GetType(nil).BoundType()
			return []ValuePath{vp}, false, rt, bt, false
		}
	}
	// Otherwise, search base.
	trail, hasPtr, rcvr, ft, accessError = findEmbeddedFieldType(callerPath, dt.Base, n, m)
	if trail == nil {
		return nil, false, nil, nil, accessError
	}
	switch trail[0].Type {
	case VPInterface:
		return trail, hasPtr, rcvr, ft, false
	case VPField, VPDerefField:
		if debug {
			if trail[0].Depth != 0 && trail[0].Depth != 2 {
				panic("should not happen")
			}
		}

		trail[0].SetDepth(trail[0].Depth + 1)
		return trail, hasPtr, rcvr, ft, false
	default:
		panic("should not happen")
	}
}

// The Preprocesses uses *DT.FindEmbeddedFieldType() to set the path.
// OpSelector uses *TV.GetPointerTo(path), and for declared types, in turn
// uses *DT.GetValueAt(path) to find any methods (see values.go).
// i.e.,
//
//	preprocessor: *DT.FindEmbeddedFieldType(name)
//	              *DT.GetValueAt(path) // from op_type/evalTypeOf()
//
//	     runtime: *TV.GetPointerTo(path)
//	               -> *DT.GetValueAt(path)
//
// NOTE: You cannot use the result to modify the method value as they will be
// copied.
func (dt *DeclaredType) GetValueAt(alloc *Allocator, store Store, path ValuePath) TypedValue {
	switch path.Type {
	case VPInterface:
		panic("should not happen")
		// should call *DT.FindEmbeddedFieldType(name) instead.
		// tr, hp, rt, ft := dt.FindEmbeddedFieldType(n)
	case VPValMethod, VPPtrMethod, VPField:
		if path.Depth == 0 {
			mtv := dt.Methods[path.Index]
			// Fill in *FV.Parent.
			ft := mtv.T
			fv := mtv.V.(*FuncValue).Copy(alloc)
			fv.Parent = fv.GetParent(store)
			return TypedValue{T: ft, V: fv}
		} else {
			panic("DeclaredType.GetValueAt() expects depth == 0")
		}
	default:
		panic(fmt.Sprintf(
			"unexpected value path type %s",
			path.String()))
	}
}

// Like GetValueAt, but doesn't fill *FuncValue parent blocks.
func (dt *DeclaredType) GetStaticValueAt(path ValuePath) TypedValue {
	switch path.Type {
	case VPInterface:
		panic("should not happen")
		// should call *DT.FindEmbeddedFieldType(name) instead.
		// tr, hp, rt, ft := dt.FindEmbeddedFieldType(n)
	case VPValMethod, VPPtrMethod, VPField:
		if path.Depth == 0 {
			return dt.Methods[path.Index]
		} else {
			panic("DeclaredType.GetStaticValueAt() expects depth == 0")
		}
	default:
		panic(fmt.Sprintf(
			"unexpected value path type %s",
			path.String()))
	}
}

// ----------------------------------------
// blockType

type blockType struct{} // no data

func (bt blockType) Kind() Kind {
	return BlockKind
}

func (bt blockType) TypeID() TypeID {
	return typeid("block")
}

func (bt blockType) String(printer *Printer) string {
	return printer.Sprint("block")
}

func (bt blockType) Elem() Type {
	panic("blockType has no elem type")
}

func (bt blockType) GetPkgPath() string {
	panic("blockType has no package path")
}

func (bt blockType) IsNamed() bool {
	panic("blockType has no property called named")
}

// ----------------------------------------
// heapItemType

type heapItemType struct{} // no data

func (bt heapItemType) Kind() Kind {
	return HeapItemKind
}

func (bt heapItemType) TypeID() TypeID {
	return typeid("heapitem")
}

func (bt heapItemType) String(printer *Printer) string {
	return printer.Sprint("heapitem")
}

func (bt heapItemType) Elem() Type {
	panic("heapItemType has no elem type")
}

func (bt heapItemType) GetPkgPath() string {
	panic("heapItemType has no package path")
}

func (bt heapItemType) IsNamed() bool {
	panic("heapItemType has no property called named")
}

// ----------------------------------------
// tupleType

type tupleType struct {
	Elts []Type

	typeid TypeID
}

func (tt *tupleType) Kind() Kind {
	return TupleKind
}

func (tt *tupleType) TypeID() TypeID {
	if tt.typeid.IsZero() {
		ell := len(tt.Elts)
		s := "("
		for i, et := range tt.Elts {
			s += et.TypeID().String()
			if i != ell-1 {
				s += ","
			}
		}
		s += ")"
		tt.typeid = typeid(s)
	}
	return tt.typeid
}

func (tt *tupleType) String(printer *Printer) string {
	ell := len(tt.Elts)
	s := "("
	for i, et := range tt.Elts {
		s += et.String(printer)
		if i != ell-1 {
			s += ","
		}
	}
	s += ")"
	return s
}

func (tt *tupleType) Elem() Type {
	panic("tupleType has no singular elem type")
}

func (tt *tupleType) GetPkgPath() string {
	panic("typleType has no package path")
}

func (tt *tupleType) IsNamed() bool {
	panic("typleType has no property called named")
}

// ----------------------------------------
// RefType

type RefType struct {
	ID TypeID
}

func (RefType) Kind() Kind {
	return RefTypeKind
}

func (rt RefType) TypeID() TypeID {
	return rt.ID
}

func (rt RefType) String(printer *Printer) string {
	return printer.Sprintf("RefType{%v}", rt.ID)
}

func (rt RefType) Elem() Type {
	panic("RefType has no elem type")
}

func (rt RefType) GetPkgPath() string {
	panic("RefType has no package path")
}

func (rt RefType) IsNamed() bool {
	panic("RefType has no property called named")
}

// ----------------------------------------
// Kind

type Kind uint

const (
	InvalidKind Kind = iota
	BoolKind
	StringKind
	IntKind
	Int8Kind
	Int16Kind
	Int32Kind
	Int64Kind
	UintKind
	Uint8Kind
	Uint16Kind
	Uint32Kind
	Uint64Kind
	Float32Kind
	Float64Kind
	BigintKind // not in go.
	BigdecKind // not in go.
	// UintptrKind
	ArrayKind
	SliceKind
	PointerKind
	StructKind
	PackageKind // not in go.
	InterfaceKind
	ChanKind
	FuncKind
	MapKind
	TypeKind // not in go.
	// UnsafePointerKind
	BlockKind    // not in go.
	HeapItemKind // not in go.
	TupleKind    // not in go.
	RefTypeKind  // not in go.
)

// This is generally slower than switching on baseOf(t).
func KindOf(t Type) Kind {
	switch t := baseOf(t).(type) {
	case PrimitiveType:
		switch t {
		case InvalidType:
			panic("invalid type has no kind")
		case BoolType, UntypedBoolType:
			return BoolKind
		case StringType, UntypedStringType:
			return StringKind
		case IntType:
			return IntKind
		case Int8Type:
			return Int8Kind
		case Int16Type:
			return Int16Kind
		case Int32Type, UntypedRuneType:
			return Int32Kind
		case Int64Type:
			return Int64Kind
		case UintType:
			return UintKind
		case Uint8Type, DataByteType:
			return Uint8Kind
		case Uint16Type:
			return Uint16Kind
		case Uint32Type:
			return Uint32Kind
		case Uint64Type:
			return Uint64Kind
		case Float32Type:
			return Float32Kind
		case Float64Type:
			return Float64Kind
		case UntypedBigintType:
			return BigintKind
		case UntypedBigdecType:
			return BigdecKind
		default:
			panic(fmt.Sprintf("unexpected primitive type %s", t.String(nil)))
		}
	case *DeclaredType:
		panic("unexpected nested DeclaredType")
	case FieldType:
		panic("FieldType is a pseudotype")
	case *ArrayType:
		return ArrayKind
	case *SliceType:
		return SliceKind
	case *PointerType:
		return PointerKind
	case *StructType:
		return StructKind
	case *PackageType:
		return PackageKind
	case *InterfaceType:
		return InterfaceKind
	case *ChanType:
		return ChanKind
	case *FuncType:
		return FuncKind
	case *MapType:
		return MapKind
	case *TypeType:
		return TypeKind
	case blockType:
		return BlockKind
	case heapItemType:
		return HeapItemKind
	case *tupleType:
		return TupleKind
	case RefType:
		return RefTypeKind
	default:
		panic(fmt.Sprintf("unexpected type %#v", t))
	}
}

// ----------------------------------------
// main type-assertion functions.

// Only for runtime debugging.
// One of them can be nil, and this lets uninitialized primitives
// and others serve as empty values.  See doOpAdd()
// usage: if debug { debugAssertSameTypes() }
func debugAssertSameTypes(lt, rt Type) {
	if lt == nil && rt == nil {
		// both are nil.
	} else if lt == nil || rt == nil {
		// one is nil.  see function comment.
	} else if lt.Kind() == rt.Kind() &&
		isUntyped(lt) || isUntyped(rt) {
		// one is untyped of same kind.
	} else if lt.Kind() == rt.Kind() &&
		isDataByte(lt) {
		// left is databyte of same kind,
		// specifically for assignments.
		// TODO: make another function
		// and remove this case?
	} else if lt.TypeID() == rt.TypeID() {
		// non-nil types are identical.
	} else {
		debug.Errorf(
			"incompatible operands in binary expression: %s and %s",
			lt.String(nil),
			rt.String(nil),
		)
	}
}

// Only for runtime debugging.
// Like debugAssertSameTypes(), but more relaxed, for == and !=.
// usage: if debug { debugAssertEqualityTypes() }
func debugAssertEqualityTypes(lt, rt Type) {
	if lt == nil && rt == nil {
		// both are nil.
	} else if lt == nil || rt == nil {
		// one is nil.  see function comment.
	} else if lt.Kind() == rt.Kind() &&
		isUntyped(lt) || isUntyped(rt) {
		// one is untyped of same kind.
	} else if lt.Kind() == InterfaceKind &&
		IsImplementedBy(lt, rt) {
		// rt implements lt (and lt is nil interface).
	} else if rt.Kind() == InterfaceKind &&
		IsImplementedBy(rt, lt) {
		// lt implements rt (and rt is nil interface).
	} else if lt.TypeID() == rt.TypeID() {
		// non-nil types are identical.
	} else {
		debug.Errorf(
			"incompatible operands in binary (eql/neq) expression: %s and %s",
			lt.String(nil),
			rt.String(nil),
		)
	}
}

// ----------------------------------------
// misc

func isUntyped(t Type) bool {
	switch t {
	case UntypedBoolType, UntypedRuneType, UntypedBigintType, UntypedBigdecType, UntypedStringType:
		return true
	default:
		return false
	}
}

func isDataByte(t Type) bool {
	switch t {
	case DataByteType:
		return true
	default:
		return false
	}
}

// TODO move untyped const stuff to preprocess.go.
// TODO associate with ConvertTo() in documentation.
func defaultTypeOf(t Type) Type {
	switch t {
	case UntypedBoolType:
		return BoolType
	case UntypedRuneType:
		return Int32Type
	case UntypedBigintType:
		return IntType
	case UntypedBigdecType:
		return Float64Type
	case UntypedStringType:
		return StringType
	default:
		panic("unexpected type for default untyped const conversion")
	}
}

func fillEmbeddedName(ft *FieldType) {
	if ft.Name != "" {
		return
	}
	switch ct := ft.Type.(type) {
	case *PointerType:
		// dereference one level
		switch ct := ct.Elt.(type) {
		case *DeclaredType:
			ft.Name = ct.Name
		default:
			// should not happen,
			panic("should not happen")
		}
	case *DeclaredType:
		ft.Name = ct.Name
	case PrimitiveType:
		switch ct {
		case BoolType:
			ft.Name = Name("bool")
		case StringType:
			ft.Name = Name("string")
		case IntType:
			ft.Name = Name("int")
		case Int8Type:
			ft.Name = Name("int8")
		case Int16Type:
			ft.Name = Name("int16")
		case Int32Type:
			ft.Name = Name("int32")
		case Int64Type:
			ft.Name = Name("int64")
		case UintType:
			ft.Name = Name("uint")
		case Uint8Type:
			ft.Name = Name("uint8")
		case Uint16Type:
			ft.Name = Name("uint16")
		case Uint32Type:
			ft.Name = Name("uint32")
		case Uint64Type:
			ft.Name = Name("uint64")
		case Float32Type:
			ft.Name = Name("float32")
		case Float64Type:
			ft.Name = Name("float64")
		}
	default:
		panic(fmt.Sprintf(
			"unexpected field type %s",
			ft.Type.String(nil)))
	}
	ft.Embedded = true
}

// TODO: empty interface? refer to assertAssignableTo
func IsImplementedBy(it Type, ot Type) bool {
	switch cbt := baseOf(it).(type) {
	case *InterfaceType:
		return cbt.IsImplementedBy(ot)
	default:
		panic("should not happen")
	}
}

// Given a map of generic type names, match the tmpl type which
// might include generics with the spec type which is concrete
// with no generics, and update the lookup map or panic if error.
// specTypeval is Type if spec is TypeKind.
// NOTE: type-checking isn't strictly necessary here, as the resulting lookup
// map gets applied to produce the ultimate param and result types.
func specifyType(store Store, n Node, lookup map[Name]Type, tmpl Type, spec Type, specTypeval Type) {
	if isGeneric(spec) {
		panic("spec must not be generic")
	}
	if st, ok := spec.(*SliceType); ok && st.Vrd {
		spec = &SliceType{
			Elt: st.Elt,
			Vrd: false,
		}
	}
	switch ct := tmpl.(type) {
	case *PointerType:
		switch pt := baseOf(spec).(type) {
		case *PointerType:
			specifyType(store, n, lookup, ct.Elt, pt.Elt, nil)
		default:
			panic(fmt.Sprintf(
				"expected pointer kind but got %s",
				spec.Kind()))
		}
	case *ArrayType:
		switch at := baseOf(spec).(type) {
		case *ArrayType:
			specifyType(store, n, lookup, ct.Elt, at.Elt, nil)
		default:
			panic(fmt.Sprintf(
				"expected array kind but got %s",
				spec.Kind()))
		}
	case *SliceType:
		switch st := baseOf(spec).(type) {
		case PrimitiveType:
			if isGeneric(ct.Elt) {
				if st.Kind() == StringKind {
					specifyType(store, n, lookup, ct.Elt, Uint8Type, nil)
				} else {
					panic(fmt.Sprintf(
						"expected slice kind but got %s",
						spec.Kind()))
				}
			} else if ct.Elt != Uint8Type {
				panic(fmt.Sprintf(
					"expected slice kind but got %s",
					spec.Kind()))
			} else if st != StringType {
				panic(fmt.Sprintf(
					"expected slice kind (or string type) but got %s",
					spec.Kind()))
			}
		case *SliceType:
			specifyType(store, n, lookup, ct.Elt, st.Elt, nil)
		default:
			panic(fmt.Sprintf(
				"expected slice kind but got %s",
				spec.Kind()))
		}
	case *MapType:
		switch mt := baseOf(spec).(type) {
		case *MapType:
			specifyType(store, n, lookup, ct.Key, mt.Key, nil)
			specifyType(store, n, lookup, ct.Value, mt.Value, nil)
		default:
			panic(fmt.Sprintf(
				"expected map kind but got %s",
				spec.Kind()))
		}
	case *InterfaceType:
		if ct.Generic != "" {
			// tmpl is generic, so replace from lookup.
			if strings.HasSuffix(string(ct.Generic), ".(type)") {
				if spec.Kind() != TypeKind {
					panic(fmt.Sprintf(
						"generic <%s> requires type kind, got %v",
						ct.Generic,
						spec.Kind()))
				}
				generic := ct.Generic[:len(ct.Generic)-len(".(type)")]
				match, ok := lookup[generic]
				if ok {
					if match.TypeID() != specTypeval.TypeID() {
						panic(fmt.Sprintf(
							"expected %s for <%s> but got %s",
							match.String(nil),
							ct.Generic,
							specTypeval.String(nil)))
					} else {
						return // ok
					}
				} else {
					lookup[generic] = specTypeval
					return // ok
				}
			} else if strings.HasSuffix(string(ct.Generic), ".Elem()") {
				if spec.Kind() == TypeKind {
					panic("generic <%s> does not expect type kind")
				}
				generic := ct.Generic[:len(ct.Generic)-len(".Elem()")]
				match, ok := lookup[generic]
				if ok {
					assertAssignableTo(n, spec, match.Elem(), false)
					return // ok
				} else {
					// Panic here, because we don't know whether T
					// should be native or gno yet.
					// It may be possible to allow lazy specification
					// with some changes, but it isn't obvious.
					panic("T.Elem generic must follow specification of T")
					// lookup[generic] = specTypeval
					// return // ok
				}
			} else {
				match, ok := lookup[ct.Generic]
				if ok {
					assertAssignableTo(n, spec, match, false)
					return // ok
				} else {
					if isUntyped(spec) {
						spec = defaultTypeOf(spec)
					}
					lookup[ct.Generic] = spec
					return // ok
				}
			}
		} else {
			// TODO: handle generics in method signatures
			return // nothing to do
		}
	default:
		// ignore, no generics.
	}
}

// given the lookup map accumulated w/ specifyType(), apply the
// lookup map to derive the specific (composite) type from a
// generic template.  if the input tmpl has no generics, it is
// simply returned.  if a generic is not yet specified, panics.
func applySpecifics(lookup map[Name]Type, tmpl Type) (Type, bool) {
	switch ct := tmpl.(type) {
	case *PointerType:
		pte, ok := applySpecifics(lookup, ct.Elt)
		if !ok { // simply return
			return tmpl, false
		}
		return &PointerType{
			Elt: pte,
		}, true
	case *ArrayType:
		ate, ok := applySpecifics(lookup, ct.Elt)
		if !ok { // simply return
			return tmpl, false
		}
		return &ArrayType{
			Len: ct.Len,
			Elt: ate,
			Vrd: ct.Vrd,
		}, true
	case *SliceType:
		ste, ok := applySpecifics(lookup, ct.Elt)
		if !ok { // simply return
			return tmpl, false
		}
		return &SliceType{
			Elt: ste,
			Vrd: ct.Vrd,
		}, true
	case *MapType:
		mtk, okk := applySpecifics(lookup, ct.Key)
		mtv, okv := applySpecifics(lookup, ct.Value)
		if !okk && !okv { // simply return
			return tmpl, false
		}
		return &MapType{
			Key:   mtk,
			Value: mtv,
		}, true
	case *InterfaceType:
		if ct.Generic != "" {
			if strings.HasSuffix(string(ct.Generic), ".(type)") {
				// used for defining types by name via arg matching.
				return gTypeType, true
			} else {
				// used for capturing and distinguishing native vs gno
				// slice/array types, e.g. for "append".
				// TODO: implement .Elem() on TypeValues.
				generic := ct.Generic
				isElem := strings.HasSuffix(string(ct.Generic), ".Elem()")
				if isElem {
					generic = generic[:len(generic)-len(".Elem()")]
				}
				// Construct BlockStmt from map.
				// TODO: make arg type be this
				// to reduce redundant steps.
				pn := NewPackageNode("", "", nil)
				bs := new(BlockStmt)
				bs.InitStaticBlock(bs, pn)
				for n, t := range lookup {
					bs.Define(n, asValue(t))
				}
				// Parse generic to expr.
				gx := MustParseExpr(string(generic))
				gx = Preprocess(nil, bs, gx).(Expr)
				// Evaluate type from generic expression.
				m := NewMachine("", nil)
				tv := m.EvalStatic(bs, gx)
				m.Release()
				if isElem {
					return tv.GetType().Elem(), true
				} else {
					return tv.GetType(), true
				}
			}
		} else { // simply return
			// TODO: handle generics in method signatures
			return tmpl, false
		}
	default:
		// ignore, no generics.
		return tmpl, false
	}
}

// returns true if t is generic or has generic component.
func isGeneric(t Type) bool {
	switch ct := t.(type) {
	case FieldType:
		return isGeneric(ct.Type)
	case *PointerType:
		return isGeneric(ct.Elt)
	case *ArrayType:
		return isGeneric(ct.Elt)
	case *SliceType:
		return isGeneric(ct.Elt)
	case *MapType:
		return isGeneric(ct.Key) ||
			isGeneric(ct.Value)
	case *InterfaceType:
		// TODO: handle generics in method signatures
		return ct.Generic != ""
	default:
		return false
	}
}

// NOTE: runs at preprocess time but also runtime,
// for dynamic interface lookups. m can be nil,
// is used for recursion detection.
// TODO: could this be more optimized for the runtime?
// are Go-style itables the solution or?
// callerPath: the path of package where selector node was declared.
func findEmbeddedFieldType(callerPath string, t Type, n Name, m map[Type]struct{}) (
	trail []ValuePath, hasPtr bool, rcvr Type, ft Type, accessError bool,
) {
	switch ct := t.(type) {
	case *DeclaredType:
		return ct.FindEmbeddedFieldType(callerPath, n, m)
	case *PointerType:
		return ct.FindEmbeddedFieldType(callerPath, n, m)
	case *StructType:
		return ct.FindEmbeddedFieldType(callerPath, n, m)
	case *InterfaceType:
		return ct.FindEmbeddedFieldType(callerPath, n, m)
	default:
		return nil, false, nil, nil, false
	}
}<|MERGE_RESOLUTION|>--- conflicted
+++ resolved
@@ -940,9 +940,6 @@
 	return it.typeid
 }
 
-<<<<<<< HEAD
-func (it *InterfaceType) String(printer *Printer) string {
-=======
 func (it *InterfaceType) GetMethodFieldType(mname Name) *FieldType {
 	for i := range it.Methods {
 		im := &it.Methods[i]
@@ -954,7 +951,6 @@
 }
 
 func (it *InterfaceType) String() string {
->>>>>>> e32f3200
 	if it.Generic != "" {
 		return fmt.Sprintf("<%s>{%s}",
 			it.Generic,
@@ -1530,19 +1526,11 @@
 	}
 }
 
-<<<<<<< HEAD
-func (dt *DeclaredType) String(printer *Printer) string {
-	if dt.Loc.IsZero() {
-		return printer.Sprintf("%s.%s", dt.PkgPath, dt.Name)
-	} else {
-		return printer.Sprintf("%s[%s].%s", dt.PkgPath, dt.Loc.String(), dt.Name)
-=======
 func (dt *DeclaredType) String() string {
 	if dt.ParentLoc.IsZero() {
 		return fmt.Sprintf("%s.%s", dt.PkgPath, dt.Name)
 	} else {
 		return fmt.Sprintf("%s[%s].%s", dt.PkgPath, dt.ParentLoc.String(), dt.Name)
->>>>>>> e32f3200
 	}
 }
 
