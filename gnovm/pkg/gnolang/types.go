--- conflicted
+++ resolved
@@ -2201,8 +2201,6 @@
 }
 
 // ----------------------------------------
-<<<<<<< HEAD
-=======
 // main type-assertion functions.
 
 // Only for runtime debugging.
@@ -2263,7 +2261,6 @@
 }
 
 // ----------------------------------------
->>>>>>> f547d7dc
 // misc
 
 func isUntyped(t Type) bool {
@@ -2367,11 +2364,7 @@
 	ft.Embedded = true
 }
 
-<<<<<<< HEAD
-// TODO: empty interface? refer to checkAssignableTo
-=======
 // TODO: empty interface? refer to assertAssignableTo
->>>>>>> f547d7dc
 func IsImplementedBy(it Type, ot Type) bool {
 	switch cbt := baseOf(it).(type) {
 	case *InterfaceType:
@@ -2506,11 +2499,7 @@
 				generic := ct.Generic[:len(ct.Generic)-len(".Elem()")]
 				match, ok := lookup[generic]
 				if ok {
-<<<<<<< HEAD
-					checkAssignableTo(spec, match.Elem(), false)
-=======
 					assertAssignableTo(spec, match.Elem(), false)
->>>>>>> f547d7dc
 					return // ok
 				} else {
 					// Panic here, because we don't know whether T
@@ -2524,11 +2513,7 @@
 			} else {
 				match, ok := lookup[ct.Generic]
 				if ok {
-<<<<<<< HEAD
-					checkAssignableTo(spec, match, false)
-=======
 					assertAssignableTo(spec, match, false)
->>>>>>> f547d7dc
 					return // ok
 				} else {
 					if isUntyped(spec) {
