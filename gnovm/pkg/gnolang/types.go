package gnolang

import (
	"fmt"
	"reflect"
	"sort"
	"strconv"
	"strings"
)

// NOTE: TypeID() implementations are currently
// experimental, and will probably get replaced with
// some other system.  TypeID may become variable length,
// rather than contain a single Hashlet.

// ----------------------------------------
// (runtime) Type

type Type interface {
	assertType()

	Kind() Kind     // penetrates *DeclaredType & *NativeType
	TypeID() TypeID // deterministic
	String() string // for dev/debugging
	Elem() Type     // for TODO... types
	GetPkgPath() string
	IsNamed() bool // named vs unname type. property as a method
}

type TypeID string

func (tid TypeID) IsZero() bool {
	return tid == ""
}

func (tid TypeID) Bytes() []byte {
	return []byte(tid)
}

func (tid TypeID) String() string {
	return string(tid)
}

func typeid(f string, args ...interface{}) (tid TypeID) {
	fs := fmt.Sprintf(f, args...)
	x := TypeID(fs)
	if debug {
		debug.Println("TYPEID", fs)
	}
	return x
}

// Complex types are pointers, but due to the design goal
// of the language to enable mass scale persistence, we
// cannot use pointer equality to test for type equality.
// Instead, for checking equality use the TypeID.
func (PrimitiveType) assertType()   {}
func (*PointerType) assertType()    {}
func (FieldType) assertType()       {}
func (*ArrayType) assertType()      {}
func (*SliceType) assertType()      {}
func (*StructType) assertType()     {}
func (*FuncType) assertType()       {}
func (*MapType) assertType()        {}
func (*InterfaceType) assertType()  {}
func (*TypeType) assertType()       {}
func (*DeclaredType) assertType()   {}
func (*PackageType) assertType()    {}
func (*ChanType) assertType()       {}
func (*NativeType) assertType()     {}
func (blockType) assertType()       {}
func (*tupleType) assertType()      {}
func (RefType) assertType()         {}
func (MaybeNativeType) assertType() {}

// ----------------------------------------
// Primitive types

type PrimitiveType int

const (
	InvalidType PrimitiveType = 1 << iota
	UntypedBoolType
	BoolType
	UntypedStringType
	StringType
	IntType
	Int8Type
	Int16Type
	UntypedRuneType
	Int32Type
	Int64Type
	UintType
	Uint8Type
	DataByteType
	Uint16Type
	Uint32Type
	Uint64Type
	Float32Type
	Float64Type
	UntypedBigintType
	BigintType
	UntypedBigdecType
	BigdecType
	// UintptrType
)

// Used for converting constant binary expressions.
// Smaller number means more specific.
// Spec: "If the untyped operands of a binary operation (other than a shift) are
// of different kinds, the result is of the operand's kind that appears later
// in this list: integer, rune, floating-point, complex. For example, an
// untyped integer constant divided by an untyped complex constant yields an
// untyped complex constant."
func (pt PrimitiveType) Specificity() int {
	switch pt {
	case InvalidType:
		panic("invalid type has no specificity")
	case BoolType:
		return 0
	case StringType:
		return 0
	case IntType:
		return 0
	case Int8Type:
		return 0
	case Int16Type:
		return 0
	case Int32Type:
		return 0
	case Int64Type:
		return 0
	case UintType:
		return 0
	case Uint8Type, DataByteType:
		return 0
	case Uint16Type:
		return 0
	case Uint32Type:
		return 0
	case Uint64Type:
		return 0
	case Float32Type:
		return 0
	case Float64Type:
		return 0
	case BigintType:
		return 1
	case BigdecType:
		return 2
	case UntypedBigdecType:
		return 3
	case UntypedStringType:
		return 4
	case UntypedBigintType:
		return 4
	case UntypedRuneType:
		return 5
	case UntypedBoolType:
		return 6
	default:
		panic(fmt.Sprintf("unexpected primitive type %v", pt))
	}
}

func (pt PrimitiveType) Kind() Kind {
	switch pt {
	case InvalidType:
		panic("invalid type has no kind")
	case BoolType, UntypedBoolType:
		return BoolKind
	case StringType, UntypedStringType:
		return StringKind
	case IntType:
		return IntKind
	case Int8Type:
		return Int8Kind
	case Int16Type:
		return Int16Kind
	case Int32Type, UntypedRuneType:
		return Int32Kind
	case Int64Type:
		return Int64Kind
	case UintType:
		return UintKind
	case Uint8Type, DataByteType:
		return Uint8Kind
	case Uint16Type:
		return Uint16Kind
	case Uint32Type:
		return Uint32Kind
	case Uint64Type:
		return Uint64Kind
	case Float32Type:
		return Float32Kind
	case Float64Type:
		return Float64Kind
	case BigintType, UntypedBigintType:
		return BigintKind
	case BigdecType, UntypedBigdecType:
		return BigdecKind
	default:
		panic(fmt.Sprintf("unexpected primitive type %v", pt))
	}
}

func (pt PrimitiveType) TypeID() TypeID {
	switch pt {
	case InvalidType:
		panic("invalid type has no typeid")
	case UntypedBoolType:
		return typeid("<untyped> bool")
	case BoolType:
		return typeid("bool")
	case UntypedStringType:
		return typeid("<untyped> string")
	case StringType:
		return typeid("string")
	case IntType:
		return typeid("int")
	case Int8Type:
		return typeid("int8")
	case Int16Type:
		return typeid("int16")
	case UntypedRuneType:
		return typeid("<untyped> rune")
	case Int32Type:
		return typeid("int32")
	case Int64Type:
		return typeid("int64")
	case UintType:
		return typeid("uint")
	case Uint8Type:
		return typeid("uint8")
	case DataByteType:
		// should not be persisted...
		panic("untyped data byte type has no typeid")
	case Uint16Type:
		return typeid("uint16")
	case Uint32Type:
		return typeid("uint32")
	case Uint64Type:
		return typeid("uint64")
	case Float32Type:
		return typeid("float32")
	case Float64Type:
		return typeid("float64")
	case UntypedBigintType:
		return typeid("<untyped> bigint")
	case BigintType:
		return typeid("bigint")
	case UntypedBigdecType:
		return typeid("<untyped> bigdec")
	case BigdecType:
		return typeid("bigdec")
	default:
		panic(fmt.Sprintf("unexpected primitive type %v", pt))
	}
}

func (pt PrimitiveType) String() string {
	switch pt {
	case InvalidType:
		return string("<invalid type>")
	case UntypedBoolType:
		return string("<untyped> bool")
	case BoolType:
		return string("bool")
	case UntypedStringType:
		return string("<untyped> string")
	case StringType:
		return string("string")
	case IntType:
		return string("int")
	case Int8Type:
		return string("int8")
	case Int16Type:
		return string("int16")
	case UntypedRuneType:
		return string("<untyped> int32")
	case Int32Type:
		return string("int32")
	case Int64Type:
		return string("int64")
	case UintType:
		return string("uint")
	case Uint8Type:
		return string("uint8")
	case DataByteType:
		return string("<databyte> uint8")
	case Uint16Type:
		return string("uint16")
	case Uint32Type:
		return string("uint32")
	case Uint64Type:
		return string("uint64")
	case Float32Type:
		return string("float32")
	case Float64Type:
		return string("float64")
	case UntypedBigintType:
		return string("<untyped> bigint")
	case BigintType:
		return string("bigint")
	case UntypedBigdecType:
		return string("<untyped> bigdec")
	case BigdecType:
		return string("bigdec")
	default:
		panic(fmt.Sprintf("unexpected primitive type %d", pt))
	}
}

func (pt PrimitiveType) Elem() Type {
	if pt.Kind() == StringKind {
		// NOTE: this is different than Go1.
		return Uint8Type
	} else {
		panic("non-string primitive types have no elements")
	}
}

func (pt PrimitiveType) GetPkgPath() string {
	return ""
}

func (pt PrimitiveType) IsNamed() bool {
	return true
}

// ----------------------------------------
// Field type (partial)

type Tag string

type FieldType struct {
	Name     Name
	Type     Type
	Embedded bool
	Tag      Tag
}

func (ft FieldType) Kind() Kind {
	panic("FieldType is a pseudotype of unknown kind")
}

func (ft FieldType) TypeID() TypeID {
	s := ""
	if ft.Name == "" {
		s += ft.Type.TypeID().String()
	} else {
		s += string(ft.Name) + " " + ft.Type.TypeID().String()
	}
	return typeid(s)
}

func (ft FieldType) String() string {
	tag := ""
	if ft.Tag != "" {
		tag = " " + strconv.Quote(string(ft.Tag))
	}
	if ft.Name == "" {
		return fmt.Sprintf("(embedded) %s%s", ft.Type.String(), tag)
	} else {
		return fmt.Sprintf("%s %s%s", ft.Name, ft.Type.String(), tag)
	}
}

func (ft FieldType) Elem() Type {
	panic("FieldType is a pseudotype with no elements")
}

func (ft FieldType) GetPkgPath() string {
	panic("FieldType is a pseudotype with no package path")
}

func (ft FieldType) IsNamed() bool {
	panic("FieldType is a pseudotype with no property called named")
}

// ----------------------------------------
// FieldTypeList

type FieldTypeList []FieldType

// FieldTypeList implements sort.Interface.
func (l FieldTypeList) Len() int {
	return len(l)
}

// FieldTypeList implements sort.Interface.
func (l FieldTypeList) Less(i, j int) bool {
	iname, jname := l[i].Name, l[j].Name
	if iname == jname {
		panic(fmt.Sprintf("duplicate name found in field list: %s", iname))
	}
	return iname < jname
}

// FieldTypeList implements sort.Interface.
func (l FieldTypeList) Swap(i, j int) {
	t := l[i]
	l[i] = l[j]
	l[j] = t
}

// User should call sort for interface methods.
// XXX how though?
func (l FieldTypeList) TypeID() TypeID {
	ll := len(l)
	s := ""
	for i, ft := range l {
		if ft.Name == "" {
			s += ft.Type.TypeID().String()
		} else {
			s += string(ft.Name) + " " + ft.Type.TypeID().String()
		}
		if i != ll-1 {
			s += ";"
		}
	}
	return typeid(s)
}

// For use in fields of packages, structs, and interfaces, where any
// unexported lowercase fields are private and unequal to other package
// types.
func (l FieldTypeList) TypeIDForPackage(pkgPath string) TypeID {
	ll := len(l)
	s := ""
	for i, ft := range l {
		fn := ft.Name
		if isUpper(string(fn)) {
			s += string(fn) + " " + ft.Type.TypeID().String()
		} else {
			s += pkgPath + "." + string(fn) + " " + ft.Type.TypeID().String()
		}
		if i != ll-1 {
			s += ";"
		}
	}
	return typeid(s)
}

func (l FieldTypeList) HasUnexported() bool {
	for _, ft := range l {
		if debug {
			if ft.Name == "" {
				// incorrect usage.
				panic("should not happen")
			}
		}
		if !isUpper(string(ft.Name)) {
			return true
		}
	}
	return false
}

func (l FieldTypeList) String() string {
	ll := len(l)
	s := ""
	for i, ft := range l {
		s += string(ft.Name) + " " + ft.Type.TypeID().String()
		if i != ll-1 {
			s += ";"
		}
	}
	return s
}

func (l FieldTypeList) StringWithCommas() string {
	ll := len(l)
	s := ""
	for i, ft := range l {
		s += string(ft.Name) + " " + ft.Type.String()
		if i != ll-1 {
			s += ","
		}
	}
	return s
}

// Like TypeID() but without considering field names;
// used for function parameters and results.
func (l FieldTypeList) UnnamedTypeID() TypeID {
	ll := len(l)
	s := ""
	for i, ft := range l {
		s += ft.Type.TypeID().String()
		if i != ll-1 {
			s += ";"
		}
	}
	return typeid(s)
}

func (l FieldTypeList) Types() []Type {
	res := make([]Type, len(l))
	for i, ft := range l {
		res[i] = ft.Type
	}
	return res
}

// ----------------------------------------
// Array type

type ArrayType struct {
	Len int
	Elt Type
	Vrd bool

	typeid TypeID
}

func (at *ArrayType) Kind() Kind {
	return ArrayKind
}

func (at *ArrayType) TypeID() TypeID {
	if at.typeid.IsZero() {
		at.typeid = typeid("[%d]%s", at.Len, at.Elt.TypeID().String())
	}
	return at.typeid
}

func (at *ArrayType) String() string {
	return fmt.Sprintf("[%d]%s", at.Len, at.Elt.String())
}

func (at *ArrayType) Elem() Type {
	return at.Elt
}

func (at *ArrayType) GetPkgPath() string {
	return ""
}

func (at *ArrayType) IsNamed() bool {
	return false
}

// ----------------------------------------
// Slice type

var gByteSliceType = &SliceType{
	Elt: Uint8Type,
	Vrd: false,
}

type SliceType struct {
	Elt Type
	Vrd bool // used for *FuncType.HasVarg()

	typeid TypeID
}

func (st *SliceType) Kind() Kind {
	return SliceKind
}

func (st *SliceType) TypeID() TypeID {
	if st.typeid.IsZero() {
		if st.Vrd {
			st.typeid = typeid("...%s", st.Elt.TypeID().String())
		} else {
			st.typeid = typeid("[]%s", st.Elt.TypeID().String())
		}
	}
	return st.typeid
}

func (st *SliceType) String() string {
	if st.Vrd {
		return fmt.Sprintf("...%s", st.Elt.String())
	} else {
		return fmt.Sprintf("[]%s", st.Elt.String())
	}
}

func (st *SliceType) Elem() Type {
	return st.Elt
}

func (st *SliceType) GetPkgPath() string {
	return ""
}

func (st *SliceType) IsNamed() bool {
	return false
}

// ----------------------------------------
// Pointer type

type PointerType struct {
	Elt Type

	typeid TypeID
}

func (pt *PointerType) Kind() Kind {
	return PointerKind
}

func (pt *PointerType) TypeID() TypeID {
	if pt.typeid.IsZero() {
		pt.typeid = typeid("*%s", pt.Elt.TypeID().String())
	}
	return pt.typeid
}

func (pt *PointerType) String() string {
	if pt == nil {
		panic("invalid nil pointer type")
	} else if pt.Elt == nil {
		panic("invalid nil pointer element type")
	} else {
		return fmt.Sprintf("*%v", pt.Elt)
	}
}

func (pt *PointerType) Elem() Type {
	return pt.Elt
}

func (pt *PointerType) GetPkgPath() string {
	return pt.Elt.GetPkgPath()
}

func (pt *PointerType) IsNamed() bool {
	return false
}

func (pt *PointerType) FindEmbeddedFieldType(callerPath string, n Name, m map[Type]struct{}) (
	trail []ValuePath, hasPtr bool, rcvr Type, field Type, accessError bool,
) {
	// Recursion guard.
	if m == nil {
		m = map[Type]struct{}{pt: (struct{}{})}
	} else if _, exists := m[pt]; exists {
		return nil, false, nil, nil, false
	} else {
		m[pt] = struct{}{}
	}
	// ...
	switch cet := pt.Elt.(type) {
	case *DeclaredType, *StructType:
		// Pointer to declared types and structs
		// expose embedded methods and fields.
		// See tests/selector_test.go for examples.
		trail, hasPtr, rcvr, field, accessError = findEmbeddedFieldType(callerPath, cet, n, m)
		if trail != nil { // found
			hasPtr = true // pt *is* a pointer.
			switch trail[0].Type {
			case VPField:
				// Case 1: If trail is of form [VPField, VPField, ... VPPtrMethod],
				// that is, one or more fields followed by a pointer method,
				// convert to [VPSubrefField, VPSubrefField, ... VPDerefPtrMethod].
				if func() bool {
					for i, path := range trail {
						if i < len(trail)-1 {
							if path.Type != VPField {
								return false
							}
						} else {
							if path.Type != VPPtrMethod {
								return false
							}
						}
					}
					return true
				}() {
					for i := range trail {
						if i < len(trail)-1 {
							trail[i].Type = VPSubrefField
						} else {
							trail[i].Type = VPDerefPtrMethod
						}
					}
					return
				} else {
					// Case 2: otherwise, is just a deref field.
					trail[0].Type = VPDerefField
					switch trail[0].Depth {
					case 0:
						// *PointerType > *StructType.Field has depth 0.
					case 1:
						// *DeclaredType > *StructType.Field has depth 1 (& type VPField).
						// *PointerType > *DeclaredType > *StructType.Field has depth 2.
						trail[0].Depth = 2
						/*
							// If trail[-1].Type == VPPtrMethod, set VPDerefPtrMethod.
							if len(trail) > 1 && trail[1].Type == VPPtrMethod {
								trail[1].Type = VPDerefPtrMethod
							}
						*/
					default:
						panic("should not happen")
					}
					return
				}
			case VPValMethod:
				trail[0].Type = VPDerefValMethod
				return
			case VPPtrMethod:
				trail[0].Type = VPDerefPtrMethod
				return
			case VPDerefValMethod, VPDerefPtrMethod:
				panic("should not happen")
			default:
				panic("should not happen")
			}
		} else { // not found
			return
		}
	case *NativeType:
		npt := &NativeType{
			Type: reflect.PointerTo(cet.Type),
		}
		return npt.FindEmbeddedFieldType(n, m)
	default:
		// nester pointers or pointer to interfaces
		// and other pointer types do not expose their methods.
		return
	}
}

// ----------------------------------------
// Struct type

type StructType struct {
	PkgPath string
	Fields  []FieldType

	typeid TypeID
}

func (st *StructType) Kind() Kind {
	return StructKind
}

func (st *StructType) TypeID() TypeID {
	if st.typeid.IsZero() {
		// NOTE Struct types expressed or declared in different packages
		// may have the same TypeID if and only if neither have
		// unexported fields.  st.PkgPath is only included in field
		// names that are not uppercase.
		st.typeid = typeid(
			"struct{%s}",
			FieldTypeList(st.Fields).TypeIDForPackage(st.PkgPath),
		)
	}
	return st.typeid
}

func (st *StructType) String() string {
	return fmt.Sprintf("struct{%s}",
		FieldTypeList(st.Fields).String())
}

func (st *StructType) Elem() Type {
	panic("struct types have no (universal) elements")
}

func (st *StructType) GetPkgPath() string {
	return st.PkgPath
}

func (st *StructType) IsNamed() bool {
	return false
}

// NOTE only works for exposed non-embedded fields.
func (st *StructType) GetPathForName(n Name) ValuePath {
	for i := 0; i < len(st.Fields); i++ {
		ft := st.Fields[i]
		if ft.Name == n {
			if i > 2<<16-1 {
				panic("too many fields")
			}
			return NewValuePathField(0, uint16(i), n)
		}
		if st, ok := ft.Type.(*StructType); ok {
			if ft.Name != "" {
				// skip fields not promoted.
				i += len(st.Fields)
			}
		}
	}
	panic(fmt.Sprintf("struct type %s has no field %s",
		st.String(), n))
}

func (st *StructType) GetStaticTypeOfAt(path ValuePath) Type {
	if debug {
		if path.Depth != 0 {
			panic("expected path.Depth of 0")
		}
	}
	return st.Fields[path.Index].Type
}

// Searches embedded fields to find matching method or field,
// which may be embedded. This function is slow. DeclaredType uses
// this. There is probably no need to cache positive results here;
// it may be better to implement it on DeclaredType. The resulting
// ValuePaths may be modified.  If not found, all returned values
// are nil; for consistency, check the trail.
func (st *StructType) FindEmbeddedFieldType(callerPath string, n Name, m map[Type]struct{}) (
	trail []ValuePath, hasPtr bool, rcvr Type, field Type, accessError bool,
) {
	// Recursion guard
	if m == nil {
		m = map[Type]struct{}{st: (struct{}{})}
	} else if _, exists := m[st]; exists {
		return nil, false, nil, nil, false
	} else {
		m[st] = struct{}{}
	}
	// Search fields.
	for i := 0; i < len(st.Fields); i++ {
		sf := &st.Fields[i]
		// Maybe is a field of the struct.
		if sf.Name == n {
			// Ensure exposed or package match.
			if !isUpper(string(n)) && st.PkgPath != callerPath {
				return nil, false, nil, nil, true
			}
			vp := NewValuePathField(0, uint16(i), n)
			return []ValuePath{vp}, false, nil, sf.Type, false
		}
		// Maybe is embedded within a field.
		if sf.Embedded {
			st := sf.Type
			trail2, hasPtr2, rcvr2, field2, accessError2 := findEmbeddedFieldType(callerPath, st, n, m)
			if accessError2 {
				// XXX make test case and check against go
				return nil, false, nil, nil, true
			} else if trail2 != nil {
				if trail != nil {
					// conflict detected. return none.
					return nil, false, nil, nil, false
				} else {
					// remember.
					vp := NewValuePathField(0, uint16(i), sf.Name)
					trail, hasPtr, rcvr, field = append([]ValuePath{vp}, trail2...), hasPtr2, rcvr2, field2
				}
			}
		}
	}
	return // may be found or nil.
}

// ----------------------------------------
// Package type

// The package type holds no data.
// The PackageNode holds static declarations,
// and the PackageValue embeds a block.
var gPackageType = &PackageType{}

type PackageType struct {
	typeid TypeID
}

func (pt *PackageType) Kind() Kind {
	return PackageKind
}

func (pt *PackageType) TypeID() TypeID {
	if pt.typeid.IsZero() {
		// NOTE Different package types may have the same
		// TypeID if and only if neither have unexported fields.
		// pt.Path is only included in field names that are not
		// uppercase.
		pt.typeid = typeid("package{}")
	}
	return pt.typeid
}

func (pt *PackageType) String() string {
	return "package{}"
}

func (pt *PackageType) Elem() Type {
	panic("package types have no elements")
}

func (pt *PackageType) GetPkgPath() string {
	panic("package types has no package path (unlike package values)")
}

func (pt *PackageType) IsNamed() bool {
	panic("package types have no property called named")
}

// ----------------------------------------
// Interface type

type InterfaceType struct {
	PkgPath string
	Methods []FieldType
	Generic Name // for uverse "generics"

	typeid TypeID
}

// General empty interface.

func (it *InterfaceType) IsEmptyInterface() bool {
	return len(it.Methods) == 0
}

func (it *InterfaceType) Kind() Kind {
	return InterfaceKind
}

func (it *InterfaceType) TypeID() TypeID {
	if debug {
		if it.Generic != "" {
			panic("generic type has no TypeID")
		}
	}
	if it.typeid.IsZero() {
		// NOTE Interface types expressed or declared in different
		// packages may have the same TypeID if and only if
		// neither have unexported fields.  pt.Path is only
		// included in field names that are not uppercase.
		ms := FieldTypeList(it.Methods)
		// XXX pre-sort.
		sort.Sort(ms)
		it.typeid = typeid("interface{" + ms.TypeIDForPackage(it.PkgPath).String() + "}")
	}
	return it.typeid
}

func (it *InterfaceType) String() string {
	if it.Generic != "" {
		return fmt.Sprintf("<%s>{%s}",
			it.Generic,
			FieldTypeList(it.Methods).String())
	} else {
		return fmt.Sprintf("interface{%s}",
			FieldTypeList(it.Methods).String())
	}
}

func (it *InterfaceType) Elem() Type {
	panic("interface types have no elements")
}

func (it *InterfaceType) GetPkgPath() string {
	return it.PkgPath
}

func (it *InterfaceType) IsNamed() bool {
	return false
}

func (it *InterfaceType) FindEmbeddedFieldType(callerPath string, n Name, m map[Type]struct{}) (
	trail []ValuePath, hasPtr bool, rcvr Type, ft Type, accessError bool,
) {
	// Recursion guard
	if m == nil {
		m = map[Type]struct{}{it: (struct{}{})}
	} else if _, exists := m[it]; exists {
		return nil, false, nil, nil, false
	} else {
		m[it] = struct{}{}
	}
	// ...
	for _, im := range it.Methods {
		if im.Name == n {
			// Ensure exposed or package match.
			if !isUpper(string(n)) && it.PkgPath != callerPath {
				return nil, false, nil, nil, true
			}
			// a matched name cannot be an embedded interface.
			if im.Type.Kind() == InterfaceKind {
				return nil, false, nil, nil, false
			}
			// match found.
			tr := []ValuePath{NewValuePathInterface(n)}
			hasPtr := false
			rcvr := Type(nil)
			ft := im.Type
			return tr, hasPtr, rcvr, ft, false
		}
		if et, ok := baseOf(im.Type).(*InterfaceType); ok {
			// embedded interfaces must be recursively searched.
			trail, hasPtr, rcvr, ft, accessError = et.FindEmbeddedFieldType(callerPath, n, m)
			if accessError {
				// XXX make test case and check against go
				return nil, false, nil, nil, true
			} else if trail != nil {
				if debug {
					if len(trail) != 1 || trail[0].Type != VPInterface {
						panic("should not happen")
					}
				}
				return trail, hasPtr, rcvr, ft, false
			} // else continue search.
		} // else continue search.
	}
	return nil, false, nil, nil, false
}

// For run-time type assertion.
// TODO: optimize somehow.
func (it *InterfaceType) IsImplementedBy(ot Type) (result bool) {
	for _, im := range it.Methods {
		if im.Type.Kind() == InterfaceKind {
			// field is embedded interface...
			im2 := baseOf(im.Type).(*InterfaceType)
			if !im2.IsImplementedBy(ot) {
				return false
			} else {
				continue
			}
		}
		// find method in field.
		tr, hp, rt, ft, _ := findEmbeddedFieldType(it.PkgPath, ot, im.Name, nil)
		if tr == nil { // not found.
			return false
		}
		if nft, ok := ft.(*NativeType); ok {
			// Treat native function types as autoNative calls.
			// ft: possibly gonative function type.
			// gnot: the corresponding gno type (GnoType()).
			// im.Type: the desired interface gno type.
			// ie, if each of ft's arg types can match
			// against the desired arg types in im.Types.
			if !gno2GoTypeMatches(im.Type, nft.Type) {
				return false
			}
		} else if mt, ok := ft.(*FuncType); ok {
			// if method is pointer receiver, check addressability:
			if _, ptrRcvr := rt.(*PointerType); ptrRcvr && !hp {
				return false // not addressable.
			}
			// check for func type equality.
			dmtid := mt.TypeID()
			imtid := im.Type.TypeID()
			if dmtid != imtid {
				return false
			}
		}
	}
	return true
}

func (it *InterfaceType) GetPathForName(n Name) ValuePath {
	return NewValuePathInterface(n)
}

// ----------------------------------------
// Chan type

type ChanType struct {
	Dir ChanDir
	Elt Type

	typeid TypeID
}

func (ct *ChanType) Kind() Kind {
	return ChanKind
}

func (ct *ChanType) TypeID() TypeID {
	if ct.typeid.IsZero() {
		switch ct.Dir {
		case SEND | RECV:
			ct.typeid = typeid("chan{%s}" + ct.Elt.TypeID().String())
		case SEND:
			ct.typeid = typeid("<-chan{%s}" + ct.Elt.TypeID().String())
		case RECV:
			ct.typeid = typeid("chan<-{%s}" + ct.Elt.TypeID().String())
		default:
			panic("should not happen")
		}
	}
	return ct.typeid
}

func (ct *ChanType) String() string {
	switch ct.Dir {
	case SEND | RECV:
		return "chan " + ct.Elt.String()
	case SEND:
		return "<-chan " + ct.Elt.String()
	case RECV:
		return "chan<- " + ct.Elt.String()
	default:
		panic("should not happen")
	}
}

func (ct *ChanType) Elem() Type {
	return ct.Elt
}

func (ct *ChanType) GetPkgPath() string {
	return ""
}

func (ct *ChanType) IsNamed() bool {
	return false
}

// ----------------------------------------
// Function type

type FuncType struct {
	Params  []FieldType
	Results []FieldType

	typeid TypeID
	bound  *FuncType
}

<<<<<<< HEAD
func (ft *FuncType) NumIn() int {
	if len(ft.Params) >= 1 {
		return len(ft.Params) - 1 // TODO: assert to be method
	}
	return 0
}

func (ft *FuncType) In(i int) Type {
	if len(ft.Params) >= 1 {
		return ft.Params[len(ft.Params)-1-i]
	}
	return nil
}

func (ft *FuncType) Out(i int) Type {
	if len(ft.Params) >= 1 {
		return ft.Params[len(ft.Results)-1-i]
	}
	return nil
}

func (ft *FuncType) NumOut() int {
	return len(ft.Results)
=======
// true for predefined func types that are not filled in yet.
func (ft *FuncType) IsZero() bool {
	// XXX be explicit.
	return ft.Params == nil && ft.Results == nil && ft.typeid.IsZero() && ft.bound == nil
>>>>>>> f547d7dc
}

// if ft is a method, returns whether method takes a pointer receiver.
func (ft *FuncType) HasPointerReceiver() bool {
	if debug {
		if len(ft.Params) == 0 {
			panic("expected unbound method function type, but found no receiver parameter.")
		}
	}
	_, ok := ft.Params[0].Type.(*PointerType)
	return ok
	// return ft.Params[0].Type.Kind() == PointerKind
}

func (ft *FuncType) Kind() Kind {
	return FuncKind
}

// bound function type (if ft is a method).
func (ft *FuncType) BoundType() *FuncType {
	if ft.bound == nil {
		ft.bound = &FuncType{
			Params:  ft.Params[1:],
			Results: ft.Results,
		}
	}
	return ft.bound
}

// unbound function type
func (ft *FuncType) UnboundType(rft FieldType) *FuncType {
	return &FuncType{
		Params:  append([]FieldType{rft}, ft.Params...),
		Results: ft.Results,
	}
}

// given the call arg types (and whether is ...varg), specify any
// generic types to return the ultimate specified func type.
// Any untyped arg types are first converted to its default type.
// NOTE: if ft.HasVarg() and !isVarg, argTVs[len(ft.Params):]
// are ignored (since they are of the same type as
// argTVs[len(ft.Params)-1]).
func (ft *FuncType) Specify(store Store, argTVs []TypedValue, isVarg bool) *FuncType {
	hasGenericParams := false
	hasGenericResults := false
	for _, pf := range ft.Params {
		if isGeneric(pf.Type) {
			hasGenericParams = true
			break
		}
	}
	for _, rf := range ft.Results {
		if isGeneric(rf.Type) {
			hasGenericResults = true
			break
		}
	}
	if !hasGenericParams && hasGenericResults {
		panic("function with generic results require matching generic params")
	}
	if !hasGenericParams && !hasGenericResults {
		return ft // no changes.
	}
	lookup := map[Name]Type{}
	hasVarg := ft.HasVarg()
	if hasVarg && !isVarg {
		if isGeneric(ft.Params[len(ft.Params)-1].Type) {
			// consolidate vargs into slice.
			var nvarg int
			var vargt Type
			for i := len(ft.Params) - 1; i < len(argTVs); i++ {
				nvarg++
				varg := argTVs[i]
				if varg.T == nil {
					continue
				} else if vargt == nil {
					vargt = varg.T
				} else if isUntyped(varg.T) && vargt.TypeID() == defaultTypeOf(varg.T).TypeID() {
					vargt = defaultTypeOf(varg.T)
				} else if vargt.TypeID() != varg.T.TypeID() {
					panic(fmt.Sprintf(
						"incompatible varg types: expected %v, got %s",
						vargt.String(),
						varg.T.String()))
				}
			}
			if nvarg > 0 && vargt == nil {
				panic(fmt.Sprintf(
					"unspecified generic varg %s",
					ft.Params[len(ft.Params)-1].String()))
			}
			argTVs = argTVs[:len(ft.Params)-1]
			argTVs = append(argTVs, TypedValue{
				T: &SliceType{Elt: vargt, Vrd: true},
				V: nil,
			})
		} else {
			// just use already specific type.
			argTVs = argTVs[:len(ft.Params)-1]
			argTVs = append(argTVs, TypedValue{
				T: ft.Params[len(ft.Params)-1].Type,
				V: nil,
			})
		}
	}
	// specify generic types from args.
	for i, pf := range ft.Params {
		arg := &argTVs[i]
		if arg.T.Kind() == TypeKind {
			specifyType(store, lookup, pf.Type, arg.T, arg.GetType())
		} else {
			specifyType(store, lookup, pf.Type, arg.T, nil)
		}
	}
	// apply specifics to generic params and results.
	pfts := make([]FieldType, len(ft.Params))
	rfts := make([]FieldType, len(ft.Results))
	for i, pft := range ft.Params {
		// special case for maybenative, just take the native type.
		if mnpft, ok := pft.Type.(*MaybeNativeType); ok {
			if nt, ok := argTVs[i].T.(*NativeType); ok {
				pfts[i] = FieldType{
					Name: pft.Name,
					Type: nt,
				}
			} else {
				pt, _ := applySpecifics(lookup, mnpft.Type)
				pfts[i] = FieldType{
					Name: pft.Name,
					Type: pt,
				}
			}
			continue
		}
		// default case.
		pt, _ := applySpecifics(lookup, pft.Type)
		pfts[i] = FieldType{
			Name: pft.Name,
			Type: pt,
		}
	}
	for i, rft := range ft.Results {
		rt, _ := applySpecifics(lookup, rft.Type)
		rfts[i] = FieldType{
			Name: rft.Name,
			Type: rt,
		}
	}
	return &FuncType{
		Params:  pfts,
		Results: rfts,
	}
}

func (ft *FuncType) TypeID() TypeID {
	// Two functions of different realms can have the same
	// type, because the method signature doesn't change, and
	// this exchangeability is useful to denote type semantics.
	ps := FieldTypeList(ft.Params)
	rs := FieldTypeList(ft.Results)
	/*
		pp := ""
		if ps.HasUnexported() || rs.HasUnexported() {
			pp = fmt.Sprintf("@%q", ft.PkgPath)
		}
	*/
	if ft.typeid.IsZero() {
		ft.typeid = typeid(
			"func(%s)(%s)",
			// pp,
			ps.UnnamedTypeID(),
			rs.UnnamedTypeID(),
		)
	}
	return ft.typeid
}

func (ft *FuncType) String() string {
	return fmt.Sprintf("func(%s)(%s)",
		FieldTypeList(ft.Params).StringWithCommas(),
		FieldTypeList(ft.Results).StringWithCommas())
}

func (ft *FuncType) Elem() Type {
	panic("function types have no elements")
}

func (ft *FuncType) GetPkgPath() string {
	panic("function types have no package path")
}

func (ft *FuncType) IsNamed() bool {
	return false
}

func (ft *FuncType) HasVarg() bool {
	if numParams := len(ft.Params); numParams == 0 {
		return false
	} else {
		lpt := ft.Params[numParams-1].Type
		if lat, ok := lpt.(*SliceType); ok {
			return lat.Vrd
		} else if mnt, ok := lpt.(*MaybeNativeType); ok {
			if lat, ok := mnt.Type.(*SliceType); ok {
				return lat.Vrd
			} else {
				return false
			}
		} else {
			return false
		}
	}
}

// ----------------------------------------
// Map type

type MapType struct {
	Key   Type
	Value Type

	typeid TypeID
}

func (mt *MapType) Kind() Kind {
	return MapKind
}

func (mt *MapType) TypeID() TypeID {
	if mt.typeid.IsZero() {
		mt.typeid = typeid(
			"map[%s]%s",
			mt.Key.TypeID().String(),
			mt.Value.TypeID().String(),
		)
	}
	return mt.typeid
}

func (mt *MapType) String() string {
	return fmt.Sprintf("map[%s]%s",
		mt.Key.String(),
		mt.Value.String())
}

func (mt *MapType) Elem() Type {
	return mt.Value
}

func (mt *MapType) GetPkgPath() string {
	return ""
}

func (mt *MapType) IsNamed() bool {
	return false
}

// ----------------------------------------
// Type (typeval) type

type TypeType struct { // nothing yet.
}

var gTypeType = &TypeType{}

func (tt *TypeType) Kind() Kind {
	return TypeKind
}

func (tt *TypeType) TypeID() TypeID {
	return typeid("type{}")
}

func (tt *TypeType) String() string {
	return string("type{}")
}

func (tt *TypeType) Elem() Type {
	panic("typeval types have no elements")
}

func (tt *TypeType) GetPkgPath() string {
	panic("typeval types have no package path")
}

func (tt *TypeType) IsNamed() bool {
	panic("typeval types have no property called 'named'")
}

// ----------------------------------------
// Declared type
// Declared types have a name, base (underlying) type,
// and associated methods.

type DeclaredType struct {
	PkgPath string
	Name    Name
	Base    Type         // not a DeclaredType
	Methods []TypedValue // {T:*FuncType,V:*FuncValue}...

	typeid TypeID
	sealed bool // for ensuring correctness with recursive types.
}

// returns an unsealed *DeclaredType.
// do not use for aliases.
func declareWith(pkgPath string, name Name, b Type) *DeclaredType {
	dt := &DeclaredType{
		PkgPath: pkgPath,
		Name:    name,
		Base:    baseOf(b),
		sealed:  false,
	}
	return dt
}

func BaseOf(t Type) Type {
	return baseOf(t)
}

func baseOf(t Type) Type {
	if dt, ok := t.(*DeclaredType); ok {
		return dt.Base
	} else {
		return t
	}
}

// NOTE: it may be faster to switch on baseOf().
func (dt *DeclaredType) Kind() Kind {
	return dt.Base.Kind()
}

func (dt *DeclaredType) Seal() {
	dt.checkSeal()
	dt.sealed = true
}

// NOTE: dt.sealed is only for recursive types support:
// it is unsealed until the recursion definition is complete.
// it is not used to prevent the updating of declared types,
// such as adding new method functions.
func (dt *DeclaredType) checkSeal() {
	if dt.sealed {
		panic(fmt.Sprintf(
			"*DeclaredType %s already sealed",
			dt.Name))
	}
}

func (dt *DeclaredType) TypeID() TypeID {
	if dt.typeid.IsZero() {
		dt.typeid = DeclaredTypeID(dt.PkgPath, dt.Name)
	}
	return dt.typeid
}

func DeclaredTypeID(pkgPath string, name Name) TypeID {
	return typeid("%s.%s", pkgPath, name)
}

func (dt *DeclaredType) String() string {
	return fmt.Sprintf("%s.%s", dt.PkgPath, dt.Name)
}

func (dt *DeclaredType) Elem() Type {
	return dt.Base.Elem()
}

func (dt *DeclaredType) GetPkgPath() string {
	return dt.PkgPath
}

func (dt *DeclaredType) IsNamed() bool {
	return true
}

func (dt *DeclaredType) DefineMethod(fv *FuncValue) {
	if !dt.TryDefineMethod(fv) {
		panic(fmt.Sprintf("redeclaration of method %s.%s",
			dt.Name, fv.Name))
	}
}

// TryDefineMethod attempts to define the method fv on type dt.
// It returns false if this does not succeeds, as a result of a re-declaration.
func (dt *DeclaredType) TryDefineMethod(fv *FuncValue) bool {
	name := fv.Name

	// Handle redeclarations.
	for i, tv := range dt.Methods {
		ofv := tv.V.(*FuncValue)
		if ofv.Name != name {
			continue
		}

		// Do not allow redeclaring (override) a method.
		// In the future we may allow this, just like we
		// allow package-level function overrides.

		// Special case: if the type and location are the same,
		// ignore and do not redefine.
		// This is due to PreprocessAllFilesAndSaveBlocknodes,
		// and because the preprocessor fills some of the
		// method's FuncValue. Since the method was already
		// filled in prior to PreprocessAllFilesAndSaveBlocks,
		// there is no need to re-set it.
		// Keep this or move this check outside.
		if fv.Type.TypeID() == ofv.Type.TypeID() &&
			fv.Source.GetLocation() == ofv.Source.GetLocation() {
			return true
		}

		// Special case: allow defining a native body.
		if fv.Type.TypeID() == ofv.Type.TypeID() &&
			!ofv.IsNative() && fv.IsNative() {
			dt.Methods[i] = TypedValue{
				T: fv.Type, // keep old type.
				V: fv,
			}
			return true
		}

		// Otherwise fail and return false.
		return false
	}

	// If not redeclaring, just append.
	dt.Methods = append(dt.Methods, TypedValue{
		T: fv.Type,
		V: fv,
	})
	return true
}

func (dt *DeclaredType) GetPathForName(n Name) ValuePath {
	// May be a method.
	for i, tv := range dt.Methods {
		fv := tv.V.(*FuncValue)
		if fv.Name == n {
			if i > 2<<16-1 {
				panic("too many methods")
			}
			// NOTE: makes code simple but requires preprocessor's
			// Store to pre-load method types.
			if fv.GetType(nil).HasPointerReceiver() {
				return NewValuePathPtrMethod(uint16(i), n)
			} else {
				return NewValuePathValMethod(uint16(i), n)
			}
		}
	}
	// Otherwise it is underlying.
	path := dt.Base.(ValuePather).GetPathForName(n)
	path.Depth += 1
	return path
}

func (dt *DeclaredType) GetUnboundPathForName(n Name) ValuePath {
	for i, tv := range dt.Methods {
		fv := tv.V.(*FuncValue)
		if fv.Name == n {
			if i > 2<<16-1 {
				panic("too many methods")
			}
			return NewValuePathField(0, uint16(i), n)
		}
	}
	panic(fmt.Sprintf(
		"unknown *DeclaredType method named %s",
		n))
}

// Searches embedded fields to find matching field or method.
// This function is slow.
// TODO: consider memoizing for successful matches.
func (dt *DeclaredType) FindEmbeddedFieldType(callerPath string, n Name, m map[Type]struct{}) (
	trail []ValuePath, hasPtr bool, rcvr Type, ft Type, accessError bool,
) {
	// Recursion guard
	if m == nil {
		m = map[Type]struct{}{dt: (struct{}{})}
	} else if _, exists := m[dt]; exists {
		return nil, false, nil, nil, false
	} else {
		m[dt] = struct{}{}
	}
	// Search direct methods.
	for i := 0; i < len(dt.Methods); i++ {
		mv := &dt.Methods[i]
		if fv := mv.GetFunc(); fv.Name == n {
			// Ensure exposed or package match.
			if !isUpper(string(n)) && dt.PkgPath != callerPath {
				return nil, false, nil, nil, true
			}
			// NOTE: makes code simple but requires preprocessor's
			// Store to pre-load method types.
			rt := fv.GetType(nil).Params[0].Type
			vp := ValuePath{}
			if _, ok := rt.(*PointerType); ok {
				vp = NewValuePathPtrMethod(uint16(i), n)
			} else {
				vp = NewValuePathValMethod(uint16(i), n)
			}
			// NOTE: makes code simple but requires preprocessor's
			// Store to pre-load method types.
			bt := fv.GetType(nil).BoundType()
			return []ValuePath{vp}, false, rt, bt, false
		}
	}
	// Otherwise, search base.
	trail, hasPtr, rcvr, ft, accessError = findEmbeddedFieldType(callerPath, dt.Base, n, m)
	if trail == nil {
		return nil, false, nil, nil, accessError
	}
	switch trail[0].Type {
	case VPInterface:
		return trail, hasPtr, rcvr, ft, false
	case VPField, VPDerefField:
		if debug {
			if trail[0].Depth != 0 && trail[0].Depth != 2 {
				panic("should not happen")
			}
		}
		trail[0].Depth += 1
		return trail, hasPtr, rcvr, ft, false
	default:
		panic("should not happen")
	}
}

// The Preprocesses uses *DT.FindEmbeddedFieldType() to set the path.
// OpSelector uses *TV.GetPointerTo(path), and for declared types, in turn
// uses *DT.GetValueAt(path) to find any methods (see values.go).
//
// i.e.,
//
//	preprocessor: *DT.FindEmbeddedFieldType(name)
//	              *DT.GetValueAt(path) // from op_type/evalTypeOf()
//
//	     runtime: *TV.GetPointerTo(path)
//	               -> *DT.GetValueAt(path)
func (dt *DeclaredType) GetValueAt(alloc *Allocator, store Store, path ValuePath) TypedValue {
	switch path.Type {
	case VPInterface:
		panic("should not happen")
		// should call *DT.FindEmbeddedFieldType(name) instead.
		// tr, hp, rt, ft := dt.FindEmbeddedFieldType(n)
	case VPValMethod, VPPtrMethod, VPField:
		if path.Depth == 0 {
			mtv := dt.Methods[path.Index]
			// Fill in *FV.Closure.
			ft := mtv.T
			fv := mtv.V.(*FuncValue).Copy(alloc)
			fv.Closure = fv.GetClosure(store)
			return TypedValue{T: ft, V: fv}
		} else {
			panic("DeclaredType.GetValueAt() expects depth == 0")
		}
	default:
		panic(fmt.Sprintf(
			"unexpected value path type %s",
			path.String()))
	}
}

// Like GetValueAt, but doesn't fill *FuncValue closures.
func (dt *DeclaredType) GetStaticValueAt(path ValuePath) TypedValue {
	switch path.Type {
	case VPInterface:
		panic("should not happen")
		// should call *DT.FindEmbeddedFieldType(name) instead.
		// tr, hp, rt, ft := dt.FindEmbeddedFieldType(n)
	case VPValMethod, VPPtrMethod, VPField:
		if path.Depth == 0 {
			return dt.Methods[path.Index]
		} else {
			panic("DeclaredType.GetStaticValueAt() expects depth == 0")
		}
	default:
		panic(fmt.Sprintf(
			"unexpected value path type %s",
			path.String()))
	}
}

// ----------------------------------------
// Native type

type NativeType struct {
	Type reflect.Type // Go "native" type

	typeid  TypeID
	gnoType Type // Gno converted type
}

func (nt *NativeType) Kind() Kind {
	switch nt.Type.Kind() {
	case reflect.Bool:
		return BoolKind
	case reflect.String:
		return StringKind
	case reflect.Int:
		return IntKind
	case reflect.Int8:
		return Int8Kind
	case reflect.Int16:
		return Int16Kind
	case reflect.Int32:
		return Int32Kind
	case reflect.Int64:
		return Int64Kind
	case reflect.Uint:
		return UintKind
	case reflect.Uint8:
		return Uint8Kind
	case reflect.Uint16:
		return Uint16Kind
	case reflect.Uint32:
		return Uint32Kind
	case reflect.Uint64:
		return Uint64Kind
	case reflect.Array:
		return ArrayKind
	case reflect.Chan:
		return ChanKind
	case reflect.Func:
		return FuncKind
	case reflect.Map:
		return MapKind
	case reflect.Ptr:
		return PointerKind
	case reflect.Slice:
		return SliceKind
	case reflect.Struct:
		return StructKind
	case reflect.Interface:
		return InterfaceKind
	default:
		panic(fmt.Sprintf(
			"unexpected native kind %v for type %v",
			nt.Type.Kind(), nt.Type))
	}
}

func (nt *NativeType) TypeID() TypeID {
	// like a DeclaredType, but different.
	if nt.typeid.IsZero() {
		if nt.Type.Name() == "" {
			// TODO try to derive better name specification,
			// current Golang one is undefined.
			// > String returns a string representation of the type.
			// > The string representation may use shortened package names
			// > (e.g., base64 instead of "encoding/base64") and is not
			// > guaranteed to be unique among types. To test for type identity,
			// > compare the Types directly.
			nt.typeid = typeid("go:%s.%s", nt.Type.PkgPath(), nt.Type.String())
		} else {
			nt.typeid = typeid("go:%s.%s", nt.Type.PkgPath(), nt.Type.Name())
		}
	}
	return nt.typeid
}

func (nt *NativeType) String() string {
	return fmt.Sprintf("gonative{%s}", nt.Type.String())
}

// TODO: memoize?
func (nt *NativeType) Key() Type {
	switch nt.Type.Kind() {
	case reflect.Map:
		return go2GnoType(nt.Type.Key())
	default:
		panic(fmt.Sprintf("unexpected native type %v for .Key",
			nt.Type.String()))
	}
}

// TODO: memoize?
func (nt *NativeType) Elem() Type {
	switch nt.Type.Kind() {
	case reflect.Ptr, reflect.Array, reflect.Slice, reflect.Map:
		return go2GnoType(nt.Type.Elem())
	default:
		panic(fmt.Sprintf("unexpected native type %v for .Elem",
			nt.Type.String()))
	}
}

func (nt *NativeType) GetPkgPath() string {
	return "go:" + nt.Type.PkgPath()
}

func (nt *NativeType) IsNamed() bool {
	if nt.Type.Name() != "" {
		return true
	} else {
		return false
	}
}

func (nt *NativeType) GnoType(store Store) Type {
	if nt.gnoType == nil {
		nt.gnoType = store.Go2GnoType(nt.Type)
	}
	return nt.gnoType
}

// TODO implement accessError return value.
func (nt *NativeType) FindEmbeddedFieldType(n Name, m map[Type]struct{}) (
	trail []ValuePath, hasPtr bool, rcvr Type, field Type, accessError bool,
) {
	// Recursion guard
	if m == nil {
		m = map[Type]struct{}{nt: (struct{}{})}
	} else if _, exists := m[nt]; exists {
		return nil, false, nil, nil, false
	} else {
		m[nt] = struct{}{}
	}
	// special cases for pointer to struct and interface.
	var rt reflect.Type = nt.Type
	if rt.Kind() == reflect.Ptr {
		// match on pointer to field
		ert := rt.Elem()
		rft, ok := ert.FieldByName(string(n))
		if ok {
			trail = []ValuePath{NewValuePathNative(n)}
			hasPtr = true
			rcvr = nil
			field = go2GnoType(rft.Type)
			return
		} else {
			// deref and continue...
			hasPtr = true
		}
	} else if rt.Kind() == reflect.Interface {
		// match on interface.
		rmt, ok := rt.MethodByName(string(n))
		if ok {
			trail = []ValuePath{NewValuePathNative(n)}
			rcvr = nil
			field = go2GnoType(rmt.Type)
			return
		} else { // no match
			return nil, false, nil, nil, false
		}
	}
	// match method on non-interface type.
	rmt, ok := rt.MethodByName(string(n))
	if ok {
		trail = []ValuePath{NewValuePathNative(n)}
		if rmt.Type.In(0).Kind() == reflect.Ptr {
			if debug {
				if !hasPtr {
					panic("should not happen")
				}
			}
			rcvr = nt
		} else {
			if hasPtr {
				rcvr = &NativeType{
					Type: nt.Type.Elem(),
				} // XXX inefficient new/alloc.
			} else {
				rcvr = nt
			}
		}
		{ // construct bound function type
			// TODO cache.
			numIns := rmt.Type.NumIn() - 1 // bound
			ins := make([]reflect.Type, numIns)
			for i := 0; i < numIns; i++ {
				ins[i] = rmt.Type.In(i + 1) // skip receiver
			}
			numOuts := rmt.Type.NumOut()
			outs := make([]reflect.Type, numOuts)
			for i := 0; i < numOuts; i++ {
				outs[i] = rmt.Type.Out(i)
			}
			variadic := rmt.Type.IsVariadic()
			brmt := reflect.FuncOf(ins, outs, variadic) // bound reflect method type
			field = go2GnoType(brmt)
		}
		return
	}
	// match field on struct.
	if rt.Kind() == reflect.Struct {
		// match on field.
		rft, ok := rt.FieldByName(string(n))
		if ok {
			trail = []ValuePath{NewValuePathNative(n)}
			hasPtr = false
			rcvr = nil
			field = go2GnoType(rft.Type)
			return
		} else { // no match
			return nil, false, nil, nil, false
		}
	}
	// no match
	return nil, false, nil, nil, false
}

// ----------------------------------------
// blockType

type blockType struct{} // no data

func (bt blockType) Kind() Kind {
	return BlockKind
}

func (bt blockType) TypeID() TypeID {
	return typeid("block")
}

func (bt blockType) String() string {
	return "block"
}

func (bt blockType) Elem() Type {
	panic("blockType has no elem type")
}

func (bt blockType) GetPkgPath() string {
	panic("blockType has no package path")
}

func (bt blockType) IsNamed() bool {
	panic("blockType has no property called named")
}

// ----------------------------------------
// tupleType

type tupleType struct {
	Elts []Type

	typeid TypeID
}

func (tt *tupleType) Kind() Kind {
	return TupleKind
}

func (tt *tupleType) TypeID() TypeID {
	if tt.typeid.IsZero() {
		ell := len(tt.Elts)
		s := "("
		for i, et := range tt.Elts {
			s += et.TypeID().String()
			if i != ell-1 {
				s += ","
			}
		}
		s += ")"
		tt.typeid = typeid(s)
	}
	return tt.typeid
}

func (tt *tupleType) String() string {
	ell := len(tt.Elts)
	s := "("
	for i, et := range tt.Elts {
		s += et.String()
		if i != ell-1 {
			s += ","
		}
	}
	s += ")"
	return s
}

func (tt *tupleType) Elem() Type {
	panic("tupleType has no singular elem type")
}

func (tt *tupleType) GetPkgPath() string {
	panic("typleType has no package path")
}

func (tt *tupleType) IsNamed() bool {
	panic("typleType has no property called named")
}

// ----------------------------------------
// RefType

type RefType struct {
	ID TypeID
}

func (RefType) Kind() Kind {
	return RefTypeKind
}

func (rt RefType) TypeID() TypeID {
	return rt.ID
}

func (rt RefType) String() string {
	return fmt.Sprintf("RefType{%v}", rt.ID)
}

func (rt RefType) Elem() Type {
	panic("RefType has no elem type")
}

func (rt RefType) GetPkgPath() string {
	panic("RefType has no package path")
}

func (rt RefType) IsNamed() bool {
	panic("RefType has no property called named")
}

// ----------------------------------------
// MaybeNativeType

// MaybeNativeType wraps an underlying gno type
// and allows the generic matching of spec to gno type,
// or go2GnoType2(spec) to gno type if spec is native.
type MaybeNativeType struct {
	Type
}

func (mn MaybeNativeType) Kind() Kind {
	return mn.Type.Kind()
}

func (mn MaybeNativeType) TypeID() TypeID {
	panic("MaybeNativeType type has no type id")
}

func (mn MaybeNativeType) String() string {
	return fmt.Sprintf("MaybeNativeType{%s}", mn.Type.String())
}

func (mn MaybeNativeType) Elem() Type {
	return mn.Type.Elem()
}

func (mn MaybeNativeType) GetPkgPath() string {
	return mn.Type.GetPkgPath()
}

func (mn MaybeNativeType) IsNamed() bool {
	return mn.Type.IsNamed()
}

// ----------------------------------------
// Kind

type Kind uint

const (
	InvalidKind Kind = iota
	BoolKind
	StringKind
	IntKind
	Int8Kind
	Int16Kind
	Int32Kind
	Int64Kind
	UintKind
	Uint8Kind
	Uint16Kind
	Uint32Kind
	Uint64Kind
	Float32Kind
	Float64Kind
	BigintKind // not in go.
	BigdecKind // not in go.
	// UintptrKind
	ArrayKind
	SliceKind
	PointerKind
	StructKind
	PackageKind // not in go.
	InterfaceKind
	ChanKind
	FuncKind
	MapKind
	TypeKind // not in go.
	// UnsafePointerKind
	BlockKind   // not in go.
	TupleKind   // not in go.
	RefTypeKind // not in go.
)

// This is generally slower than switching on baseOf(t).
func KindOf(t Type) Kind {
	switch t := baseOf(t).(type) {
	case PrimitiveType:
		switch t {
		case InvalidType:
			panic("invalid type has no kind")
		case BoolType, UntypedBoolType:
			return BoolKind
		case StringType, UntypedStringType:
			return StringKind
		case IntType:
			return IntKind
		case Int8Type:
			return Int8Kind
		case Int16Type:
			return Int16Kind
		case Int32Type, UntypedRuneType:
			return Int32Kind
		case Int64Type:
			return Int64Kind
		case UintType:
			return UintKind
		case Uint8Type, DataByteType:
			return Uint8Kind
		case Uint16Type:
			return Uint16Kind
		case Uint32Type:
			return Uint32Kind
		case Uint64Type:
			return Uint64Kind
		case Float32Type:
			return Float32Kind
		case Float64Type:
			return Float64Kind
		case BigintType, UntypedBigintType:
			return BigintKind
		case BigdecType, UntypedBigdecType:
			return BigdecKind
		default:
			panic(fmt.Sprintf("unexpected primitive type %s", t.String()))
		}
	case *DeclaredType:
		panic("unexpected nested DeclaredType")
	case FieldType:
		panic("FieldType is a pseudotype")
	case *ArrayType:
		return ArrayKind
	case *SliceType:
		return SliceKind
	case *PointerType:
		return PointerKind
	case *StructType:
		return StructKind
	case *PackageType:
		return PackageKind
	case *InterfaceType:
		return InterfaceKind
	case *ChanType:
		return ChanKind
	case *FuncType:
		return FuncKind
	case *MapType:
		return MapKind
	case *TypeType:
		return TypeKind
	case *NativeType:
		return t.Kind()
	case blockType:
		return BlockKind
	case *tupleType:
		return TupleKind
	case RefType:
		return RefTypeKind
	case MaybeNativeType:
		return t.Kind()
	default:
		panic(fmt.Sprintf("unexpected type %#v", t))
	}
}

// ----------------------------------------
<<<<<<< HEAD
=======
// main type-assertion functions.

// Only for runtime debugging.
// One of them can be nil, and this lets uninitialized primitives
// and others serve as empty values.  See doOpAdd()
// usage: if debug { debugAssertSameTypes() }
func debugAssertSameTypes(lt, rt Type) {
	if lt == nil && rt == nil {
		// both are nil.
	} else if lt == nil || rt == nil {
		// one is nil.  see function comment.
	} else if lt.Kind() == rt.Kind() &&
		isUntyped(lt) || isUntyped(rt) {
		// one is untyped of same kind.
	} else if lt.Kind() == rt.Kind() &&
		isDataByte(lt) {
		// left is databyte of same kind,
		// specifically for assignments.
		// TODO: make another function
		// and remove this case?
	} else if lt.TypeID() == rt.TypeID() {
		// non-nil types are identical.
	} else {
		debug.Errorf(
			"incompatible operands in binary expression: %s and %s",
			lt.String(),
			rt.String(),
		)
	}
}

// Only for runtime debugging.
// Like debugAssertSameTypes(), but more relaxed, for == and !=.
// usage: if debug { debugAssertEqualityTypes() }
func debugAssertEqualityTypes(lt, rt Type) {
	if lt == nil && rt == nil {
		// both are nil.
	} else if lt == nil || rt == nil {
		// one is nil.  see function comment.
	} else if lt.Kind() == rt.Kind() &&
		isUntyped(lt) || isUntyped(rt) {
		// one is untyped of same kind.
	} else if lt.Kind() == InterfaceKind &&
		IsImplementedBy(lt, rt) {
		// rt implements lt (and lt is nil interface).
	} else if rt.Kind() == InterfaceKind &&
		IsImplementedBy(rt, lt) {
		// lt implements rt (and rt is nil interface).
	} else if lt.TypeID() == rt.TypeID() {
		// non-nil types are identical.
	} else {
		debug.Errorf(
			"incompatible operands in binary (eql/neq) expression: %s and %s",
			lt.String(),
			rt.String(),
		)
	}
}

// ----------------------------------------
>>>>>>> f547d7dc
// misc

func isUntyped(t Type) bool {
	switch t {
	case UntypedBoolType, UntypedRuneType, UntypedBigintType, UntypedBigdecType, UntypedStringType:
		return true
	default:
		return false
	}
}

func isDataByte(t Type) bool {
	switch t {
	case DataByteType:
		return true
	default:
		return false
	}
}

// TODO move untyped const stuff to preprocess.go.
// TODO associate with ConvertTo() in documentation.
func defaultTypeOf(t Type) Type {
	debug.Printf("---defaultTypeOf, t: %v \n", t)
	switch t {
	case UntypedBoolType:
		return BoolType
	case UntypedRuneType:
		return Int32Type
	case UntypedBigintType:
		return IntType
	case UntypedBigdecType:
		return Float64Type
	case UntypedStringType:
		return StringType
	default:
		panic("unexpected type for default untyped const conversion")
	}
}

func fillEmbeddedName(ft *FieldType) {
	if ft.Name != "" {
		return
	}
	switch ct := ft.Type.(type) {
	case *PointerType:
		// dereference one level
		switch ct := ct.Elt.(type) {
		case *DeclaredType:
			ft.Name = ct.Name
		case *NativeType:
			panic("native type cannot be embedded")
		default:
			panic("should not happen")
		}
	case *DeclaredType:
		ft.Name = ct.Name
	case PrimitiveType:
		switch ct {
		case BoolType:
			ft.Name = Name("bool")
		case StringType:
			ft.Name = Name("string")
		case IntType:
			ft.Name = Name("int")
		case Int8Type:
			ft.Name = Name("int8")
		case Int16Type:
			ft.Name = Name("int16")
		case Int32Type:
			ft.Name = Name("int32")
		case Int64Type:
			ft.Name = Name("int64")
		case UintType:
			ft.Name = Name("uint")
		case Uint8Type:
			ft.Name = Name("uint8")
		case Uint16Type:
			ft.Name = Name("uint16")
		case Uint32Type:
			ft.Name = Name("uint32")
		case Uint64Type:
			ft.Name = Name("uint64")
		case Float32Type:
			ft.Name = Name("float32")
		case Float64Type:
			ft.Name = Name("float64")
		case BigintType:
			ft.Name = Name("bigint")
		case BigdecType:
			ft.Name = Name("bigdec")
		default:
			panic("should not happen")
		}
	case *NativeType:
		panic("native type cannot be embedded")
	default:
		panic(fmt.Sprintf(
			"unexpected field type %s",
			ft.Type.String()))
	}
	ft.Embedded = true
}

<<<<<<< HEAD
// TODO: empty interface? refer to checkAssignableTo
=======
// TODO: empty interface? refer to assertAssignableTo
>>>>>>> f547d7dc
func IsImplementedBy(it Type, ot Type) bool {
	debug.Printf("---IsImplementedBy, it: %v, ot: %v \n", it, ot)
	switch cbt := baseOf(it).(type) {
	case *InterfaceType:
		return cbt.IsImplementedBy(ot)
	case *NativeType:
		debug.Println("---native type")
		return gno2GoTypeMatches(ot, cbt.Type)
	default:
		panic("should not happen")
	}
}

// Given a map of generic type names, match the tmpl type which
// might include generics with the spec type which is concrete
// with no generics, and update the lookup map or panic if error.
// specTypeval is Type if spec is TypeKind.
// NOTE: type-checking isn't strictly necessary here, as the resulting lookup
// map gets applied to produce the ultimate param and result types.
func specifyType(store Store, lookup map[Name]Type, tmpl Type, spec Type, specTypeval Type) {
	if isGeneric(spec) {
		panic("spec must not be generic")
	}
	if st, ok := spec.(*SliceType); ok && st.Vrd {
		spec = &SliceType{
			Elt: st.Elt,
			Vrd: false,
		}
	}
	switch ct := tmpl.(type) {
	case *PointerType:
		switch pt := baseOf(spec).(type) {
		case *PointerType:
			specifyType(store, lookup, ct.Elt, pt.Elt, nil)
		case *NativeType:
			// NOTE: see note about type-checking.
			et := pt.Elem()
			specifyType(store, lookup, ct.Elt, et, nil)
		default:
			panic(fmt.Sprintf(
				"expected pointer kind but got %s",
				spec.Kind()))
		}
	case *ArrayType:
		switch at := baseOf(spec).(type) {
		case *ArrayType:
			specifyType(store, lookup, ct.Elt, at.Elt, nil)
		case *NativeType:
			// NOTE: see note about type-checking.
			et := at.Elem()
			specifyType(store, lookup, ct.Elt, et, nil)
		default:
			panic(fmt.Sprintf(
				"expected array kind but got %s",
				spec.Kind()))
		}
	case *SliceType:
		switch st := baseOf(spec).(type) {
		case PrimitiveType:
			if isGeneric(ct.Elt) {
				if st.Kind() == StringKind {
					specifyType(store, lookup, ct.Elt, Uint8Type, nil)
				} else {
					panic(fmt.Sprintf(
						"expected slice kind but got %s",
						spec.Kind()))
				}
			} else if ct.Elt != Uint8Type {
				panic(fmt.Sprintf(
					"expected slice kind but got %s",
					spec.Kind()))
			} else if st != StringType {
				panic(fmt.Sprintf(
					"expected slice kind (or string type) but got %s",
					spec.Kind()))
			}
		case *SliceType:
			specifyType(store, lookup, ct.Elt, st.Elt, nil)
		case *NativeType:
			// NOTE: see note about type-checking.
			et := st.Elem()
			specifyType(store, lookup, ct.Elt, et, nil)
		default:
			panic(fmt.Sprintf(
				"expected slice kind but got %s",
				spec.Kind()))
		}
	case *MapType:
		switch mt := baseOf(spec).(type) {
		case *MapType:
			specifyType(store, lookup, ct.Key, mt.Key, nil)
			specifyType(store, lookup, ct.Value, mt.Value, nil)
		case *NativeType:
			// NOTE: see note about type-checking.
			kt := mt.Key()
			vt := mt.Elem()
			specifyType(store, lookup, ct.Key, kt, nil)
			specifyType(store, lookup, ct.Value, vt, nil)
		default:
			panic(fmt.Sprintf(
				"expected map kind but got %s",
				spec.Kind()))
		}
	case *InterfaceType:
		if ct.Generic != "" {
			// tmpl is generic, so replace from lookup.
			if strings.HasSuffix(string(ct.Generic), ".(type)") {
				if spec.Kind() != TypeKind {
					panic(fmt.Sprintf(
						"generic <%s> requires type kind, got %v",
						ct.Generic,
						spec.Kind()))
				}
				generic := ct.Generic[:len(ct.Generic)-len(".(type)")]
				match, ok := lookup[generic]
				if ok {
					if match.TypeID() != specTypeval.TypeID() {
						panic(fmt.Sprintf(
							"expected %s for <%s> but got %s",
							match.String(),
							ct.Generic,
							specTypeval.String()))
					} else {
						return // ok
					}
				} else {
					lookup[generic] = specTypeval
					return // ok
				}
			} else if strings.HasSuffix(string(ct.Generic), ".Elem()") {
				if spec.Kind() == TypeKind {
					panic("generic <%s> does not expect type kind")
				}
				generic := ct.Generic[:len(ct.Generic)-len(".Elem()")]
				match, ok := lookup[generic]
				if ok {
<<<<<<< HEAD
					checkAssignableTo(spec, match.Elem(), false)
=======
					assertAssignableTo(spec, match.Elem(), false)
>>>>>>> f547d7dc
					return // ok
				} else {
					// Panic here, because we don't know whether T
					// should be native or gno yet.
					// It may be possible to allow lazy specification
					// with some changes, but it isn't obvious.
					panic("T.Elem generic must follow specification of T")
					// lookup[generic] = specTypeval
					// return // ok
				}
			} else {
				match, ok := lookup[ct.Generic]
				if ok {
<<<<<<< HEAD
					checkAssignableTo(spec, match, false)
=======
					assertAssignableTo(spec, match, false)
>>>>>>> f547d7dc
					return // ok
				} else {
					if isUntyped(spec) {
						spec = defaultTypeOf(spec)
					}
					lookup[ct.Generic] = spec
					return // ok
				}
			}
		} else {
			// TODO: handle generics in method signatures
			return // nothing to do
		}
	case *MaybeNativeType:
		switch cbt := baseOf(spec).(type) {
		case *NativeType:
			gnoType := store.Go2GnoType(cbt.Type)
			specifyType(store, lookup, ct.Type, gnoType, nil)
		default:
			specifyType(store, lookup, ct.Type, cbt, nil)
		}
	default:
		// ignore, no generics.
	}
}

// given the lookup map accumulated w/ specifyType(), apply the
// lookup map to derive the specific (composite) type from a
// generic template.  if the input tmpl has no generics, it is
// simply returned.  if a generic is not yet specified, panics.
func applySpecifics(lookup map[Name]Type, tmpl Type) (Type, bool) {
	switch ct := tmpl.(type) {
	case *PointerType:
		pte, ok := applySpecifics(lookup, ct.Elt)
		if !ok { // simply return
			return tmpl, false
		}
		return &PointerType{
			Elt: pte,
		}, true
	case *ArrayType:
		ate, ok := applySpecifics(lookup, ct.Elt)
		if !ok { // simply return
			return tmpl, false
		}
		return &ArrayType{
			Len: ct.Len,
			Elt: ate,
			Vrd: ct.Vrd,
		}, true
	case *SliceType:
		ste, ok := applySpecifics(lookup, ct.Elt)
		if !ok { // simply return
			return tmpl, false
		}
		return &SliceType{
			Elt: ste,
			Vrd: ct.Vrd,
		}, true
	case *MapType:
		mtk, okk := applySpecifics(lookup, ct.Key)
		mtv, okv := applySpecifics(lookup, ct.Value)
		if !okk && !okv { // simply return
			return tmpl, false
		}
		return &MapType{
			Key:   mtk,
			Value: mtv,
		}, true
	case *InterfaceType:
		if ct.Generic != "" {
			if strings.HasSuffix(string(ct.Generic), ".(type)") {
				// used for defining types by name via arg matching.
				return gTypeType, true
			} else {
				// used for capturing and distinguishing native vs gno
				// slice/array types, e.g. for "append".
				// TODO: implement .Elem() on TypeValues.
				generic := ct.Generic
				isElem := strings.HasSuffix(string(ct.Generic), ".Elem()")
				if isElem {
					generic = generic[:len(generic)-len(".Elem()")]
				}
				// Construct BlockStmt from map.
				// TODO: make arg type be this
				// to reduce redundant steps.
				pn := NewPackageNode("", "", nil)
				bs := new(BlockStmt)
				bs.InitStaticBlock(bs, pn)
				for n, t := range lookup {
					bs.Define(n, asValue(t))
				}
				// Parse generic to expr.
				gx := MustParseExpr(string(generic))
				gx = Preprocess(nil, bs, gx).(Expr)
				// Evaluate type from generic expression.
				m := NewMachine("", nil)
				tv := m.EvalStatic(bs, gx)
				m.Release()
				if isElem {
					return tv.GetType().Elem(), true
				} else {
					return tv.GetType(), true
				}
			}
		} else { // simply return
			// TODO: handle generics in method signatures
			return tmpl, false
		}
	default:
		// ignore, no generics.
		return tmpl, false
	}
}

// returns true if t is generic or has generic component.
func isGeneric(t Type) bool {
	switch ct := t.(type) {
	case FieldType:
		return isGeneric(ct.Type)
	case *PointerType:
		return isGeneric(ct.Elt)
	case *ArrayType:
		return isGeneric(ct.Elt)
	case *SliceType:
		return isGeneric(ct.Elt)
	case *MapType:
		return isGeneric(ct.Key) ||
			isGeneric(ct.Value)
	case *InterfaceType:
		// TODO: handle generics in method signatures
		return ct.Generic != ""
	case *MaybeNativeType:
		return isGeneric(ct.Type)
	default:
		return false
	}
}

// NOTE: runs at preprocess time but also runtime,
// for dynamic interface lookups. m can be nil,
// is used for recursion detection.
// TODO: could this be more optimized for the runtime?
// are Go-style itables the solution or?
// callerPath: the path of package where selector node was declared.
func findEmbeddedFieldType(callerPath string, t Type, n Name, m map[Type]struct{}) (
	trail []ValuePath, hasPtr bool, rcvr Type, ft Type, accessError bool,
) {
	switch ct := t.(type) {
	case *DeclaredType:
		return ct.FindEmbeddedFieldType(callerPath, n, m)
	case *PointerType:
		return ct.FindEmbeddedFieldType(callerPath, n, m)
	case *StructType:
		return ct.FindEmbeddedFieldType(callerPath, n, m)
	case *InterfaceType:
		return ct.FindEmbeddedFieldType(callerPath, n, m)
	case *NativeType:
		return ct.FindEmbeddedFieldType(n, m)
	default:
		return nil, false, nil, nil, false
	}
}

func isNative(t Type) bool {
	if _, ok := t.(*NativeType); ok {
		return true
	} else {
		return false
	}
}<|MERGE_RESOLUTION|>--- conflicted
+++ resolved
@@ -1121,36 +1121,10 @@
 	bound  *FuncType
 }
 
-<<<<<<< HEAD
-func (ft *FuncType) NumIn() int {
-	if len(ft.Params) >= 1 {
-		return len(ft.Params) - 1 // TODO: assert to be method
-	}
-	return 0
-}
-
-func (ft *FuncType) In(i int) Type {
-	if len(ft.Params) >= 1 {
-		return ft.Params[len(ft.Params)-1-i]
-	}
-	return nil
-}
-
-func (ft *FuncType) Out(i int) Type {
-	if len(ft.Params) >= 1 {
-		return ft.Params[len(ft.Results)-1-i]
-	}
-	return nil
-}
-
-func (ft *FuncType) NumOut() int {
-	return len(ft.Results)
-=======
 // true for predefined func types that are not filled in yet.
 func (ft *FuncType) IsZero() bool {
 	// XXX be explicit.
 	return ft.Params == nil && ft.Results == nil && ft.typeid.IsZero() && ft.bound == nil
->>>>>>> f547d7dc
 }
 
 // if ft is a method, returns whether method takes a pointer receiver.
@@ -2227,8 +2201,6 @@
 }
 
 // ----------------------------------------
-<<<<<<< HEAD
-=======
 // main type-assertion functions.
 
 // Only for runtime debugging.
@@ -2289,7 +2261,6 @@
 }
 
 // ----------------------------------------
->>>>>>> f547d7dc
 // misc
 
 func isUntyped(t Type) bool {
@@ -2394,11 +2365,7 @@
 	ft.Embedded = true
 }
 
-<<<<<<< HEAD
-// TODO: empty interface? refer to checkAssignableTo
-=======
 // TODO: empty interface? refer to assertAssignableTo
->>>>>>> f547d7dc
 func IsImplementedBy(it Type, ot Type) bool {
 	debug.Printf("---IsImplementedBy, it: %v, ot: %v \n", it, ot)
 	switch cbt := baseOf(it).(type) {
@@ -2535,11 +2502,7 @@
 				generic := ct.Generic[:len(ct.Generic)-len(".Elem()")]
 				match, ok := lookup[generic]
 				if ok {
-<<<<<<< HEAD
-					checkAssignableTo(spec, match.Elem(), false)
-=======
 					assertAssignableTo(spec, match.Elem(), false)
->>>>>>> f547d7dc
 					return // ok
 				} else {
 					// Panic here, because we don't know whether T
@@ -2553,11 +2516,7 @@
 			} else {
 				match, ok := lookup[ct.Generic]
 				if ok {
-<<<<<<< HEAD
-					checkAssignableTo(spec, match, false)
-=======
 					assertAssignableTo(spec, match, false)
->>>>>>> f547d7dc
 					return // ok
 				} else {
 					if isUntyped(spec) {
