--- conflicted
+++ resolved
@@ -107,11 +107,7 @@
 	// TODO(morgan): would be nice to add parser.SkipObjectResolution as we don't
 	// seem to be using its features, but this breaks when testing (specifically redeclaration tests).
 	const parseOpts = parser.ParseComments | parser.DeclarationErrors
-<<<<<<< HEAD
 	astf, err := parser.ParseFile(fs, fname, body, parseOpts)
-=======
-	astf, err := parser.ParseFile(fs, filename, body, parseOpts)
->>>>>>> f6b72554
 	if err != nil {
 		return nil, err
 	}
@@ -135,11 +131,7 @@
 	}
 	// Parse with Go2Gno.
 	fn = Go2Gno(fs, astf).(*FileNode)
-<<<<<<< HEAD
 	fn.FileName = fname
-=======
-	fn.Name = Name(filename)
->>>>>>> f6b72554
 	return fn, nil
 }
 
