package gnolang

/*
	This package helps parse Go code into GNO ast.  It uses go/parser, which
	may imply that the internal gc tooling found in
	`golang/src/cmd/compile/internal/gc|syntax` may not be useful for
	type-checking and static analysis.

	from `golang/src/cmd/compile/README.md`:
	> Note that the `go/*` family of packages, such as `go/parser` and
	> `go/types`, have no relation to the compiler. Since the compiler was
	> initially written in C, the `go/*` packages were developed to enable
	> writing tools working with Go code, such as `gofmt` and `vet`.

	The interpreter is written first and foremost such that we *could* use Go's
	`golang/src/cmd/compile/*` logic for type-checking.  In other words, the
	interpreter is lax and execution may (or may not!) fail if the code run is
	invalid Go code.

	Initially we will use the `go/parser` package to parse Go code and by
	default configure the Machine to perform run-time assertions such as
	type-checking.  Code parsed from `go/parser` that would fail static
	analysis in Go should fail at run-time with the configuration but otherwise
	behave identically.

	This lets us extend the language (e.g. a new kind like the Type kind may
	become available in the Gno language), and helps us plan to transition to
	the final implementation of the Gno parser which should be written in pure
	Gno.  Callers of the interpreter have the option of using the
	`golang/src/cmd/compile/*` package for vetting code correctness.
*/

import (
	"fmt"
	"go/ast"
	"go/parser"
	"go/token"
	"os"
	"reflect"
	"strconv"

	"github.com/davecgh/go-spew/spew"
	"github.com/gnolang/gno/tm2/pkg/errors"
)

func MustReadFile(path string) *FileNode {
	n, err := ReadFile(path)
	if err != nil {
		panic(err)
	}
	return n
}

func MustParseFile(filename string, body string) *FileNode {
	n, err := ParseFile(filename, body)
	if err != nil {
		panic(err)
	}
	return n
}

func ReadFile(path string) (*FileNode, error) {
	bz, err := os.ReadFile(path)
	if err != nil {
		return nil, err
	}
	return ParseFile(path, string(bz))
}

func ParseExpr(expr string) (retx Expr, err error) {
	x, err := parser.ParseExpr(expr)
	if err != nil {
		return nil, err
	}
	// recover from Go2Gno.
	// NOTE: Go2Gno is best implemented with panics due to inlined toXYZ() calls.
	defer func() {
		if r := recover(); r != nil {
			if rerr, ok := r.(error); ok {
				err = rerr
			} else {
				err = fmt.Errorf("%v", r)
			}
			return
		}
	}()
	// parse with Go2Gno.
	return Go2Gno(nil, x).(Expr), nil
}

func MustParseExpr(expr string) Expr {
	x, err := ParseExpr(expr)
	if err != nil {
		panic(err)
	}
	return x
}

// ParseFile uses the Go parser to parse body. It then runs [Go2Gno] on the
// resulting AST -- the resulting FileNode is returned, together with any other
// error (including panics, which are recovered) from [Go2Gno].
func ParseFile(filename string, body string) (fn *FileNode, err error) {
	// Use go parser to parse the body.
	fs := token.NewFileSet()
	// TODO(morgan): would be nice to add parser.SkipObjectResolution as we don't
	// seem to be using its features, but this breaks when testing (specifically redeclaration tests).
	const parseOpts = parser.ParseComments | parser.DeclarationErrors
	f, err := parser.ParseFile(fs, filename, body, parseOpts)
	if err != nil {
		return nil, err
	}
	// Print the imports from the file's AST.
	// spew.Dump(f)

	// recover from Go2Gno.
	// NOTE: Go2Gno is best implemented with panics due to inlined toXYZ() calls.
	defer func() {
		if r := recover(); r != nil {
			if rerr, ok := r.(error); ok {
				err = errors.Wrap(rerr, "parsing file")
			} else {
				err = errors.New(fmt.Sprintf("%v", r)).Stacktrace()
			}
			return
		}
	}()
	// parse with Go2Gno.
	fn = Go2Gno(fs, f).(*FileNode)
	fn.Name = Name(filename)
	return fn, nil
}

func setLoc(fs *token.FileSet, pos token.Pos, n Node) Node {
	posn := fs.Position(pos)
	n.SetLine(posn.Line)
	n.SetColumn(posn.Column)
	return n
}

// If gon is a *ast.File, the name must be filled later.
func Go2Gno(fs *token.FileSet, gon ast.Node) (n Node) {
	if gon == nil {
		return nil
	}
	if fs != nil {
		defer func() {
			if n != nil {
				setLoc(fs, gon.Pos(), n)
			}
		}()
	}
	switch gon := gon.(type) {
	case *ast.ParenExpr:
		return toExpr(fs, gon.X)
	case *ast.Ident:
		return Nx(toName(gon))
	case *ast.BasicLit:
		if gon == nil {
			return nil
		}
		return &BasicLitExpr{
			Kind:  toWord(gon.Kind),
			Value: gon.Value,
		}
	case *ast.BinaryExpr:
		return &BinaryExpr{
			Left:  toExpr(fs, gon.X),
			Op:    toWord(gon.Op),
			Right: toExpr(fs, gon.Y),
		}
	case *ast.CallExpr:
		return &CallExpr{
			Func: toExpr(fs, gon.Fun),
			Args: toExprs(fs, gon.Args),
			Varg: gon.Ellipsis.IsValid(),
		}
	case *ast.IndexExpr:
		return &IndexExpr{
			X:     toExpr(fs, gon.X),
			Index: toExpr(fs, gon.Index),
		}
	case *ast.SelectorExpr:
		return &SelectorExpr{
			X:   toExpr(fs, gon.X),
			Sel: toName(gon.Sel),
		}
	case *ast.SliceExpr:
		return &SliceExpr{
			X:    toExpr(fs, gon.X),
			Low:  toExpr(fs, gon.Low),
			High: toExpr(fs, gon.High),
			Max:  toExpr(fs, gon.Max),
		}
	case *ast.StarExpr:
		return &StarExpr{
			X: toExpr(fs, gon.X),
		}
	case *ast.TypeAssertExpr:
		return &TypeAssertExpr{
			X:    toExpr(fs, gon.X),
			Type: toExpr(fs, gon.Type),
		}
	case *ast.UnaryExpr:
		if gon.Op == token.AND {
			return &RefExpr{
				X: toExpr(fs, gon.X),
			}
		} else {
			return &UnaryExpr{
				X:  toExpr(fs, gon.X),
				Op: toWord(gon.Op),
			}
		}
	case *ast.CompositeLit:
		// If ArrayType with ellipsis for length,
		// just figure out the length here.
		return &CompositeLitExpr{
			Type: toExpr(fs, gon.Type),
			Elts: toKeyValueExprs(fs, gon.Elts),
		}
	case *ast.KeyValueExpr:
		return &KeyValueExpr{
			Key:   toExpr(fs, gon.Key),
			Value: toExpr(fs, gon.Value),
		}
	case *ast.FuncLit:
		type_ := Go2Gno(fs, gon.Type).(*FuncTypeExpr)
		type_.IsClosure = true

		return &FuncLitExpr{
			Type: *type_,
			Body: toBody(fs, gon.Body),
		}
	case *ast.Field:
		if len(gon.Names) == 0 {
			return &FieldTypeExpr{
				Name: "",
				Type: toExpr(fs, gon.Type),
				Tag:  toExpr(fs, gon.Tag),
			}
		} else if len(gon.Names) == 1 {
			return &FieldTypeExpr{
				Name: toName(gon.Names[0]),
				Type: toExpr(fs, gon.Type),
				Tag:  toExpr(fs, gon.Tag),
			}
		} else {
			panic(fmt.Sprintf(
				"expected a Go Field with 1 name but got %v.\n"+
					"maybe call toFields",
				gon.Names))
		}
	case *ast.ArrayType:
		if _, ok := gon.Len.(*ast.Ellipsis); ok {
			return &ArrayTypeExpr{
				Len: nil,
				Elt: toExpr(fs, gon.Elt),
			}
		} else if gon.Len == nil {
			return &SliceTypeExpr{
				Elt: toExpr(fs, gon.Elt),
				Vrd: false,
			}
		} else {
			return &ArrayTypeExpr{
				Len: toExpr(fs, gon.Len),
				Elt: toExpr(fs, gon.Elt),
			}
		}
	case *ast.Ellipsis:
		return &SliceTypeExpr{
			Elt: toExpr(fs, gon.Elt),
			Vrd: true,
		}
	case *ast.InterfaceType:
		return &InterfaceTypeExpr{
			Methods: toFieldsFromList(fs, gon.Methods),
		}
	case *ast.ChanType:
		var dir ChanDir
		if gon.Dir&ast.SEND > 0 {
			dir |= SEND
		}
		if gon.Dir&ast.RECV > 0 {
			dir |= RECV
		}
		return &ChanTypeExpr{
			Dir:   dir,
			Value: toExpr(fs, gon.Value),
		}
	case *ast.FuncType:
		return &FuncTypeExpr{
			Params:  toFieldsFromList(fs, gon.Params),
			Results: toFieldsFromList(fs, gon.Results),
		}
	case *ast.MapType:
		return &MapTypeExpr{
			Key:   toExpr(fs, gon.Key),
			Value: toExpr(fs, gon.Value),
		}
	case *ast.StructType:
		return &StructTypeExpr{
			Fields: toFieldsFromList(fs, gon.Fields),
		}
	case *ast.AssignStmt:
		return &AssignStmt{
			Lhs: toExprs(fs, gon.Lhs),
			Op:  toWord(gon.Tok),
			Rhs: toExprs(fs, gon.Rhs),
		}
	case *ast.BlockStmt:
		return &BlockStmt{
			Body: toStmts(fs, gon.List),
		}
	case *ast.BranchStmt:
		return &BranchStmt{
			Op:    toWord(gon.Tok),
			Label: toName(gon.Label),
		}
	case *ast.DeclStmt:
		return &DeclStmt{
			Body: toSimpleDeclStmts(fs, gon.Decl.(*ast.GenDecl)),
		}
	case *ast.DeferStmt:
		cx := toExpr(fs, gon.Call).(*CallExpr)
		return &DeferStmt{
			Call: *cx,
		}
	case *ast.ExprStmt:
		if cx, ok := gon.X.(*ast.CallExpr); ok {
			if ix, ok := cx.Fun.(*ast.Ident); ok && ix.Name == "panic" {
				if len(cx.Args) != 1 {
					panic("expected panic statement to have single exception value")
				}
				return &PanicStmt{
					Exception: toExpr(fs, cx.Args[0]),
				}
			}
		}
		return &ExprStmt{
			X: toExpr(fs, gon.X),
		}
	case *ast.ForStmt:
		return &ForStmt{
			Init: toSimp(fs, gon.Init),
			Cond: toExpr(fs, gon.Cond),
			Post: toSimp(fs, gon.Post),
			Body: toStmts(fs, gon.Body.List),
		}
	case *ast.IfStmt:
		thenStmt := IfCaseStmt{
			Body: toStmts(fs, gon.Body.List),
		}
		setLoc(fs, gon.Body.Pos(), &thenStmt)
		ess := []Stmt(nil)
		if gon.Else != nil {
			if _, ok := gon.Else.(*ast.BlockStmt); ok {
				ess = Go2Gno(fs, gon.Else).(*BlockStmt).Body
			} else {
				ess = []Stmt{toStmt(fs, gon.Else)}
			}
		}
		elseStmt := IfCaseStmt{
			Body: ess,
		}
		if gon.Else != nil {
			setLoc(fs, gon.Else.Pos(), &elseStmt)
		}
		return &IfStmt{
			Init: toSimp(fs, gon.Init),
			Cond: toExpr(fs, gon.Cond),
			Then: thenStmt,
			Else: elseStmt,
		}
	case *ast.IncDecStmt:
		return &IncDecStmt{
			X:  toExpr(fs, gon.X),
			Op: toWord(gon.Tok),
		}
	case *ast.LabeledStmt:
		stmt := toStmt(fs, gon.Stmt)
		stmt.SetLabel(toName(gon.Label))
		return stmt
	case *ast.RangeStmt:
		return &RangeStmt{
			X:     toExpr(fs, gon.X),
			Key:   toExpr(fs, gon.Key),
			Value: toExpr(fs, gon.Value),
			Op:    toWord(gon.Tok),
			Body:  toBody(fs, gon.Body),
		}
	case *ast.ReturnStmt:
		return &ReturnStmt{
			Results: toExprs(fs, gon.Results),
		}
	case *ast.TypeSwitchStmt:
		switch as := gon.Assign.(type) {
		case *ast.AssignStmt:
			return &SwitchStmt{
				Init:         toStmt(fs, gon.Init),
				X:            toExpr(fs, as.Rhs[0].(*ast.TypeAssertExpr).X),
				IsTypeSwitch: true,
				Clauses:      toClauses(fs, gon.Body.List),
				VarName:      toName(as.Lhs[0].(*ast.Ident)),
			}
		case *ast.ExprStmt:
			return &SwitchStmt{
				Init:         toStmt(fs, gon.Init),
				X:            toExpr(fs, as.X.(*ast.TypeAssertExpr).X),
				IsTypeSwitch: true,
				Clauses:      toClauses(fs, gon.Body.List),
				VarName:      "",
			}
		default:
			panic(fmt.Sprintf(
				"unexpected *ast.TypeSwitchStmt.Assign type %s",
				reflect.TypeOf(gon.Assign).String()))
		}
	case *ast.SwitchStmt:
		x := toExpr(fs, gon.Tag)
		if x == nil {
			// if tag is nil, default to "true"
			x = Nx(Name("true"))
		}
		return &SwitchStmt{
			Init:         toStmt(fs, gon.Init),
			X:            x,
			IsTypeSwitch: false,
			Clauses:      toClauses(fs, gon.Body.List),
		}
	case *ast.FuncDecl:
		isMethod := gon.Recv != nil
		recv := FieldTypeExpr{}
		if isMethod {
			if len(gon.Recv.List) > 1 {
				panic("*ast.FuncDecl cannot have multiple receivers")
			}
			recv = *Go2Gno(fs, gon.Recv.List[0]).(*FieldTypeExpr)
		}
		name := toName(gon.Name)
		type_ := Go2Gno(fs, gon.Type).(*FuncTypeExpr)
		var body []Stmt
		if gon.Body != nil {
			body = Go2Gno(fs, gon.Body).(*BlockStmt).Body
		}
		return &FuncDecl{
			IsMethod: isMethod,
			Recv:     recv,
			NameExpr: NameExpr{Name: name},
			Type:     *type_,
			Body:     body,
		}
	case *ast.GenDecl:
		panic("unexpected *ast.GenDecl; use toDecls(fs,) instead")
	case *ast.File:
		pkgName := Name(gon.Name.Name)
		decls := make([]Decl, 0, len(gon.Decls))
		for _, d := range gon.Decls {
			if gd, ok := d.(*ast.GenDecl); ok {
				decls = append(decls, toDecls(fs, gd)...)
			} else {
				decls = append(decls, toDecl(fs, d))
			}
		}
		return &FileNode{
			Name:    "", // filled later.
			PkgName: pkgName,
			Decls:   decls,
		}
	case *ast.EmptyStmt:
		return &EmptyStmt{}
	default:
		panic(fmt.Sprintf("unknown Go type %v: %s\n",
			reflect.TypeOf(gon),
			spew.Sdump(gon),
		))
	}
}

//----------------------------------------
<<<<<<< HEAD
// type checking (using go/types)
// XXX move to gotypecheck.go.

// MemPackageGetter implements the GetMemPackage() method. It is a subset of
// [Store], separated for ease of testing.
type MemPackageGetter interface {
	GetMemPackage(path string) *gnovm.MemPackage
}

// TypeCheckMemPackage performs type validation and checking on the given
// mempkg. To retrieve dependencies, it uses getter.
//
// The syntax checking is performed entirely using Go's go/types package.
//
// If format is true, the code will be automatically updated with the
// formatted source code.
func TypeCheckMemPackage(pkgDir string, mempkg *gnovm.MemPackage, getter MemPackageGetter, format bool) error {
	return typeCheckMemPackage(pkgDir, mempkg, getter, false, format)
}

// TypeCheckMemPackageTest performs the same type checks as [TypeCheckMemPackage],
// but allows re-declarations.
//
// Note: like TypeCheckMemPackage, this function ignores tests and filetests.
func TypeCheckMemPackageTest(pkgDir string, mempkg *gnovm.MemPackage, getter MemPackageGetter) error {
	return typeCheckMemPackage(pkgDir, mempkg, getter, true, false)
}

func typeCheckMemPackage(pkgDir string, mempkg *gnovm.MemPackage, getter MemPackageGetter, testing, format bool) error {
	var errs error
	imp := &gnoImporter{
		getter: getter,
		cache:  map[string]gnoImporterResult{},
		cfg: &types.Config{
			Error: func(err error) {
				errs = multierr.Append(errs, err)
			},
		},
		allowRedefinitions: testing,
	}
	imp.cfg.Importer = imp

	if pkgDir == "" {
		pkgDir = mempkg.Path
	}

	_, err := imp.parseCheckMemPackage(pkgDir, mempkg, format)
	// prefer to return errs instead of err:
	// err will generally contain only the first error encountered.
	if errs != nil {
		return errs
	}
	return err
}

type gnoImporterResult struct {
	pkg *types.Package
	err error
}

type gnoImporter struct {
	getter MemPackageGetter
	cache  map[string]gnoImporterResult
	cfg    *types.Config

	// allow symbol redefinitions? (test standard libraries)
	allowRedefinitions bool
}

// Unused, but satisfies the Importer interface.
func (g *gnoImporter) Import(path string) (*types.Package, error) {
	return g.ImportFrom(path, "", 0)
}

type importNotFoundError string

func (e importNotFoundError) Error() string { return "import not found: " + string(e) }

// ImportFrom returns the imported package for the given import
// path when imported by a package file located in dir.
func (g *gnoImporter) ImportFrom(path, _ string, _ types.ImportMode) (*types.Package, error) {
	if pkg, ok := g.cache[path]; ok {
		return pkg.pkg, pkg.err
	}
	mpkg := g.getter.GetMemPackage(path)
	if mpkg == nil {
		err := importNotFoundError(path)
		g.cache[path] = gnoImporterResult{err: err}
		return nil, err
	}
	fmt := false
	result, err := g.parseCheckMemPackage("", mpkg, fmt)
	g.cache[path] = gnoImporterResult{pkg: result, err: err}
	return result, err
}

func (g *gnoImporter) parseCheckMemPackage(pkgDir string, mpkg *gnovm.MemPackage, fmt bool) (*types.Package, error) {
	// This map is used to allow for function re-definitions, which are allowed
	// in Gno (testing context) but not in Go.
	// This map links each function identifier with a closure to remove its
	// associated declaration.
	var delFunc map[string]func()
	if g.allowRedefinitions {
		delFunc = make(map[string]func())
	}

	fset := token.NewFileSet()
	files := make([]*ast.File, 0, len(mpkg.Files))
	var errs error
	for _, file := range mpkg.Files {
		// Ignore non-gno files.
		// TODO: support filetest type checking. (should probably handle as each its
		// own separate pkg, which should also be typechecked)
		if !strings.HasSuffix(file.Name, ".gno") ||
			strings.HasSuffix(file.Name, "_test.gno") ||
			strings.HasSuffix(file.Name, "_filetest.gno") {
			continue
		}

		const parseOpts = parser.ParseComments | parser.DeclarationErrors | parser.SkipObjectResolution
		f, err := parser.ParseFile(fset, path.Join(pkgDir, file.Name), file.Body, parseOpts)
		if err != nil {
			errs = multierr.Append(errs, err)
			continue
		}

		if delFunc != nil {
			deleteOldIdents(delFunc, f)
		}

		// enforce formatting
		if fmt {
			var buf bytes.Buffer
			err = format.Node(&buf, fset, f)
			if err != nil {
				errs = multierr.Append(errs, err)
				continue
			}
			file.Body = buf.String()
		}

		files = append(files, f)
	}
	if errs != nil {
		return nil, errs
	}

	return g.cfg.Check(mpkg.Path, fset, files, nil)
}

func deleteOldIdents(idents map[string]func(), f *ast.File) {
	for _, decl := range f.Decls {
		fd, ok := decl.(*ast.FuncDecl)
		if !ok || fd.Recv != nil { // ignore methods
			continue
		}
		if del := idents[fd.Name.Name]; del != nil {
			del()
		}
		decl := decl
		idents[fd.Name.Name] = func() {
			// NOTE: cannot use the index as a file may contain multiple decls to be removed,
			// so removing one would make all "later" indexes wrong.
			f.Decls = slices.DeleteFunc(f.Decls, func(d ast.Decl) bool { return decl == d })
		}
	}
}

//----------------------------------------
=======
>>>>>>> c24f69fd
// utility methods

func toName(name *ast.Ident) Name {
	if name == nil {
		return Name("")
	} else {
		return Name(name.Name)
	}
}

var token2word = map[token.Token]Word{
	token.ILLEGAL:        ILLEGAL,
	token.IDENT:          NAME,
	token.INT:            INT,
	token.FLOAT:          FLOAT,
	token.IMAG:           IMAG,
	token.CHAR:           CHAR,
	token.STRING:         STRING,
	token.ADD:            ADD,
	token.SUB:            SUB,
	token.MUL:            MUL,
	token.QUO:            QUO,
	token.REM:            REM,
	token.AND:            BAND,
	token.OR:             BOR,
	token.XOR:            XOR,
	token.SHL:            SHL,
	token.SHR:            SHR,
	token.AND_NOT:        BAND_NOT,
	token.ADD_ASSIGN:     ADD_ASSIGN,
	token.SUB_ASSIGN:     SUB_ASSIGN,
	token.MUL_ASSIGN:     MUL_ASSIGN,
	token.QUO_ASSIGN:     QUO_ASSIGN,
	token.REM_ASSIGN:     REM_ASSIGN,
	token.AND_ASSIGN:     BAND_ASSIGN,
	token.OR_ASSIGN:      BOR_ASSIGN,
	token.XOR_ASSIGN:     XOR_ASSIGN,
	token.SHL_ASSIGN:     SHL_ASSIGN,
	token.SHR_ASSIGN:     SHR_ASSIGN,
	token.AND_NOT_ASSIGN: BAND_NOT_ASSIGN,
	token.LAND:           LAND,
	token.LOR:            LOR,
	token.ARROW:          ARROW,
	token.INC:            INC,
	token.DEC:            DEC,
	token.EQL:            EQL,
	token.LSS:            LSS,
	token.GTR:            GTR,
	token.ASSIGN:         ASSIGN,
	token.NOT:            NOT,
	token.NEQ:            NEQ,
	token.LEQ:            LEQ,
	token.GEQ:            GEQ,
	token.DEFINE:         DEFINE,
	token.BREAK:          BREAK,
	token.CASE:           CASE,
	token.CHAN:           CHAN,
	token.CONST:          CONST,
	token.CONTINUE:       CONTINUE,
	token.DEFAULT:        DEFAULT,
	token.DEFER:          DEFER,
	token.ELSE:           ELSE,
	token.FALLTHROUGH:    FALLTHROUGH,
	token.FOR:            FOR,
	token.FUNC:           FUNC,
	token.GO:             GO,
	token.GOTO:           GOTO,
	token.IF:             IF,
	token.IMPORT:         IMPORT,
	token.RETURN:         RETURN,
	token.SELECT:         SELECT,
	token.STRUCT:         STRUCT,
	token.TYPE:           TYPE,
	token.VAR:            VAR,
}

func toWord(tok token.Token) Word {
	return token2word[tok]
}

func toExpr(fs *token.FileSet, gox ast.Expr) Expr {
	// TODO: could the language handle this?
	gnox := Go2Gno(fs, gox)
	if gnox == nil {
		return nil
	} else {
		return gnox.(Expr)
	}
}

func toExprs(fs *token.FileSet, goxs []ast.Expr) (gnoxs Exprs) {
	if len(goxs) == 0 {
		return nil
	}
	gnoxs = make([]Expr, len(goxs))
	for i, x := range goxs {
		gnoxs[i] = toExpr(fs, x)
	}
	return
}

func toStmt(fs *token.FileSet, gos ast.Stmt) Stmt {
	gnos := Go2Gno(fs, gos)
	if gnos == nil {
		return nil
	} else {
		return gnos.(Stmt)
	}
}

func toStmts(fs *token.FileSet, goss []ast.Stmt) (gnoss Body) {
	gnoss = make([]Stmt, len(goss))
	for i, x := range goss {
		gnoss[i] = toStmt(fs, x)
	}
	return
}

func toBody(fs *token.FileSet, body *ast.BlockStmt) Body {
	if body == nil {
		return nil
	}
	return toStmts(fs, body.List)
}

func toSimp(fs *token.FileSet, gos ast.Stmt) Stmt {
	gnos := Go2Gno(fs, gos)
	if gnos == nil {
		return nil
	} else {
		return gnos.(SimpleStmt).(Stmt)
	}
}

func toDecl(fs *token.FileSet, god ast.Decl) Decl {
	gnod := Go2Gno(fs, god)
	if gnod == nil {
		return nil
	} else {
		return gnod.(Decl)
	}
}

func toDecls(fs *token.FileSet, gd *ast.GenDecl) (ds Decls) {
	ds = make([]Decl, 0, len(gd.Specs))
	/*
		Within a parenthesized const declaration list the
		expression list may be omitted from any but the
		first ConstSpec. Such an empty list is equivalent
		to the textual substitution of the first preceding
		non-empty expression list and its type if any.
	*/
	var lastValues Exprs // (see Go iota spec above)
	var lastType Expr    // (see Go iota spec above)
	for si, s := range gd.Specs {
		switch s := s.(type) {
		case *ast.TypeSpec:
			name := toName(s.Name)
			tipe := toExpr(fs, s.Type)
			alias := s.Assign != 0
			td := &TypeDecl{
				NameExpr: NameExpr{Name: name},
				Type:     tipe,
				IsAlias:  alias,
			}
			setLoc(fs, s.Pos(), td)
			ds = append(ds, td)
		case *ast.ValueSpec:
			if gd.Tok == token.CONST {
				var names []NameExpr
				var tipe Expr
				var values Exprs
				for _, id := range s.Names {
					names = append(names, *Nx(toName(id)))
				}
				if s.Type == nil {
					tipe = lastType
				} else {
					tipe = toExpr(fs, s.Type)
					lastType = tipe
				}
				if s.Values == nil {
					values = copyExprs(lastValues)
				} else {
					values = toExprs(fs, s.Values)
					lastValues = values
				}
				cd := &ValueDecl{
					NameExprs: names,
					Type:      tipe,
					Values:    values,
					Const:     true,
				}
				cd.SetAttribute(ATTR_IOTA, si)
				setLoc(fs, s.Pos(), cd)
				ds = append(ds, cd)
			} else {
				var names []NameExpr
				var tipe Expr
				var values Exprs
				for _, id := range s.Names {
					names = append(names, *Nx(toName(id)))
				}
				tipe = toExpr(fs, s.Type)
				if s.Values != nil {
					values = toExprs(fs, s.Values)
				}
				vd := &ValueDecl{
					NameExprs: names,
					Type:      tipe,
					Values:    values,
					Const:     false,
				}
				setLoc(fs, s.Pos(), vd)
				ds = append(ds, vd)
			}
		case *ast.ImportSpec:
			path, err := strconv.Unquote(s.Path.Value)
			if err != nil {
				panic("unexpected import spec path type")
			}
			im := &ImportDecl{
				NameExpr: *Nx(toName(s.Name)),
				PkgPath:  path,
			}
			setLoc(fs, s.Pos(), im)
			ds = append(ds, im)
		default:
			panic(fmt.Sprintf(
				"unexpected decl spec %v",
				reflect.TypeOf(s)))
		}
	}

	return ds
}

func toSimpleDeclStmts(fs *token.FileSet, gd *ast.GenDecl) (sds []Stmt) {
	ds := toDecls(fs, gd)
	sds = make([]Stmt, len(ds))
	for i, d := range ds {
		sds[i] = d.(SimpleDeclStmt).(Stmt)
	}
	return
}

func toFieldsFromList(fs *token.FileSet, fl *ast.FieldList) (ftxs []FieldTypeExpr) {
	if fl == nil {
		return nil
	} else {
		ftxs = toFields(fs, fl.List...)
		return
	}
}

func toFields(fs *token.FileSet, fields ...*ast.Field) (ftxs []FieldTypeExpr) {
	if len(fields) == 0 {
		return nil
	}
	ftxs = make([]FieldTypeExpr, 0, len(fields)) // may grow longer
	for _, f := range fields {
		if len(f.Names) == 0 {
			// a single unnamed field w/ type
			ftxs = append(ftxs, FieldTypeExpr{
				Name: "",
				Type: toExpr(fs, f.Type),
				Tag:  toExpr(fs, f.Tag),
			})
		} else {
			// one or more named fields
			for _, n := range f.Names {
				ftxs = append(ftxs, FieldTypeExpr{
					Name: toName(n),
					Type: toExpr(fs, f.Type),
					Tag:  toExpr(fs, f.Tag),
				})
			}
		}
	}
	return
}

func toKeyValueExprs(fs *token.FileSet, elts []ast.Expr) (kvxs KeyValueExprs) {
	kvxs = make([]KeyValueExpr, len(elts))
	for i, x := range elts {
		if kvx, ok := x.(*ast.KeyValueExpr); ok {
			kvxs[i] = *Go2Gno(fs, kvx).(*KeyValueExpr)
		} else {
			kvxs[i] = KeyValueExpr{
				Key:   nil,
				Value: toExpr(fs, x),
			}
		}
	}
	return
}

// NOTE: moves the default clause to last.
func toClauses(fs *token.FileSet, csz []ast.Stmt) []SwitchClauseStmt {
	res := make([]SwitchClauseStmt, 0, len(csz))
	var dclause *SwitchClauseStmt
	for _, cs := range csz {
		clause := toSwitchClauseStmt(fs, cs.(*ast.CaseClause))
		if len(clause.Cases) == 0 {
			if dclause != nil {
				panic("duplicate default clause")
			}
			dclause = &clause
		} else {
			res = append(res, clause)
		}
	}
	if dclause != nil {
		res = append(res, *dclause)
	}
	if len(res) != len(csz) {
		panic("should not happen")
	}
	return res
}

func toSwitchClauseStmt(fs *token.FileSet, cc *ast.CaseClause) SwitchClauseStmt {
	return SwitchClauseStmt{
		Cases: toExprs(fs, cc.List),
		Body:  toStmts(fs, cc.Body),
	}
}<|MERGE_RESOLUTION|>--- conflicted
+++ resolved
@@ -478,178 +478,6 @@
 }
 
 //----------------------------------------
-<<<<<<< HEAD
-// type checking (using go/types)
-// XXX move to gotypecheck.go.
-
-// MemPackageGetter implements the GetMemPackage() method. It is a subset of
-// [Store], separated for ease of testing.
-type MemPackageGetter interface {
-	GetMemPackage(path string) *gnovm.MemPackage
-}
-
-// TypeCheckMemPackage performs type validation and checking on the given
-// mempkg. To retrieve dependencies, it uses getter.
-//
-// The syntax checking is performed entirely using Go's go/types package.
-//
-// If format is true, the code will be automatically updated with the
-// formatted source code.
-func TypeCheckMemPackage(pkgDir string, mempkg *gnovm.MemPackage, getter MemPackageGetter, format bool) error {
-	return typeCheckMemPackage(pkgDir, mempkg, getter, false, format)
-}
-
-// TypeCheckMemPackageTest performs the same type checks as [TypeCheckMemPackage],
-// but allows re-declarations.
-//
-// Note: like TypeCheckMemPackage, this function ignores tests and filetests.
-func TypeCheckMemPackageTest(pkgDir string, mempkg *gnovm.MemPackage, getter MemPackageGetter) error {
-	return typeCheckMemPackage(pkgDir, mempkg, getter, true, false)
-}
-
-func typeCheckMemPackage(pkgDir string, mempkg *gnovm.MemPackage, getter MemPackageGetter, testing, format bool) error {
-	var errs error
-	imp := &gnoImporter{
-		getter: getter,
-		cache:  map[string]gnoImporterResult{},
-		cfg: &types.Config{
-			Error: func(err error) {
-				errs = multierr.Append(errs, err)
-			},
-		},
-		allowRedefinitions: testing,
-	}
-	imp.cfg.Importer = imp
-
-	if pkgDir == "" {
-		pkgDir = mempkg.Path
-	}
-
-	_, err := imp.parseCheckMemPackage(pkgDir, mempkg, format)
-	// prefer to return errs instead of err:
-	// err will generally contain only the first error encountered.
-	if errs != nil {
-		return errs
-	}
-	return err
-}
-
-type gnoImporterResult struct {
-	pkg *types.Package
-	err error
-}
-
-type gnoImporter struct {
-	getter MemPackageGetter
-	cache  map[string]gnoImporterResult
-	cfg    *types.Config
-
-	// allow symbol redefinitions? (test standard libraries)
-	allowRedefinitions bool
-}
-
-// Unused, but satisfies the Importer interface.
-func (g *gnoImporter) Import(path string) (*types.Package, error) {
-	return g.ImportFrom(path, "", 0)
-}
-
-type importNotFoundError string
-
-func (e importNotFoundError) Error() string { return "import not found: " + string(e) }
-
-// ImportFrom returns the imported package for the given import
-// path when imported by a package file located in dir.
-func (g *gnoImporter) ImportFrom(path, _ string, _ types.ImportMode) (*types.Package, error) {
-	if pkg, ok := g.cache[path]; ok {
-		return pkg.pkg, pkg.err
-	}
-	mpkg := g.getter.GetMemPackage(path)
-	if mpkg == nil {
-		err := importNotFoundError(path)
-		g.cache[path] = gnoImporterResult{err: err}
-		return nil, err
-	}
-	fmt := false
-	result, err := g.parseCheckMemPackage("", mpkg, fmt)
-	g.cache[path] = gnoImporterResult{pkg: result, err: err}
-	return result, err
-}
-
-func (g *gnoImporter) parseCheckMemPackage(pkgDir string, mpkg *gnovm.MemPackage, fmt bool) (*types.Package, error) {
-	// This map is used to allow for function re-definitions, which are allowed
-	// in Gno (testing context) but not in Go.
-	// This map links each function identifier with a closure to remove its
-	// associated declaration.
-	var delFunc map[string]func()
-	if g.allowRedefinitions {
-		delFunc = make(map[string]func())
-	}
-
-	fset := token.NewFileSet()
-	files := make([]*ast.File, 0, len(mpkg.Files))
-	var errs error
-	for _, file := range mpkg.Files {
-		// Ignore non-gno files.
-		// TODO: support filetest type checking. (should probably handle as each its
-		// own separate pkg, which should also be typechecked)
-		if !strings.HasSuffix(file.Name, ".gno") ||
-			strings.HasSuffix(file.Name, "_test.gno") ||
-			strings.HasSuffix(file.Name, "_filetest.gno") {
-			continue
-		}
-
-		const parseOpts = parser.ParseComments | parser.DeclarationErrors | parser.SkipObjectResolution
-		f, err := parser.ParseFile(fset, path.Join(pkgDir, file.Name), file.Body, parseOpts)
-		if err != nil {
-			errs = multierr.Append(errs, err)
-			continue
-		}
-
-		if delFunc != nil {
-			deleteOldIdents(delFunc, f)
-		}
-
-		// enforce formatting
-		if fmt {
-			var buf bytes.Buffer
-			err = format.Node(&buf, fset, f)
-			if err != nil {
-				errs = multierr.Append(errs, err)
-				continue
-			}
-			file.Body = buf.String()
-		}
-
-		files = append(files, f)
-	}
-	if errs != nil {
-		return nil, errs
-	}
-
-	return g.cfg.Check(mpkg.Path, fset, files, nil)
-}
-
-func deleteOldIdents(idents map[string]func(), f *ast.File) {
-	for _, decl := range f.Decls {
-		fd, ok := decl.(*ast.FuncDecl)
-		if !ok || fd.Recv != nil { // ignore methods
-			continue
-		}
-		if del := idents[fd.Name.Name]; del != nil {
-			del()
-		}
-		decl := decl
-		idents[fd.Name.Name] = func() {
-			// NOTE: cannot use the index as a file may contain multiple decls to be removed,
-			// so removing one would make all "later" indexes wrong.
-			f.Decls = slices.DeleteFunc(f.Decls, func(d ast.Decl) bool { return decl == d })
-		}
-	}
-}
-
-//----------------------------------------
-=======
->>>>>>> c24f69fd
 // utility methods
 
 func toName(name *ast.Ident) Name {
