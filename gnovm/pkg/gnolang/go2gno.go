package gnolang

/*
	This package helps parse Go code into GNO ast.  It uses go/parser, which
	may imply that the internal gc tooling found in
	`golang/src/cmd/compile/internal/gc|syntax` may not be useful for
	type-checking and static analysis.

	from `golang/src/cmd/compile/README.md`:
	> Note that the `go/*` family of packages, such as `go/parser` and
	> `go/types`, have no relation to the compiler. Since the compiler was
	> initially written in C, the `go/*` packages were developed to enable
	> writing tools working with Go code, such as `gofmt` and `vet`.

	The interpreter is written first and foremost such that we *could* use Go's
	`golang/src/cmd/compile/*` logic for type-checking.  In other words, the
	interpreter is lax and execution may (or may not!) fail if the code run is
	invalid Go code.

	Initially we will use the `go/parser` package to parse Go code and by
	default configure the Machine to perform run-time assertions such as
	type-checking.  Code parsed from `go/parser` that would fail static
	analysis in Go should fail at run-time with the configuration but otherwise
	behave identically.

	This lets us extend the language (e.g. a new kind like the Type kind may
	become available in the Gno language), and helps us plan to transition to
	the final implementation of the Gno parser which should be written in pure
	Gno.  Callers of the interpreter have the option of using the
	`golang/src/cmd/compile/*` package for vetting code correctness.
*/

import (
	"fmt"
	"go/ast"
	"go/parser"
	"go/token"
	"os"
	"reflect"
	"strconv"

	"github.com/davecgh/go-spew/spew"
	"github.com/gnolang/gno/tm2/pkg/errors"
)

func MustReadFile(path string) *FileNode {
	n, err := ReadFile(path)
	if err != nil {
		panic(err)
	}
	return n
}

func MustParseFile(filename string, body string) *FileNode {
	n, err := ParseFile(filename, body)
	if err != nil {
		panic(err)
	}
	return n
}

func ReadFile(path string) (*FileNode, error) {
	bz, err := os.ReadFile(path)
	if err != nil {
		return nil, err
	}
	return ParseFile(path, string(bz))
}

func ParseExpr(expr string) (retx Expr, err error) {
	x, err := parser.ParseExpr(expr)
	if err != nil {
		return nil, err
	}
	// recover from Go2Gno.
	// NOTE: Go2Gno is best implemented with panics due to inlined toXYZ() calls.
	defer func() {
		if r := recover(); r != nil {
			if rerr, ok := r.(error); ok {
				err = rerr
			} else {
				err = fmt.Errorf("%v", r)
			}
			return
		}
	}()
	// parse with Go2Gno.
	return Go2Gno(nil, x).(Expr), nil
}

func MustParseExpr(expr string) Expr {
	x, err := ParseExpr(expr)
	if err != nil {
		panic(err)
	}
	return x
}

// ParseFile uses the Go parser to parse body. It then runs [Go2Gno] on the
// resulting AST -- the resulting FileNode is returned, together with any other
// error (including panics, which are recovered) from [Go2Gno].
func ParseFile(filename string, body string) (fn *FileNode, err error) {
	// Use go parser to parse the body.
	fs := token.NewFileSet()
	// TODO(morgan): would be nice to add parser.SkipObjectResolution as we don't
	// seem to be using its features, but this breaks when testing (specifically redeclaration tests).
	const parseOpts = parser.ParseComments | parser.DeclarationErrors
	f, err := parser.ParseFile(fs, filename, body, parseOpts)
	if err != nil {
		return nil, err
	}
	// Print the imports from the file's AST.
	// spew.Dump(f)

	// recover from Go2Gno.
	// NOTE: Go2Gno is best implemented with panics due to inlined toXYZ() calls.
	defer func() {
		if r := recover(); r != nil {
			if rerr, ok := r.(error); ok {
				err = errors.Wrap(rerr, "parsing file")
			} else {
				err = errors.New(fmt.Sprintf("%v", r)).Stacktrace()
			}
			return
		}
	}()
	// parse with Go2Gno.
	fn = Go2Gno(fs, f).(*FileNode)
	//fmt.Println("---fn after transpile: ", fn)
	fn.Name = Name(filename)
	return fn, nil
}

func setLoc(fs *token.FileSet, pos token.Pos, n Node) Node {
	posn := fs.Position(pos)
	n.SetLine(posn.Line)
	n.SetColumn(posn.Column)
	return n
}

// If gon is a *ast.File, the name must be filled later.
func Go2Gno(fs *token.FileSet, gon ast.Node) (n Node) {
	if gon == nil {
		return nil
	}
	if fs != nil {
		defer func() {
			if n != nil {
				setLoc(fs, gon.Pos(), n)
			}
		}()
	}

	panicWithPos := func(fmtStr string, args ...any) {
		pos := fs.Position(gon.Pos())
		loc := fmt.Sprintf("%s:%d:%d", pos.Filename, pos.Line, pos.Column)
		panic(fmt.Errorf("%s: %v", loc, fmt.Sprintf(fmtStr, args...)))
	}

	switch gon := gon.(type) {
	case *ast.ParenExpr:
		return toExpr(fs, gon.X)
	case *ast.Ident:
		return Nx(toName(gon))
	case *ast.BasicLit:
		if gon == nil {
			return nil
		}
		return &BasicLitExpr{
			Kind:  toWord(gon.Kind),
			Value: gon.Value,
		}
	case *ast.BinaryExpr:
		return &BinaryExpr{
			Left:  toExpr(fs, gon.X),
			Op:    toWord(gon.Op),
			Right: toExpr(fs, gon.Y),
		}
	case *ast.CallExpr:
		return &CallExpr{
			Func: toExpr(fs, gon.Fun),
			Args: toExprs(fs, gon.Args),
			Varg: gon.Ellipsis.IsValid(),
		}
	case *ast.IndexExpr:
		return &IndexExpr{
			X:     toExpr(fs, gon.X),
			Index: toExpr(fs, gon.Index),
		}
	case *ast.SelectorExpr:
		return &SelectorExpr{
			X:   toExpr(fs, gon.X),
			Sel: toName(gon.Sel),
		}
	case *ast.SliceExpr:
		return &SliceExpr{
			X:    toExpr(fs, gon.X),
			Low:  toExpr(fs, gon.Low),
			High: toExpr(fs, gon.High),
			Max:  toExpr(fs, gon.Max),
		}
	case *ast.StarExpr:
		return &StarExpr{
			X: toExpr(fs, gon.X),
		}
	case *ast.TypeAssertExpr:
		return &TypeAssertExpr{
			X:    toExpr(fs, gon.X),
			Type: toExpr(fs, gon.Type),
		}
	case *ast.UnaryExpr:
		if gon.Op == token.AND {
			return &RefExpr{
				X: toExpr(fs, gon.X),
			}
		} else {
			return &UnaryExpr{
				X:  toExpr(fs, gon.X),
				Op: toWord(gon.Op),
			}
		}
	case *ast.CompositeLit:
		// If ArrayType with ellipsis for length,
		// just figure out the length here.
		return &CompositeLitExpr{
			Type: toExpr(fs, gon.Type),
			Elts: toKeyValueExprs(fs, gon.Elts),
		}
	case *ast.KeyValueExpr:
		return &KeyValueExpr{
			Key:   toExpr(fs, gon.Key),
			Value: toExpr(fs, gon.Value),
		}
	case *ast.FuncLit:
		type_ := Go2Gno(fs, gon.Type).(*FuncTypeExpr)
		type_.IsClosure = true

		return &FuncLitExpr{
			Type: *type_,
			Body: toBody(fs, gon.Body),
		}
	case *ast.Field:
		if len(gon.Names) == 0 {
			return &FieldTypeExpr{
				Name: "",
				Type: toExpr(fs, gon.Type),
				Tag:  toExpr(fs, gon.Tag),
			}
		} else if len(gon.Names) == 1 {
			return &FieldTypeExpr{
				Name: toName(gon.Names[0]),
				Type: toExpr(fs, gon.Type),
				Tag:  toExpr(fs, gon.Tag),
			}
		} else {
			panicWithPos(
				"expected a Go Field with 1 name but got %v.\n"+
<<<<<<< HEAD
						"maybe call toFields",
				gon.Names))
=======
					"maybe call toFields",
				gon.Names)
>>>>>>> 6c201045
		}
	case *ast.ArrayType:
		if _, ok := gon.Len.(*ast.Ellipsis); ok {
			return &ArrayTypeExpr{
				Len: nil,
				Elt: toExpr(fs, gon.Elt),
			}
		} else if gon.Len == nil {
			return &SliceTypeExpr{
				Elt: toExpr(fs, gon.Elt),
				Vrd: false,
			}
		} else {
			return &ArrayTypeExpr{
				Len: toExpr(fs, gon.Len),
				Elt: toExpr(fs, gon.Elt),
			}
		}
	case *ast.Ellipsis:
		return &SliceTypeExpr{
			Elt: toExpr(fs, gon.Elt),
			Vrd: true,
		}
	case *ast.InterfaceType:
		return &InterfaceTypeExpr{
			Methods: toFieldsFromList(fs, gon.Methods),
		}
	case *ast.ChanType:
		var dir ChanDir
		if gon.Dir&ast.SEND > 0 {
			dir |= SEND
		}
		if gon.Dir&ast.RECV > 0 {
			dir |= RECV
		}
		return &ChanTypeExpr{
			Dir:   dir,
			Value: toExpr(fs, gon.Value),
		}
	case *ast.FuncType:
		return &FuncTypeExpr{
			Params:  toFieldsFromList(fs, gon.Params),
			Results: toFieldsFromList(fs, gon.Results),
		}
	case *ast.MapType:
		return &MapTypeExpr{
			Key:   toExpr(fs, gon.Key),
			Value: toExpr(fs, gon.Value),
		}
	case *ast.StructType:
		return &StructTypeExpr{
			Fields: toFieldsFromList(fs, gon.Fields),
		}
	case *ast.AssignStmt:
		return &AssignStmt{
			Lhs: toExprs(fs, gon.Lhs),
			Op:  toWord(gon.Tok),
			Rhs: toExprs(fs, gon.Rhs),
		}
	case *ast.BlockStmt:
		return &BlockStmt{
			Body: toStmts(fs, gon.List),
		}
	case *ast.BranchStmt:
		return &BranchStmt{
			Op:    toWord(gon.Tok),
			Label: toName(gon.Label),
		}
	case *ast.DeclStmt:
		return &DeclStmt{
			Body: toSimpleDeclStmts(fs, gon.Decl.(*ast.GenDecl)),
		}
	case *ast.DeferStmt:
		cx := toExpr(fs, gon.Call).(*CallExpr)
		return &DeferStmt{
			Call: *cx,
		}
	case *ast.ExprStmt:
		if cx, ok := gon.X.(*ast.CallExpr); ok {
			if ix, ok := cx.Fun.(*ast.Ident); ok && ix.Name == "panic" {
				if len(cx.Args) != 1 {
					panicWithPos("expected panic statement to have single exception value")
				}
				return &PanicStmt{
					Exception: toExpr(fs, cx.Args[0]),
				}
			}
		}
		return &ExprStmt{
			X: toExpr(fs, gon.X),
		}
	case *ast.ForStmt:
		return &ForStmt{
			Init: toSimp(fs, gon.Init),
			Cond: toExpr(fs, gon.Cond),
			Post: toSimp(fs, gon.Post),
			Body: toStmts(fs, gon.Body.List),
		}
	case *ast.IfStmt:
		thenStmt := IfCaseStmt{
			Body: toStmts(fs, gon.Body.List),
		}
		setLoc(fs, gon.Body.Pos(), &thenStmt)
		ess := []Stmt(nil)
		if gon.Else != nil {
			if _, ok := gon.Else.(*ast.BlockStmt); ok {
				ess = Go2Gno(fs, gon.Else).(*BlockStmt).Body
			} else {
				ess = []Stmt{toStmt(fs, gon.Else)}
			}
		}
		elseStmt := IfCaseStmt{
			Body: ess,
		}
		if gon.Else != nil {
			setLoc(fs, gon.Else.Pos(), &elseStmt)
		}
		return &IfStmt{
			Init: toSimp(fs, gon.Init),
			Cond: toExpr(fs, gon.Cond),
			Then: thenStmt,
			Else: elseStmt,
		}
	case *ast.IncDecStmt:
		return &IncDecStmt{
			X:  toExpr(fs, gon.X),
			Op: toWord(gon.Tok),
		}
	case *ast.LabeledStmt:
		stmt := toStmt(fs, gon.Stmt)
		stmt.SetLabel(toName(gon.Label))
		return stmt
	case *ast.RangeStmt:
		return &RangeStmt{
			X:     toExpr(fs, gon.X),
			Key:   toExpr(fs, gon.Key),
			Value: toExpr(fs, gon.Value),
			Op:    toWord(gon.Tok),
			Body:  toBody(fs, gon.Body),
		}
	case *ast.ReturnStmt:
		return &ReturnStmt{
			Results: toExprs(fs, gon.Results),
		}
	case *ast.TypeSwitchStmt:
		switch as := gon.Assign.(type) {
		case *ast.AssignStmt:
			return &SwitchStmt{
				Init:         toStmt(fs, gon.Init),
				X:            toExpr(fs, as.Rhs[0].(*ast.TypeAssertExpr).X),
				IsTypeSwitch: true,
				Clauses:      toClauses(fs, gon.Body.List),
				VarName:      toName(as.Lhs[0].(*ast.Ident)),
			}
		case *ast.ExprStmt:
			println("---ExprStmt")
			return &SwitchStmt{
				Init:         toStmt(fs, gon.Init),
				X:            toExpr(fs, as.X.(*ast.TypeAssertExpr).X),
				IsTypeSwitch: true,
				Clauses:      toClauses(fs, gon.Body.List),
				VarName:      "",
			}
		default:
			panicWithPos("unexpected *ast.TypeSwitchStmt.Assign type %s",
				reflect.TypeOf(gon.Assign).String())
		}
	case *ast.SwitchStmt:
		x := toExpr(fs, gon.Tag)
		if x == nil {
			// if tag is nil, default to "true"
			x = Nx(Name("true"))
		}
		return &SwitchStmt{
			Init:         toStmt(fs, gon.Init),
			X:            x,
			IsTypeSwitch: false,
			Clauses:      toClauses(fs, gon.Body.List),
		}
	case *ast.FuncDecl:
		isMethod := gon.Recv != nil
		recv := FieldTypeExpr{}
		if isMethod {
			if len(gon.Recv.List) > 1 {
				panicWithPos("method has multiple receivers")
			}
			if len(gon.Recv.List) == 0 {
				panicWithPos("method has no receiver")
			}
			recv = *Go2Gno(fs, gon.Recv.List[0]).(*FieldTypeExpr)
		}
		name := toName(gon.Name)
		type_ := Go2Gno(fs, gon.Type).(*FuncTypeExpr)
		var body []Stmt
		if gon.Body != nil {
			body = Go2Gno(fs, gon.Body).(*BlockStmt).Body
		}
		return &FuncDecl{
			IsMethod: isMethod,
			Recv:     recv,
			NameExpr: NameExpr{Name: name},
			Type:     *type_,
			Body:     body,
		}
	case *ast.GenDecl:
		panicWithPos("unexpected *ast.GenDecl; use toDecls(fs,) instead")
	case *ast.File:
		//println("---ast.File")
		pkgName := Name(gon.Name.Name)
		decls := make([]Decl, 0, len(gon.Decls))
		for _, d := range gon.Decls {
			if gd, ok := d.(*ast.GenDecl); ok {
				decls = append(decls, toDecls(fs, gd)...)
			} else {
				decls = append(decls, toDecl(fs, d))
			}
		}
		return &FileNode{
			Name:    "", // filled later.
			PkgName: pkgName,
			Decls:   decls,
		}
	case *ast.EmptyStmt:
		return &EmptyStmt{}
	case *ast.IndexListExpr:
		if len(gon.Indices) > 1 {
			panicWithPos("invalid operation: more than one index")
		}
		panicWithPos("invalid operation: indexList is not permitted in Gno")
	case *ast.GoStmt:
		panicWithPos("goroutines are not permitted")
	default:
		panicWithPos("unknown Go type %v: %s\n",
			reflect.TypeOf(gon),
			spew.Sdump(gon),
		)
	}

<<<<<<< HEAD
//----------------------------------------
// type checking (using go/types)
// XXX move to gotypecheck.go.

// MemPackageGetter implements the GetMemPackage() method. It is a subset of
// [Store], separated for ease of testing.
type MemPackageGetter interface {
	GetMemPackage(path string) *std.MemPackage
}

// TypeCheckMemPackage performs type validation and checking on the given
// mempkg. To retrieve dependencies, it uses getter.
//
// The syntax checking is performed entirely using Go's go/types package.
//
// If format is true, the code will be automatically updated with the
// formatted source code.
func TypeCheckMemPackage(mempkg *std.MemPackage, getter MemPackageGetter, format bool) error {
	var errs error
	imp := &gnoImporter{
		getter: getter,
		cache:  map[string]gnoImporterResult{},
		cfg: &types.Config{
			Error: func(err error) {
				errs = multierr.Append(errs, err)
			},
		},
	}
	imp.cfg.Importer = imp

	_, err := imp.parseCheckMemPackage(mempkg, format)
	// prefer to return errs instead of err:
	// err will generally contain only the first error encountered.
	if errs != nil {
		return errs
	}
	return err
}

type gnoImporterResult struct {
	pkg *types.Package
	err error
}

type gnoImporter struct {
	getter MemPackageGetter
	cache  map[string]gnoImporterResult
	cfg    *types.Config
}

// Unused, but satisfies the Importer interface.
func (g *gnoImporter) Import(path string) (*types.Package, error) {
	return g.ImportFrom(path, "", 0)
}

type importNotFoundError string

func (e importNotFoundError) Error() string { return "import not found: " + string(e) }

// ImportFrom returns the imported package for the given import
// path when imported by a package file located in dir.
func (g *gnoImporter) ImportFrom(path, _ string, _ types.ImportMode) (*types.Package, error) {
	if pkg, ok := g.cache[path]; ok {
		return pkg.pkg, pkg.err
	}
	mpkg := g.getter.GetMemPackage(path)
	if mpkg == nil {
		err := importNotFoundError(path)
		g.cache[path] = gnoImporterResult{err: err}
		return nil, err
	}
	fmt := false
	result, err := g.parseCheckMemPackage(mpkg, fmt)
	g.cache[path] = gnoImporterResult{pkg: result, err: err}
	return result, err
}

func (g *gnoImporter) parseCheckMemPackage(mpkg *std.MemPackage, fmt bool) (*types.Package, error) {
	fset := token.NewFileSet()
	files := make([]*ast.File, 0, len(mpkg.Files))
	var errs error
	for _, file := range mpkg.Files {
		if !strings.HasSuffix(file.Name, ".gno") ||
				endsWith(file.Name, []string{"_test.gno", "_filetest.gno"}) {
			continue // skip spurious file.
		}

		const parseOpts = parser.ParseComments | parser.DeclarationErrors | parser.SkipObjectResolution
		f, err := parser.ParseFile(fset, file.Name, file.Body, parseOpts)
		if err != nil {
			errs = multierr.Append(errs, err)
			continue
		}

		// enforce formatting
		if fmt {
			var buf bytes.Buffer
			err = format.Node(&buf, fset, f)
			if err != nil {
				errs = multierr.Append(errs, err)
				continue
			}
			file.Body = buf.String()
		}

		files = append(files, f)
	}
	if errs != nil {
		return nil, errs
	}

	return g.cfg.Check(mpkg.Path, fset, files, nil)
=======
	return
>>>>>>> 6c201045
}

//----------------------------------------
// utility methods

func toName(name *ast.Ident) Name {
	if name == nil {
		return Name("")
	} else {
		return Name(name.Name)
	}
}

var token2word = map[token.Token]Word{
	token.ILLEGAL:        ILLEGAL,
	token.IDENT:          NAME,
	token.INT:            INT,
	token.FLOAT:          FLOAT,
	token.IMAG:           IMAG,
	token.CHAR:           CHAR,
	token.STRING:         STRING,
	token.ADD:            ADD,
	token.SUB:            SUB,
	token.MUL:            MUL,
	token.QUO:            QUO,
	token.REM:            REM,
	token.AND:            BAND,
	token.OR:             BOR,
	token.XOR:            XOR,
	token.SHL:            SHL,
	token.SHR:            SHR,
	token.AND_NOT:        BAND_NOT,
	token.ADD_ASSIGN:     ADD_ASSIGN,
	token.SUB_ASSIGN:     SUB_ASSIGN,
	token.MUL_ASSIGN:     MUL_ASSIGN,
	token.QUO_ASSIGN:     QUO_ASSIGN,
	token.REM_ASSIGN:     REM_ASSIGN,
	token.AND_ASSIGN:     BAND_ASSIGN,
	token.OR_ASSIGN:      BOR_ASSIGN,
	token.XOR_ASSIGN:     XOR_ASSIGN,
	token.SHL_ASSIGN:     SHL_ASSIGN,
	token.SHR_ASSIGN:     SHR_ASSIGN,
	token.AND_NOT_ASSIGN: BAND_NOT_ASSIGN,
	token.LAND:           LAND,
	token.LOR:            LOR,
	token.ARROW:          ARROW,
	token.INC:            INC,
	token.DEC:            DEC,
	token.EQL:            EQL,
	token.LSS:            LSS,
	token.GTR:            GTR,
	token.ASSIGN:         ASSIGN,
	token.NOT:            NOT,
	token.NEQ:            NEQ,
	token.LEQ:            LEQ,
	token.GEQ:            GEQ,
	token.DEFINE:         DEFINE,
	token.BREAK:          BREAK,
	token.CASE:           CASE,
	token.CHAN:           CHAN,
	token.CONST:          CONST,
	token.CONTINUE:       CONTINUE,
	token.DEFAULT:        DEFAULT,
	token.DEFER:          DEFER,
	token.ELSE:           ELSE,
	token.FALLTHROUGH:    FALLTHROUGH,
	token.FOR:            FOR,
	token.FUNC:           FUNC,
	token.GO:             GO,
	token.GOTO:           GOTO,
	token.IF:             IF,
	token.IMPORT:         IMPORT,
	token.RETURN:         RETURN,
	token.SELECT:         SELECT,
	token.STRUCT:         STRUCT,
	token.TYPE:           TYPE,
	token.VAR:            VAR,
}

func toWord(tok token.Token) Word {
	return token2word[tok]
}

func toExpr(fs *token.FileSet, gox ast.Expr) Expr {
	// TODO: could the language handle this?
	gnox := Go2Gno(fs, gox)
	if gnox == nil {
		return nil
	} else {
		return gnox.(Expr)
	}
}

func toExprs(fs *token.FileSet, goxs []ast.Expr) (gnoxs Exprs) {
	if len(goxs) == 0 {
		return nil
	}
	gnoxs = make([]Expr, len(goxs))
	for i, x := range goxs {
		gnoxs[i] = toExpr(fs, x)
	}
	return
}

func toStmt(fs *token.FileSet, gos ast.Stmt) Stmt {
	gnos := Go2Gno(fs, gos)
	if gnos == nil {
		return nil
	} else {
		return gnos.(Stmt)
	}
}

func toStmts(fs *token.FileSet, goss []ast.Stmt) (gnoss Body) {
	gnoss = make([]Stmt, len(goss))
	for i, x := range goss {
		gnoss[i] = toStmt(fs, x)
	}
	return
}

func toBody(fs *token.FileSet, body *ast.BlockStmt) Body {
	if body == nil {
		return nil
	}
	return toStmts(fs, body.List)
}

func toSimp(fs *token.FileSet, gos ast.Stmt) Stmt {
	gnos := Go2Gno(fs, gos)
	if gnos == nil {
		return nil
	} else {
		return gnos.(SimpleStmt).(Stmt)
	}
}

func toDecl(fs *token.FileSet, god ast.Decl) Decl {
	gnod := Go2Gno(fs, god)
	if gnod == nil {
		return nil
	} else {
		return gnod.(Decl)
	}
}

func toDecls(fs *token.FileSet, gd *ast.GenDecl) (ds Decls) {
	ds = make([]Decl, 0, len(gd.Specs))
	/*
		Within a parenthesized const declaration list the
		expression list may be omitted from any but the
		first ConstSpec. Such an empty list is equivalent
		to the textual substitution of the first preceding
		non-empty expression list and its type if any.
	*/
	var lastValues Exprs // (see Go iota spec above)
	var lastType Expr    // (see Go iota spec above)
	for si, s := range gd.Specs {
		switch s := s.(type) {
		case *ast.TypeSpec:
			name := toName(s.Name)
			tipe := toExpr(fs, s.Type)
			alias := s.Assign != 0
			td := &TypeDecl{
				NameExpr: NameExpr{Name: name},
				Type:     tipe,
				IsAlias:  alias,
			}
			setLoc(fs, s.Pos(), td)
			ds = append(ds, td)
		case *ast.ValueSpec:
			if gd.Tok == token.CONST {
				var names []NameExpr
				var tipe Expr
				var values Exprs
				for _, id := range s.Names {
					names = append(names, *Nx(toName(id)))
				}
				//fmt.Println("gd: ", gd)
				//fmt.Printf("before, go2gno, const, lastType: %v (type: %v) \n", lastType, reflect.TypeOf(lastType))
				//
				//fmt.Println("names: ", names)
				//fmt.Println("s.Type: ", s.Type)
				//fmt.Println("s.Values: ", s.Values)
				//
				//for i, v := range s.Values {
				//	fmt.Printf("s.values[%d]: %v \n", i, v)
				//}

				if s.Type == nil && s.Values == nil { // inherit declared type
					//println("...1")
					tipe = lastType
					//fmt.Println("tipe type: ", tipe)
				} else {
					//println("...2")
					lastType = toExpr(fs, s.Type)
				}

				tipe = lastType

				//fmt.Printf("after, go2gno, const, lastType: %v (type: %v) \n", lastType, reflect.TypeOf(lastType))
				//if nx, ok := lastType.(*NameExpr); ok {
				//	fmt.Println("---nx: ", nx)
				//	if !isPrimitiveType(string(nx.Name)) {
				//		fmt.Println("===inherit type from previous...")
				//		tipe = lastType
				//	}
				//}

				if s.Values == nil {
					// inherit type from last values
					values = copyExprs(lastValues)
					// if lastType is declaredType, inherit it
				} else {
					values = toExprs(fs, s.Values)
					lastValues = values
				}
				cd := &ValueDecl{
					NameExprs: names,
					Type:      tipe,
					Values:    values,
					Const:     true,
				}
				cd.SetAttribute(ATTR_IOTA, si)
				setLoc(fs, s.Pos(), cd)
				ds = append(ds, cd)
			} else {
				var names []NameExpr
				var tipe Expr
				var values Exprs
				for _, id := range s.Names {
					names = append(names, *Nx(toName(id)))
				}
				tipe = toExpr(fs, s.Type)
				if s.Values != nil {
					values = toExprs(fs, s.Values)
				}
				vd := &ValueDecl{
					NameExprs: names,
					Type:      tipe,
					Values:    values,
					Const:     false,
				}
				setLoc(fs, s.Pos(), vd)
				ds = append(ds, vd)
			}
		case *ast.ImportSpec:
			path, err := strconv.Unquote(s.Path.Value)
			if err != nil {
				panic("unexpected import spec path type")
			}
			im := &ImportDecl{
				NameExpr: *Nx(toName(s.Name)),
				PkgPath:  path,
			}
			setLoc(fs, s.Pos(), im)
			ds = append(ds, im)
		default:
			panic(fmt.Sprintf(
				"unexpected decl spec %v",
				reflect.TypeOf(s)))
		}
	}

	return ds
}

func toSimpleDeclStmts(fs *token.FileSet, gd *ast.GenDecl) (sds []Stmt) {
	ds := toDecls(fs, gd)
	sds = make([]Stmt, len(ds))
	for i, d := range ds {
		sds[i] = d.(SimpleDeclStmt).(Stmt)
	}
	return
}

func toFieldsFromList(fs *token.FileSet, fl *ast.FieldList) (ftxs []FieldTypeExpr) {
	if fl == nil {
		return nil
	} else {
		ftxs = toFields(fs, fl.List...)
		return
	}
}

func toFields(fs *token.FileSet, fields ...*ast.Field) (ftxs []FieldTypeExpr) {
	if len(fields) == 0 {
		return nil
	}
	ftxs = make([]FieldTypeExpr, 0, len(fields)) // may grow longer
	for _, f := range fields {
		if len(f.Names) == 0 {
			// a single unnamed field w/ type
			ftxs = append(ftxs, FieldTypeExpr{
				Name: "",
				Type: toExpr(fs, f.Type),
				Tag:  toExpr(fs, f.Tag),
			})
		} else {
			// one or more named fields
			for _, n := range f.Names {
				ftxs = append(ftxs, FieldTypeExpr{
					Name: toName(n),
					Type: toExpr(fs, f.Type),
					Tag:  toExpr(fs, f.Tag),
				})
			}
		}
	}
	return
}

func toKeyValueExprs(fs *token.FileSet, elts []ast.Expr) (kvxs KeyValueExprs) {
	kvxs = make([]KeyValueExpr, len(elts))
	for i, x := range elts {
		if kvx, ok := x.(*ast.KeyValueExpr); ok {
			kvxs[i] = *Go2Gno(fs, kvx).(*KeyValueExpr)
		} else {
			kvxs[i] = KeyValueExpr{
				Key:   nil,
				Value: toExpr(fs, x),
			}
		}
	}
	return
}

// NOTE: moves the default clause to last.
func toClauses(fs *token.FileSet, csz []ast.Stmt) []SwitchClauseStmt {
	res := make([]SwitchClauseStmt, 0, len(csz))
	var dclause *SwitchClauseStmt
	for _, cs := range csz {
		clause := toSwitchClauseStmt(fs, cs.(*ast.CaseClause))
		if len(clause.Cases) == 0 {
			if dclause != nil {
				panic("duplicate default clause")
			}
			dclause = &clause
		} else {
			res = append(res, clause)
		}
	}
	if dclause != nil {
		res = append(res, *dclause)
	}
	if len(res) != len(csz) {
		panic("should not happen")
	}
	return res
}

func toSwitchClauseStmt(fs *token.FileSet, cc *ast.CaseClause) SwitchClauseStmt {
	return SwitchClauseStmt{
		Cases: toExprs(fs, cc.List),
		Body:  toStmts(fs, cc.Body),
	}
}
func isPrimitiveType(typeStr string) bool {
	// List of primitive type prefixes
	primitiveTypes := []string{
		"int", "int8", "int16", "int32", "int64",
		"uint", "uint8", "uint16", "uint32", "uint64",
		"float32", "float64", "string", "bool",
	}

	for _, t := range primitiveTypes {
		if strings.HasPrefix(typeStr, t) {
			return true
		}
	}

	return false
}<|MERGE_RESOLUTION|>--- conflicted
+++ resolved
@@ -126,7 +126,6 @@
 	}()
 	// parse with Go2Gno.
 	fn = Go2Gno(fs, f).(*FileNode)
-	//fmt.Println("---fn after transpile: ", fn)
 	fn.Name = Name(filename)
 	return fn, nil
 }
@@ -255,13 +254,8 @@
 		} else {
 			panicWithPos(
 				"expected a Go Field with 1 name but got %v.\n"+
-<<<<<<< HEAD
-						"maybe call toFields",
-				gon.Names))
-=======
 					"maybe call toFields",
 				gon.Names)
->>>>>>> 6c201045
 		}
 	case *ast.ArrayType:
 		if _, ok := gon.Len.(*ast.Ellipsis); ok {
@@ -417,7 +411,6 @@
 				VarName:      toName(as.Lhs[0].(*ast.Ident)),
 			}
 		case *ast.ExprStmt:
-			println("---ExprStmt")
 			return &SwitchStmt{
 				Init:         toStmt(fs, gon.Init),
 				X:            toExpr(fs, as.X.(*ast.TypeAssertExpr).X),
@@ -469,7 +462,7 @@
 	case *ast.GenDecl:
 		panicWithPos("unexpected *ast.GenDecl; use toDecls(fs,) instead")
 	case *ast.File:
-		//println("---ast.File")
+		// println("---ast.File")
 		pkgName := Name(gon.Name.Name)
 		decls := make([]Decl, 0, len(gon.Decls))
 		for _, d := range gon.Decls {
@@ -500,122 +493,7 @@
 		)
 	}
 
-<<<<<<< HEAD
-//----------------------------------------
-// type checking (using go/types)
-// XXX move to gotypecheck.go.
-
-// MemPackageGetter implements the GetMemPackage() method. It is a subset of
-// [Store], separated for ease of testing.
-type MemPackageGetter interface {
-	GetMemPackage(path string) *std.MemPackage
-}
-
-// TypeCheckMemPackage performs type validation and checking on the given
-// mempkg. To retrieve dependencies, it uses getter.
-//
-// The syntax checking is performed entirely using Go's go/types package.
-//
-// If format is true, the code will be automatically updated with the
-// formatted source code.
-func TypeCheckMemPackage(mempkg *std.MemPackage, getter MemPackageGetter, format bool) error {
-	var errs error
-	imp := &gnoImporter{
-		getter: getter,
-		cache:  map[string]gnoImporterResult{},
-		cfg: &types.Config{
-			Error: func(err error) {
-				errs = multierr.Append(errs, err)
-			},
-		},
-	}
-	imp.cfg.Importer = imp
-
-	_, err := imp.parseCheckMemPackage(mempkg, format)
-	// prefer to return errs instead of err:
-	// err will generally contain only the first error encountered.
-	if errs != nil {
-		return errs
-	}
-	return err
-}
-
-type gnoImporterResult struct {
-	pkg *types.Package
-	err error
-}
-
-type gnoImporter struct {
-	getter MemPackageGetter
-	cache  map[string]gnoImporterResult
-	cfg    *types.Config
-}
-
-// Unused, but satisfies the Importer interface.
-func (g *gnoImporter) Import(path string) (*types.Package, error) {
-	return g.ImportFrom(path, "", 0)
-}
-
-type importNotFoundError string
-
-func (e importNotFoundError) Error() string { return "import not found: " + string(e) }
-
-// ImportFrom returns the imported package for the given import
-// path when imported by a package file located in dir.
-func (g *gnoImporter) ImportFrom(path, _ string, _ types.ImportMode) (*types.Package, error) {
-	if pkg, ok := g.cache[path]; ok {
-		return pkg.pkg, pkg.err
-	}
-	mpkg := g.getter.GetMemPackage(path)
-	if mpkg == nil {
-		err := importNotFoundError(path)
-		g.cache[path] = gnoImporterResult{err: err}
-		return nil, err
-	}
-	fmt := false
-	result, err := g.parseCheckMemPackage(mpkg, fmt)
-	g.cache[path] = gnoImporterResult{pkg: result, err: err}
-	return result, err
-}
-
-func (g *gnoImporter) parseCheckMemPackage(mpkg *std.MemPackage, fmt bool) (*types.Package, error) {
-	fset := token.NewFileSet()
-	files := make([]*ast.File, 0, len(mpkg.Files))
-	var errs error
-	for _, file := range mpkg.Files {
-		if !strings.HasSuffix(file.Name, ".gno") ||
-				endsWith(file.Name, []string{"_test.gno", "_filetest.gno"}) {
-			continue // skip spurious file.
-		}
-
-		const parseOpts = parser.ParseComments | parser.DeclarationErrors | parser.SkipObjectResolution
-		f, err := parser.ParseFile(fset, file.Name, file.Body, parseOpts)
-		if err != nil {
-			errs = multierr.Append(errs, err)
-			continue
-		}
-
-		// enforce formatting
-		if fmt {
-			var buf bytes.Buffer
-			err = format.Node(&buf, fset, f)
-			if err != nil {
-				errs = multierr.Append(errs, err)
-				continue
-			}
-			file.Body = buf.String()
-		}
-
-		files = append(files, f)
-	}
-	if errs != nil {
-		return nil, errs
-	}
-
-	return g.cfg.Check(mpkg.Path, fset, files, nil)
-=======
 	return
->>>>>>> 6c201045
 }
 
 //----------------------------------------
@@ -794,36 +672,14 @@
 				for _, id := range s.Names {
 					names = append(names, *Nx(toName(id)))
 				}
-				//fmt.Println("gd: ", gd)
-				//fmt.Printf("before, go2gno, const, lastType: %v (type: %v) \n", lastType, reflect.TypeOf(lastType))
-				//
-				//fmt.Println("names: ", names)
-				//fmt.Println("s.Type: ", s.Type)
-				//fmt.Println("s.Values: ", s.Values)
-				//
-				//for i, v := range s.Values {
-				//	fmt.Printf("s.values[%d]: %v \n", i, v)
-				//}
 
 				if s.Type == nil && s.Values == nil { // inherit declared type
-					//println("...1")
 					tipe = lastType
-					//fmt.Println("tipe type: ", tipe)
 				} else {
-					//println("...2")
 					lastType = toExpr(fs, s.Type)
 				}
 
 				tipe = lastType
-
-				//fmt.Printf("after, go2gno, const, lastType: %v (type: %v) \n", lastType, reflect.TypeOf(lastType))
-				//if nx, ok := lastType.(*NameExpr); ok {
-				//	fmt.Println("---nx: ", nx)
-				//	if !isPrimitiveType(string(nx.Name)) {
-				//		fmt.Println("===inherit type from previous...")
-				//		tipe = lastType
-				//	}
-				//}
 
 				if s.Values == nil {
 					// inherit type from last values
@@ -972,20 +828,4 @@
 		Cases: toExprs(fs, cc.List),
 		Body:  toStmts(fs, cc.Body),
 	}
-}
-func isPrimitiveType(typeStr string) bool {
-	// List of primitive type prefixes
-	primitiveTypes := []string{
-		"int", "int8", "int16", "int32", "int64",
-		"uint", "uint8", "uint16", "uint32", "uint64",
-		"float32", "float64", "string", "bool",
-	}
-
-	for _, t := range primitiveTypes {
-		if strings.HasPrefix(typeStr, t) {
-			return true
-		}
-	}
-
-	return false
 }