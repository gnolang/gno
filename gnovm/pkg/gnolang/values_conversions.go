package gnolang

import (
	"fmt"
	"math"
	"math/big"
	"reflect"
	"strconv"

	"github.com/cockroachdb/apd/v3"
	"github.com/gnolang/gno/gnovm/pkg/gnolang/internal/softfloat"
)

// t cannot be nil or untyped or DataByteType.
// the conversion is forced and overflow/underflow is ignored.
// TODO: return error, and let caller also print the file and line.
func ConvertTo(m *Machine, alloc *Allocator, store Store, tv *TypedValue, t Type, isConst bool) {
	if debug {
		if t == nil {
			panic("ConvertTo() requires non-nil type")
		}
		if isUntyped(t) {
			panic("cannot convert to untyped type")
		}
		if isDataByte(t) {
			panic("cannot convert to databyte type")
		}
		if isDataByte(tv.T) {
			panic("should not happen")
		}
	}
	// special case for go-native conversions
	ntv, tvIsNat := tv.T.(*NativeType)
	nt, tIsNat := t.(*NativeType)
	if tvIsNat {
		if tIsNat {
			// both NativeType, use reflect to assert.
			if debug {
				if !ntv.Type.ConvertibleTo(nt.Type) {
					panic(fmt.Sprintf(
						"cannot convert %s to %s",
						ntv.String(), nt.String()))
				}
			}
			tv.T = t
			return
		} else {
			// both NativeType, use reflect to assert.
			// convert go-native to gno type (shallow).
			*tv = go2GnoValue2(alloc, store, tv.V.(*NativeValue).Value, false)
			ConvertTo(m, alloc, store, tv, t, isConst)
			return
		}
	} else {
		if tIsNat {
			// convert gno to go-native type.
			rv := reflect.New(nt.Type).Elem()
			rv = gno2GoValue(tv, rv)
			if debug {
				if !rv.Type().ConvertibleTo(nt.Type) {
					panic(fmt.Sprintf(
						"cannot convert %s to %s",
						tv.String(), nt.String()))
				}
			}
			*tv = TypedValue{
				T: t,
				V: alloc.NewNative(rv),
			}
			return
		} else {
			goto GNO_CASE
		}
	}
GNO_CASE:
	// special case for interface target
	if t.Kind() == InterfaceKind {
		return
	}
	// special case for undefined/nil source
	if tv.IsUndefined() {
		switch t.Kind() {
		case BoolKind, StringKind, IntKind, Int8Kind, Int16Kind, Int32Kind, Int64Kind, UintKind, Uint8Kind, Uint16Kind, Uint32Kind, Uint64Kind, Float32Kind, Float64Kind, BigintKind, BigdecKind:
			panic(fmt.Sprintf("cannot convert %v to %v", tv, t))
		}
		tv.T = t
		return
	}
	// general case
	tvk := tv.T.Kind()
	k := t.Kind()
	if tvk == k {
		tv.T = t // simple conversion.
		return
	}

	validate := func(from Kind, to Kind, ppmode bool, cmp func() bool) {
		if isConst || ppmode {
			msg := fmt.Sprintf("cannot convert constant of type %s to %s\n", from, to)
			if cmp != nil && cmp() {
				return
			}
			panic(msg)
		}
	}

	ppmode := m != nil && m.PreprocessorMode

	switch tvk {
	case IntKind:
		switch k {
		case IntKind:
			x := tv.GetInt()
			tv.T = t
			tv.SetInt(x)
		case Int8Kind:
			validate(IntKind, Int8Kind, ppmode, func() bool { return tv.GetInt() >= math.MinInt8 && tv.GetInt() <= math.MaxInt8 })

			x := int8(tv.GetInt())
			tv.T = t
			tv.SetInt8(x)
		case Int16Kind:
			validate(IntKind, Int16Kind, ppmode, func() bool { return tv.GetInt() >= math.MinInt16 && tv.GetInt() <= math.MaxInt16 })

			x := int16(tv.GetInt())
			tv.T = t
			tv.SetInt16(x)
		case Int32Kind:
			validate(IntKind, Int32Kind, ppmode, func() bool { return tv.GetInt() >= math.MinInt32 && tv.GetInt() <= math.MaxInt32 })

			x := int32(tv.GetInt())
			tv.T = t
			tv.SetInt32(x)
		case Int64Kind:
			x := tv.GetInt()
			tv.T = t
			tv.SetInt64(x)
		case UintKind:
			validate(IntKind, UintKind, ppmode, func() bool { return tv.GetInt() >= 0 })

			x := uint64(tv.GetInt())
			tv.T = t
			tv.SetUint(x)
		case Uint8Kind:
			validate(IntKind, Uint8Kind, ppmode, func() bool { return tv.GetInt() >= 0 && tv.GetInt() <= math.MaxUint8 })

			x := uint8(tv.GetInt())
			tv.T = t
			tv.SetUint8(x)
		case Uint16Kind:
			validate(IntKind, Uint16Kind, ppmode, func() bool { return tv.GetInt() >= 0 && tv.GetInt() <= math.MaxUint16 })

			x := uint16(tv.GetInt())
			tv.T = t
			tv.SetUint16(x)
		case Uint32Kind:
			validate(IntKind, Uint32Kind, ppmode, func() bool { return tv.GetInt() >= 0 && uint64(tv.GetInt()) <= math.MaxUint32 })

			x := uint32(tv.GetInt())
			tv.T = t
			tv.SetUint32(x)
		case Uint64Kind:
			validate(IntKind, Uint64Kind, ppmode, func() bool { return tv.GetInt() >= 0 })

			x := uint64(tv.GetInt())
			tv.T = t
			tv.SetUint64(x)
		case Float32Kind:
			x := softfloat.Fintto32(tv.GetInt())
			tv.T = t
			tv.SetFloat32(x)
		case Float64Kind:
			x := softfloat.Fintto64(tv.GetInt())
			tv.T = t
			tv.SetFloat64(x)
		case StringKind:
			validate(IntKind, StringKind, false, nil)
			tv.V = alloc.NewString(string(rune(tv.GetInt())))
			tv.T = t
			tv.ClearNum()
		default:
			panic(fmt.Sprintf(
				"cannot convert %s to %s",
				tvk.String(), k.String()))
		}
	case Int8Kind:
		switch k {
		case IntKind:
			x := int64(tv.GetInt8())
			tv.T = t
			tv.SetInt(x)
		case Int8Kind:
			x := tv.GetInt8()
			tv.T = t
			tv.SetInt8(x)
		case Int16Kind:
			x := int16(tv.GetInt8())
			tv.T = t
			tv.SetInt16(x)
		case Int32Kind:
			x := int32(tv.GetInt8())
			tv.T = t
			tv.SetInt32(x)
		case Int64Kind:
			x := int64(tv.GetInt8())
			tv.T = t
			tv.SetInt64(x)
		case UintKind:
			validate(Int8Kind, UintKind, ppmode, func() bool { return tv.GetInt8() >= 0 })

			x := uint64(tv.GetInt8())
			tv.T = t
			tv.SetUint(x)
		case Uint8Kind:
			validate(Int8Kind, Uint8Kind, ppmode, func() bool { return tv.GetInt8() >= 0 })

			x := uint8(tv.GetInt8())
			tv.T = t
			tv.SetUint8(x)
		case Uint16Kind:
			validate(Int8Kind, Uint16Kind, ppmode, func() bool { return tv.GetInt8() >= 0 })

			x := uint16(tv.GetInt8())
			tv.T = t
			tv.SetUint16(x)
		case Uint32Kind:
			validate(Int8Kind, Uint32Kind, ppmode, func() bool { return tv.GetInt8() >= 0 })

			x := uint32(tv.GetInt8())
			tv.T = t
			tv.SetUint32(x)
		case Uint64Kind:
			validate(Int8Kind, Uint64Kind, ppmode, func() bool { return tv.GetInt8() >= 0 })

			x := uint64(tv.GetInt8())
			tv.T = t
			tv.SetUint64(x)
		case Float32Kind:
			x := softfloat.Fint32to32(int32(tv.GetInt8()))
			tv.T = t
			tv.SetFloat32(x)
		case Float64Kind:
			x := softfloat.Fint32to64(int32(tv.GetInt8()))
			tv.T = t
			tv.SetFloat64(x)
		case StringKind:
			tv.V = alloc.NewString(string(rune(tv.GetInt8())))
			tv.T = t
			tv.ClearNum()
		default:
			panic(fmt.Sprintf(
				"cannot convert %s to %s",
				tvk.String(), k.String()))
		}
	case Int16Kind:
		switch k {
		case IntKind:
			x := int64(tv.GetInt16())
			tv.T = t
			tv.SetInt(x)
		case Int8Kind:
			validate(Int16Kind, Int8Kind, ppmode, func() bool { return tv.GetInt16() >= math.MinInt8 && tv.GetInt16() <= math.MaxInt8 })

			x := int8(tv.GetInt16())
			tv.T = t
			tv.SetInt8(x)
		case Int16Kind:
			x := tv.GetInt16()
			tv.T = t
			tv.SetInt16(x)
		case Int32Kind:
			x := int32(tv.GetInt16())
			tv.T = t
			tv.SetInt32(x)
		case Int64Kind:
			x := int64(tv.GetInt16())
			tv.T = t
			tv.SetInt64(x)
		case UintKind:
			validate(Int16Kind, UintKind, ppmode, func() bool { return tv.GetInt16() >= 0 })

			x := uint64(tv.GetInt16())
			tv.T = t
			tv.SetUint(x)
		case Uint8Kind:
			validate(Int16Kind, Uint8Kind, ppmode, func() bool { return tv.GetInt16() >= 0 && tv.GetInt16() <= math.MaxUint8 })

			x := uint8(tv.GetInt16())
			tv.T = t
			tv.SetUint8(x)
		case Uint16Kind:
			validate(Int16Kind, Uint16Kind, ppmode, func() bool { return tv.GetInt16() >= 0 })

			x := uint16(tv.GetInt16())
			tv.T = t
			tv.SetUint16(x)
		case Uint32Kind:
			validate(Int16Kind, Uint32Kind, ppmode, func() bool { return tv.GetInt16() >= 0 })

			x := uint32(tv.GetInt16())
			tv.T = t
			tv.SetUint32(x)
		case Uint64Kind:
			validate(Int16Kind, Uint64Kind, ppmode, func() bool { return tv.GetInt16() >= 0 })

			x := uint64(tv.GetInt16())
			tv.T = t
			tv.SetUint64(x)
		case Float32Kind:
			x := softfloat.Fint32to32(int32(tv.GetInt16()))
			tv.T = t
			tv.SetFloat32(x)
		case Float64Kind:
			x := softfloat.Fint32to64(int32(tv.GetInt16()))
			tv.T = t
			tv.SetFloat64(x)
		case StringKind:
			validate(Int16Kind, StringKind, false, nil)

			tv.V = alloc.NewString(string(rune(tv.GetInt16())))
			tv.T = t
			tv.ClearNum()
		default:
			panic(fmt.Sprintf(
				"cannot convert %s to %s",
				tvk.String(), k.String()))
		}
	case Int32Kind:
		switch k {
		case IntKind:
			x := int64(tv.GetInt32())
			tv.T = t
			tv.SetInt(x)
		case Int8Kind:
			validate(Int32Kind, Int8Kind, ppmode, func() bool { return tv.GetInt32() >= math.MinInt8 && tv.GetInt32() <= math.MaxInt8 })

			x := int8(tv.GetInt32())
			tv.T = t
			tv.SetInt8(x)
		case Int16Kind:
			validate(Int32Kind, Int16Kind, ppmode, func() bool { return tv.GetInt32() >= math.MinInt16 && tv.GetInt32() <= math.MaxInt16 })

			x := int16(tv.GetInt32())
			tv.T = t
			tv.SetInt16(x)
		case Int32Kind:
			x := tv.GetInt32()
			tv.T = t
			tv.SetInt32(x)
		case Int64Kind:
			x := int64(tv.GetInt32())
			tv.T = t
			tv.SetInt64(x)
		case UintKind:
			validate(Int32Kind, UintKind, ppmode, func() bool { return tv.GetInt32() >= 0 })

			x := uint64(tv.GetInt32())
			tv.T = t
			tv.SetUint(x)
		case Uint8Kind:
			validate(Int32Kind, Uint8Kind, ppmode, func() bool { return tv.GetInt32() >= 0 && tv.GetInt32() <= math.MaxUint8 })

			x := uint8(tv.GetInt32())
			tv.T = t
			tv.SetUint8(x)
		case Uint16Kind:
			validate(Int32Kind, Uint16Kind, ppmode, func() bool { return tv.GetInt32() >= 0 && tv.GetInt32() <= math.MaxUint16 })

			x := uint16(tv.GetInt32())
			tv.T = t
			tv.SetUint16(x)
		case Uint32Kind:
			validate(Int32Kind, Uint32Kind, ppmode, func() bool { return tv.GetInt32() >= 0 })

			x := uint32(tv.GetInt32())
			tv.T = t
			tv.SetUint32(x)
		case Uint64Kind:
			validate(Int32Kind, Uint64Kind, ppmode, func() bool { return tv.GetInt32() >= 0 })

			x := uint64(tv.GetInt32())
			tv.T = t
			tv.SetUint64(x)
		case Float32Kind:
			x := softfloat.Fint32to32(tv.GetInt32())
			tv.T = t
			tv.SetFloat32(x)
		case Float64Kind:
			x := softfloat.Fint32to64(tv.GetInt32())
			tv.T = t
			tv.SetFloat64(x)
		case StringKind:
			validate(Int32Kind, StringKind, false, nil)

			tv.V = alloc.NewString(string(tv.GetInt32()))
			tv.T = t
			tv.ClearNum()
		default:
			panic(fmt.Sprintf(
				"cannot convert %s to %s",
				tvk.String(), k.String()))
		}
	case Int64Kind:
		switch k {
		case IntKind:
			x := tv.GetInt64()
			tv.T = t
			tv.SetInt(x)
		case Int8Kind:
			validate(Int64Kind, Int8Kind, ppmode, func() bool { return tv.GetInt64() >= math.MinInt8 && tv.GetInt64() <= math.MaxInt8 })

			x := int8(tv.GetInt64())
			tv.T = t
			tv.SetInt8(x)
		case Int16Kind:
			validate(Int64Kind, Int16Kind, ppmode, func() bool { return tv.GetInt64() >= math.MinInt16 && tv.GetInt64() <= math.MaxInt16 })

			x := int16(tv.GetInt64())
			tv.T = t
			tv.SetInt16(x)
		case Int32Kind:
			validate(Int64Kind, Int32Kind, ppmode, func() bool { return tv.GetInt64() >= math.MinInt32 && tv.GetInt64() <= math.MaxInt32 })

			x := int32(tv.GetInt64())
			tv.T = t
			tv.SetInt32(x)
		case Int64Kind:
			x := tv.GetInt64()
			tv.T = t
			tv.SetInt64(x)
		case UintKind:
			validate(Int64Kind, UintKind, ppmode, func() bool { return tv.GetInt64() >= 0 && uint(tv.GetInt64()) <= math.MaxUint })

			x := uint64(tv.GetInt64())
			tv.T = t
			tv.SetUint(x)
		case Uint8Kind:
			validate(Int64Kind, Uint8Kind, ppmode, func() bool { return tv.GetInt64() >= 0 && tv.GetInt64() <= math.MaxUint8 })

			x := uint8(tv.GetInt64())
			tv.T = t
			tv.SetUint8(x)
		case Uint16Kind:
			validate(Int64Kind, Uint16Kind, ppmode, func() bool { return tv.GetInt64() >= 0 && tv.GetInt64() <= math.MaxUint16 })

			x := uint16(tv.GetInt64())
			tv.T = t
			tv.SetUint16(x)
		case Uint32Kind:
			validate(Int64Kind, Uint32Kind, ppmode, func() bool { return tv.GetInt64() >= 0 && tv.GetInt64() <= math.MaxUint32 })

			x := uint32(tv.GetInt64())
			tv.T = t
			tv.SetUint32(x)
		case Uint64Kind:
			validate(Int64Kind, Uint64Kind, ppmode, func() bool { return tv.GetInt64() >= 0 })

			x := uint64(tv.GetInt64())
			tv.T = t
			tv.SetUint64(x)
		case Float32Kind:
			x := softfloat.Fint64to32(tv.GetInt64())
			tv.T = t
			tv.SetFloat32(x)
		case Float64Kind:
			x := softfloat.Fint64to64(tv.GetInt64())
			tv.T = t
			tv.SetFloat64(x)
		case StringKind:
			validate(Int64Kind, Uint64Kind, false, nil)

			tv.V = alloc.NewString(string(rune(tv.GetInt64())))
			tv.T = t
			tv.ClearNum()
		default:
			panic(fmt.Sprintf(
				"cannot convert %s to %s",
				tvk.String(), k.String()))
		}
	case UintKind:
		switch k {
		case IntKind:
			validate(UintKind, IntKind, ppmode, func() bool { return tv.GetUint() <= math.MaxInt })

			x := int64(tv.GetUint())
			tv.T = t
			tv.SetInt(x)
		case Int8Kind:
			validate(UintKind, Int8Kind, ppmode, func() bool { return tv.GetUint() <= math.MaxInt8 })

			x := int8(tv.GetUint())
			tv.T = t
			tv.SetInt8(x)
		case Int16Kind:
			validate(UintKind, Int16Kind, ppmode, func() bool { return tv.GetUint() <= math.MaxInt16 })

			x := int16(tv.GetUint())
			tv.T = t
			tv.SetInt16(x)
		case Int32Kind:
			validate(UintKind, Int32Kind, ppmode, func() bool { return tv.GetUint() <= math.MaxInt32 })

			x := int32(tv.GetUint())
			tv.T = t
			tv.SetInt32(x)
		case Int64Kind:
<<<<<<< HEAD
			validate(UintKind, Int64Kind, ppmode, func() bool { return uint64(tv.GetUint()) <= math.MaxInt64 })
=======
			validate(UintKind, Int64Kind, func() bool { return tv.GetUint() <= math.MaxInt64 })
>>>>>>> 2e491411

			x := int64(tv.GetUint())
			tv.T = t
			tv.SetInt64(x)
		case UintKind:
			x := tv.GetUint()
			tv.T = t
			tv.SetUint(x)
		case Uint8Kind:
			validate(UintKind, Uint8Kind, ppmode, func() bool { return tv.GetUint() <= math.MaxUint8 })

			x := uint8(tv.GetUint())
			tv.T = t
			tv.SetUint8(x)
		case Uint16Kind:
			validate(UintKind, Uint16Kind, ppmode, func() bool { return tv.GetUint() <= math.MaxUint16 })

			x := uint16(tv.GetUint())
			tv.T = t
			tv.SetUint16(x)
		case Uint32Kind:
			validate(UintKind, Uint32Kind, ppmode, func() bool { return tv.GetUint() <= math.MaxUint32 })

			x := uint32(tv.GetUint())
			tv.T = t
			tv.SetUint32(x)
		case Uint64Kind:
			x := tv.GetUint()
			tv.T = t
			tv.SetUint64(x)
		case Float32Kind:
			x := softfloat.Fuint64to32(tv.GetUint())
			tv.T = t
			tv.SetFloat32(x)
		case Float64Kind:
			x := softfloat.Fuint64to64(tv.GetUint())
			tv.T = t
			tv.SetFloat64(x)
		case StringKind:
			validate(UintKind, StringKind, false, nil)

			tv.V = alloc.NewString(string(rune(tv.GetUint())))
			tv.T = t
			tv.ClearNum()
		default:
			panic(fmt.Sprintf(
				"cannot convert %s to %s",
				tvk.String(), k.String()))
		}
	case Uint8Kind:
		switch k {
		case IntKind:
			x := int64(tv.GetUint8())
			tv.T = t
			tv.SetInt(x)
		case Int8Kind:
			validate(Uint8Kind, Int8Kind, ppmode, func() bool { return tv.GetUint8() <= math.MaxInt8 })

			x := int8(tv.GetUint8())
			tv.T = t
			tv.SetInt8(x)
		case Int16Kind:
<<<<<<< HEAD
			validate(Uint8Kind, Int16Kind, ppmode, func() bool { return int(tv.GetUint8()) <= math.MaxInt16 })
=======
			validate(Uint8Kind, Int16Kind, func() bool { return int64(tv.GetUint8()) <= math.MaxInt16 })
>>>>>>> 2e491411

			x := int16(tv.GetUint8())
			tv.T = t
			tv.SetInt16(x)
		case Int32Kind:
<<<<<<< HEAD
			validate(Uint8Kind, Int32Kind, ppmode, func() bool { return int(tv.GetUint8()) <= math.MaxInt32 })
=======
			validate(Uint8Kind, Int32Kind, func() bool { return int64(tv.GetUint8()) <= math.MaxInt32 })
>>>>>>> 2e491411

			x := int32(tv.GetUint8())
			tv.T = t
			tv.SetInt32(x)
		case Int64Kind:
			validate(Uint8Kind, Int64Kind, ppmode, func() bool { return true })

			x := int64(tv.GetUint8())
			tv.T = t
			tv.SetInt64(x)
		case UintKind:
			x := uint64(tv.GetUint8())
			tv.T = t
			tv.SetUint(x)
		case Uint8Kind:
			x := tv.GetUint8()
			tv.T = t
			tv.SetUint8(x)
		case Uint16Kind:
			x := uint16(tv.GetUint8())
			tv.T = t
			tv.SetUint16(x)
		case Uint32Kind:
			x := uint32(tv.GetUint8())
			tv.T = t
			tv.SetUint32(x)
		case Uint64Kind:
			x := uint64(tv.GetUint8())
			tv.T = t
			tv.SetUint64(x)
		case Float32Kind:
			x := softfloat.Fuint64to32(uint64(tv.GetUint8()))
			tv.T = t
			tv.SetFloat32(x)
		case Float64Kind:
			x := softfloat.Fuint64to64(uint64(tv.GetUint8()))
			tv.T = t
			tv.SetFloat64(x)
		case StringKind:
			validate(Uint8Kind, StringKind, false, nil)

			tv.V = alloc.NewString(string(rune(tv.GetUint8())))
			tv.T = t
			tv.ClearNum()
		default:
			panic(fmt.Sprintf(
				"cannot convert %s to %s",
				tvk.String(), k.String()))
		}
	case Uint16Kind:
		switch k {
		case IntKind:
			x := int64(tv.GetUint16())
			tv.T = t
			tv.SetInt(x)
		case Int8Kind:
			validate(Uint16Kind, Int8Kind, ppmode, func() bool { return tv.GetUint16() <= math.MaxInt8 })

			x := int8(tv.GetUint16())
			tv.T = t
			tv.SetInt8(x)
		case Int16Kind:
			validate(Uint16Kind, Int16Kind, ppmode, func() bool { return tv.GetUint16() <= math.MaxInt16 })

			x := int16(tv.GetUint16())
			tv.T = t
			tv.SetInt16(x)
		case Int32Kind:
<<<<<<< HEAD
			validate(Uint16Kind, Int32Kind, ppmode, func() bool { return int(tv.GetUint16()) <= math.MaxInt32 })
=======
			validate(Uint16Kind, Int32Kind, func() bool { return int64(tv.GetUint16()) <= math.MaxInt32 })
>>>>>>> 2e491411

			x := int32(tv.GetUint16())
			tv.T = t
			tv.SetInt32(x)
		case Int64Kind:
			validate(Uint16Kind, Int64Kind, ppmode, func() bool { return true })

			x := int64(tv.GetUint16())
			tv.T = t
			tv.SetInt64(x)
		case UintKind:
			x := uint64(tv.GetUint16())
			tv.T = t
			tv.SetUint(x)
		case Uint8Kind:
<<<<<<< HEAD
			validate(Uint16Kind, Uint8Kind, ppmode, func() bool { return int(tv.GetUint16()) <= math.MaxUint8 })
=======
			validate(Uint16Kind, Uint8Kind, func() bool { return int64(tv.GetUint16()) <= math.MaxUint8 })
>>>>>>> 2e491411

			x := uint8(tv.GetUint16())
			tv.T = t
			tv.SetUint8(x)
		case Uint16Kind:
			x := tv.GetUint16()
			tv.T = t
			tv.SetUint16(x)
		case Uint32Kind:
			x := uint32(tv.GetUint16())
			tv.T = t
			tv.SetUint32(x)
		case Uint64Kind:
			x := uint64(tv.GetUint16())
			tv.T = t
			tv.SetUint64(x)
		case Float32Kind:
			x := softfloat.Fuint64to32(uint64(tv.GetUint16()))
			tv.T = t
			tv.SetFloat32(x)
		case Float64Kind:
			x := softfloat.Fuint64to64(uint64(tv.GetUint16()))
			tv.T = t
			tv.SetFloat64(x)
		case StringKind:
			validate(Uint16Kind, StringKind, false, nil)

			tv.V = alloc.NewString(string(rune(tv.GetUint16())))
			tv.T = t
			tv.ClearNum()
		default:
			panic(fmt.Sprintf(
				"cannot convert %s to %s",
				tvk.String(), k.String()))
		}
	case Uint32Kind:
		switch k {
		case IntKind:
<<<<<<< HEAD
			validate(Uint32Kind, IntKind, ppmode, func() bool { return int(tv.GetUint32()) <= math.MaxInt })
=======
			validate(Uint32Kind, IntKind, func() bool { return int64(tv.GetUint32()) <= math.MaxInt })
>>>>>>> 2e491411

			x := int64(tv.GetUint32())
			tv.T = t
			tv.SetInt(x)
		case Int8Kind:
<<<<<<< HEAD
			validate(Uint32Kind, Int8Kind, ppmode, func() bool { return int(tv.GetUint32()) <= math.MaxInt8 })
=======
			validate(Uint32Kind, Int8Kind, func() bool { return int64(tv.GetUint32()) <= math.MaxInt8 })
>>>>>>> 2e491411

			x := int8(tv.GetUint32())
			tv.T = t
			tv.SetInt8(x)
		case Int16Kind:
<<<<<<< HEAD
			validate(Uint32Kind, Int16Kind, ppmode, func() bool { return int(tv.GetUint32()) <= math.MaxInt16 })
=======
			validate(Uint32Kind, Int16Kind, func() bool { return int64(tv.GetUint32()) <= math.MaxInt16 })
>>>>>>> 2e491411

			x := int16(tv.GetUint32())
			tv.T = t
			tv.SetInt16(x)
		case Int32Kind:
<<<<<<< HEAD
			validate(Uint32Kind, Int32Kind, ppmode, func() bool { return int(tv.GetUint32()) <= math.MaxInt32 })
=======
			validate(Uint32Kind, Int32Kind, func() bool { return int64(tv.GetUint32()) <= math.MaxInt32 })
>>>>>>> 2e491411

			x := int32(tv.GetUint32())
			tv.T = t
			tv.SetInt32(x)
		case Int64Kind:
			x := int64(tv.GetUint32())
			tv.T = t
			tv.SetInt64(x)
		case UintKind:
			x := uint64(tv.GetUint32())
			tv.T = t
			tv.SetUint64(x)
		case Uint8Kind:
			validate(Uint32Kind, Uint8Kind, ppmode, func() bool { return int(tv.GetUint32()) <= math.MaxUint8 })

			x := uint8(tv.GetUint32())
			tv.T = t
			tv.SetUint8(x)
		case Uint16Kind:
			validate(Uint32Kind, Uint16Kind, ppmode, func() bool { return int(tv.GetUint32()) <= math.MaxUint16 })

			x := uint16(tv.GetUint32())
			tv.T = t
			tv.SetUint16(x)
		case Uint32Kind:
			x := tv.GetUint32()
			tv.T = t
			tv.SetUint32(x)
		case Uint64Kind:
			x := uint64(tv.GetUint32())
			tv.T = t
			tv.SetUint64(x)
		case Float32Kind:
			x := softfloat.Fuint64to32(uint64(tv.GetUint32()))
			tv.T = t
			tv.SetFloat32(x)
		case Float64Kind:
			x := softfloat.Fuint64to64(uint64(tv.GetUint32()))
			tv.T = t
			tv.SetFloat64(x)
		case StringKind:
			validate(Uint32Kind, StringKind, false, nil)

			tv.V = alloc.NewString(string(rune(tv.GetUint32())))
			tv.T = t
			tv.ClearNum()
		default:
			panic(fmt.Sprintf(
				"cannot convert %s to %s",
				tvk.String(), k.String()))
		}
	case Uint64Kind:
		switch k {
		case IntKind:
<<<<<<< HEAD
			validate(Uint64Kind, IntKind, ppmode, func() bool { return int(tv.GetUint64()) <= math.MaxInt })
=======
			validate(Uint64Kind, IntKind, func() bool { return int64(tv.GetUint64()) <= math.MaxInt })
>>>>>>> 2e491411

			x := int64(tv.GetUint64())
			tv.T = t
			tv.SetInt(x)
		case Int8Kind:
<<<<<<< HEAD
			validate(Uint64Kind, Int8Kind, ppmode, func() bool { return int(tv.GetUint64()) <= math.MaxInt8 })
=======
			validate(Uint64Kind, Int8Kind, func() bool { return int64(tv.GetUint64()) <= math.MaxInt8 })
>>>>>>> 2e491411

			x := int8(tv.GetUint64())
			tv.T = t
			tv.SetInt8(x)
		case Int16Kind:
<<<<<<< HEAD
			validate(Uint64Kind, Int16Kind, ppmode, func() bool { return int(tv.GetUint64()) <= math.MaxInt16 })
=======
			validate(Uint64Kind, Int16Kind, func() bool { return int64(tv.GetUint64()) <= math.MaxInt16 })
>>>>>>> 2e491411

			x := int16(tv.GetUint64())
			tv.T = t
			tv.SetInt16(x)
		case Int32Kind:
<<<<<<< HEAD
			validate(Uint64Kind, Int32Kind, ppmode, func() bool { return int(tv.GetUint64()) <= math.MaxInt32 })
=======
			validate(Uint64Kind, Int32Kind, func() bool { return int64(tv.GetUint64()) <= math.MaxInt32 })
>>>>>>> 2e491411

			x := int32(tv.GetUint64())
			tv.T = t
			tv.SetInt32(x)
		case Int64Kind:
			validate(Uint64Kind, Int64Kind, ppmode, func() bool { return tv.GetUint64() <= math.MaxInt64 })

			x := int64(tv.GetUint64())
			tv.T = t
			tv.SetInt64(x)
		case UintKind:
			validate(Uint64Kind, UintKind, ppmode, func() bool { return tv.GetUint64() <= math.MaxUint })

			x := tv.GetUint64()
			tv.T = t
			tv.SetUint64(x)
		case Uint8Kind:
<<<<<<< HEAD
			validate(Uint64Kind, Uint8Kind, ppmode, func() bool { return int(tv.GetUint64()) <= math.MaxUint8 })
=======
			validate(Uint64Kind, Uint8Kind, func() bool { return int64(tv.GetUint64()) <= math.MaxUint8 })
>>>>>>> 2e491411

			x := uint8(tv.GetUint64())
			tv.T = t
			tv.SetUint8(x)
		case Uint16Kind:
<<<<<<< HEAD
			validate(Uint64Kind, Uint16Kind, ppmode, func() bool { return int(tv.GetUint64()) <= math.MaxUint16 })
=======
			validate(Uint64Kind, Uint16Kind, func() bool { return int64(tv.GetUint64()) <= math.MaxUint16 })
>>>>>>> 2e491411

			x := uint16(tv.GetUint64())
			tv.T = t
			tv.SetUint16(x)
		case Uint32Kind:
			validate(Uint64Kind, Uint32Kind, ppmode, func() bool { return tv.GetUint64() <= math.MaxUint32 })

			x := uint32(tv.GetUint64())
			tv.T = t
			tv.SetUint32(x)
		case Uint64Kind:
			x := tv.GetUint64()
			tv.T = t
			tv.SetUint64(x)
		case Float32Kind:
			x := softfloat.Fuint64to32(tv.GetUint64())
			tv.T = t
			tv.SetFloat32(x)
		case Float64Kind:
			x := softfloat.Fuint64to64(tv.GetUint64())
			tv.T = t
			tv.SetFloat64(x)
		case StringKind:
			validate(Uint64Kind, StringKind, false, nil)

			tv.V = alloc.NewString(string(rune(tv.GetUint64())))
			tv.T = t
			tv.ClearNum()
		default:
			panic(fmt.Sprintf(
				"cannot convert %s to %s",
				tvk.String(), k.String()))
		}
	case Float32Kind:
		switch k {
		case IntKind:
			validate(Float32Kind, IntKind, ppmode, func() bool {
				trunc := softfloat.Ftrunc32(tv.GetFloat32())

				if !softfloat.Feq32(trunc, tv.GetFloat32()) {
					return false
				}

				truncInt64 := softfloat.F32toint64(trunc)
				return truncInt64 >= math.MinInt && truncInt64 <= math.MaxInt
			})

			x := softfloat.F32toint64(tv.GetFloat32())
			tv.T = t
			tv.SetInt(x)
		case Int8Kind:
			validate(Float32Kind, Int8Kind, ppmode, func() bool {
				trunc := softfloat.Ftrunc32(tv.GetFloat32())

				if !softfloat.Feq32(trunc, tv.GetFloat32()) {
					return false
				}

				truncInt64 := softfloat.F32toint64(trunc)
				return truncInt64 >= math.MinInt8 && truncInt64 <= math.MaxInt8
			})

			x := int8(softfloat.F32toint32(tv.GetFloat32()))
			tv.T = t
			tv.SetInt8(x)
		case Int16Kind:
			validate(Float32Kind, Int16Kind, ppmode, func() bool {
				trunc := softfloat.Ftrunc32(tv.GetFloat32())

				if !softfloat.Feq32(trunc, tv.GetFloat32()) {
					return false
				}

				truncInt64 := softfloat.F32toint64(trunc)
				return truncInt64 >= math.MinInt16 && truncInt64 <= math.MaxInt16
			})

			x := int16(softfloat.F32toint32(tv.GetFloat32()))
			tv.T = t
			tv.SetInt16(x)
		case Int32Kind:
			validate(Float32Kind, Int32Kind, ppmode, func() bool {
				trunc := softfloat.Ftrunc32(tv.GetFloat32())

				if !softfloat.Feq32(trunc, tv.GetFloat32()) {
					return false
				}

				truncInt64 := softfloat.F32toint64(trunc)
				return truncInt64 >= math.MinInt32 && truncInt64 <= math.MaxInt32
			})

			x := softfloat.F32toint32(tv.GetFloat32())
			tv.T = t
			tv.SetInt32(x)
		case Int64Kind:
			validate(Float32Kind, Int64Kind, ppmode, func() bool {
				trunc := softfloat.Ftrunc32(tv.GetFloat32())

				return softfloat.Feq32(trunc, tv.GetFloat32())
			})

			x := softfloat.F32toint64(tv.GetFloat32())
			tv.T = t
			tv.SetInt64(x)
		case UintKind:
			validate(Float32Kind, UintKind, ppmode, func() bool {
				trunc := softfloat.Ftrunc32(tv.GetFloat32())

				if !softfloat.Feq32(trunc, tv.GetFloat32()) {
					return false
				}

				truncUint64 := softfloat.F32touint64(trunc)
				return truncUint64 >= 0 && truncUint64 <= math.MaxUint
			})

			x := softfloat.F32touint64(tv.GetFloat32())
			tv.T = t
			tv.SetUint(x)
		case Uint8Kind:
			validate(Float32Kind, Uint8Kind, ppmode, func() bool {
				trunc := softfloat.Ftrunc32(tv.GetFloat32())

				if !softfloat.Feq32(trunc, tv.GetFloat32()) {
					return false
				}

				truncUint64 := softfloat.F32touint64(trunc)
				return truncUint64 >= 0 && truncUint64 <= math.MaxUint8
			})

			x := uint8(softfloat.F32touint64(tv.GetFloat32()))
			tv.T = t
			tv.SetUint8(x)
		case Uint16Kind:
			validate(Float32Kind, Uint16Kind, ppmode, func() bool {
				trunc := softfloat.Ftrunc32(tv.GetFloat32())

				if !softfloat.Feq32(trunc, tv.GetFloat32()) {
					return false
				}

				truncUint64 := softfloat.F32touint64(trunc)
				return truncUint64 >= 0 && truncUint64 <= math.MaxUint16
			})

			x := uint16(softfloat.F32touint64(tv.GetFloat32()))
			tv.T = t
			tv.SetUint16(x)
		case Uint32Kind:
			validate(Float32Kind, Uint32Kind, ppmode, func() bool {
				trunc := softfloat.Ftrunc32(tv.GetFloat32())

				if !softfloat.Feq32(trunc, tv.GetFloat32()) {
					return false
				}

				truncUint64 := softfloat.F32touint64(trunc)
				return truncUint64 >= 0 && truncUint64 <= math.MaxUint32
			})

			x := uint32(softfloat.F32touint64(tv.GetFloat32()))
			tv.T = t
			tv.SetUint32(x)
		case Uint64Kind:
			validate(Float32Kind, Uint64Kind, ppmode, func() bool {
				trunc := softfloat.Ftrunc32(tv.GetFloat32())

				if !softfloat.Feq32(trunc, tv.GetFloat32()) {
					return false
				}

				truncUint64 := softfloat.F32touint64(trunc)
				return truncUint64 >= 0 && truncUint64 <= math.MaxUint
			})

			x := softfloat.F32touint64(tv.GetFloat32())
			tv.T = t
			tv.SetUint64(x)
		case Float32Kind:
			x := tv.GetFloat32() // ???
			tv.T = t
			tv.SetFloat32(x)
		case Float64Kind:
			x := softfloat.F32to64(tv.GetFloat32())
			tv.T = t
			tv.SetFloat64(x)
		default:
			panic(fmt.Sprintf(
				"cannot convert %s to %s",
				tvk.String(), k.String()))
		}
	case Float64Kind:
		switch k {
		case IntKind:
			validate(Float64Kind, IntKind, ppmode, func() bool {
				trunc := softfloat.Ftrunc64(tv.GetFloat64())

				if !softfloat.Feq64(trunc, tv.GetFloat64()) {
					return false
				}

				truncInt64 := softfloat.F64toint64(trunc)
				return truncInt64 >= math.MinInt && truncInt64 <= math.MaxInt
			})

			xp, _ := softfloat.F64toint(tv.GetFloat64())
			tv.T = t
			tv.SetInt(xp)
		case Int8Kind:
			validate(Float64Kind, Int8Kind, ppmode, func() bool {
				trunc := softfloat.Ftrunc64(tv.GetFloat64())

				if !softfloat.Feq64(trunc, tv.GetFloat64()) {
					return false
				}

				truncInt64 := softfloat.F64toint64(trunc)
				return truncInt64 >= math.MinInt8 && truncInt64 <= math.MaxInt8
			})

			x := int8(softfloat.F64toint32(tv.GetFloat64()))
			tv.T = t
			tv.SetInt8(x)
		case Int16Kind:
			validate(Float64Kind, Int16Kind, ppmode, func() bool {
				trunc := softfloat.Ftrunc64(tv.GetFloat64())

				if !softfloat.Feq64(trunc, tv.GetFloat64()) {
					return false
				}

				truncInt64 := softfloat.F64toint64(trunc)
				return truncInt64 >= math.MinInt16 && truncInt64 <= math.MaxInt16
			})

			x := int16(softfloat.F64toint32(tv.GetFloat64()))
			tv.T = t
			tv.SetInt16(x)
		case Int32Kind:
			validate(Float64Kind, Int32Kind, ppmode, func() bool {
				trunc := softfloat.Ftrunc64(tv.GetFloat64())

				if !softfloat.Feq64(trunc, tv.GetFloat64()) {
					return false
				}

				truncInt64 := softfloat.F64toint64(trunc)
				return truncInt64 >= math.MinInt32 && truncInt64 <= math.MaxInt32
			})

			x := softfloat.F64toint32(tv.GetFloat64())
			tv.T = t
			tv.SetInt32(x)
		case Int64Kind:
			validate(Float64Kind, Int64Kind, ppmode, func() bool {
				trunc := softfloat.Ftrunc64(tv.GetFloat64())

				return softfloat.Feq64(trunc, tv.GetFloat64())
			})

			x := softfloat.F64toint64(tv.GetFloat64())
			tv.T = t
			tv.SetInt64(x)
		case UintKind:
			validate(Float64Kind, UintKind, ppmode, func() bool {
				trunc := softfloat.Ftrunc64(tv.GetFloat64())

				if !softfloat.Feq64(trunc, tv.GetFloat64()) {
					return false
				}

				truncUint64 := softfloat.F64touint64(trunc)

				return truncUint64 >= 0 && truncUint64 <= math.MaxUint
			})

			x := softfloat.F64touint64(tv.GetFloat64())
			tv.T = t
			tv.SetUint(x)
		case Uint8Kind:
			validate(Float64Kind, Uint8Kind, ppmode, func() bool {
				trunc := softfloat.Ftrunc64(tv.GetFloat64())

				if !softfloat.Feq64(trunc, tv.GetFloat64()) {
					return false
				}

				truncUint64 := softfloat.F64touint64(trunc)
				return truncUint64 >= 0 && truncUint64 <= math.MaxUint8
			})

			x := uint8(softfloat.F64touint64(tv.GetFloat64()))
			tv.T = t
			tv.SetUint8(x)
		case Uint16Kind:
			validate(Float64Kind, Uint16Kind, ppmode, func() bool {
				trunc := softfloat.Ftrunc64(tv.GetFloat64())

				if !softfloat.Feq64(trunc, tv.GetFloat64()) {
					return false
				}

				truncUint64 := softfloat.F64touint64(trunc)
				return truncUint64 >= 0 && truncUint64 <= math.MaxUint16
			})

			x := uint16(softfloat.F64touint64(tv.GetFloat64()))
			tv.T = t
			tv.SetUint16(x)
		case Uint32Kind:
			validate(Float64Kind, Uint32Kind, ppmode, func() bool {
				trunc := softfloat.Ftrunc64(tv.GetFloat64())
				if !softfloat.Feq64(trunc, tv.GetFloat64()) {
					return false
				}

				truncUint64 := softfloat.F64touint64(trunc)
				return truncUint64 >= 0 && truncUint64 <= math.MaxUint32
			})

			x := uint32(softfloat.F64touint64(tv.GetFloat64()))
			tv.T = t
			tv.SetUint32(x)
		case Uint64Kind:
			validate(Float64Kind, Uint64Kind, ppmode, func() bool {
				trunc := softfloat.Ftrunc64(tv.GetFloat64())

				if !softfloat.Feq64(tv.GetFloat64(), trunc) {
					return false
				}

				truncUint64 := softfloat.F64touint64(trunc)
				return truncUint64 >= 0 && truncUint64 <= math.MaxUint64
			})

			x := softfloat.F64touint64(tv.GetFloat64())
			tv.T = t
			tv.SetUint64(x)
		case Float32Kind:
			validate(Float64Kind, Float32Kind, ppmode, func() bool {
				return softfloat.Fle64(tv.GetFloat64(), math.Float64bits(float64(math.MaxFloat32)))
			})

			x := softfloat.F64to32(tv.GetFloat64())
			tv.T = t
			tv.SetFloat32(x)
		case Float64Kind:
			x := tv.GetFloat64() // ???
			tv.T = t
			tv.SetFloat64(x)
		default:
			panic(fmt.Sprintf(
				"cannot convert %s to %s",
				tvk.String(), k.String()))
		}
	case StringKind:
		bt := baseOf(t)
		switch cbt := bt.(type) {
		case *SliceType:
			switch cbt.Elt.Kind() {
			case Uint8Kind:
				tv.V = alloc.NewSliceFromData([]byte(tv.GetString()))
				tv.T = t // after tv.GetString()
			case Int32Kind:
				runes := []TypedValue{}
				str := tv.GetString()
				for _, r := range str {
					runes = append(runes, typedRune(r))
				}
				tv.V = alloc.NewSliceFromList(runes)
				tv.T = t // after tv.GetString()
			default:
				panic(fmt.Sprintf(
					"cannot convert %s to %s",
					tvk.String(), t.String()))
			}
		default:
			panic(fmt.Sprintf(
				"cannot convert %s to %s",
				tvk.String(), k.String()))
		}
	case SliceKind:
		if t.Kind() == StringKind {
			tk := tv.T.Elem().Kind()
			if tk != Uint8Kind && tk != Int32Kind {
				panic(fmt.Sprintf(
					"cannot convert %s to %s",
					tv.T.String(), t.String()))
			}
			switch sv := tv.V.(type) {
			case nil:
				tv.T = t
				tv.V = alloc.NewString(string(""))
			case *SliceValue:
				svo := sv.Offset
				svl := sv.Length
				svb := sv.GetBase(store)
				if svb.Data == nil {
					if tk == Uint8Kind {
						data := make([]byte, svl)
						copyListToData(
							data[:svl],
							svb.List[svo:svo+svl])
						strv := alloc.NewString(string(data))
						tv.T = t
						tv.V = strv
					} else if tk == Int32Kind {
						runes := make([]rune, svl)
						copyListToRunes(
							runes[:svl],
							svb.List[svo:svo+svl])
						strv := alloc.NewString(string(runes))
						tv.T = t
						tv.V = strv
					} else {
						panic("should not happen")
					}
				} else {
					data := svb.Data[svo : svo+svl]
					strv := alloc.NewString(string(data))
					tv.T = t
					tv.V = strv
				}
			default:
				panic("should not happen")
			}
		} else {
			panic(fmt.Sprintf(
				"cannot convert %s to %s",
				tv.T.String(), k.String()))
		}
	default:
		panic(fmt.Sprintf(
			"cannot convert %s to %s",
			tvk.String(), k.String()))
	}
}

// TODO: move untyped const stuff to preprocess.go
// Convert the untyped const tv to the t type.
// If t is nil, the default type is used.
// Panics if conversion is illegal.
// TODO: method on TypedValue?
func ConvertUntypedTo(tv *TypedValue, t Type) {
	if debug {
		defer func() {
			debug.Printf("ConvertUntypedTo done, tv: %v \n", tv)
		}()
	}
	if debug {
		if !isUntyped(tv.T) {
			panic(fmt.Sprintf(
				"ConvertUntypedTo expects untyped const source but got %s",
				tv.T.String()))
		}
		if isUntyped(t) {
			tvpt, ok1 := baseOf(tv.T).(PrimitiveType)
			pt, ok2 := baseOf(t).(PrimitiveType)
			if ok1 && ok2 {
				if tvpt == pt {
					// do nothing
					return
				} else if tvpt.Specificity() > pt.Specificity() {
					// ok
				}
			} else {
				panic(fmt.Sprintf(
					"ConvertUntypedTo expects more specific target for %v but got %s",
					tv.String(),
					t.String()))
			}
		}
	}
	// special case: native
	if nt, ok := t.(*NativeType); ok {
		// first convert untyped to typed gno value.
		gnot := go2GnoBaseType(nt.Type)
		if debug {
			if _, ok := gnot.(*NativeType); ok {
				panic("should not happen")
			}
		}
		ConvertUntypedTo(tv, gnot)
		// then convert to native value.
		// NOTE: this should only be called during preprocessing, so no alloc needed.
		ConvertTo(nil, nilAllocator, nil, tv, t, false)
	}
	// special case: simple conversion
	if t != nil && tv.T.Kind() == t.Kind() {
		tv.T = t
		return
	}
	// general case
	if t == nil {
		t = defaultTypeOf(tv.T)
	}
	switch tv.T {
	case UntypedBoolType:
		if debug {
			if t.Kind() != BoolKind {
				panic("untyped bool can only be converted to bool kind")
			}
		}
		tv.T = t
	case UntypedRuneType:
		ConvertUntypedRuneTo(tv, t)
	case UntypedBigintType:
		if preprocessing.Load() == 0 {
			panic("untyped Bigint conversion should not happen during interpretation")
		}
		ConvertUntypedBigintTo(tv, tv.V.(BigintValue), t)
	case UntypedBigdecType:
		if preprocessing.Load() == 0 {
			panic("untyped Bigdec conversion should not happen during interpretation")
		}
		ConvertUntypedBigdecTo(tv, tv.V.(BigdecValue), t)
	case UntypedStringType:
		if preprocessing.Load() == 0 {
			panic("untyped String conversion should not happen during interpretation")
		}
		if t.Kind() == StringKind {
			tv.T = t
			return
		} else {
			ConvertTo(nil, nilAllocator, nil, tv, t, false)
		}
	default:
		panic(fmt.Sprintf(
			"unexpected untyped const type %s",
			tv.T.String()))
	}
}

// All fields may be modified to complete the conversion.
func ConvertUntypedRuneTo(dst *TypedValue, t Type) {
	sv := dst.GetInt32()
	k := t.Kind()
	switch k {
	case IntKind, Int8Kind, Int16Kind, Int32Kind, Int64Kind:
	case UintKind, Uint8Kind, Uint16Kind, Uint32Kind, Uint64Kind:
	case StringKind, BigintKind, BigdecKind:
	default:
		panic(fmt.Sprintf(
			"cannot convert untyped rune type to %s",
			k.String()))
	}
	// Set .T exactly to t, and set .V to nil
	// since the result is only primitive (unless string)
	dst.T = t
	if debug {
		if dst.V != nil {
			panic("should not happen")
		}
	}
	// Check the bounds of sv or uv, given that
	// the value is within int64 or uint64.
	switch k {
	case IntKind:
		dst.SetInt(int64(sv))
	case Int8Kind:
		if math.MaxInt8 < sv {
			panic("rune overflows target kind")
		}
		if sv < math.MinInt8 {
			panic("rune underflows target kind")
		}
		dst.SetInt8(int8(sv))
	case Int16Kind:
		if math.MaxInt16 < sv {
			panic("rune overflows target kind")
		}
		if sv < math.MinInt16 {
			panic("rune underflows target kind")
		}
		dst.SetInt16(int16(sv))
	case Int32Kind:
		dst.SetInt32(sv)
	case Int64Kind:
		dst.SetInt64(int64(sv))
	case UintKind:
		if sv < 0 {
			panic("rune underflows target kind")
		}
		dst.SetUint(uint64(sv))
	case Uint8Kind:
		if sv < 0 {
			panic("rune underflows target kind")
		}
		if math.MaxUint8 < sv {
			panic("rune overflows target kind")
		}
		dst.SetUint8(uint8(sv))
	case Uint16Kind:
		if sv < 0 {
			panic("rune underflows target kind")
		}
		if math.MaxUint16 < sv {
			panic("rune overflows target kind")
		}
		dst.SetUint16(uint16(sv))
	case Uint32Kind:
		if sv < 0 {
			panic("rune underflows target kind")
		}
		dst.SetUint32(uint32(sv))
	case Uint64Kind:
		dst.SetUint64(uint64(sv))
	case StringKind:
		panic("not yet implemented")
	case BigintKind:
		dst.ClearNum()
		dst.V = BigintValue{V: big.NewInt(int64(sv))}
	case BigdecKind:
		dst.ClearNum()
		dst.V = BigdecValue{V: apd.New(int64(sv), 0)}
	default:
		panic(fmt.Sprintf("unexpected target %v", k))
	}
}

func ConvertUntypedBigintTo(dst *TypedValue, bv BigintValue, t Type) {
	k := t.Kind()
	bi := bv.V
	var sv int64 = 0  // if signed.
	var uv uint64 = 0 // if unsigned.
	switch k {
	case BigintKind:
		dst.T = t
		dst.V = bv
		return // done
	case BoolKind:
		panic("not yet implemented")
	case InterfaceKind:
		t = IntType // default
		fallthrough
	case IntKind, Int8Kind, Int16Kind, Int32Kind, Int64Kind:
		// preliminary bounds check... more comes later.
		if !bi.IsInt64() {
			if bi.Sign() == 1 {
				panic("bigint overflows target kind")
			} else {
				panic("bigint underflows target kind")
			}
		}
		sv = bi.Int64()
	case UintKind, Uint8Kind, Uint16Kind, Uint32Kind, Uint64Kind:
		// preliminary bounds check... more comes later.
		if !bi.IsUint64() {
			if bi.Sign() == 1 {
				panic("bigint overflows target kind")
			} else {
				panic("bigint underflows target kind")
			}
		}
		uv = bi.Uint64()
	case Float32Kind:
		dst.T = t
		dst.V = nil
		// 24 for float32
		bf := big.NewFloat(0.0).SetInt(bi).SetPrec(24)
		if bf.IsInf() {
			panic("bigint overflows float32")
		}
		f32, acc := bf.Float32()
		if f32 == 0 && (acc == big.Below || acc == big.Above) {
			panic("bigint underflows float32 (too close to zero)")
		}
		dst.SetFloat32(math.Float32bits(f32))
		return // done
	case Float64Kind:
		dst.T = t
		dst.V = nil
		// 53 for float64
		bf := big.NewFloat(0.0).SetInt(bi).SetPrec(53)
		if bf.IsInf() {
			panic("bigint overflows float64")
		}
		f64, acc := bf.Float64()
		if f64 == 0 && (acc == big.Below || acc == big.Above) {
			panic("bigint underflows float64 (too close to zero)")
		}
		dst.SetFloat64(math.Float64bits(f64))
		return // done
	case BigdecKind:
		dst.T = t
		dst.V = BigdecValue{V: apd.NewWithBigInt(new(apd.BigInt).SetMathBigInt(bi), 0)}
		return // done
	default:
		panic(fmt.Sprintf(
			"cannot convert untyped bigint type to %s",
			k.String()))
	}
	// Set .T exactly to t, and set .V to nil
	// since the result is only primitive (unless string)
	dst.T = t
	dst.V = nil
	// Check the bounds of sv or uv, given that
	// the value is within int64 or uint64.
	switch k {
	case BoolKind:
		panic("not yet implemented")
	case IntKind, InterfaceKind:
		if strconv.IntSize == 32 {
			if math.MaxInt32 < sv {
				panic("bigint overflows target kind")
			}
			if sv < math.MinInt32 {
				panic("bigint underflows target kind")
			}
			dst.SetInt(sv)
		} else if strconv.IntSize == 64 {
			dst.SetInt(sv)
		} else {
			panic("unexpected IntSize")
		}
	case Int8Kind:
		if math.MaxInt8 < sv {
			panic("bigint overflows target kind")
		}
		if sv < math.MinInt8 {
			panic("bigint underflows target kind")
		}
		dst.SetInt8(int8(sv))
	case Int16Kind:
		if math.MaxInt16 < sv {
			panic("bigint overflows target kind")
		}
		if sv < math.MinInt16 {
			panic("bigint underflows target kind")
		}
		dst.SetInt16(int16(sv))
	case Int32Kind:
		if math.MaxInt32 < sv {
			panic("bigint overflows target kind")
		}
		if sv < math.MinInt32 {
			panic("bigint underflows target kind")
		}
		dst.SetInt32(int32(sv))
	case Int64Kind:
		dst.SetInt64(sv)
	case UintKind:
		if strconv.IntSize == 32 {
			if math.MaxUint32 < uv {
				panic("bigint overflows target kind")
			}
			dst.SetUint(uv)
		} else if strconv.IntSize == 64 {
			dst.SetUint(uv)
		} else {
			panic("unexpected IntSize")
		}
	case Uint8Kind:
		if math.MaxUint8 < uv {
			panic("bigint overflows target kind")
		}
		dst.SetUint8(uint8(uv))
	case Uint16Kind:
		if math.MaxUint16 < uv {
			panic("bigint overflows target kind")
		}
		dst.SetUint16(uint16(uv))
	case Uint32Kind:
		if math.MaxUint32 < uv {
			panic("bigint overflows target kind")
		}
		dst.SetUint32(uint32(uv))
	case Uint64Kind:
		dst.SetUint64(uv)
	case StringKind:
		panic("not yet implemented")
	default:
		panic(fmt.Sprintf("cannot convert untyped bigint to %v", k))
	}
}

func ConvertUntypedBigdecTo(dst *TypedValue, bv BigdecValue, t Type) {
	k := t.Kind()
	bd := bv.V
	switch k {
	case BigintKind:
		if !isInteger(bd) {
			panic(fmt.Sprintf(
				"cannot convert untyped bigdec to integer -- %s not an exact integer",
				bd.String(),
			))
		}
		dst.T = t
		dst.V = BigintValue{V: toBigInt(bd)}
		return // done
	case BoolKind:
		panic("cannot convert untyped bigdec to bool")
	case InterfaceKind:
		dst.T = Float64Type
		dst.V = nil
		f, _ := bd.Float64()
		dst.SetFloat64(math.Float64bits(f))
		return
	case IntKind, Int8Kind, Int16Kind, Int32Kind, Int64Kind:
		fallthrough
	case UintKind, Uint8Kind, Uint16Kind, Uint32Kind, Uint64Kind:
		if !isInteger(bd) {
			panic(fmt.Sprintf(
				"cannot convert untyped bigdec to integer -- %s not an exact integer",
				bd.String(),
			))
		}
		ConvertUntypedBigintTo(dst, BigintValue{V: toBigInt(bd)}, t)
		return
	case Float32Kind:
		dst.T = t
		dst.V = nil
		f64, err := bd.Float64()
		if err != nil {
			panic(fmt.Errorf("cannot convert untyped bigdec to float64: %w", err))
		}

		bf := big.NewFloat(f64)
		f32, _ := bf.Float32()
		if math.IsInf(float64(f32), 0) {
			panic("cannot convert untyped bigdec to float32 -- too close to +-Inf")
		}
		dst.SetFloat32(math.Float32bits(f32))
		return
	case Float64Kind:
		dst.T = t
		dst.V = nil
		f64, err := bd.Float64()
		if err != nil {
			panic(fmt.Errorf("cannot convert untyped bigdec to float64: %w", err))
		}
		if math.IsInf(f64, 0) {
			panic("cannot convert untyped bigdec to float64 -- too close to +-Inf")
		}
		dst.SetFloat64(math.Float64bits(f64))
		return
	default:
		panic(fmt.Sprintf(
			"cannot convert untyped bigdec type to %s",
			k.String()))
	}
}

// ----------------------------------------
// apd.Decimal utility

func isInteger(d *apd.Decimal) bool {
	d2 := apd.New(0, 0)
	res, err := apd.BaseContext.RoundToIntegralExact(d2, d)
	if err != nil {
		panic("should not happen")
	}
	integer := !res.Inexact()
	return integer
}

func toBigInt(d *apd.Decimal) *big.Int {
	d2 := apd.New(0, 0)
	_, err := apd.BaseContext.RoundToIntegralExact(d2, d)
	if err != nil {
		panic("should not happen")
	}
	d2s := d2.String()
	bi := big.NewInt(0)
	_, ok := bi.SetString(d2s, 10)
	if !ok {
		panic(fmt.Sprintf(
			"invalid integer constant: %s",
			d2s))
	}
	return bi
}<|MERGE_RESOLUTION|>--- conflicted
+++ resolved
@@ -504,11 +504,7 @@
 			tv.T = t
 			tv.SetInt32(x)
 		case Int64Kind:
-<<<<<<< HEAD
-			validate(UintKind, Int64Kind, ppmode, func() bool { return uint64(tv.GetUint()) <= math.MaxInt64 })
-=======
-			validate(UintKind, Int64Kind, func() bool { return tv.GetUint() <= math.MaxInt64 })
->>>>>>> 2e491411
+			validate(UintKind, Int64Kind, ppmode, func() bool { return tv.GetUint() <= math.MaxInt64 })
 
 			x := int64(tv.GetUint())
 			tv.T = t
@@ -571,21 +567,13 @@
 			tv.T = t
 			tv.SetInt8(x)
 		case Int16Kind:
-<<<<<<< HEAD
-			validate(Uint8Kind, Int16Kind, ppmode, func() bool { return int(tv.GetUint8()) <= math.MaxInt16 })
-=======
-			validate(Uint8Kind, Int16Kind, func() bool { return int64(tv.GetUint8()) <= math.MaxInt16 })
->>>>>>> 2e491411
+			validate(Uint8Kind, Int16Kind, ppmode, func() bool { return int64(tv.GetUint8()) <= math.MaxInt16 })
 
 			x := int16(tv.GetUint8())
 			tv.T = t
 			tv.SetInt16(x)
 		case Int32Kind:
-<<<<<<< HEAD
-			validate(Uint8Kind, Int32Kind, ppmode, func() bool { return int(tv.GetUint8()) <= math.MaxInt32 })
-=======
-			validate(Uint8Kind, Int32Kind, func() bool { return int64(tv.GetUint8()) <= math.MaxInt32 })
->>>>>>> 2e491411
+			validate(Uint8Kind, Int32Kind, ppmode, func() bool { return int64(tv.GetUint8()) <= math.MaxInt32 })
 
 			x := int32(tv.GetUint8())
 			tv.T = t
@@ -654,11 +642,7 @@
 			tv.T = t
 			tv.SetInt16(x)
 		case Int32Kind:
-<<<<<<< HEAD
-			validate(Uint16Kind, Int32Kind, ppmode, func() bool { return int(tv.GetUint16()) <= math.MaxInt32 })
-=======
-			validate(Uint16Kind, Int32Kind, func() bool { return int64(tv.GetUint16()) <= math.MaxInt32 })
->>>>>>> 2e491411
+			validate(Uint16Kind, Int32Kind, ppmode, func() bool { return int64(tv.GetUint16()) <= math.MaxInt32 })
 
 			x := int32(tv.GetUint16())
 			tv.T = t
@@ -674,11 +658,7 @@
 			tv.T = t
 			tv.SetUint(x)
 		case Uint8Kind:
-<<<<<<< HEAD
-			validate(Uint16Kind, Uint8Kind, ppmode, func() bool { return int(tv.GetUint16()) <= math.MaxUint8 })
-=======
-			validate(Uint16Kind, Uint8Kind, func() bool { return int64(tv.GetUint16()) <= math.MaxUint8 })
->>>>>>> 2e491411
+			validate(Uint16Kind, Uint8Kind, ppmode, func() bool { return int64(tv.GetUint16()) <= math.MaxUint8 })
 
 			x := uint8(tv.GetUint16())
 			tv.T = t
@@ -717,41 +697,25 @@
 	case Uint32Kind:
 		switch k {
 		case IntKind:
-<<<<<<< HEAD
-			validate(Uint32Kind, IntKind, ppmode, func() bool { return int(tv.GetUint32()) <= math.MaxInt })
-=======
-			validate(Uint32Kind, IntKind, func() bool { return int64(tv.GetUint32()) <= math.MaxInt })
->>>>>>> 2e491411
+			validate(Uint32Kind, IntKind, ppmode, func() bool { return int64(tv.GetUint32()) <= math.MaxInt })
 
 			x := int64(tv.GetUint32())
 			tv.T = t
 			tv.SetInt(x)
 		case Int8Kind:
-<<<<<<< HEAD
-			validate(Uint32Kind, Int8Kind, ppmode, func() bool { return int(tv.GetUint32()) <= math.MaxInt8 })
-=======
-			validate(Uint32Kind, Int8Kind, func() bool { return int64(tv.GetUint32()) <= math.MaxInt8 })
->>>>>>> 2e491411
+			validate(Uint32Kind, Int8Kind, ppmode, func() bool { return int64(tv.GetUint32()) <= math.MaxInt8 })
 
 			x := int8(tv.GetUint32())
 			tv.T = t
 			tv.SetInt8(x)
 		case Int16Kind:
-<<<<<<< HEAD
-			validate(Uint32Kind, Int16Kind, ppmode, func() bool { return int(tv.GetUint32()) <= math.MaxInt16 })
-=======
-			validate(Uint32Kind, Int16Kind, func() bool { return int64(tv.GetUint32()) <= math.MaxInt16 })
->>>>>>> 2e491411
+			validate(Uint32Kind, Int16Kind, ppmode, func() bool { return int64(tv.GetUint32()) <= math.MaxInt16 })
 
 			x := int16(tv.GetUint32())
 			tv.T = t
 			tv.SetInt16(x)
 		case Int32Kind:
-<<<<<<< HEAD
-			validate(Uint32Kind, Int32Kind, ppmode, func() bool { return int(tv.GetUint32()) <= math.MaxInt32 })
-=======
-			validate(Uint32Kind, Int32Kind, func() bool { return int64(tv.GetUint32()) <= math.MaxInt32 })
->>>>>>> 2e491411
+			validate(Uint32Kind, Int32Kind, ppmode, func() bool { return int64(tv.GetUint32()) <= math.MaxInt32 })
 
 			x := int32(tv.GetUint32())
 			tv.T = t
@@ -806,41 +770,25 @@
 	case Uint64Kind:
 		switch k {
 		case IntKind:
-<<<<<<< HEAD
-			validate(Uint64Kind, IntKind, ppmode, func() bool { return int(tv.GetUint64()) <= math.MaxInt })
-=======
-			validate(Uint64Kind, IntKind, func() bool { return int64(tv.GetUint64()) <= math.MaxInt })
->>>>>>> 2e491411
+			validate(Uint64Kind, IntKind, ppmode, func() bool { return int64(tv.GetUint64()) <= math.MaxInt })
 
 			x := int64(tv.GetUint64())
 			tv.T = t
 			tv.SetInt(x)
 		case Int8Kind:
-<<<<<<< HEAD
-			validate(Uint64Kind, Int8Kind, ppmode, func() bool { return int(tv.GetUint64()) <= math.MaxInt8 })
-=======
-			validate(Uint64Kind, Int8Kind, func() bool { return int64(tv.GetUint64()) <= math.MaxInt8 })
->>>>>>> 2e491411
+			validate(Uint64Kind, Int8Kind, ppmode, func() bool { return int64(tv.GetUint64()) <= math.MaxInt8 })
 
 			x := int8(tv.GetUint64())
 			tv.T = t
 			tv.SetInt8(x)
 		case Int16Kind:
-<<<<<<< HEAD
-			validate(Uint64Kind, Int16Kind, ppmode, func() bool { return int(tv.GetUint64()) <= math.MaxInt16 })
-=======
-			validate(Uint64Kind, Int16Kind, func() bool { return int64(tv.GetUint64()) <= math.MaxInt16 })
->>>>>>> 2e491411
+			validate(Uint64Kind, Int16Kind, ppmode, func() bool { return int64(tv.GetUint64()) <= math.MaxInt16 })
 
 			x := int16(tv.GetUint64())
 			tv.T = t
 			tv.SetInt16(x)
 		case Int32Kind:
-<<<<<<< HEAD
-			validate(Uint64Kind, Int32Kind, ppmode, func() bool { return int(tv.GetUint64()) <= math.MaxInt32 })
-=======
-			validate(Uint64Kind, Int32Kind, func() bool { return int64(tv.GetUint64()) <= math.MaxInt32 })
->>>>>>> 2e491411
+			validate(Uint64Kind, Int32Kind, ppmode, func() bool { return int64(tv.GetUint64()) <= math.MaxInt32 })
 
 			x := int32(tv.GetUint64())
 			tv.T = t
@@ -858,21 +806,13 @@
 			tv.T = t
 			tv.SetUint64(x)
 		case Uint8Kind:
-<<<<<<< HEAD
-			validate(Uint64Kind, Uint8Kind, ppmode, func() bool { return int(tv.GetUint64()) <= math.MaxUint8 })
-=======
-			validate(Uint64Kind, Uint8Kind, func() bool { return int64(tv.GetUint64()) <= math.MaxUint8 })
->>>>>>> 2e491411
+			validate(Uint64Kind, Uint8Kind, ppmode, func() bool { return int64(tv.GetUint64()) <= math.MaxUint8 })
 
 			x := uint8(tv.GetUint64())
 			tv.T = t
 			tv.SetUint8(x)
 		case Uint16Kind:
-<<<<<<< HEAD
-			validate(Uint64Kind, Uint16Kind, ppmode, func() bool { return int(tv.GetUint64()) <= math.MaxUint16 })
-=======
-			validate(Uint64Kind, Uint16Kind, func() bool { return int64(tv.GetUint64()) <= math.MaxUint16 })
->>>>>>> 2e491411
+			validate(Uint64Kind, Uint16Kind, ppmode, func() bool { return int64(tv.GetUint64()) <= math.MaxUint16 })
 
 			x := uint16(tv.GetUint64())
 			tv.T = t
