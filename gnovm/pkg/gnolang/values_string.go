--- conflicted
+++ resolved
@@ -196,15 +196,9 @@
 	)
 	if ft, ok := v.Func.Type.(*FuncType); ok {
 		recvT = ft.Params[0].Type.String()
-<<<<<<< HEAD
-		params = FieldTypeList(ft.Params).String()
-		if len(results) > 0 {
-			results = FieldTypeList(ft.Results).String()
-=======
 		params = FieldTypeList(ft.Params).StringForFunc()
 		if len(results) > 0 {
 			results = FieldTypeList(ft.Results).StringForFunc()
->>>>>>> fcec2602
 			results = "(" + results + ")"
 		}
 	}
