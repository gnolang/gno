--- conflicted
+++ resolved
@@ -402,19 +402,6 @@
 	}
 }
 
-<<<<<<< HEAD
-func printNilOrValue(tv *TypedValue, valueType interface{}) string {
-	if debug {
-		debug.Printf("printNilOrValue: tv: %v, T:%v, V:%v \n", *tv, (*tv).T, (*tv).V)
-	}
-	if tv.V == nil {
-		return nilStr + " " + tv.T.String()
-	}
-	return fmt.Sprintf("%v", valueType)
-}
-
-=======
->>>>>>> f547d7dc
 // ----------------------------------------
 // TypedValue.String()
 
