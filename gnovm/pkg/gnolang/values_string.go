--- conflicted
+++ resolved
@@ -289,18 +289,16 @@
 	}
 
 	// if implements .String(), return it.
-<<<<<<< HEAD
-	if tv.IsStringer() {
-=======
-	if IsImplementedBy(gStringerType, tv.T) && !tv.IsNilInterface() {
->>>>>>> f9e4457c
-		res := m.Eval(Call(Sel(&ConstExpr{TypedValue: *tv}, "String")))
-		return res[0].GetString()
-	}
-	// if implements .Error(), return it.
-	if tv.IsError() {
-		res := m.Eval(Call(Sel(&ConstExpr{TypedValue: *tv}, "Error")))
-		return res[0].GetString()
+	if !tv.IsNilInterface() {
+		if tv.IsStringer() {
+			res := m.Eval(Call(Sel(&ConstExpr{TypedValue: *tv}, "String")))
+			return res[0].GetString()
+		}
+		// if implements .Error(), return it.
+		if tv.IsError() {
+			res := m.Eval(Call(Sel(&ConstExpr{TypedValue: *tv}, "Error")))
+			return res[0].GetString()
+		}
 	}
 
 	return tv.ProtectedSprint(newSeenValues(), true)
