package gnolang

import (
	"encoding/hex"
	"fmt"
	"strconv"
	"strings"

	"github.com/gnolang/gno/tm2/pkg/errors"
)

/*
## Ownership

In Gno, all objects are automatically persisted to disk after
every atomic "transaction" (a function call that must return
immediately.) when new objects are associated with a
"ownership tree" which is maintained overlaying the possibly
cyclic object graph (NOTE: cyclic references for persistence
not supported at this stage).  The ownership tree is composed
of objects (arrays, structs, maps, and blocks) and
derivatives (pointers, slices, and so on) with optional
struct-tag annotations to define the ownership tree.

If an object hangs off of the ownership tree, it becomes
included in the Merkle root, and is said to be "real".  The
Merkle-ized state of reality gets updated with state
transition transactions; during such a transaction, some new
temporary objects may "become real" by becoming associated in
the ownership tree (say, assigned to a struct field or
appended to a slice that was part of the ownership tree prior
to the transaction), but those that don't get garbage
collected and forgotten.

In the first release of Gno, all fields are owned in the same
realm, and no cyclic dependencies are allowed outside the
bounds of a realm transaction (this will change in phase 2,
where ref-counted references and weak references will be
supported).
*/

type ObjectID struct {
	PkgID   PkgID  // base
	NewTime uint64 // time created
}

func (oid ObjectID) MarshalAmino() (string, error) {
	pid := hex.EncodeToString(oid.PkgID.Hashlet[:])
	return fmt.Sprintf("%s:%d", pid, oid.NewTime), nil
}

func (oid *ObjectID) UnmarshalAmino(oids string) error {
	parts := strings.Split(oids, ":")
	if len(parts) != 2 {
		return errors.New("invalid ObjectID %s", oids)
	}
	_, err := hex.Decode(oid.PkgID.Hashlet[:], []byte(parts[0]))
	if err != nil {
		return err
	}
	newTime, err := strconv.Atoi(parts[1])
	if err != nil {
		return err
	}
	oid.NewTime = uint64(newTime)
	return nil
}

func (oid ObjectID) String() string {
	oids, _ := oid.MarshalAmino()
	return oids
}

func (oid ObjectID) IsPackageID() bool {
	// all package objects have newtime 1.
	return !oid.PkgID.IsZero() && oid.NewTime == 1
}

// TODO: make faster by making PkgID a pointer
// and enforcing that the value of PkgID is never zero.
func (oid ObjectID) IsZero() bool {
	if debug {
		if oid.PkgID.IsZero() {
			if oid.NewTime != 0 {
				panic("should not happen")
			}
		}
	}
	return oid.PkgID.IsZero()
}

type ObjectIDer interface {
	GetObjectID() ObjectID
}

type Object interface {
	Value
	GetObjectInfo() *ObjectInfo
	GetObjectID() ObjectID
	MustGetObjectID() ObjectID
	SetObjectID(oid ObjectID)
	GetHash() ValueHash
	SetHash(ValueHash)
	GetOwner() Object
	GetOwnerID() ObjectID
	SetOwner(Object)
	GetIsOwned() bool
	// GetIsReal determines the reality of an Object.
	// During a transaction, the object is fake, but becomes real upon successful completion, making it persisted and verifiable.
	// This concept reflects a metaphysical understanding, where proof and persistence define an object's reality.
	GetIsReal() bool
	GetModTime() uint64
	IncRefCount() int
	DecRefCount() int
	GetRefCount() int
	GetIsDirty() bool
	SetIsDirty(bool, uint64)
	GetIsEscaped() bool
	SetIsEscaped(bool)
	GetIsDeleted() bool
	SetIsDeleted(bool, uint64)
	GetIsNewReal() bool
	SetIsNewReal(bool)
	GetIsNewEscaped() bool
	SetIsNewEscaped(bool)
	GetIsNewDeleted() bool
	SetIsNewDeleted(bool)
	GetIsTransient() bool

	GetLastGCCycle() int64
	SetLastGCCycle(int64)

	// Saves to realm along the way if owned, and also (dirty
	// or new).
	// ValueImage(rlm *Realm, owned bool) *ValueImage
}

var (
	_ Object = &ArrayValue{}
	_ Object = &StructValue{}
	_ Object = &FuncValue{}
	_ Object = &BoundMethodValue{}
	_ Object = &MapValue{}
	_ Object = &PackageValue{}
	_ Object = &Block{}
	_ Object = &HeapItemValue{}
)

type ObjectInfo struct {
	ID       ObjectID  // set if real.
	Hash     ValueHash `json:",omitempty"` // zero if dirty.
	OwnerID  ObjectID  `json:",omitempty"` // parent in the ownership tree.
	ModTime  uint64    // time last updated.
	RefCount int       // for persistence. deleted/gc'd if 0.

	// Object has multiple references (refcount > 1) and is persisted separately
	IsEscaped bool `json:",omitempty"` // hash in iavl.

	LastObjectSize int64 //

	// MemRefCount int // consider for optimizations.
	// Object has been modified and needs to be saved
	isDirty bool

	// Object has been permanently deleted
	isDeleted bool

	// Object is newly created in current transaction and will be persisted
	isNewReal bool

	// Object newly created multiple references in current transaction
	isNewEscaped bool

	// Object is marked for deletion in current transaction
	isNewDeleted bool
	lastGCCycle  int64
	owner        Object // mem reference to owner.
}

// Copy used for serialization of objects.
// Note that "owner" is nil.
func (oi *ObjectInfo) Copy() ObjectInfo {
	return ObjectInfo{
		ID:             oi.ID,
		Hash:           oi.Hash.Copy(),
		OwnerID:        oi.OwnerID,
		ModTime:        oi.ModTime,
		RefCount:       oi.RefCount,
		IsEscaped:      oi.IsEscaped,
		LastObjectSize: oi.LastObjectSize,
		isDirty:        oi.isDirty,
		isDeleted:      oi.isDeleted,
		isNewReal:      oi.isNewReal,
		isNewEscaped:   oi.isNewEscaped,
		isNewDeleted:   oi.isNewDeleted,
		lastGCCycle:    oi.lastGCCycle,
	}
}

func (oi *ObjectInfo) String() string {
	// XXX update with new flags.
	return fmt.Sprintf(
		"OI[%s#%X,owner=%s,refs=%d,new:%v,drt:%v,del:%v]",
		oi.ID.String(),
		oi.Hash.Bytes(),
		oi.OwnerID.String(),
		oi.RefCount,
		oi.GetIsNewReal(),
		oi.GetIsDirty(),
		oi.GetIsDeleted(),
	)
}

func (oi *ObjectInfo) GetObjectInfo() *ObjectInfo {
	return oi
}

func (oi *ObjectInfo) GetObjectID() ObjectID {
	return oi.ID
}

func (oi *ObjectInfo) MustGetObjectID() ObjectID {
	if oi.ID.IsZero() {
		panic("unexpected zero object id")
	}
	return oi.ID
}

func (oi *ObjectInfo) SetObjectID(oid ObjectID) {
	oi.ID = oid
}

func (oi *ObjectInfo) GetHash() ValueHash {
	return oi.Hash
}

func (oi *ObjectInfo) SetHash(vh ValueHash) {
	oi.Hash = vh
}

func (oi *ObjectInfo) GetOwner() Object {
	return oi.owner
}

func (oi *ObjectInfo) SetOwner(po Object) {
	if po == nil {
		oi.OwnerID = ObjectID{}
		oi.owner = nil
	} else {
		oi.OwnerID = po.GetObjectID()
		oi.owner = po
	}
}

func (oi *ObjectInfo) GetOwnerID() ObjectID {
	if oi.owner == nil {
		return ObjectID{}
	} else {
		return oi.owner.GetObjectID()
	}
}

func (oi *ObjectInfo) GetIsOwned() bool {
	return !oi.OwnerID.IsZero()
}

// NOTE: does not return true for new reals.
func (oi *ObjectInfo) GetIsReal() bool {
	return !oi.ID.IsZero()
}

func (oi *ObjectInfo) GetModTime() uint64 {
	return oi.ModTime
}

func (oi *ObjectInfo) IncRefCount() int {
	oi.RefCount++
	return oi.RefCount
}

func (oi *ObjectInfo) DecRefCount() int {
	oi.RefCount--
	if oi.RefCount < 0 {
		// This may happen for uninitialized values.
		if debug {
			if oi.GetIsReal() {
				panic("should not happen")
			}
		}
	}
	return oi.RefCount
}

func (oi *ObjectInfo) GetRefCount() int {
	return oi.RefCount
}

func (oi *ObjectInfo) GetIsDirty() bool {
	return oi.isDirty
}

func (oi *ObjectInfo) SetIsDirty(x bool, mt uint64) {
	if x {
		oi.Hash = ValueHash{}
		oi.ModTime = mt
	}
	oi.isDirty = x
}

func (oi *ObjectInfo) GetIsEscaped() bool {
	return oi.IsEscaped
}

func (oi *ObjectInfo) SetIsEscaped(x bool) {
	oi.IsEscaped = x
}

func (oi *ObjectInfo) GetIsDeleted() bool {
	return oi.isDeleted
}

func (oi *ObjectInfo) SetIsDeleted(x bool, mt uint64) {
	// NOTE: Don't over-write modtime.
	// Consider adding a DelTime, or just log it somewhere, or
	// continue to ignore it.

	// The above comment is likely made because it could introduce complexity
	// Objects can be "undeleted" if referenced during a transaction
	// If an object is deleted and then undeleted in the same transaction
	// If an object is deleted multiple times
	// ie...continue to ignore it
	oi.isDeleted = x
}

func (oi *ObjectInfo) GetIsNewReal() bool {
	return oi.isNewReal
}

func (oi *ObjectInfo) SetIsNewReal(x bool) {
	oi.isNewReal = x
}

func (oi *ObjectInfo) GetIsNewEscaped() bool {
	return oi.isNewEscaped
}

func (oi *ObjectInfo) SetIsNewEscaped(x bool) {
	oi.isNewEscaped = x
}

func (oi *ObjectInfo) GetIsNewDeleted() bool {
	return oi.isNewDeleted
}

func (oi *ObjectInfo) SetIsNewDeleted(x bool) {
	oi.isNewDeleted = x
}

func (oi *ObjectInfo) GetLastGCCycle() int64 {
	return oi.lastGCCycle
}

func (oi *ObjectInfo) SetLastGCCycle(c int64) {
	oi.lastGCCycle = c
}

func (oi *ObjectInfo) GetIsTransient() bool {
	return false
}

func (tv *TypedValue) GetFirstObject(store Store) Object {
	switch cv := tv.V.(type) {
	case PointerValue:
		return cv.GetBase(store)
	case *ArrayValue:
		return cv
	case *SliceValue:
		return cv.GetBase(store)
	case *StructValue:
		return cv
	case *FuncValue:
		return cv
	case *MapValue:
		return cv
	case *BoundMethodValue:
		return cv
	case *PackageValue:
		return cv
	case *Block:
		return cv
	case RefValue:
		if cv.PkgPath != "" {
			// Constructed by preprocessor from package name exprs
			// (or derived implicitly for local package names).
			// These may refer to package values not yet
			// real/persisted; this function should not handle it.
			panic("GetFirstObject() cannot handle RefValue{PkgPath}")
		}
		oo := store.GetObject(cv.ObjectID)
		tv.V = oo
		return oo
	case *HeapItemValue:
<<<<<<< HEAD
		// should only appear in PointerValue.Base
		// and is not contained by any parent.
		panic("heap item value should only appear as a pointer's base")
=======
		// should only appear in PointerValue.Base or
		// closure capture; if you need to implement
		// this, probably doing it wrong.
		panic("invalid usage of GetFirstObject() on heap item")
>>>>>>> 627790be
	default:
		return nil
	}
}

<<<<<<< HEAD
// returns false if there is no real (persisted) object.
func (tv *TypedValue) GetFirstObjectID() (ObjectID, bool) {
=======
// IsReadonlyBy returns true if tv is readonly by realm rid.
// This is different from GetFirstObject in two significant ways:
//  1. IsReadonlyBy does not go through RefValues; for this reason, it
//     also doesn't need a store to fetch the nested object.
//  2. If a pointer's HeapItemValue is unreal, only the object id of
//     its underlying Value is considered.
//  3. If a pointer's HeapItemValue is real, both the object id of
//     the heap item value AND its internal value is considered.
//
// This function controls heavily the behaviour of
// [Machine.IsReadonly], and thus the readonly taint behaviour.
func (tv *TypedValue) IsReadonlyBy(rid PkgID) bool {
	if tv.IsReadonly() {
		return true
	}
	var tvoid ObjectID
>>>>>>> 627790be
	switch cv := tv.V.(type) {
	case PointerValue:
		if cv.Base == nil {
			return false // free floating
		}
		if hiv, ok := cv.Base.(*HeapItemValue); ok {
			// Also need to check the heap item value.
			// NOTE: It is possible for the value to be
			// external while the heap item itself is
			// not.
			// See test/files/zrealm_crossrealm25a.gno.
			if hiv.Value.IsReadonlyBy(rid) {
				return true
			}
			tvoid = hiv.GetObjectID()
		} else {
			tvoid = cv.Base.(ObjectIDer).GetObjectID()
		}
	case *ArrayValue:
		tvoid = cv.GetObjectID()
	case *SliceValue:
		tvoid = cv.Base.(ObjectIDer).GetObjectID()
	case *StructValue:
		tvoid = cv.GetObjectID()
	case *FuncValue:
		tvoid = cv.GetObjectID()
	case *MapValue:
		tvoid = cv.GetObjectID()
	case *BoundMethodValue:
		tvoid = cv.GetObjectID()
	case *PackageValue:
<<<<<<< HEAD
		return cv.GetObjectID(), true
=======
		tvoid = cv.GetObjectID()
>>>>>>> 627790be
	case *Block:
		tvoid = cv.GetObjectID()
	case RefValue:
<<<<<<< HEAD
		if cv.PkgPath != "" {
			// Constructed by preprocessor from package name exprs
			// (or derived implicitly for local package names).
			// These may refer to package values not yet
			// real/persisted; this function should not handle it.
			panic("GetFirstObjectID() cannot handle RefValue{PkgPath}")
		}
		return cv.ObjectID, true
=======
		tvoid = cv.GetObjectID()
>>>>>>> 627790be
	case *HeapItemValue:
		// should only appear in PointerValue.Base or
		// closure capture; if you need to implement
		// this, probably doing it wrong.
		panic("invalid usage of IsReadonly() on heap item")
	default:
		return false // e.g. primitive
	}
	if tvoid.IsZero() {
		return false
	}
	if tvoid.PkgID != rid {
		return true
	}
	return false
}<|MERGE_RESOLUTION|>--- conflicted
+++ resolved
@@ -400,25 +400,15 @@
 		tv.V = oo
 		return oo
 	case *HeapItemValue:
-<<<<<<< HEAD
-		// should only appear in PointerValue.Base
-		// and is not contained by any parent.
-		panic("heap item value should only appear as a pointer's base")
-=======
 		// should only appear in PointerValue.Base or
 		// closure capture; if you need to implement
 		// this, probably doing it wrong.
 		panic("invalid usage of GetFirstObject() on heap item")
->>>>>>> 627790be
 	default:
 		return nil
 	}
 }
 
-<<<<<<< HEAD
-// returns false if there is no real (persisted) object.
-func (tv *TypedValue) GetFirstObjectID() (ObjectID, bool) {
-=======
 // IsReadonlyBy returns true if tv is readonly by realm rid.
 // This is different from GetFirstObject in two significant ways:
 //  1. IsReadonlyBy does not go through RefValues; for this reason, it
@@ -435,7 +425,6 @@
 		return true
 	}
 	var tvoid ObjectID
->>>>>>> 627790be
 	switch cv := tv.V.(type) {
 	case PointerValue:
 		if cv.Base == nil {
@@ -467,26 +456,18 @@
 	case *BoundMethodValue:
 		tvoid = cv.GetObjectID()
 	case *PackageValue:
-<<<<<<< HEAD
-		return cv.GetObjectID(), true
-=======
-		tvoid = cv.GetObjectID()
->>>>>>> 627790be
+		tvoid = cv.GetObjectID()
 	case *Block:
 		tvoid = cv.GetObjectID()
 	case RefValue:
-<<<<<<< HEAD
 		if cv.PkgPath != "" {
 			// Constructed by preprocessor from package name exprs
 			// (or derived implicitly for local package names).
 			// These may refer to package values not yet
 			// real/persisted; this function should not handle it.
-			panic("GetFirstObjectID() cannot handle RefValue{PkgPath}")
-		}
-		return cv.ObjectID, true
-=======
-		tvoid = cv.GetObjectID()
->>>>>>> 627790be
+			panic("IsReadonlyBy() cannot handle RefValue{PkgPath}")
+		}
+		tvoid = cv.GetObjectID()
 	case *HeapItemValue:
 		// should only appear in PointerValue.Base or
 		// closure capture; if you need to implement
