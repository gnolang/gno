package gnolang

import (
	"encoding/hex"
	"fmt"
	"strconv"
	"strings"
)

/*
## Ownership

In Gno, all objects are automatically persisted to disk after
every atomic "transaction" (a function call that must return
immediately.) when new objects are associated with a
"ownership tree" which is maintained overlaying the possibly
cyclic object graph (NOTE: cyclic references for persistence
not supported at this stage).  The ownership tree is composed
of objects (arrays, structs, maps, and blocks) and
derivatives (pointers, slices, and so on) with optional
struct-tag annotations to define the ownership tree.

If an object hangs off of the ownership tree, it becomes
included in the Merkle root, and is said to be "real".  The
Merkle-ized state of reality gets updated with state
transition transactions; during such a transaction, some new
temporary objects may "become real" by becoming associated in
the ownership tree (say, assigned to a struct field or
appended to a slice that was part of the ownership tree prior
to the transaction), but those that don't get garbage
collected and forgotten.

In the first release of Gno, all fields are owned in the same
realm, and no cyclic dependencies are allowed outside the
bounds of a realm transaction (this will change in phase 2,
where ref-counted references and weak references will be
supported).
*/

type ObjectID struct {
	PkgID   PkgID  // base
	NewTime uint64 // time created
}

func (oid ObjectID) MarshalAmino() (string, error) {
	pid := hex.EncodeToString(oid.PkgID.Hashlet[:])
	if oid.PkgID.purePkg {
		return fmt.Sprintf("%s:%s:%d", "purePkg", pid, oid.NewTime), nil
	} else {
		return fmt.Sprintf("%s:%d", pid, oid.NewTime), nil
	}
}

func (oid *ObjectID) UnmarshalAmino(oids string) error {
	parts := strings.Split(oids, ":")

	if len(parts) < 2 || len(parts) > 3 {
		return fmt.Errorf("invalid ObjectID %s", oids)
	}

	index1, index2 := 0, 1
	if len(parts) == 3 {
		index1, index2 = 1, 2
	}

	if parts[0] == "purePkg" {
		oid.PkgID.purePkg = true
	}

	_, err := hex.Decode(oid.PkgID.Hashlet[:], []byte(parts[index1]))
	if err != nil {
		return err
	}
	newTime, err := strconv.Atoi(parts[index2])
	if err != nil {
		return err
	}
	oid.NewTime = uint64(newTime)
	return nil
}

func (oid ObjectID) String() string {
	oids, _ := oid.MarshalAmino()
	return oids
}

// TODO: make faster by making PkgID a pointer
// and enforcing that the value of PkgID is never zero.
func (oid ObjectID) IsZero() bool {
	if debug {
		if oid.PkgID.IsZero() {
			if oid.NewTime != 0 {
				panic("should not happen")
			}
		}
	}
	return oid.PkgID.IsZero()
}

type Object interface {
	Value
	GetObjectInfo() *ObjectInfo
	GetObjectID() ObjectID
	MustGetObjectID() ObjectID
	SetObjectID(oid ObjectID)
	GetHash() ValueHash
	SetHash(ValueHash)
	GetOwner() Object
	GetOwnerID() ObjectID
	SetOwner(Object)
	GetIsOwned() bool
	// GetIsReal determines the reality of an Object.
	// During a transaction, the object is fake, but becomes real upon successful completion, making it persisted and verifiable.
	// This concept reflects a metaphysical understanding, where proof and persistence define an object's reality.
	GetIsReal() bool
	GetModTime() uint64
	IncRefCount() int
	DecRefCount() int
	GetRefCount() int
	GetIsDirty() bool
	SetIsDirty(bool, uint64)
	GetIsEscaped() bool
	SetIsEscaped(bool)
	GetIsDeleted() bool
	SetIsDeleted(bool, uint64)
	GetIsNewReal() bool
	SetIsNewReal(bool)
	GetOriginRealm() PkgID
	SetOriginRealm(pkgID PkgID)
	GetIsAttachingRef() bool
	SetIsAttachingRef(bool)
	GetIsNewEscaped() bool
	SetIsNewEscaped(bool)
	GetIsNewDeleted() bool
	SetIsNewDeleted(bool)
	GetIsTransient() bool

	// Saves to realm along the way if owned, and also (dirty
	// or new).
	// ValueImage(rlm *Realm, owned bool) *ValueImage
}

var (
	_ Object = &ArrayValue{}
	_ Object = &StructValue{}
	_ Object = &BoundMethodValue{}
	_ Object = &MapValue{}
	_ Object = &Block{}
	_ Object = &HeapItemValue{}
)

type ObjectInfo struct {
	ID       ObjectID  // set if real.
	Hash     ValueHash `json:",omitempty"` // zero if dirty.
	OwnerID  ObjectID  `json:",omitempty"` // parent in the ownership tree.
	ModTime  uint64    // time last updated.
	RefCount int       // for persistence. deleted/gc'd if 0.

	// Object has multiple references (refcount > 1) and is persisted separately
	IsEscaped bool `json:",omitempty"` // hash in iavl.

	// MemRefCount int // consider for optimizations.
<<<<<<< HEAD
	isDirty        bool
	isDeleted      bool
	isNewReal      bool
	isNewEscaped   bool
	isNewDeleted   bool
	originRealm    PkgID // realm where object is from
	isAttachingRef bool
=======
	// Object has been modified and needs to be saved
	isDirty bool

	// Object has been permanently deleted
	isDeleted bool

	// Object is newly created in current transaction and will be persisted
	isNewReal bool

	// Object newly created multiple references in current transaction
	isNewEscaped bool

	// Object is marked for deletion in current transaction
	isNewDeleted bool
>>>>>>> 9884ba10

	// XXX huh?
	owner Object // mem reference to owner.
}

// Copy used for serialization of objects.
// Note that "owner" is nil.
func (oi *ObjectInfo) Copy() ObjectInfo {
	return ObjectInfo{
		ID:        oi.ID,
		Hash:      oi.Hash.Copy(),
		OwnerID:   oi.OwnerID,
		ModTime:   oi.ModTime,
		RefCount:  oi.RefCount,
		IsEscaped: oi.IsEscaped,
		/*
			// XXX do the following need copying too?
			isDirty:          oi.isDirty,
			isDeleted:        oi.isDeleted,
			isNewReal:        oi.isNewReal,
			isNewEscaped:     oi.isNewEscaped,
			isNewDeleted:     oi.isNewDeleted,
			originRealm: oi.originRealm,
		*/
	}
}

func (oi *ObjectInfo) String() string {
	// XXX update with new flags.
	return fmt.Sprintf(
		"OI[%s#%X,owner=%s,refs=%d,new:%v,drt:%v,del:%v]",
		oi.ID.String(),
		oi.Hash.Bytes(),
		oi.OwnerID.String(),
		oi.RefCount,
		oi.GetIsNewReal(),
		oi.GetIsDirty(),
		oi.GetIsDeleted(),
	)
}

func (oi *ObjectInfo) GetObjectInfo() *ObjectInfo {
	return oi
}

func (oi *ObjectInfo) GetObjectID() ObjectID {
	return oi.ID
}

func (oi *ObjectInfo) MustGetObjectID() ObjectID {
	if oi.ID.IsZero() {
		panic("unexpected zero object id")
	}
	return oi.ID
}

func (oi *ObjectInfo) SetObjectID(oid ObjectID) {
	oi.ID = oid
}

func (oi *ObjectInfo) GetHash() ValueHash {
	return oi.Hash
}

func (oi *ObjectInfo) SetHash(vh ValueHash) {
	oi.Hash = vh
}

func (oi *ObjectInfo) GetOwner() Object {
	return oi.owner
}

func (oi *ObjectInfo) SetOwner(po Object) {
	if po == nil {
		oi.OwnerID = ObjectID{}
		oi.owner = nil
	} else {
		oi.OwnerID = po.GetObjectID()
		oi.owner = po
	}
}

func (oi *ObjectInfo) GetOwnerID() ObjectID {
	if oi.owner == nil {
		return ObjectID{}
	} else {
		return oi.owner.GetObjectID()
	}
}

func (oi *ObjectInfo) GetIsOwned() bool {
	return !oi.OwnerID.IsZero()
}

// NOTE: does not return true for new reals.
func (oi *ObjectInfo) GetIsReal() bool {
	return !oi.ID.IsZero()
}

func (oi *ObjectInfo) GetModTime() uint64 {
	return oi.ModTime
}

func (oi *ObjectInfo) IncRefCount() int {
	oi.RefCount++
	return oi.RefCount
}

func (oi *ObjectInfo) DecRefCount() int {
	oi.RefCount--
	if oi.RefCount < 0 {
		// This may happen for uninitialized values.
		if debug {
			if oi.GetIsReal() {
				panic("should not happen")
			}
		}
	}
	return oi.RefCount
}

func (oi *ObjectInfo) GetRefCount() int {
	return oi.RefCount
}

func (oi *ObjectInfo) GetIsDirty() bool {
	return oi.isDirty
}

func (oi *ObjectInfo) SetIsDirty(x bool, mt uint64) {
	if x {
		oi.Hash = ValueHash{}
		oi.ModTime = mt
	}
	oi.isDirty = x
}

func (oi *ObjectInfo) GetIsEscaped() bool {
	return oi.IsEscaped
}

func (oi *ObjectInfo) SetIsEscaped(x bool) {
	oi.IsEscaped = x
}

func (oi *ObjectInfo) GetIsDeleted() bool {
	return oi.isDeleted
}

func (oi *ObjectInfo) SetIsDeleted(x bool, mt uint64) {
	// NOTE: Don't over-write modtime.
	// Consider adding a DelTime, or just log it somewhere, or
	// continue to ignore it.

	// The above comment is likely made because it could introduce complexity
	// Objects can be "undeleted" if referenced during a transaction
	// If an object is deleted and then undeleted in the same transaction
	// If an object is deleted multiple times
	// ie...continue to ignore it
	oi.isDeleted = x
}

func (oi *ObjectInfo) GetIsNewReal() bool {
	return oi.isNewReal
}

func (oi *ObjectInfo) SetIsNewReal(x bool) {
	oi.isNewReal = x
}

func (oi *ObjectInfo) GetOriginRealm() PkgID {
	return oi.originRealm
}

func (oi *ObjectInfo) SetOriginRealm(pkgId PkgID) {
	oi.originRealm = pkgId
}

func (oi *ObjectInfo) GetIsAttachingRef() bool {
	return oi.isAttachingRef
}

func (oi *ObjectInfo) SetIsAttachingRef(ref bool) {
	oi.isAttachingRef = ref
}

func (oi *ObjectInfo) GetIsNewEscaped() bool {
	return oi.isNewEscaped
}

func (oi *ObjectInfo) SetIsNewEscaped(x bool) {
	oi.isNewEscaped = x
}

func (oi *ObjectInfo) GetIsNewDeleted() bool {
	return oi.isNewDeleted
}

func (oi *ObjectInfo) SetIsNewDeleted(x bool) {
	oi.isNewDeleted = x
}

func (oi *ObjectInfo) GetIsTransient() bool {
	return false
}

// XXX, get first accessible object, maybe containing(parent) object, maybe itself.
func (tv *TypedValue) GetFirstObject(store Store) Object {
	switch cv := tv.V.(type) {
	case PointerValue:
		return cv.GetBase(store)
	case *ArrayValue:
		return cv
	case *SliceValue:
		return cv.GetBase(store)
	case *StructValue:
		return cv
	case *FuncValue:
		return cv.GetClosure(store)
	case *MapValue:
		return cv
	case *BoundMethodValue:
		return cv
	case *NativeValue:
		// XXX allow PointerValue.Assign2 to pass nil for oo1/oo2.
		// panic("realm logic for native values not supported")
		return nil
	case *Block:
		return cv
	case RefValue:
		oo := store.GetObject(cv.ObjectID)
		tv.V = oo
		return oo
	case *HeapItemValue:
		// should only appear in PointerValue.Base
		panic("heap item value should only appear as a pointer's base")
	default:
		return nil
	}
}

// GetOriginPkg get origin pkg for real or unreal object
// if the object is real, it's retrieved from objectID,
// otherwise, it's inference from its type.
func (tv *TypedValue) GetOriginPkg(store Store) (originPkg PkgID) {
	// attempting to retrieve the original package from ObjectID
	obj := tv.GetFirstObject(store)
	if obj != nil {
		originPkg = obj.GetOriginRealm()
		if !originPkg.IsZero() {
			return
		}
		originPkg = obj.GetObjectID().PkgID
		if !originPkg.IsZero() {
			return
		}
	}

	// attempting to infer original package using declared type
	// if it does not have an objectID(unreal)
	getPkgId := func(t Type) (pkgId PkgID) {
		if dt, ok := t.(*DeclaredType); ok {
			pkgId = PkgIDFromPkgPath(dt.Base.GetPkgPath())
			return
		}
		return
	}

	switch cv := obj.(type) {
	case *HeapItemValue:
		originPkg = getPkgId(cv.Value.T)
		return
	case *BoundMethodValue:
		// do nothing
		return
	case *MapValue, *StructValue, *ArrayValue:
		// if it's a declared type, origin realm
		// is deduced from type, otherwise zero.
		originPkg = getPkgId(tv.T)
		return
	default:
		// do nothing
	}
	return
}<|MERGE_RESOLUTION|>--- conflicted
+++ resolved
@@ -160,15 +160,7 @@
 	IsEscaped bool `json:",omitempty"` // hash in iavl.
 
 	// MemRefCount int // consider for optimizations.
-<<<<<<< HEAD
-	isDirty        bool
-	isDeleted      bool
-	isNewReal      bool
-	isNewEscaped   bool
-	isNewDeleted   bool
-	originRealm    PkgID // realm where object is from
-	isAttachingRef bool
-=======
+
 	// Object has been modified and needs to be saved
 	isDirty bool
 
@@ -183,7 +175,12 @@
 
 	// Object is marked for deletion in current transaction
 	isNewDeleted bool
->>>>>>> 9884ba10
+
+	// realm where object is from
+	originRealm PkgID
+
+	// if this object is attaching as a base of reference
+	isAttachingRef bool
 
 	// XXX huh?
 	owner Object // mem reference to owner.
