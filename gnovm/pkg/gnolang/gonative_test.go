--- conflicted
+++ resolved
@@ -90,20 +90,12 @@
 	n := MustParseFile("main.go", c)
 	m.RunFiles(n)
 	m.RunMain()
-<<<<<<< HEAD
 	// weird `+` is used to place a space, without having editors strip it away.
-	assert.Equal(t, string(out.Bytes()), `A: 1
+	assert.Equal(t, `A: 1
 B: 0
 C: 0
 D: `+`
-`)
-=======
-	assert.Equal(t, `A: 1
-B: 0
-C: 0
-D: 
-`, out.String())
->>>>>>> 48095827
+`, string(out.Bytes()))
 }
 
 func TestGoNativeDefine3(t *testing.T) {
@@ -141,13 +133,8 @@
 	assert.Equal(t, `A: 1
 B: 0
 C: 0
-<<<<<<< HEAD
 D: `+`
-`)
-=======
-D: 
 `, out.String())
->>>>>>> 48095827
 }
 
 func TestCrypto(t *testing.T) {
