--- conflicted
+++ resolved
@@ -14,14 +14,8 @@
 
 func (m *Machine) doOpEval() {
 	x := m.PeekExpr(1)
-<<<<<<< HEAD
 	if m.Debugging.IsDebug() {
-		m.Debugging.Printf("EVAL: %v\n", x)
-=======
-	if debug {
-		debug.Printf("EVAL: (%T) %v\n", x, x)
->>>>>>> e58316c0
-		// fmt.Println(m.String())
+		m.Debugging.Printf("EVAL: (%T) %v\n", x, x)
 	}
 	// This case moved out of switch for performance.
 	// TODO: understand this better.
