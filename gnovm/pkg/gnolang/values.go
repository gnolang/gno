package gnolang

// XXX TODO address "this is wrong, for var i interface{}; &i is *interface{}."

import (
	"encoding/binary"
	"fmt"
	"math/big"
	"reflect"
	"strconv"
	"unsafe"

	"github.com/cockroachdb/apd/v3"

	"github.com/gnolang/gno/tm2/pkg/crypto"
)

// ----------------------------------------
// (runtime) Value

type Value interface {
	assertValue()
	String() string // for debugging

	// DeepFill returns the same value, filled.
	//
	// NOTE NOT LAZY (and potentially expensive)
	// DeepFill() is only used for synchronous recursive
	// filling before running genstd generated native bindings
	// which use Gno2GoValue().  All other filling functionality is
	// lazy, so avoid using this, and keep the logic lazy.
	//
	// NOTE must use the return value since PointerValue isn't a pointer
	// receiver, and RefValue returns another type entirely.
	DeepFill(store Store) Value

	GetShallowSize() int64
	VisitAssociated(vis Visitor) (stop bool) // for GC
}

// Fixed size primitive types are represented in TypedValue.N
// for performance.
func (StringValue) assertValue()       {}
func (BigintValue) assertValue()       {}
func (BigdecValue) assertValue()       {}
func (DataByteValue) assertValue()     {}
func (PointerValue) assertValue()      {}
func (*ArrayValue) assertValue()       {}
func (*SliceValue) assertValue()       {}
func (*StructValue) assertValue()      {}
func (*FuncValue) assertValue()        {}
func (*MapValue) assertValue()         {}
func (*BoundMethodValue) assertValue() {}
func (TypeValue) assertValue()         {}
func (*PackageValue) assertValue()     {}
func (*Block) assertValue()            {}
func (RefValue) assertValue()          {}
func (*HeapItemValue) assertValue()    {}

const (
	nilStr       = "nil"
	undefinedStr = "undefined"
)

var (
	_ Value = StringValue("")
	_ Value = BigintValue{}
	_ Value = BigdecValue{}
	_ Value = DataByteValue{}
	_ Value = PointerValue{}
	_ Value = &ArrayValue{}
	_ Value = &SliceValue{}
	_ Value = &StructValue{}
	_ Value = &FuncValue{}
	_ Value = &MapValue{}
	_ Value = &BoundMethodValue{}
	_ Value = TypeValue{}
	_ Value = &PackageValue{}
	_ Value = &Block{}
	_ Value = RefValue{}
	_ Value = &HeapItemValue{}
)

// ----------------------------------------
// StringValue

type StringValue string

// ----------------------------------------
// BigintValue

type BigintValue struct {
	V *big.Int
}

func (biv BigintValue) MarshalAmino() (string, error) {
	bz, err := biv.V.MarshalText()
	if err != nil {
		return "", err
	}
	return string(bz), nil
}

func (biv *BigintValue) UnmarshalAmino(s string) error {
	vv := big.NewInt(0)
	err := vv.UnmarshalText([]byte(s))
	if err != nil {
		return err
	}
	biv.V = vv
	return nil
}

func (biv BigintValue) Copy(alloc *Allocator) BigintValue {
	return BigintValue{V: big.NewInt(0).Set(biv.V)}
}

// ----------------------------------------
// BigdecValue

type BigdecValue struct {
	V *apd.Decimal
}

func (bdv BigdecValue) MarshalAmino() (string, error) {
	bz, err := bdv.V.MarshalText()
	if err != nil {
		return "", err
	}
	return string(bz), nil
}

func (bdv *BigdecValue) UnmarshalAmino(s string) error {
	vv := apd.New(0, 0)
	err := vv.UnmarshalText([]byte(s))
	if err != nil {
		return err
	}
	bdv.V = vv
	return nil
}

func (bdv BigdecValue) Copy(alloc *Allocator) BigdecValue {
	cp := apd.New(0, 0)
	_, err := apd.BaseContext.Add(cp, cp, bdv.V)
	if err != nil {
		panic("should not happen")
	}
	return BigdecValue{V: cp}
}

// ----------------------------------------
// DataByteValue

type DataByteValue struct {
	Base     *ArrayValue // base array.
	Index    int         // base.Data index.
	ElemType Type        // is Uint8Kind.
}

func (dbv DataByteValue) GetByte() byte {
	return dbv.Base.Data[dbv.Index]
}

func (dbv DataByteValue) SetByte(b byte) {
	dbv.Base.Data[dbv.Index] = b
}

// ----------------------------------------
// PointerValue

// *(PointerValue.TypedValue) must have already become initialized, namely T
// set if a typed-nil.  Index is -1 for the shared "_" block var, and -2 for
// (gno and native) map items.
//
// A pointer constructed via a &x{} composite lit expression or constructed via
// new() or make() will have a virtual HeapItemValue as base.
//
// The Base is only nil for references to certain values that cannot
// be modified anyways, such as top level functions.
//
// Allocation for PointerValue is not immediate, as usually PointerValues are
// temporary for assignment or binary operations. When a pointer is to be
// allocated, *Allocator.AllocatePointer() is called separately, as in OpRef.
//
// Since PointerValue is used internally for assignment etc, it MUST stay
// minimal for computational efficiency.
type PointerValue struct {
	TV    *TypedValue // &Base[Index] or &Base.Index.
	Base  Value       // array/struct/block, or heapitem.
	Index int         // list/fields/values index, or -1 or -2 (see below).
}

const (
	PointerIndexBlockBlank = -1 // for the "_" identifier in blocks
	PointerIndexMap        = -2 // Base is Map, use Key.
)

func (pv *PointerValue) GetBase(store Store) Object {
	switch cbase := pv.Base.(type) {
	case nil:
		return nil
	case RefValue:
		base := store.GetObject(cbase.ObjectID).(Object)
		pv.Base = base
		return base
	case Object:
		return cbase
	default:
		panic(fmt.Sprintf("unexpected pointer base type %T", cbase))
	}
}

// cu: convert untyped; pass false for const definitions
// TODO: document as something that enables into-native assignment.
// TODO: maybe consider this as entrypoint for DataByteValue too?
func (pv PointerValue) Assign2(alloc *Allocator, store Store, rlm *Realm, tv2 TypedValue, cu bool) {
	// Special cases.
	if pv.TV.T == DataByteType {
		// Special case of DataByte into (base=*SliceValue).Data.
		pv.TV.SetDataByte(tv2.GetUint8())
		return
	}
	// General case
	if rlm != nil {
		if debug && pv.Base == nil {
			panic("expected non-nil base for assignment")
		}
		oo1 := pv.TV.GetFirstObject(store)
		pv.TV.Assign(alloc, tv2, cu)
		oo2 := pv.TV.GetFirstObject(store)
		rlm.DidUpdate(pv.Base.(Object), oo1, oo2)
	} else {
		pv.TV.Assign(alloc, tv2, cu)
	}
}

func (pv PointerValue) Deref() (tv TypedValue) {
	if pv.TV.T == DataByteType {
		dbv := pv.TV.V.(DataByteValue)
		tv.T = dbv.ElemType
		tv.SetUint8(dbv.GetByte())
		return
	} else {
		tv = *pv.TV
		return
	}
}

// ----------------------------------------
// ArrayValue

type ArrayValue struct {
	ObjectInfo
	List []TypedValue
	Data []byte
}

// NOTE: Result should not be written to,
// behavior is unexpected when .List bytes.
func (av *ArrayValue) GetReadonlyBytes() []byte {
	if av.Data == nil {
		// NOTE: we cannot convert to .Data type bytearray here
		// because there might be references to .List[x].
		bz := make([]byte, len(av.List))
		for i, tv := range av.List {
			if tv.T.Kind() != Uint8Kind {
				panic(fmt.Sprintf(
					"expected byte kind but got %v",
					tv.T.Kind()))
			}
			bz[i] = tv.GetUint8()
		}
		return bz
	}
	return av.Data
}

func (av *ArrayValue) GetCapacity() int {
	if av.Data == nil {
		// not cap(av.List) for simplicity.
		// extra capacity is ignored.
		return len(av.List)
	}
	// not cap(av.Data) for simplicity.
	// extra capacity is ignored.
	return len(av.Data)
}

func (av *ArrayValue) GetLength() int {
	if av.Data == nil {
		return len(av.List)
	}
	return len(av.Data)
}

// et is only required for .List byte-arrays.
func (av *ArrayValue) GetPointerAtIndexInt2(store Store, ii int, et Type) PointerValue {
	if av.Data == nil {
		ev := fillValueTV(store, &av.List[ii]) // by reference
		return PointerValue{
			TV:    ev,
			Base:  av,
			Index: ii,
		}
	}
	btv := &TypedValue{ // heap alloc, so need to compare value rather than pointer
		T: DataByteType,
		V: DataByteValue{
			Base:     av,
			Index:    ii,
			ElemType: et,
		},
	}

	return PointerValue{
		TV:    btv,
		Base:  av,
		Index: ii,
	}
}

func (av *ArrayValue) Copy(alloc *Allocator) *ArrayValue {
	/* TODO: consider second ref count field.
	if av.GetRefCount() == 0 {
		return av
	}
	*/
	if av.Data == nil {
		av2 := alloc.NewListArray(len(av.List))
		copy(av2.List, av.List)
		return av2
	}
	av2 := alloc.NewDataArray(len(av.Data))
	copy(av2.Data, av.Data)
	return av2
}

// ----------------------------------------
// SliceValue

type SliceValue struct {
	Base   Value
	Offset int
	Length int
	Maxcap int
}

func (sv *SliceValue) GetBase(store Store) *ArrayValue {
	switch cv := sv.Base.(type) {
	case nil:
		return nil
	case RefValue:
		array := store.GetObject(cv.ObjectID).(*ArrayValue)
		sv.Base = array
		return array
	case *ArrayValue:
		return cv
	default:
		panic("should not happen")
	}
}

func (sv *SliceValue) GetCapacity() int {
	return sv.Maxcap
}

func (sv *SliceValue) GetLength() int {
	return sv.Length
}

// et is only required for .List byte-slices.
func (sv *SliceValue) GetPointerAtIndexInt2(store Store, ii int, et Type) PointerValue {
	// Necessary run-time slice bounds check
	if ii < 0 {
		excpt := &Exception{
			Value: typedString(fmt.Sprintf(
				"slice index out of bounds: %d", ii)),
		}
		panic(excpt)
	} else if sv.Length <= ii {
		excpt := &Exception{
			Value: typedString(fmt.Sprintf(
				"slice index out of bounds: %d (len=%d)",
				ii, sv.Length)),
		}
		panic(excpt)
	}
	return sv.GetBase(store).GetPointerAtIndexInt2(store, sv.Offset+ii, et)
}

// ----------------------------------------
// StructValue

type StructValue struct {
	ObjectInfo
	Fields []TypedValue
}

// TODO handle unexported fields in debug, and also ensure in the preprocessor.
func (sv *StructValue) GetPointerTo(store Store, path ValuePath) PointerValue {
	if debug {
		if path.Depth != 0 {
			panic(fmt.Sprintf(
				"expected path.Depth of 0 but got %s %s",
				path.Name, path))
		}
	}
	return sv.GetPointerToInt(store, int(path.Index))
}

func (sv *StructValue) GetPointerToInt(store Store, index int) PointerValue {
	fv := fillValueTV(store, &sv.Fields[index])
	return PointerValue{
		TV:    fv,
		Base:  sv,
		Index: index,
	}
}

// Like GetPointerTo*, but returns (a pointer of) a reference to field.
func (sv *StructValue) GetSubrefPointerTo(store Store, st *StructType, path ValuePath) PointerValue {
	if debug {
		if path.Depth != 0 {
			panic(fmt.Sprintf(
				"expected path.Depth of 0 but got %s %s",
				path.Name, path))
		}
	}
	fv := fillValueTV(store, &sv.Fields[path.Index])
	ft := st.GetStaticTypeOfAt(path)
	return PointerValue{
		TV: &TypedValue{ // TODO: optimize
			T: &PointerType{ // TODO: optimize (cont)
				Elt: ft,
			},
			V: PointerValue{
				TV:    fv,
				Base:  sv,
				Index: int(path.Index),
			},
		},
		Base: nil, // free floating
	}
}

func (sv *StructValue) Copy(alloc *Allocator) *StructValue {
	/* TODO consider second refcount field
	if sv.GetRefCount() == 0 {
		return sv
	}
	*/
	fields := alloc.NewStructFields(len(sv.Fields))

	// Each field needs to be copied individually to ensure that
	// value fields are copied as such, even though they may be represented
	// as pointers. A good example of this would be a struct that has
	// a field that is an array. The value array is represented as a pointer.
	for i, field := range sv.Fields {
		fields[i] = field.Copy(alloc)
	}

	return alloc.NewStruct(fields)
}

// ----------------------------------------
// FuncValue

// FuncValue.Type stores the method signature from the
// declaration, and has exact parameter/result names declared,
// whereas the TypedValue.T that contains at .V may not. (i.e.
// TypedValue.T doesn't care about parameter/result names, but
// the *FuncValue requires this for execution.
// In leu of FuncValue.Type, we could refer to FuncValue.Source
// or create a different field with param/result names, but
// *FuncType is already a suitable structure, and re-using
// makes construction TypedValue{T:*FuncType{},V:*FuncValue{}}
// faster.
type FuncValue struct {
	ObjectInfo
	Type       Type         // includes unbound receiver(s)
	IsMethod   bool         // is an (unbound) method
	IsClosure  bool         // is a func lit expr closure (not decl)
	Source     BlockNode    // for block mem allocation
	Name       Name         // name of function/method
	Parent     Value        // *Block or RefValue to closure (may be nil for file blocks; lazy)
	Captures   []TypedValue `json:",omitempty"` // HeapItemValues captured from closure.
	FileName   string       // file name where declared
	PkgPath    string       // package path in which func declared
	NativePkg  string       // for native bindings through NativeResolver
	NativeName Name         // not redundant with Name; this cannot be changed in userspace
	Crossing   bool         // true if .body's first statement is crossing().

	body       []Stmt         // function body
	nativeBody func(*Machine) // alternative to Body
}

func (fv *FuncValue) IsNative() bool {
	if fv.NativePkg == "" && fv.NativeName == "" {
		return false
	}
	if fv.NativePkg == "" || fv.NativeName == "" {
		panic(fmt.Sprintf("function (%q).%s has invalid native pkg/name ((%q).%s)",
			fv.Source.GetLocation().PkgPath, fv.Name,
			fv.NativePkg, fv.NativeName))
	}
	return true
}

func (fv *FuncValue) Copy(alloc *Allocator) *FuncValue {
	alloc.AllocateFunc()
	return &FuncValue{
		Type:       fv.Type,
		IsMethod:   fv.IsMethod,
		Source:     fv.Source,
		Name:       fv.Name,
		Parent:     fv.Parent,
		FileName:   fv.FileName,
		PkgPath:    fv.PkgPath,
		NativePkg:  fv.NativePkg,
		NativeName: fv.NativeName,
		Crossing:   fv.Crossing,
		body:       fv.body,
		nativeBody: fv.nativeBody,
	}
}

func (fv *FuncValue) GetType(store Store) *FuncType {
	switch ct := fv.Type.(type) {
	case nil:
		return nil
	case RefType:
		typ := store.GetType(ct.ID).(*FuncType)
		fv.Type = typ
		return typ
	case *FuncType:
		return ct
	default:
		panic("should not happen")
	}
}

func (fv *FuncValue) GetBodyFromSource(store Store) []Stmt {
	if fv.body == nil {
		source := fv.GetSource(store)
		fv.body = source.GetBody()
		return fv.body
	}
	return fv.body
}

func (fv *FuncValue) UpdateBodyFromSource() {
	if fv.Source == nil {
		panic(fmt.Sprintf(
			"Source is missing for FuncValue %q",
			fv.Name))
	}
	fv.body = fv.Source.GetBody()
}

func (fv *FuncValue) GetSource(store Store) BlockNode {
	if rn, ok := fv.Source.(RefNode); ok {
		source := store.GetBlockNode(rn.GetLocation())
		fv.Source = source
		return source
	}
	return fv.Source
}

func (fv *FuncValue) GetPackage(store Store) *PackageValue {
	pv := store.GetPackage(fv.PkgPath, false)
	return pv
}

func (fv *FuncValue) GetParent(store Store) *Block {
	if fv.IsClosure {
		return nil
	}
	switch cv := fv.Parent.(type) {
	case nil:
		if fv.FileName == "" {
			return nil
		}
		pv := fv.GetPackage(store)
		fb, ok := pv.fBlocksMap[fv.FileName]
		if !ok {
			panic(fmt.Sprintf("file block missing for file %q", fv.FileName))
		}
		fv.Parent = fb
		return fb
	case RefValue:
		block := store.GetObject(cv.ObjectID).(*Block)
		fv.Parent = block
		return block
	case *Block:
		return cv
	default:
		panic("should not happen")
	}
}

func (fv *FuncValue) IsCrossing() bool {
	return fv.Crossing
}

// ----------------------------------------
// BoundMethodValue

type BoundMethodValue struct {
	ObjectInfo

	// Underlying unbound method function.
	// The type without the receiver (since bound)
	// is computed lazily if needed.
	Func *FuncValue

	// This becomes the first arg.
	// The type is .Func.Type.Params[0].
	Receiver TypedValue
}

func (bmv *BoundMethodValue) IsCrossing() bool {
	return bmv.Func.IsCrossing()
}

// ----------------------------------------
// MapValue

type MapValue struct {
	ObjectInfo
	List *MapList

	vmap map[MapKey]*MapListItem // nil if uninitialized
}

type MapKey string

type MapList struct {
	Head *MapListItem
	Tail *MapListItem
	Size int
}

type MapListImage struct {
	List []*MapListItem
}

func (ml MapList) MarshalAmino() (MapListImage, error) {
	mlimg := make([]*MapListItem, 0, ml.Size)
	for head := ml.Head; head != nil; head = head.Next {
		mlimg = append(mlimg, head)
	}
	return MapListImage{List: mlimg}, nil
}

func (ml *MapList) UnmarshalAmino(mlimg MapListImage) error {
	for i, item := range mlimg.List {
		if i == 0 {
			// init case
			ml.Head = item
		}
		item.Prev = ml.Tail
		if ml.Tail != nil {
			ml.Tail.Next = item
		}
		ml.Tail = item
		ml.Size++
	}
	return nil
}

// NOTE: Value is undefined until assigned.
func (ml *MapList) Append(alloc *Allocator, key TypedValue) *MapListItem {
	alloc.AllocateMapItem()
	item := &MapListItem{
		Prev: ml.Tail,
		Next: nil,
		Key:  key,
		// Value: undefined,
	}
	if ml.Head == nil {
		ml.Head = item
	}
	if ml.Tail != nil {
		ml.Tail.Next = item
	}
	ml.Tail = item
	ml.Size++
	return item
}

func (ml *MapList) Remove(mli *MapListItem) {
	prev, next := mli.Prev, mli.Next
	if prev == nil {
		ml.Head = next
	} else {
		prev.Next = next
	}
	if next == nil {
		ml.Tail = prev
	} else {
		next.Prev = prev
	}
	ml.Size--
}

type MapListItem struct {
	Prev  *MapListItem `json:"-"`
	Next  *MapListItem `json:"-"`
	Key   TypedValue
	Value TypedValue
}

func (mv *MapValue) MakeMap(c int) {
	mv.List = &MapList{}
	mv.vmap = make(map[MapKey]*MapListItem, c)
}

func (mv *MapValue) GetLength() int {
	return mv.List.Size // panics if uninitialized
}

// GetPointerForKey is only used for assignment, so the key
// is not returned as part of the pointer, and TV is not filled.
func (mv *MapValue) GetPointerForKey(alloc *Allocator, store Store, key *TypedValue) PointerValue {
	// If NaN, instead of computing map key, just append to List.
	kmk := key.ComputeMapKey(store, false)
	if mli, ok := mv.vmap[kmk]; ok {
		return PointerValue{
			TV:    fillValueTV(store, &mli.Value),
			Base:  mv,
			Index: PointerIndexMap,
		}
	}
	mli := mv.List.Append(alloc, *key)
	mv.vmap[kmk] = mli
	return PointerValue{
		TV:    fillValueTV(store, &mli.Value),
		Base:  mv,
		Index: PointerIndexMap,
	}
}

// Like GetPointerForKey, but does not create a slot if key
// doesn't exist.
func (mv *MapValue) GetValueForKey(store Store, key *TypedValue) (val TypedValue, ok bool) {
	// If key is NaN, return default
	kmk := key.ComputeMapKey(store, false)
	if mli, exists := mv.vmap[kmk]; exists {
		fillValueTV(store, &mli.Value)
		val, ok = mli.Value, true
	}
	return
}

func (mv *MapValue) DeleteForKey(store Store, key *TypedValue) {
	// if key is NaN, do nothing.
	kmk := key.ComputeMapKey(store, false)
	if mli, ok := mv.vmap[kmk]; ok {
		mv.List.Remove(mli)
		delete(mv.vmap, kmk)
	}
}

// ----------------------------------------
// TypeValue

// The type itself as a value.
type TypeValue struct {
	Type Type
}

// ----------------------------------------
// PackageValue

type PackageValue struct {
	ObjectInfo // is a separate object from .Block.
	Block      Value
	PkgName    Name
	PkgPath    string
	FNames     []string
	FBlocks    []Value
	Realm      *Realm `json:"-"` // if IsRealmPath(PkgPath), otherwise nil.
	// NOTE: Realm is persisted separately.

	fBlocksMap map[string]*Block
}

// IsRealm returns true if pv represents a realm.
func (pv *PackageValue) IsRealm() bool {
	return IsRealmPath(pv.PkgPath)
}

func (pv *PackageValue) getFBlocksMap() map[string]*Block {
	if pv.fBlocksMap == nil {
		pv.fBlocksMap = make(map[string]*Block, len(pv.FNames))
	}
	return pv.fBlocksMap
}

// called after loading *PackageValue.
func (pv *PackageValue) deriveFBlocksMap(store Store) {
	if pv.fBlocksMap == nil {
		pv.fBlocksMap = make(map[string]*Block, len(pv.FNames))
	}
	for i := range pv.FNames {
		fname := pv.FNames[i]
		fblock := pv.GetFileBlock(store, fname)
		pv.fBlocksMap[fname] = fblock // idempotent.
	}
}

// Retrieves the block from store if necessary, and if so fills all the values
// of the block.
func (pv *PackageValue) GetBlock(store Store) *Block {
	bv := pv.Block
	switch bv := bv.(type) {
	case RefValue:
		bb := store.GetObject(bv.ObjectID).(*Block)
		pv.Block = bb
		for i := range bb.Values {
			tv := &bb.Values[i]
			fillValueTV(store, tv)
		}
		return bb
	case *Block:
		return bv
	default:
		panic("should not happen")
	}
}

func (pv *PackageValue) GetValueAt(store Store, path ValuePath) TypedValue {
	return *(pv.
		GetBlock(store).
		GetPointerTo(store, path).
		TV)
}

func (pv *PackageValue) AddFileBlock(fname string, fb *Block) {
	for _, fn := range pv.FNames {
		if fname == fn {
			panic(fmt.Sprintf(
				"duplicate file block for file %s",
				fname))
		}
	}
	pv.FNames = append(pv.FNames, fname)
	pv.FBlocks = append(pv.FBlocks, fb)
	pv.getFBlocksMap()[fname] = fb
	fb.SetOwner(pv)
}

func (pv *PackageValue) GetFileBlock(store Store, fname string) *Block {
	if fb, ex := pv.getFBlocksMap()[fname]; ex {
		return fb
	}
	for i, fn := range pv.FNames {
		if fn == fname {
			fbv := pv.FBlocks[i]
			switch fbv := fbv.(type) {
			case RefValue:
				fb := store.GetObject(fbv.ObjectID).(*Block)
				pv.getFBlocksMap()[fname] = fb
				return fb
			case *Block:
				pv.getFBlocksMap()[fname] = fbv
				return fbv
			default:
				panic("should not happen")
			}
		}
	}
	panic(fmt.Sprintf(
		"file %v not found in package %v",
		fname,
		pv))
}

func (pv *PackageValue) GetRealm() *Realm {
	return pv.Realm
}

func (pv *PackageValue) SetRealm(rlm *Realm) {
	pv.Realm = rlm
}

// Convenience.
func (pv *PackageValue) GetPackageNode(store Store) *PackageNode {
	return pv.GetBlock(store).GetSource(store).(*PackageNode)
}

// Convenience
func (pv *PackageValue) GetPkgAddr() crypto.Address {
	return DerivePkgCryptoAddr(pv.PkgPath)
}

func (pv *PackageValue) GetPkgStorageDepositAddr() crypto.Address {
	return DeriveStorageDepositCryptoAddr(pv.PkgPath)
}

// ----------------------------------------
// TypedValue (is not a value, but a tuple)

type TypedValue struct {
	T Type    `json:",omitempty"`
	V Value   `json:",omitempty"`
	N [8]byte `json:",omitempty"`
}

// Magic 8 bytes to denote a readonly wrapped non-nil V of mutable type that is
// readonly. This happens when subvalues are retrieved from an externally
// stored realm value, such as external realm package vars, or slices or
// pointers to.
// NOTE: most of the code except copy methods do not consider N_Readonly.
// Instead the op functions should with m.IsReadonly() and tv.SetReadonly() and
// tv.WithReadonly().
var N_Readonly [8]byte = [8]byte{'R', 'e', 'a', 'D', 'o', 'N', 'L', 'Y'} // ReaDoNLY

// Returns true if mutable .V is readonly "wrapped".
func (tv *TypedValue) IsReadonly() bool {
	return tv.N == N_Readonly && tv.V != nil
}

// Sets tv.N to N_Readonly if ro and tv is not already immutable.  If ro is
// false does nothing. See also Type.IsImmutable().
func (tv *TypedValue) SetReadonly(ro bool) {
	if tv.V == nil {
		return // do nothing
	}
	if tv.T.IsImmutable() {
		return // do nothing
	}
	if ro {
		tv.N = N_Readonly
		return
	} else {
		return // preserve prior tv.N
	}
}

// Convenience, makes readonly if ro is true.
func (tv TypedValue) WithReadonly(ro bool) TypedValue {
	tv.SetReadonly(ro)
	return tv
}

func (tv *TypedValue) IsImmutable() bool {
	return tv.T == nil || tv.T.IsImmutable()
}

func (tv *TypedValue) IsDefined() bool {
	return !tv.IsUndefined()
}

func (tv *TypedValue) IsUndefined() bool {
	if debug {
		if tv.T == nil {
			if tv.V != nil {
				panic("should not happen")
			}
			if tv.N != [8]byte{} {
				panic("should not happen")
			}
		}
	}
	return tv.T == nil
}

func (tv *TypedValue) IsTypedNil() bool {
	if tv.V != nil {
		return false
	}
	if tv.T != nil && tv.T.Kind() == PointerKind {
		return true
	}
	return false
}

// (this is used mostly by the preprocessor)
func (tv *TypedValue) IsNilInterface() bool {
	if tv.T != nil && tv.T.Kind() == InterfaceKind {
		if tv.V == nil {
			return true
		}
		if debug {
			if tv.N != [8]byte{} {
				panic(fmt.Sprintf(
					"corrupted TypeValue (nil interface)"))
			}
		}
		return false
	}
	return false
}

func (tv *TypedValue) HasKind(k Kind) bool {
	if tv.T == nil {
		return false
	}
	return tv.T.Kind() == k
}

// for debugging, returns true if V or N is not zero.  just because V and N are
// zero doesn't mean it didn't get a value set.
func (tv *TypedValue) DebugHasValue() bool {
	if !debug {
		panic("should not happen")
	}
	if tv.V != nil {
		return true
	}
	if tv.N != [8]byte{} {
		return true
	}
	return false
}

func (tv *TypedValue) ClearNum() {
	*(*uint64)(unsafe.Pointer(&tv.N)) = uint64(0)
}

func (tv TypedValue) Copy(alloc *Allocator) (cp TypedValue) {
	switch cv := tv.V.(type) {
	case BigintValue:
		cp.T = tv.T
		cp.V = cv.Copy(alloc)
	case *ArrayValue:
		cp.T = tv.T
		cp.V = cv.Copy(alloc)
		cp.N = tv.N // preserve N_Readonly
	case *StructValue:
		cp.T = tv.T
		cp.V = cv.Copy(alloc)
		cp.N = tv.N // preserve N_Readonly
	default:
		cp = tv
	}
	return
}

// unrefCopy makes a copy of the underlying value in the case of reference values.
// It copies other values as expected using the normal Copy method.
func (tv TypedValue) unrefCopy(alloc *Allocator, store Store) (cp TypedValue) {
	switch tv.V.(type) {
	case RefValue:
		cp = tv // preserve N_Readonly
		refObject := tv.GetFirstObject(store)
		switch refObjectValue := refObject.(type) {
		case *ArrayValue:
			cp.V = refObjectValue.Copy(alloc)
		case *StructValue:
			cp.V = refObjectValue.Copy(alloc)
		}
	default:
		cp = tv.Copy(alloc)
	}

	return
}

// Returns encoded bytes for primitive values.
// These bytes are used for both value hashes as well
// as hash key bytes.
func (tv *TypedValue) PrimitiveBytes() (data []byte) {
	switch bt := baseOf(tv.T); bt {
	case BoolType:
		if tv.GetBool() {
			return []byte{0x01}
		}
		return []byte{0x00}
	case StringType:
		return []byte(tv.GetString())
	case Int8Type:
		return []byte{uint8(tv.GetInt8())}
	case Int16Type:
		data = make([]byte, 2)
		binary.LittleEndian.PutUint16(
			data, uint16(tv.GetInt16()))
		return data
	case Int32Type:
		data = make([]byte, 4)
		binary.LittleEndian.PutUint32(
			data, uint32(tv.GetInt32()))
		return data
	case IntType, Int64Type:
		data = make([]byte, 8)
		binary.LittleEndian.PutUint64(
			data, uint64(tv.GetInt()))
		return data
	case Uint8Type:
		return []byte{tv.GetUint8()}
	case Uint16Type:
		data = make([]byte, 2)
		binary.LittleEndian.PutUint16(
			data, tv.GetUint16())
		return data
	case Uint32Type:
		data = make([]byte, 4)
		binary.LittleEndian.PutUint32(
			data, tv.GetUint32())
		return data
	case UintType, Uint64Type:
		data = make([]byte, 8)
		binary.LittleEndian.PutUint64(
			data, tv.GetUint())
		return data
	case Float32Type:
		data = make([]byte, 4)
		u32 := tv.GetFloat32()
		binary.LittleEndian.PutUint32(
			data, u32)
		return data
	case Float64Type:
		data = make([]byte, 8)
		u64 := tv.GetFloat64()
		binary.LittleEndian.PutUint64(
			data, u64)
		return data
	default:
		panic(fmt.Sprintf(
			"unexpected primitive value type: %s",
			bt.String()))
	}
}

// Setting IntValue to Value is slow, and creates
// a heap allocation.  So N exists as a hack to keep
// values stored without interfaces..

func (tv *TypedValue) SetBool(b bool) {
	if debug {
		if tv.T.Kind() != BoolKind {
			panic(fmt.Sprintf(
				"TypedValue.SetBool() on type %s",
				tv.T.String()))
		}
	}
	*(*bool)(unsafe.Pointer(&tv.N)) = b
}

func (tv *TypedValue) GetBool() bool {
	if debug {
		if tv.T != nil && tv.T.Kind() != BoolKind {
			panic(fmt.Sprintf(
				"TypedValue.GetBool() on type %s",
				tv.T.String()))
		}
	}
	return *(*bool)(unsafe.Pointer(&tv.N))
}

func (tv *TypedValue) SetString(s StringValue) {
	if debug {
		if tv.T.Kind() != StringKind {
			panic(fmt.Sprintf(
				"TypedValue.SetString() on type %s",
				tv.T.String()))
		}
	}
	tv.V = s
}

func (tv *TypedValue) GetString() string {
	if debug {
		if tv.T != nil && tv.T.Kind() != StringKind {
			panic(fmt.Sprintf(
				"TypedValue.GetString() on type %s",
				tv.T.String()))
		}
	}
	if tv.V == nil {
		return ""
	}
	return string(tv.V.(StringValue))
}

func (tv *TypedValue) SetInt(n int64) {
	if debug {
		if tv.T.Kind() != IntKind {
			panic(fmt.Sprintf(
				"TypedValue.SetInt() on type %s",
				tv.T.String()))
		}
	}
	*(*int64)(unsafe.Pointer(&tv.N)) = n
}

func (tv *TypedValue) ConvertGetInt() int64 {
	var store Store = nil // not used
	ConvertTo(nilAllocator, store, tv, IntType, false)
	return tv.GetInt()
}

func (tv *TypedValue) GetInt() int64 {
	if debug {
		if tv.T != nil && tv.T.Kind() != IntKind {
			panic(fmt.Sprintf(
				"TypedValue.GetInt() on type %s",
				tv.T.String()))
		}
	}
	return *(*int64)(unsafe.Pointer(&tv.N))
}

func (tv *TypedValue) SetInt8(n int8) {
	if debug {
		if tv.T.Kind() != Int8Kind {
			panic(fmt.Sprintf(
				"TypedValue.SetInt8() on type %s",
				tv.T.String()))
		}
	}
	*(*int8)(unsafe.Pointer(&tv.N)) = n
}

func (tv *TypedValue) GetInt8() int8 {
	if debug {
		if tv.T != nil && tv.T.Kind() != Int8Kind {
			panic(fmt.Sprintf(
				"TypedValue.GetInt8() on type %s",
				tv.T.String()))
		}
	}
	return *(*int8)(unsafe.Pointer(&tv.N))
}

func (tv *TypedValue) SetInt16(n int16) {
	if debug {
		if tv.T.Kind() != Int16Kind {
			panic(fmt.Sprintf(
				"TypedValue.SetInt16() on type %s",
				tv.T.String()))
		}
	}
	*(*int16)(unsafe.Pointer(&tv.N)) = n
}

func (tv *TypedValue) GetInt16() int16 {
	if debug {
		if tv.T != nil && tv.T.Kind() != Int16Kind {
			panic(fmt.Sprintf(
				"TypedValue.GetInt16() on type %s",
				tv.T.String()))
		}
	}
	return *(*int16)(unsafe.Pointer(&tv.N))
}

func (tv *TypedValue) SetInt32(n int32) {
	if debug {
		if tv.T.Kind() != Int32Kind {
			panic(fmt.Sprintf(
				"TypedValue.SetInt32() on type %s",
				tv.T.String()))
		}
	}
	*(*int32)(unsafe.Pointer(&tv.N)) = n
}

func (tv *TypedValue) GetInt32() int32 {
	if debug {
		if tv.T != nil && tv.T.Kind() != Int32Kind {
			panic(fmt.Sprintf(
				"TypedValue.GetInt32() on type %s",
				tv.T.String()))
		}
	}
	return *(*int32)(unsafe.Pointer(&tv.N))
}

func (tv *TypedValue) SetInt64(n int64) {
	if debug {
		if tv.T.Kind() != Int64Kind {
			panic(fmt.Sprintf(
				"TypedValue.SetInt64() on type %s",
				tv.T.String()))
		}
	}
	*(*int64)(unsafe.Pointer(&tv.N)) = n
}

func (tv *TypedValue) GetInt64() int64 {
	if debug {
		if tv.T != nil && tv.T.Kind() != Int64Kind {
			panic(fmt.Sprintf(
				"TypedValue.GetInt64() on type %s",
				tv.T.String()))
		}
	}
	return *(*int64)(unsafe.Pointer(&tv.N))
}

func (tv *TypedValue) SetUint(n uint64) {
	if debug {
		if tv.T.Kind() != UintKind {
			panic(fmt.Sprintf(
				"TypedValue.SetUint() on type %s",
				tv.T.String()))
		}
	}
	*(*uint64)(unsafe.Pointer(&tv.N)) = n
}

func (tv *TypedValue) GetUint() uint64 {
	if debug {
		if tv.T != nil && tv.T.Kind() != UintKind {
			panic(fmt.Sprintf(
				"TypedValue.GetUint() on type %s",
				tv.T.String()))
		}
	}
	return *(*uint64)(unsafe.Pointer(&tv.N))
}

func (tv *TypedValue) SetUint8(n uint8) {
	if debug {
		if tv.T.Kind() != Uint8Kind {
			panic(fmt.Sprintf(
				"TypedValue.SetUint8() on type %s",
				tv.T.String()))
		}
		if tv.T == DataByteType {
			panic("DataByteType should call SetDataByte")
		}
	}
	*(*uint8)(unsafe.Pointer(&tv.N)) = n
}

func (tv *TypedValue) GetUint8() uint8 {
	if debug {
		if tv.T != nil && tv.T.Kind() != Uint8Kind {
			panic(fmt.Sprintf(
				"TypedValue.GetUint8() on type %s",
				tv.T.String()))
		}
		if tv.T == DataByteType {
			panic("DataByteType should call GetDataByte or GetUint8OrDataByte")
		}
	}
	return *(*uint8)(unsafe.Pointer(&tv.N))
}

func (tv *TypedValue) SetDataByte(n uint8) {
	if debug {
		if tv.T != DataByteType {
			panic(fmt.Sprintf(
				"TypedValue.SetDataByte() on type %s",
				tv.T.String()))
		}
	}
	dbv := tv.V.(DataByteValue)
	dbv.SetByte(n)
}

func (tv *TypedValue) GetDataByte() uint8 {
	if debug {
		if tv.T != nil && tv.T != DataByteType {
			panic(fmt.Sprintf(
				"TypedValue.GetDataByte() on type %s",
				tv.T.String()))
		}
	}
	dbv := tv.V.(DataByteValue)
	return dbv.GetByte()
}

func (tv *TypedValue) SetUint16(n uint16) {
	if debug {
		if tv.T.Kind() != Uint16Kind {
			panic(fmt.Sprintf(
				"TypedValue.SetUint16() on type %s",
				tv.T.String()))
		}
	}
	*(*uint16)(unsafe.Pointer(&tv.N)) = n
}

func (tv *TypedValue) GetUint16() uint16 {
	if debug {
		if tv.T != nil && tv.T.Kind() != Uint16Kind {
			panic(fmt.Sprintf(
				"TypedValue.GetUint16() on type %s",
				tv.T.String()))
		}
	}
	return *(*uint16)(unsafe.Pointer(&tv.N))
}

func (tv *TypedValue) SetUint32(n uint32) {
	if debug {
		if tv.T.Kind() != Uint32Kind {
			panic(fmt.Sprintf(
				"TypedValue.SetUint32() on type %s",
				tv.T.String()))
		}
	}
	*(*uint32)(unsafe.Pointer(&tv.N)) = n
}

func (tv *TypedValue) GetUint32() uint32 {
	if debug {
		if tv.T != nil && tv.T.Kind() != Uint32Kind {
			panic(fmt.Sprintf(
				"TypedValue.GetUint32() on type %s",
				tv.T.String()))
		}
	}
	return *(*uint32)(unsafe.Pointer(&tv.N))
}

func (tv *TypedValue) SetUint64(n uint64) {
	if debug {
		if tv.T.Kind() != Uint64Kind {
			panic(fmt.Sprintf(
				"TypedValue.SetUint64() on type %s",
				tv.T.String()))
		}
	}
	*(*uint64)(unsafe.Pointer(&tv.N)) = n
}

func (tv *TypedValue) GetUint64() uint64 {
	if debug {
		if tv.T != nil && tv.T.Kind() != Uint64Kind {
			panic(fmt.Sprintf(
				"TypedValue.GetUint64() on type %s",
				tv.T.String()))
		}
	}
	return *(*uint64)(unsafe.Pointer(&tv.N))
}

func (tv *TypedValue) SetFloat32(n uint32) {
	if debug {
		if tv.T.Kind() != Float32Kind {
			panic(fmt.Sprintf(
				"TypedValue.SetFloat32() on type %s",
				tv.T.String()))
		}
	}
	*(*uint32)(unsafe.Pointer(&tv.N)) = n
}

func (tv *TypedValue) GetFloat32() uint32 {
	if debug {
		if tv.T != nil && tv.T.Kind() != Float32Kind {
			panic(fmt.Sprintf(
				"TypedValue.GetFloat32() on type %s",
				tv.T.String()))
		}
	}
	return *(*uint32)(unsafe.Pointer(&tv.N))
}

func (tv *TypedValue) SetFloat64(n uint64) {
	if debug {
		if tv.T.Kind() != Float64Kind {
			panic(fmt.Sprintf(
				"TypedValue.SetFloat64() on type %s",
				tv.T.String()))
		}
	}
	*(*uint64)(unsafe.Pointer(&tv.N)) = n
}

func (tv *TypedValue) GetFloat64() uint64 {
	if debug {
		if tv.T != nil && tv.T.Kind() != Float64Kind {
			panic(fmt.Sprintf(
				"TypedValue.GetFloat64() on type %s",
				tv.T.String()))
		}
	}
	return *(*uint64)(unsafe.Pointer(&tv.N))
}

func (tv *TypedValue) GetBigInt() *big.Int {
	if debug {
		if tv.T != nil && tv.T.Kind() != BigintKind {
			panic(fmt.Sprintf(
				"TypedValue.GetBigInt() on type %s",
				tv.T.String()))
		}
	}
	return tv.V.(BigintValue).V
}

func (tv *TypedValue) GetBigDec() *apd.Decimal {
	if debug {
		if tv.T != nil && tv.T.Kind() != BigdecKind {
			panic(fmt.Sprintf(
				"TypedValue.GetBigDec() on type %s",
				tv.T.String()))
		}
	}
	return tv.V.(BigdecValue).V
}

func (tv *TypedValue) Sign() int {
	if tv.T == nil {
		panic("type should not be nil")
	}

	switch tv.T.Kind() {
	case UintKind, Uint8Kind, Uint16Kind, Uint32Kind, Uint64Kind:
		return signOfUnsignedBytes(tv.N)
	case IntKind, Int8Kind, Int16Kind, Int32Kind, Int64Kind, Float32Kind, Float64Kind:
		return signOfSignedBytes(tv.N)
	case BigintKind:
		v := tv.GetBigInt()
		return v.Sign()
	case BigdecKind:
		v := tv.GetBigDec()
		return v.Sign()
	default:
		panic("type should be numeric")
	}
}

func (tv *TypedValue) AssertNonNegative(msg string) {
	if tv.Sign() < 0 {
		panic(fmt.Sprintf("%s: %v", msg, tv))
	}
}

func (tv *TypedValue) ComputeMapKey(store Store, omitType bool) MapKey {
	// Special case when nil: has no separator.
	if tv.T == nil {
		if debug {
			if omitType {
				panic("should not happen")
			}
		}
		return MapKey(nilStr)
	}
	// General case.
	bz := make([]byte, 0, 64)
	if !omitType {
		bz = append(bz, tv.T.TypeID().Bytes()...)
		bz = append(bz, ':') // type/value separator
	}
	switch bt := baseOf(tv.T).(type) {
	case PrimitiveType:
		pbz := tv.PrimitiveBytes()
		bz = append(bz, pbz...)
	case *PointerType:
<<<<<<< HEAD
		ptr := uintptr(unsafe.Pointer(tv.V.(PointerValue).TV))
		bz = append(bz, uintptrToBytes(&ptr)...)
=======
		fillValueTV(store, tv)
		var ptrBytes [sizeOfUintPtr]byte // zero-initialized for nil pointers
		if tv.V != nil {
			ptr := uintptr(unsafe.Pointer(tv.V.(PointerValue).TV))
			ptrBytes = uintptrToBytes(&ptr)
		}
		bz = append(bz, ptrBytes[:]...)
>>>>>>> 9ad8ee79
	case FieldType:
		panic("field (pseudo)type cannot be used as map key")
	case *ArrayType:
		av := tv.V.(*ArrayValue)
		al := av.GetLength()
		bz = append(bz, '[')
		if av.Data == nil {
			omitTypes := bt.Elem().Kind() != InterfaceKind
			for i := range al {
				ev := fillValueTV(store, &av.List[i])
				bz = append(bz, ev.ComputeMapKey(store, omitTypes)...)
				if i != al-1 {
					bz = append(bz, ',')
				}
			}
		} else {
			bz = append(bz, av.Data...)
		}
		bz = append(bz, ']')
	case *SliceType:
		panic("slice type cannot be used as map key")
	case *StructType:
		sv := tv.V.(*StructValue)
		sl := len(sv.Fields)
		bz = append(bz, '{')
		for i := range sl {
			fv := fillValueTV(store, &sv.Fields[i])
			omitTypes := bt.Fields[i].Type.Kind() != InterfaceKind
			bz = append(bz, fv.ComputeMapKey(store, omitTypes)...)
			if i != sl-1 {
				bz = append(bz, ',')
			}
		}
		bz = append(bz, '}')
	case *FuncType:
		panic("func type cannot be used as map key")
	case *MapType:
		panic("map type cannot be used as map key")
	case *InterfaceType:
		panic("should not happen")
	case *PackageType:
		pv := tv.V.(*PackageValue)
		bz = append(bz, []byte(strconv.Quote(pv.PkgPath))...)
	case *ChanType:
		panic("not yet implemented")
	default:
		panic(fmt.Sprintf(
			"unexpected map key type %s",
			tv.T.String()))
	}
	return MapKey(bz)
}

// ----------------------------------------
// Value utility/manipulation functions.

// Unlike PointerValue.Assign2, does not consider DataByte or
// addressable NativeValue fields/elems.
// cu: convert untyped after assignment. pass false
// for const definitions, but true for all else.
func (tv *TypedValue) Assign(alloc *Allocator, tv2 TypedValue, cu bool) {
	if debug {
		if tv.T == DataByteType {
			// assignment to data byte types should only
			// happen via *PointerValue.Assign2().
			panic("should not happen")
		}
		if tv2.T == DataByteType {
			// tv2 will never be a DataByte, as it is
			// retrieved as value.
			panic("should not happen")
		}
	}
	*tv = tv2.Copy(alloc)
	if cu && isUntyped(tv.T) {
		ConvertUntypedTo(tv, defaultTypeOf(tv.T))
	}
}

// Define to a block slot that takes into account heap escapes.
// (only blocks can contain heap items).
// This should only be used when both the base parent and the value are unreal
// new values, or call rlm.DidUpdate manually.
func (tv *TypedValue) AssignToBlock(other TypedValue) {
	if _, ok := tv.T.(heapItemType); ok {
		tv.V.(*HeapItemValue).Value = other
	} else {
		*tv = other
	}
}

// Like AssignToBlock but creates a new heap item instead.
// This should only be used when both the base parent and the value are unreal
// new values, or call rlm.DidUpdate manually.
func (tv *TypedValue) DefineToBlock(other TypedValue) {
	if _, ok := tv.T.(heapItemType); ok {
		*tv = TypedValue{
			T: heapItemType{},
			V: &HeapItemValue{Value: other},
		}
	} else {
		*tv = other
	}
}

// NOTE: Allocation for PointerValue is not immediate,
// as usually PointerValues are temporary for assignment
// or binary operations. When a pointer is to be
// allocated, *Allocator.AllocatePointer() is called separately,
// as in OpRef.
func (tv *TypedValue) GetPointerToFromTV(alloc *Allocator, store Store, path ValuePath) PointerValue {
	if debug {
		if tv.IsUndefined() {
			panic("GetPointerToFromTV() on undefined value")
		}
	}

	// NOTE: path will be mutated.
	// NOTE: this code segment similar to that in op_types.go
	var dtv *TypedValue
	var isPtr bool = false
	switch path.Type {
	case VPField:
		switch path.Depth {
		case 0:
			dtv = tv
		case 1:
			dtv = tv
			path.SetDepth(0)
		default:
			panic("should not happen")
		}
	case VPSubrefField:
		switch path.Depth {
		case 0:
			dtv = tv.V.(PointerValue).TV
			isPtr = true
		case 1:
			dtv = tv.V.(PointerValue).TV
			isPtr = true
			path.SetDepth(0)
		case 2:
			dtv = tv.V.(PointerValue).TV
			isPtr = true
			path.SetDepth(0)
		case 3:
			dtv = tv.V.(PointerValue).TV
			isPtr = true
			path.SetDepth(0)
		default:
			panic("should not happen")
		}
	case VPDerefField:
		switch path.Depth {
		case 0:
			dtv = tv.V.(PointerValue).TV
			isPtr = true
			path.Type = VPField
		case 1:
			dtv = tv.V.(PointerValue).TV
			isPtr = true
			path.Type = VPField
			path.SetDepth(0)
		case 2:
			if tv.V == nil {
				panic(&Exception{Value: typedString("nil pointer dereference")})
			}
			dtv = tv.V.(PointerValue).TV
			isPtr = true
			path.Type = VPField
			path.SetDepth(0)
		case 3:
			dtv = tv.V.(PointerValue).TV
			isPtr = true
			path.Type = VPField
			path.SetDepth(0)
		default:
			panic("should not happen")
		}
	case VPDerefValMethod:
		if tv.V == nil {
			panic(&Exception{Value: typedString("nil pointer dereference")})
		}
		dtv2 := tv.V.(PointerValue).TV
		dtv = &TypedValue{ // In case method is called on converted type, like ((*othertype)x).Method().
			T: tv.T.Elem(),
			V: dtv2.V,
			N: dtv2.N,
		}
		isPtr = true
		path.Type = VPValMethod
	case VPDerefPtrMethod:
		// dtv = tv.V.(PointerValue).TV
		// dtv not used due to possible nil receivers.
		isPtr = true
		path.Type = VPPtrMethod // XXX pseudo
	case VPDerefInterface:
		dtv = tv.V.(PointerValue).TV
		isPtr = true
		path.Type = VPInterface
	default:
		dtv = tv
	}
	if debug {
		path.Validate()
	}

	// fill dtv.V if needed.
	if dtv == nil {
		// skip, e.g. for nil pointer method receiver.
	} else {
		fillValueTV(store, dtv)
	}

	switch path.Type {
	case VPBlock:
		switch dtv.T.(type) {
		case *PackageType:
			pv := dtv.V.(*PackageValue)
			return pv.GetBlock(store).GetPointerTo(store, path)
		default:
			panic("should not happen")
		}
	case VPField:
		switch baseOf(dtv.T).(type) {
		case *StructType:
			return dtv.V.(*StructValue).GetPointerTo(store, path)
		case *TypeType:
			switch t := dtv.V.(TypeValue).Type.(type) {
			case *PointerType:
				dt := t.Elt.(*DeclaredType)
				tv := dt.GetValueAt(alloc, store, path)
				return PointerValue{
					TV:   &tv, // heap alloc
					Base: nil, // TODO: make TypeValue an object.
				}
			case *DeclaredType:
				tv := t.GetValueAt(alloc, store, path)
				return PointerValue{
					TV:   &tv, // heap alloc
					Base: nil, // TODO: make TypeValue an object.
				}
			default:
				panic("unexpected selector base typeval.")
			}
		default:
			panic(fmt.Sprintf("unexpected selector base type %s (%s)",
				dtv.T.String(), reflect.TypeOf(dtv.T)))
		}
	case VPSubrefField:
		switch ct := baseOf(dtv.T).(type) {
		case *StructType:
			return dtv.V.(*StructValue).GetSubrefPointerTo(store, ct, path)
		default:
			panic(fmt.Sprintf("unexpected (subref) selector base type %s (%s)",
				dtv.T.String(), reflect.TypeOf(dtv.T)))
		}
	case VPValMethod:
		dt := dtv.T.(*DeclaredType)
		mtv := dt.GetValueAt(alloc, store, path)
		mv := mtv.GetFunc()
		mt := mv.GetType(store)
		if debug {
			if mt.HasPointerReceiver() {
				panic("should not happen")
			}
		}
		dtv2 := dtv.Copy(alloc)
		if dtv2.V != nil {
			// Clear readonly for receivers.
			// Other rules still apply such as in DidUpdate.
			// NOTE: dtv2 is a copy, orig is untouched.
			dtv2.N = [8]byte{}
		}
		alloc.AllocateBoundMethod()
		bmv := &BoundMethodValue{
			Func:     mv,
			Receiver: dtv2,
		}
		return PointerValue{
			TV: &TypedValue{
				T: mt.BoundType(),
				V: bmv,
			},
			Base: nil, // a bound method is free floating.
		}
	case VPPtrMethod:
		dt := tv.T.(*PointerType).Elt.(*DeclaredType)
		// ^ support nil receivers, vs:
		// dt := dtv.T.(*DeclaredType)
		mtv := dt.GetValueAt(alloc, store, path)
		mv := mtv.GetFunc()
		mt := mv.GetType(store)
		if debug {
			if !mt.HasPointerReceiver() {
				panic("should not happen")
			}
			if !isPtr {
				panic("should not happen")
			}
			if tv.T.Kind() != PointerKind {
				panic("should not happen")
			}
		}
		ptv := *tv
		if ptv.V != nil {
			// Clear readonly for receivers.
			// Other rules still apply such as in DidUpdate.
			// NOTE: ptv is a copy, orig is untouched.
			ptv.N = [8]byte{}
		}
		alloc.AllocateBoundMethod()
		bmv := &BoundMethodValue{
			Func:     mv,
			Receiver: ptv, // bound to tv ptr, not dtv.
		}
		return PointerValue{
			TV: &TypedValue{
				T: mt.BoundType(),
				V: bmv,
			},
			Base: nil, // a bound method is free floating.
		}
	case VPInterface:
		if dtv.IsUndefined() {
			panic("interface method call on undefined value")
		}
		if dtv.T.Kind() == InterfaceKind {
			panic("cannot resolve an interface path at static time")
		}
		callerPath := dtv.T.GetPkgPath()
		tr, _, _, _, _ := findEmbeddedFieldType(callerPath, dtv.T, path.Name, nil)
		if len(tr) == 0 {
			panic(fmt.Sprintf("method %s not found in type %s",
				path.Name, dtv.T.String()))
		}
		btv := *dtv
		for i, path := range tr {
			ptr := btv.GetPointerToFromTV(alloc, store, path)
			if i == len(tr)-1 {
				return ptr // done
			}
			btv = ptr.Deref() // deref
		}
		panic("should not happen")
	default:
		panic("should not happen")
	}
}

// Convenience for GetPointerAtIndex(). Slow.
func (tv *TypedValue) GetPointerAtIndexInt(store Store, ii int) PointerValue {
	iv := TypedValue{T: IntType}
	iv.SetInt(int64(ii))
	return tv.GetPointerAtIndex(nilRealm, nilAllocator, store, &iv)
}

func (tv *TypedValue) GetPointerAtIndex(rlm *Realm, alloc *Allocator, store Store, iv *TypedValue) PointerValue {
	switch bt := baseOf(tv.T).(type) {
	case PrimitiveType:
		if bt == StringType || bt == UntypedStringType {
			sv := tv.GetString()
			ii := int(iv.ConvertGetInt())
			btv := &TypedValue{ // heap alloc
				T: Uint8Type,
			}

			if ii >= len(sv) {
				panic(&Exception{Value: typedString(fmt.Sprintf("index out of range [%d] with length %d", ii, len(sv)))})
			}
			if ii < 0 {
				panic(&Exception{Value: typedString(fmt.Sprintf("invalid slice index %d (index must be non-negative)", ii))})
			}

			btv.SetUint8(sv[ii])
			return PointerValue{
				TV:   btv,
				Base: nil, // free floating
			}
		}
		panic(fmt.Sprintf(
			"primitive type %s cannot be indexed",
			tv.T.String()))
	case *ArrayType:
		av := tv.V.(*ArrayValue)
		ii := int(iv.ConvertGetInt())
		return av.GetPointerAtIndexInt2(store, ii, bt.Elt)
	case *SliceType:
		if tv.V == nil {
			panic("nil slice index (out of bounds)")
		}
		sv := tv.V.(*SliceValue)
		ii := int(iv.ConvertGetInt())
		return sv.GetPointerAtIndexInt2(store, ii, bt.Elt)
	case *MapType:
		if tv.V == nil {
			panic(&Exception{Value: typedString("uninitialized map index")})
		}
		mv := tv.V.(*MapValue)

		// if key already exist,
		// no need to attach it.
		exist := false
		key := iv.ComputeMapKey(store, false)
		if _, ok := mv.vmap[key]; ok {
			exist = true
		}

		pv := mv.GetPointerForKey(alloc, store, iv)
		if pv.TV.IsUndefined() {
			vt := baseOf(tv.T).(*MapType).Value
			if vt.Kind() != InterfaceKind {
				// this will get assigned over, so no alloc.
				*(pv.TV) = defaultTypedValue(nil, vt)
			}
		}
		// attach mapkey object
		if !exist {
			rlm.DidUpdate(mv, nil, iv.GetFirstObject(store))
		}
		return pv
	default:
		panic(fmt.Sprintf(
			"unexpected index base type %s (%v base %v)",
			tv.T.String(),
			reflect.TypeOf(tv.T),
			reflect.TypeOf(baseOf(tv.T))))
	}
}

func (tv *TypedValue) SetType(tt Type) {
	tvv := tv.V.(TypeValue)
	tvv.Type = tt
	tv.V = tvv
}

func (tv *TypedValue) GetType() Type {
	return tv.V.(TypeValue).Type
}

func (tv *TypedValue) GetFunc() *FuncValue {
	return tv.V.(*FuncValue)
}

func (tv *TypedValue) GetUnboundFunc() *FuncValue {
	switch fv := tv.V.(type) {
	case *FuncValue:
		return fv
	case *BoundMethodValue:
		return fv.Func
	default:
		panic(fmt.Sprintf("expected function or bound method but got %T", tv.V))
	}
}

func (tv *TypedValue) GetLength() int {
	if tv.V == nil {
		switch bt := baseOf(tv.T).(type) {
		case PrimitiveType:
			if bt != StringType {
				panic(fmt.Sprintf("unexpected type for len(): %s", tv.T.String()))
			}
			return 0
		case *ArrayType:
			return bt.Len
		case *SliceType:
			return 0
		case *MapType:
			return 0
		case *PointerType:
			if at, ok := bt.Elt.(*ArrayType); ok {
				return at.Len
			}
			panic(fmt.Sprintf("unexpected type for len(): %s", tv.T.String()))
		default:
			panic(fmt.Sprintf(
				"unexpected type for len(): %s",
				bt.String()))
		}
	}
	switch cv := tv.V.(type) {
	case StringValue:
		return len(cv)
	case *ArrayValue:
		return cv.GetLength()
	case *SliceValue:
		return cv.GetLength()
	case *MapValue:
		return cv.GetLength()
	case PointerValue:
		if av, ok := cv.TV.V.(*ArrayValue); ok {
			return av.GetLength()
		}
		panic(fmt.Sprintf("unexpected type for len(): %s", tv.T.String()))
	default:
		panic(fmt.Sprintf("unexpected type for len(): %s",
			tv.T.String()))
	}
}

func (tv *TypedValue) GetCapacity() int {
	if tv.V == nil {
		// assert acceptable type.
		switch bt := baseOf(tv.T).(type) {
		// strings have no capacity.
		case *ArrayType:
			return bt.Len
		case *SliceType:
			return 0
		case *PointerType:
			if at, ok := bt.Elt.(*ArrayType); ok {
				return at.Len
			}
			panic(fmt.Sprintf("unexpected type for cap(): %s", tv.T.String()))
		default:
			panic(fmt.Sprintf("unexpected type for cap(): %s", tv.T.String()))
		}
	}
	switch cv := tv.V.(type) {
	case *ArrayValue:
		return cv.GetCapacity()
	case *SliceValue:
		return cv.GetCapacity()
	case PointerValue:
		if av, ok := cv.TV.V.(*ArrayValue); ok {
			return av.GetCapacity()
		}
		panic(fmt.Sprintf("unexpected type for cap(): %s", tv.T.String()))
	default:
		panic(fmt.Sprintf("unexpected type for cap(): %s",
			tv.T.String()))
	}
}

func (tv *TypedValue) GetSlice(alloc *Allocator, low, high int) TypedValue {
	if low < 0 {
		panic(&Exception{Value: typedString(fmt.Sprintf(
			"invalid slice index %d (index must be non-negative)",
			low))})
	}
	if high < 0 {
		panic(&Exception{Value: typedString(fmt.Sprintf(
			"invalid slice index %d (index must be non-negative)",
			low))})
	}
	if low > high {
		panic(&Exception{Value: typedString(fmt.Sprintf(
			"invalid slice index %d > %d",
			low, high))})
	}
	switch t := baseOf(tv.T).(type) {
	case PrimitiveType:
		if tv.GetLength() < high {
			panic(&Exception{Value: typedString(fmt.Sprintf(
				"slice bounds out of range [%d:%d] with string length %d",
				low, high, tv.GetLength()))})
		}
		if t == StringType || t == UntypedStringType {
			return TypedValue{
				T: tv.T,
				V: alloc.NewString(tv.GetString()[low:high]),
			}
		}
		panic(&Exception{Value: typedString(fmt.Sprintf(
			"non-string primitive type cannot be sliced",
		))})
	case *ArrayType:
		if tv.GetLength() < high {
			panic(&Exception{Value: typedString(fmt.Sprintf(
				"slice bounds out of range [%d:%d] with array length %d",
				low, high, tv.GetLength()))})
		}
		av := tv.V.(*ArrayValue)
		st := alloc.NewType(&SliceType{
			Elt: t.Elt,
			Vrd: false,
		})
		return TypedValue{
			T: st,
			V: alloc.NewSlice(
				av,                   // base
				low,                  // offset
				high-low,             // length
				av.GetCapacity()-low, // maxcap
			),
		}
	case *SliceType:
		// XXX consider restricting slice expansion if slice is readonly.
		if tv.GetCapacity() < high {
			panic(&Exception{Value: typedString(fmt.Sprintf(
				"slice bounds out of range [%d:%d] with capacity %d",
				low, high, tv.GetCapacity()))})
		}
		if tv.V == nil {
			if low != 0 || high != 0 {
				panic(&Exception{Value: typedString(fmt.Sprintf(
					"nil slice index out of range"))})
			}
			return TypedValue{
				T: tv.T,
				V: nil,
			}
		}
		sv := tv.V.(*SliceValue)
		return TypedValue{
			T: tv.T,
			V: alloc.NewSlice(
				sv.Base,       // base
				sv.Offset+low, // offset
				high-low,      // length
				sv.Maxcap-low, // maxcap
			),
		}
	default:
		panic(fmt.Sprintf("unexpected type for GetSlice(): %s",
			tv.T.String()))
	}
}

func (tv *TypedValue) GetSlice2(alloc *Allocator, lowVal, highVal, maxVal int) TypedValue {
	if lowVal < 0 {
		panic(fmt.Sprintf(
			"invalid slice index %d (index must be non-negative)",
			lowVal))
	}
	if highVal < 0 {
		panic(fmt.Sprintf(
			"invalid slice index %d (index must be non-negative)",
			highVal))
	}
	if maxVal < 0 {
		panic(fmt.Sprintf(
			"invalid slice index %d (index must be non-negative)",
			maxVal))
	}
	if lowVal > highVal {
		panic(fmt.Sprintf(
			"invalid slice index %d > %d",
			lowVal, highVal))
	}
	if highVal > maxVal {
		panic(fmt.Sprintf(
			"invalid slice index %d > %d",
			highVal, maxVal))
	}
	if tv.GetCapacity() < highVal {
		panic(fmt.Sprintf(
			"slice bounds out of range [%d:%d:%d] with capacity %d",
			lowVal, highVal, maxVal, tv.GetCapacity()))
	}
	if tv.GetCapacity() < maxVal {
		panic(fmt.Sprintf(
			"slice bounds out of range [%d:%d:%d] with capacity %d",
			lowVal, highVal, maxVal, tv.GetCapacity()))
	}
	switch bt := baseOf(tv.T).(type) {
	case *ArrayType:
		av := tv.V.(*ArrayValue)
		st := alloc.NewType(&SliceType{
			Elt: bt.Elt,
			Vrd: false,
		})
		return TypedValue{
			T: st,
			V: alloc.NewSlice(
				av,             // base
				lowVal,         // low
				highVal-lowVal, // length
				maxVal-lowVal,  // maxcap
			),
		}
	case *SliceType:
		// XXX consider restricting slice expansion if slice is readonly.
		if tv.V == nil {
			if lowVal != 0 || highVal != 0 || maxVal != 0 {
				panic("nil slice index out of range")
			}
			return TypedValue{
				T: tv.T,
				V: nil,
			}
		}
		sv := tv.V.(*SliceValue)
		return TypedValue{
			T: tv.T,
			V: alloc.NewSlice(
				sv.Base,          // base
				sv.Offset+lowVal, // offset
				highVal-lowVal,   // length
				maxVal-lowVal,    // maxcap
			),
		}
	default:
		panic(fmt.Sprintf("unexpected type for GetSlice2(): %s",
			tv.T.String()))
	}
}

// Convenience for Value.DeepFill.
// NOTE: NOT LAZY (and potentially expensive)
func (tv *TypedValue) DeepFill(store Store) {
	if tv.V != nil {
		tv.V = tv.V.DeepFill(store)
	}
}

// ----------------------------------------
// Block
//
// Blocks hold values referred to by var/const/func/type declarations in
// BlockNodes such as packages, functions, and switch statements.  Unlike
// structs or packages, names and paths may refer to parent blocks.  (In the
// future, the same mechanism may be used to support inheritance or
// prototype-like functionality for structs and packages.)
//
// When a block would otherwise become gc'd because it is no longer used, the
// block is forgotten and GC'd.
//
// Variables declared in a closure or passed by reference are first discovered
// and marked as such from the preprocessor, and NewBlock() will prepopulate
// these slots with *HeapItemValues.  When a *HeapItemValue (or sometimes
// HeapItemType in .T) is present in a block slot it is not written over but
// instead the value is written into the heap item's slot--except for loopvars
// assignments which may replace the heap item with another one. This is
// how Gno supports Go1.22 loopvars.
// TODO XXX rename to BlockValue
type Block struct {
	ObjectInfo
	Source   BlockNode
	Values   []TypedValue
	Parent   Value
	Blank    TypedValue // captures "_" // XXX remove and replace with global instance.
	bodyStmt bodyStmt   // XXX expose for persistence, not needed for MVP.
}

// NOTE: for allocation, use *Allocator.NewBlock.
// XXX pass allocator in for heap items.
func NewBlock(source BlockNode, parent *Block) *Block {
	numNames := source.GetNumNames()
	values := make([]TypedValue, numNames)
	// Keep in sync with ExpandWith().
	for i, isHeap := range source.GetHeapItems() {
		if !isHeap {
			continue
		}
		// Indicates must always be heap item.
		values[i] = TypedValue{
			T: heapItemType{},
			V: &HeapItemValue{},
		}
	}
	return &Block{
		Source: source,
		Values: values,
		Parent: parent,
	}
}

func (b *Block) GetSource(store Store) BlockNode {
	if rn, ok := b.Source.(RefNode); ok {
		source := store.GetBlockNode(rn.GetLocation())
		b.Source = source
		return source
	}
	return b.Source
}

func (b *Block) GetParent(store Store) *Block {
	switch pb := b.Parent.(type) {
	case nil:
		return nil
	case *Block:
		return pb
	case RefValue:
		block := store.GetObject(pb.ObjectID).(*Block)
		b.Parent = block
		return block
	default:
		panic("should not happen")
	}
}

func (b *Block) GetPointerToInt(store Store, index int) PointerValue {
	vv := fillValueTV(store, &b.Values[index])
	if hiv, ok := vv.V.(*HeapItemValue); ok {
		fillValueTV(store, &hiv.Value)
		return PointerValue{
			TV:    &hiv.Value,
			Base:  vv.V,
			Index: 0,
		}
	} else {
		return PointerValue{
			TV:    vv,
			Base:  b,
			Index: index,
		}
	}
}

func (b *Block) GetPointerToIntDirect(store Store, index int) PointerValue {
	vv := fillValueTV(store, &b.Values[index])
	return PointerValue{
		TV:    vv,
		Base:  b,
		Index: index,
	}
}

func (b *Block) GetPointerTo(store Store, path ValuePath) PointerValue {
	if path.IsBlockBlankPath() {
		if debug {
			if path.Name != blankIdentifier {
				panic(fmt.Sprintf(
					"zero value path is reserved for \"_\", but got %s",
					path.Name))
			}
		}
		return PointerValue{
			TV:    b.GetBlankRef(),
			Base:  b,
			Index: PointerIndexBlockBlank, // -1
		}
	}
	// NOTE: For most block paths, Depth starts at 1, but
	// the generation for uverse is 0.  If path.Depth is
	// 0, it implies that b == uverse, and the condition
	// would fail as if it were 1.
	for i := uint8(1); i < path.Depth; i++ {
		b = b.GetParent(store)
	}
	return b.GetPointerToInt(store, int(path.Index))
}

func (b *Block) GetPointerToDirect(store Store, path ValuePath) PointerValue {
	if path.IsBlockBlankPath() {
		if debug {
			if path.Name != blankIdentifier {
				panic(fmt.Sprintf(
					"zero value path is reserved for \"_\", but got %s",
					path.Name))
			}
		}
		return PointerValue{
			TV:    b.GetBlankRef(),
			Base:  b,
			Index: PointerIndexBlockBlank, // -1
		}
	}
	// NOTE: For most block paths, Depth starts at 1, but
	// the generation for uverse is 0.  If path.Depth is
	// 0, it implies that b == uverse, and the condition
	// would fail as if it were 1.
	for i := uint8(1); i < path.Depth; i++ {
		b = b.GetParent(store)
	}
	return b.GetPointerToIntDirect(store, int(path.Index))
}

// First defines a new HeapItemValue if heap slot.
func (b *Block) GetPointerToMaybeHeapDefine(store Store, nx *NameExpr) PointerValue {
	switch nx.Type {
	case NameExprTypeNormal:
		// XXX convert rangestmt switchstmt names
		// into NameExpr and then panic here instead.
		return b.GetPointerTo(store, nx.Path)
	case NameExprTypeDefine:
		return b.GetPointerTo(store, nx.Path)
	case NameExprTypeHeapDefine:
		path := nx.Path
		ptr := b.GetPointerToDirect(store, path)
		if _, ok := ptr.TV.T.(heapItemType); ok {
			if nx.Type != NameExprTypeHeapDefine {
				panic("expected name expr heap define type")
			}
			hiv := &HeapItemValue{}
			*ptr.TV = TypedValue{
				T: heapItemType{},
				V: hiv,
			}
			return PointerValue{
				TV:    &hiv.Value,
				Base:  hiv,
				Index: 0,
			}
		} else {
			return ptr
		}
	default:
		panic("unexpected NameExpr type for GetPointerToMaybeHeapDefine")
	}
}

// Result is used has lhs for any assignments to "_".
func (b *Block) GetBlankRef() *TypedValue {
	return &b.Blank
}

// Convenience for implementing nativeBody functions.
func (b *Block) GetParams1(store Store) (pv1 PointerValue) {
	pv1 = b.GetPointerTo(store, NewValuePathBlock(1, 0, ""))
	return
}

// Convenience for implementing nativeBody functions.
func (b *Block) GetParams2(store Store) (pv1, pv2 PointerValue) {
	pv1 = b.GetPointerTo(store, NewValuePathBlock(1, 0, ""))
	pv2 = b.GetPointerTo(store, NewValuePathBlock(1, 1, ""))
	return
}

// Convenience for implementing nativeBody functions.
func (b *Block) GetParams3(store Store) (pv1, pv2, pv3 PointerValue) {
	pv1 = b.GetPointerTo(store, NewValuePathBlock(1, 0, ""))
	pv2 = b.GetPointerTo(store, NewValuePathBlock(1, 1, ""))
	pv3 = b.GetPointerTo(store, NewValuePathBlock(1, 2, ""))
	return
}

func (b *Block) GetBodyStmt() *bodyStmt {
	return &b.bodyStmt
}

// Used by faux blocks like IfCond and SwitchStmt upon clause match.  e.g.
// source: IfCond, b.Source: IfStmt.  Also used by repl to expand block size
// dynamically. In that case source == b.Source.
// See also PackageNode.PrepareNewValues().
func (b *Block) ExpandWith(alloc *Allocator, source BlockNode) {
	sb := source.GetStaticBlock()
	numNames := int(sb.GetNumNames())
	if len(b.Values) > numNames {
		panic(fmt.Sprintf(
			"unexpected block size shrinkage: %v vs %v",
			len(b.Values), numNames))
	}
	if numNames == len(b.Values) {
		return // nothing to do
	}
	oldNames := len(b.Values)
	newNames := numNames - oldNames
	alloc.AllocateBlockItems(int64(newNames))
	heapItems := source.GetHeapItems()
	bvalues := b.Values
	for i := len(b.Values); i < numNames; i++ {
		tv := sb.Values[i]
		if heapItems[i] {
			bvalues = append(bvalues, TypedValue{
				T: heapItemType{},
				V: alloc.NewHeapItem(tv),
			})
		} else {
			bvalues = append(bvalues, tv)
		}
	}
	b.Values = bvalues
	b.Source = source // otherwise new variables won't show in print or debugger.
}

// NOTE: RefValue Object methods declared in ownership.go
type RefValue struct {
	ObjectID ObjectID  `json:",omitempty"`
	Escaped  bool      `json:",omitempty"`
	PkgPath  string    `json:",omitempty"`
	Hash     ValueHash `json:",omitempty"`
}

func RefValueFromPackage(pv *PackageValue) RefValue {
	return RefValue{PkgPath: pv.PkgPath}
}

func (rv RefValue) GetObjectID() ObjectID {
	return rv.ObjectID
}

// Base for a detached singleton (e.g. new(int) or &struct{})
// Conceptually like a Block that holds one value.
// NOTE: could be renamed to HeapItemBaseValue.
// See also note in realm.go about auto-unwrapping.
type HeapItemValue struct {
	ObjectInfo
	Value TypedValue
}

// ----------------------------------------

func defaultStructFields(alloc *Allocator, st *StructType) []TypedValue {
	tvs := alloc.NewStructFields(len(st.Fields))
	for i, ft := range st.Fields {
		if ft.Type.Kind() != InterfaceKind {
			tvs[i] = defaultTypedValue(alloc, ft.Type)
		}
	}
	return tvs
}

func defaultStructValue(alloc *Allocator, st *StructType) *StructValue {
	return alloc.NewStruct(
		defaultStructFields(alloc, st),
	)
}

func defaultArrayValue(alloc *Allocator, at *ArrayType) *ArrayValue {
	if at.Elt.Kind() == Uint8Kind {
		return alloc.NewDataArray(at.Len)
	}
	av := alloc.NewListArray(at.Len)
	tvs := av.List
	if et := at.Elem(); et.Kind() != InterfaceKind {
		for i := range at.Len {
			tvs[i] = defaultTypedValue(alloc, et)
		}
	}
	return av
}

func defaultTypedValue(alloc *Allocator, t Type) TypedValue {
	switch ct := baseOf(t).(type) {
	case nil:
		panic("unexpected nil type")
	case *InterfaceType:
		return TypedValue{}
	case *ArrayType:
		return TypedValue{
			T: t,
			V: defaultArrayValue(alloc, ct),
		}
	case *StructType:
		return TypedValue{
			T: t,
			V: defaultStructValue(alloc, ct),
		}
	case *SliceType:
		return TypedValue{
			T: t,
			V: nil,
		}
	case *MapType:
		return TypedValue{
			T: t,
			V: nil,
		}
	default:
		return TypedValue{
			T: t,
			V: nil,
		}
	}
}

func typedInt(i int) TypedValue {
	tv := TypedValue{T: IntType}
	tv.SetInt(int64(i))
	return tv
}

func typedBool(b bool) TypedValue {
	tv := TypedValue{T: BoolType}
	tv.SetBool(b)
	return tv
}

func untypedBool(b bool) TypedValue {
	tv := TypedValue{T: UntypedBoolType}
	tv.SetBool(b)
	return tv
}

func typedRune(r rune) TypedValue {
	tv := TypedValue{T: Int32Type}
	tv.SetInt32(r)
	return tv
}

// NOTE: does not allocate; used for panics.
func typedString(s string) TypedValue {
	tv := TypedValue{T: StringType}
	tv.V = StringValue(s)
	return tv
}

// returns the same tv instance for convenience.
func fillValueTV(store Store, tv *TypedValue) *TypedValue {
	switch cv := tv.V.(type) {
	case *HeapItemValue:
		fillValueTV(store, &cv.Value)
	case RefValue:
		if cv.PkgPath != "" { // load package
			tv.V = store.GetPackage(cv.PkgPath, false)
		} else { // load object
			tv.V = store.GetObject(cv.ObjectID)
		}
	case PointerValue:
		// As a special case, cv.Base is filled
		// and cv.TV set appropriately.
		// XXX but why, isn't lazy better?
		// Alternatively, could implement
		// `PointerValue.Deref(store) *TypedValue`,
		// but for execution speed traded off for
		// loading speed, we do the following for now:
		switch cbv := cv.Base.(type) {
		case *HeapItemValue:
			fillValueTV(store, &cbv.Value)
		case RefValue:
			base := store.GetObject(cbv.ObjectID).(Value)
			cv.Base = base
			switch cbv := base.(type) {
			case *ArrayValue:
				et := baseOf(tv.T).(*PointerType).Elt
				epv := cbv.GetPointerAtIndexInt2(store, cv.Index, et)
				cv.TV = epv.TV // TODO optimize? (epv.* ignored)
			case *StructValue:
				fpv := cbv.GetPointerToInt(store, cv.Index)
				cv.TV = fpv.TV // TODO optimize?
			case *BoundMethodValue:
				panic("should not happen")
			case *MapValue:
				panic("should not happen")
			case *Block:
				vpv := cbv.GetPointerToInt(store, cv.Index)
				cv.TV = vpv.TV // TODO optimize?
			case *HeapItemValue:
				cv.TV = &cbv.Value
			default:
				panic("should not happen")
			}
			tv.V = cv
		}
	default:
		// do nothing
	}
	return tv
}

// ----------------------------------------
// Utility
func signOfSignedBytes(n [8]byte) int {
	si := *(*int64)(unsafe.Pointer(&n[0]))
	switch {
	case si == 0:
		return 0
	case si < 0:
		return -1
	default:
		return 1
	}
}

func signOfUnsignedBytes(n [8]byte) int {
	if *(*uint64)(unsafe.Pointer(&n[0])) == 0 {
		return 0
	}
	return 1
}<|MERGE_RESOLUTION|>--- conflicted
+++ resolved
@@ -1545,18 +1545,12 @@
 		pbz := tv.PrimitiveBytes()
 		bz = append(bz, pbz...)
 	case *PointerType:
-<<<<<<< HEAD
-		ptr := uintptr(unsafe.Pointer(tv.V.(PointerValue).TV))
-		bz = append(bz, uintptrToBytes(&ptr)...)
-=======
-		fillValueTV(store, tv)
 		var ptrBytes [sizeOfUintPtr]byte // zero-initialized for nil pointers
 		if tv.V != nil {
 			ptr := uintptr(unsafe.Pointer(tv.V.(PointerValue).TV))
 			ptrBytes = uintptrToBytes(&ptr)
 		}
 		bz = append(bz, ptrBytes[:]...)
->>>>>>> 9ad8ee79
 	case FieldType:
 		panic("field (pseudo)type cannot be used as map key")
 	case *ArrayType:
