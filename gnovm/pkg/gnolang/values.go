--- conflicted
+++ resolved
@@ -725,14 +725,6 @@
 // is not returned as part of the pointer, and TV is not filled.
 func (mv *MapValue) GetPointerForKey(alloc *Allocator, store Store, key TypedValue) PointerValue {
 	// If NaN, instead of computing map key, just append to List.
-<<<<<<< HEAD
-	kmk := key.ComputeMapKey(store, false)
-	if mli, ok := mv.vmap[kmk]; ok {
-		return PointerValue{
-			TV:    &mli.Value,
-			Base:  mv,
-			Index: PointerIndexMap,
-=======
 	kmk, isNaN := key.ComputeMapKey(store, false)
 	if !isNaN {
 		if mli, ok := mv.vmap[kmk]; ok {
@@ -741,11 +733,10 @@
 			// https://go.dev/play/p/iNPDR4FQlRv
 			mli.Key = key
 			return PointerValue{
-				TV:    fillValueTV(store, &mli.Value),
+				TV:    &mli.Value,
 				Base:  mv,
 				Index: PointerIndexMap,
 			}
->>>>>>> 94254aef
 		}
 	}
 	mli := mv.List.Append(alloc, key)
