--- conflicted
+++ resolved
@@ -1155,9 +1155,6 @@
 // main run loop.
 
 func (m *Machine) Run() {
-<<<<<<< HEAD
-	var currentPath string
-=======
 	defer func() {
 		r := recover()
 
@@ -1172,7 +1169,7 @@
 		}
 	}()
 
->>>>>>> 551bd66d
+  var currentPath string
 	for {
 		if m.Debugger.enabled {
 			m.Debug()
