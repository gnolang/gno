--- conflicted
+++ resolved
@@ -6,11 +6,8 @@
 	"encoding/json"
 	"fmt"
 	"io"
-<<<<<<< HEAD
 	"os"
 	"path/filepath"
-=======
->>>>>>> 38736e75
 	"reflect"
 	"slices"
 	"strconv"
