--- conflicted
+++ resolved
@@ -161,14 +161,10 @@
 	mm.Output = output
 	mm.Store = store
 	mm.Context = context
-<<<<<<< HEAD
-	mm.GasMeter = vmGasMeter
+	// mm.GasMeter = vmGasMeter
 	mm.Debugger.enabled = opts.Debug
 	mm.Debugger.in = opts.Input
 	mm.Debugger.out = output
-=======
-	// mm.GasMeter = vmGasMeter
->>>>>>> 15365655
 
 	if pv != nil {
 		mm.SetActivePackage(pv)
