package gnolang

import (
	"fmt"
	"io"
	"path"
	"reflect"
	"runtime"
	"slices"
	"strconv"
	"strings"
	"sync"

	"github.com/gnolang/gno/gnovm"
	bm "github.com/gnolang/gno/gnovm/pkg/benchops"
	"github.com/gnolang/gno/tm2/pkg/errors"
	"github.com/gnolang/gno/tm2/pkg/overflow"
	"github.com/gnolang/gno/tm2/pkg/store"
)

//----------------------------------------
// Machine

type Machine struct {
	// State
	Ops        []Op // main operations
	NumOps     int
	Values     []TypedValue  // buffer of values to be operated on
	NumValues  int           // number of values
	Exprs      []Expr        // pending expressions
	Stmts      []Stmt        // pending statements
	Blocks     []*Block      // block (scope) stack
	Frames     []Frame       // func call stack
	Package    *PackageValue // active package
	Realm      *Realm        // active realm
	Alloc      *Allocator    // memory allocations
	Exception  *Exception    // last exception
	NumResults int           // number of results returned
	Cycles     int64         // number of "cpu" cycles
<<<<<<< HEAD
	GCCycle    int64         // number of "gc" cycles
=======
	Stage      Stage         // add for package init, run otherwise
>>>>>>> 84e53f51

	Debugger Debugger

	// Configuration
	PreprocessorMode bool // this is used as a flag when const values are evaluated during preprocessing
	Output           io.Writer
	Store            Store
	Context          any
	GasMeter         store.GasMeter
}

// NewMachine initializes a new gno virtual machine, acting as a shorthand
// for [NewMachineWithOptions], setting the given options PkgPath and Store.
//
// The machine will run on the package at the given path, which will be
// retrieved through the given store. If it is not set, the machine has no
// active package, and one must be set prior to usage.
//
// Like for [NewMachineWithOptions], Machines initialized through this
// constructor must be finalized with [Machine.Release].
func NewMachine(pkgPath string, store Store) *Machine {
	return NewMachineWithOptions(
		MachineOptions{
			PkgPath: pkgPath,
			Store:   store,
		})
}

// MachineOptions is used to pass options to [NewMachineWithOptions].
type MachineOptions struct {
	// Active package of the given machine; must be set before execution.
	PkgPath          string
	PreprocessorMode bool
	Debug            bool
	Input            io.Reader // used for default debugger input only
	Output           io.Writer // default os.Stdout
	Store            Store     // default NewStore(Alloc, nil, nil)
	Context          any
	Alloc            *Allocator // or see MaxAllocBytes.
	MaxAllocBytes    int64      // or 0 for no limit.
	GasMeter         store.GasMeter
}

// the machine constructor gets spammed
// this causes a significant part of the runtime and memory
// to be occupied by *Machine
// hence, this pool
var machinePool = sync.Pool{
	New: func() any {
		return &Machine{
			Ops:    make([]Op, VMSliceSize),
			Values: make([]TypedValue, VMSliceSize),
		}
	},
}

// NewMachineWithOptions initializes a new gno virtual machine with the given
// options.
//
// Machines initialized through this constructor must be finalized with
// [Machine.Release].
func NewMachineWithOptions(opts MachineOptions) *Machine {
	preprocessorMode := opts.PreprocessorMode
	vmGasMeter := opts.GasMeter

	output := opts.Output
	if output == nil {
		output = io.Discard
	}
	alloc := opts.Alloc
	if alloc == nil {
		alloc = NewAllocator(opts.MaxAllocBytes)
	}
	store := opts.Store
	if store == nil {
		// bare store, no stdlibs.
		store = NewStore(alloc, nil, nil)
	}
	pv := (*PackageValue)(nil)
	if opts.PkgPath != "" {
		pv = store.GetPackage(opts.PkgPath, false)
		if pv == nil {
			pkgName := defaultPkgName(opts.PkgPath)
			pn := NewPackageNode(pkgName, opts.PkgPath, &FileSet{})
			pv = pn.NewPackage()
			store.SetBlockNode(pn)
			store.SetCachePackage(pv)
		}
	}
	context := opts.Context
	mm := machinePool.Get().(*Machine)
	mm.Package = pv
	mm.Alloc = alloc
	if mm.Alloc != nil {
		mm.Alloc.SetGCFn(func() (int64, bool) { return mm.GarbageCollect() })
	}
	mm.PreprocessorMode = preprocessorMode
	mm.Output = output
	mm.Store = store
	mm.Context = context
	mm.GasMeter = vmGasMeter
	mm.Debugger.enabled = opts.Debug
	mm.Debugger.in = opts.Input
	mm.Debugger.out = output

	if pv != nil {
		mm.SetActivePackage(pv)
	}
	return mm
}

const (
	VMSliceSize = 1024
)

var (
	opZeroed    [VMSliceSize]Op
	valueZeroed [VMSliceSize]TypedValue
)

// Release resets some of the values of *Machine and puts back m into the
// machine pool; for this reason, Release() should be called as a finalizer,
// and m should not be used after this call. Only Machines initialized with this
// package's constructors should be released.
func (m *Machine) Release() {
	// here we zero in the values for the next user
	m.NumOps = 0
	m.NumValues = 0

	ops, values := m.Ops[:VMSliceSize:VMSliceSize], m.Values[:VMSliceSize:VMSliceSize]
	copy(ops, opZeroed[:])
	copy(values, valueZeroed[:])
	*m = Machine{Ops: ops, Values: values}

	machinePool.Put(m)
}

func (m *Machine) SetActivePackage(pv *PackageValue) {
	if err := m.CheckEmpty(); err != nil {
		panic(errors.Wrap(err, "set package when machine not empty"))
	}
	m.Package = pv
	m.Realm = pv.GetRealm()
	m.Blocks = []*Block{
		pv.GetBlock(m.Store),
	}
}

//----------------------------------------
// top level Run* methods.

// Upon restart, preprocess all MemPackage and save blocknodes.
// This is a temporary measure until we optimize/make-lazy.
//
// NOTE: package paths not beginning with gno.land will be allowed to override,
// to support cases of stdlibs processed through [RunMemPackagesWithOverrides].
func (m *Machine) PreprocessAllFilesAndSaveBlockNodes() {
	ch := m.Store.IterMemPackage()
	for memPkg := range ch {
		fset := ParseMemPackage(memPkg)
		pn := NewPackageNode(Name(memPkg.Name), memPkg.Path, fset)
		m.Store.SetBlockNode(pn)
		PredefineFileSet(m.Store, pn, fset)
		for _, fn := range fset.Files {
			// Save Types to m.Store (while preprocessing).
			fn = Preprocess(m.Store, pn, fn).(*FileNode)
			// Save BlockNodes to m.Store.
			SaveBlockNodes(m.Store, fn)
		}
		// Normally, the fileset would be added onto the
		// package node only after runFiles(), but we cannot
		// run files upon restart (only preprocess them).
		// So, add them here instead.
		// TODO: is this right?
		if pn.FileSet == nil {
			pn.FileSet = fset
		} else {
			// This happens for non-realm file tests.
			// TODO ensure the files are the same.
		}
	}
}

//----------------------------------------
// top level Run* methods.

// Parses files, sets the package if doesn't exist, runs files, saves mempkg
// and corresponding package node, package value, and types to store. Save
// is set to false for tests where package values may be native.
func (m *Machine) RunMemPackage(memPkg *gnovm.MemPackage, save bool) (*PackageNode, *PackageValue) {
	if bm.OpsEnabled || bm.StorageEnabled {
		bm.InitMeasure()
	}
	if bm.StorageEnabled {
		defer bm.FinishStore()
	}
	return m.runMemPackage(memPkg, save, false)
}

// RunMemPackageWithOverrides works as [RunMemPackage], however after parsing,
// declarations are filtered removing duplicate declarations.
// To control which declaration overrides which, use [ReadMemPackageFromList],
// putting the overrides at the top of the list.
func (m *Machine) RunMemPackageWithOverrides(memPkg *gnovm.MemPackage, save bool) (*PackageNode, *PackageValue) {
	return m.runMemPackage(memPkg, save, true)
}

func (m *Machine) runMemPackage(memPkg *gnovm.MemPackage, save, overrides bool) (*PackageNode, *PackageValue) {
	// parse files.
	files := ParseMemPackage(memPkg)
	// make and set package if doesn't exist.
	pn := (*PackageNode)(nil)
	pv := (*PackageValue)(nil)
	if m.Package != nil && m.Package.PkgPath == memPkg.Path {
		pv = m.Package
		loc := PackageNodeLocation(memPkg.Path)
		pn = m.Store.GetBlockNode(loc).(*PackageNode)
	} else {
		pn = NewPackageNode(Name(memPkg.Name), memPkg.Path, &FileSet{})
		pv = pn.NewPackage()
		m.Store.SetBlockNode(pn)
		m.Store.SetCachePackage(pv)
	}
	m.SetActivePackage(pv)
	// run files.
	updates := m.runFileDecls(overrides, files.Files...)
	// save package value and mempackage.
	// XXX save condition will be removed once gonative is removed.
	var throwaway *Realm
	if save {
		// store new package values and types
		throwaway = m.saveNewPackageValuesAndTypes()
		if throwaway != nil {
			m.Realm = throwaway
		}
	}
	// run init functions
	m.runInitFromUpdates(pv, updates)
	// save again after init.
	if save {
		m.resavePackageValues(throwaway)
		// store mempackage
		m.Store.AddMemPackage(memPkg)
		if throwaway != nil {
			m.Realm = nil
		}
	}

	return pn, pv
}

type redeclarationErrors []Name

func (r redeclarationErrors) Error() string {
	var b strings.Builder
	b.WriteString("redeclarations for identifiers: ")
	for idx, s := range r {
		b.WriteString(strconv.Quote(string(s)))
		if idx != len(r)-1 {
			b.WriteString(", ")
		}
	}
	return b.String()
}

func (r redeclarationErrors) add(newI Name) redeclarationErrors {
	if slices.Contains(r, newI) {
		return r
	}
	return append(r, newI)
}

// checkDuplicates returns an error if there are duplicate declarations in the fset.
func checkDuplicates(fset *FileSet) error {
	defined := make(map[Name]struct{}, 128)
	var duplicated redeclarationErrors
	for _, f := range fset.Files {
		for _, d := range f.Decls {
			var name Name
			switch d := d.(type) {
			case *FuncDecl:
				if d.Name == "init" {
					continue
				}
				name = d.Name
				if d.IsMethod {
					name = Name(destar(d.Recv.Type).String()) + "." + name
				}
			case *TypeDecl:
				name = d.Name
			case *ValueDecl:
				for _, nx := range d.NameExprs {
					if nx.Name == blankIdentifier {
						continue
					}
					if _, ok := defined[nx.Name]; ok {
						duplicated = duplicated.add(nx.Name)
					}
					defined[nx.Name] = struct{}{}
				}
				continue
			default:
				continue
			}
			if name == blankIdentifier {
				continue
			}
			if _, ok := defined[name]; ok {
				duplicated = duplicated.add(name)
			}
			defined[name] = struct{}{}
		}
	}
	if len(duplicated) > 0 {
		return duplicated
	}
	return nil
}

func destar(x Expr) Expr {
	if x, ok := x.(*StarExpr); ok {
		return x.X
	}
	return x
}

// Stacktrace returns the stack trace of the machine.
// It collects the executions and frames from the machine's frames and statements.
func (m *Machine) Stacktrace() (stacktrace Stacktrace) {
	if len(m.Frames) == 0 {
		return
	}

	calls := make([]StacktraceCall, 0, len(m.Frames))
	for i := len(m.Frames) - 1; i >= 0; i-- {
		fr := &m.Frames[i]
		if fr.IsCall() && fr.Func.Name != "panic" {
			calls = append(calls, StacktraceCall{
				CallExpr: fr.Source.(*CallExpr),
				IsDefer:  fr.IsDefer,
				FuncLoc:  fr.Func.GetSource(m.Store).GetLocation(),
			})
		}
	}

	// if the stacktrace is too long, we trim it down to maxStacktraceSize
	if len(calls) > maxStacktraceSize {
		const halfMax = maxStacktraceSize / 2

		stacktrace.NumFramesElided = len(calls) - maxStacktraceSize
		calls = append(calls[:halfMax], calls[len(calls)-halfMax:]...)
		calls = calls[:len(calls):len(calls)] // makes remaining part of "calls" GC'able
	}

	stacktrace.Calls = calls

	// XXX move to machine.LastLine()?
	if m.LastFrame().Func != nil && m.LastFrame().Func.IsNative() {
		stacktrace.LastLine = -1 // special line for native.
	} else {
		if len(m.Exprs) > 0 {
			stacktrace.LastLine = m.PeekExpr(1).GetLine()
		} else if len(m.Stmts) > 0 {
			stmt := m.PeekStmt(1)
			if bs, ok := stmt.(*bodyStmt); ok {
				if 0 <= bs.NextBodyIndex-1 {
					stmt = bs.Body[bs.NextBodyIndex-1]
				}
			}
			stacktrace.LastLine = stmt.GetLine()
		}
	}

	return
}

// Convenience for tests.
// Production must not use this, because realm package init
// must happen after persistence and realm finalization,
// then changes from init persisted again.
func (m *Machine) RunFiles(fns ...*FileNode) {
	pv := m.Package
	if pv == nil {
		panic("RunFiles requires Machine.Package")
	}
	rlm := pv.GetRealm()
	if rlm == nil && pv.IsRealm() {
		rlm = NewRealm(pv.PkgPath) // throwaway
	}
	updates := m.runFileDecls(IsStdlib(pv.PkgPath), fns...)
	if rlm != nil {
		pb := pv.GetBlock(m.Store)
		for _, update := range updates {
			if hiv, ok := update.V.(*HeapItemValue); ok {
				rlm.DidUpdate(pb, nil, hiv)
			} else {
				rlm.DidUpdate(pb, nil, update.GetFirstObject(m.Store))
			}
		}
	}
	m.runInitFromUpdates(pv, updates)
	if rlm != nil {
		rlm.FinalizeRealmTransaction(m.Store)
	}
}

// PreprocessFiles runs Preprocess on the given files. It is used to detect
// compile-time errors in the package.
func (m *Machine) PreprocessFiles(pkgName, pkgPath string, fset *FileSet, save, withOverrides bool) (*PackageNode, *PackageValue) {
	if !withOverrides {
		if err := checkDuplicates(fset); err != nil {
			panic(fmt.Errorf("running package %q: %w", pkgName, err))
		}
	}
	pn := NewPackageNode(Name(pkgName), pkgPath, fset)
	pv := pn.NewPackage()
	pb := pv.GetBlock(m.Store)
	m.SetActivePackage(pv)
	m.Store.SetBlockNode(pn)
	PredefineFileSet(m.Store, pn, fset)
	for _, fn := range fset.Files {
		fn = Preprocess(m.Store, pn, fn).(*FileNode)
		// After preprocessing, save blocknodes to store.
		SaveBlockNodes(m.Store, fn)
		// Make block for fn.
		// Each file for each *PackageValue gets its own file *Block,
		// with values copied over from each file's
		// *FileNode.StaticBlock.
		fb := m.Alloc.NewBlock(fn, pb)
		fb.Values = make([]TypedValue, len(fn.StaticBlock.Values))
		copy(fb.Values, fn.StaticBlock.Values)
		pv.AddFileBlock(fn.Name, fb)
	}
	// Get new values across all files in package.
	pn.PrepareNewValues(pv)
	// save package value.
	var throwaway *Realm
	if save {
		// store new package values and types
		throwaway = m.saveNewPackageValuesAndTypes()
		if throwaway != nil {
			m.Realm = throwaway
		}
		m.resavePackageValues(throwaway)
		if throwaway != nil {
			m.Realm = nil
		}
	}
	return pn, pv
}

// Add files to the package's *FileSet and run decls in them.
// This will also run each init function encountered.
// Returns the updated typed values of package.
func (m *Machine) runFileDecls(withOverrides bool, fns ...*FileNode) []TypedValue {
	// Files' package names must match the machine's active one.
	// if there is one.
	for _, fn := range fns {
		if fn.PkgName != "" && fn.PkgName != m.Package.PkgName {
			panic(fmt.Sprintf("expected package name [%s] but got [%s]",
				m.Package.PkgName, fn.PkgName))
		}
	}
	// Add files to *PackageNode.FileSet.
	pv := m.Package
	pb := pv.GetBlock(m.Store)
	pn := pb.GetSource(m.Store).(*PackageNode)
	fs := &FileSet{Files: fns}
	fdeclared := map[Name]struct{}{}
	if pn.FileSet == nil {
		pn.FileSet = fs
	} else {
		// collect pre-existing declared names
		for _, fn := range pn.FileSet.Files {
			for _, decl := range fn.Decls {
				for _, name := range decl.GetDeclNames() {
					fdeclared[name] = struct{}{}
				}
			}
		}
		// add fns to pre-existing fileset.
		pn.FileSet.AddFiles(fns...)
	}
	if !withOverrides {
		if err := checkDuplicates(pn.FileSet); err != nil {
			panic(fmt.Errorf("running package %q: %w", pv.PkgPath, err))
		}
	}

	// Predefine declarations across all files.
	PredefineFileSet(m.Store, pn, fs)

	// Preprocess each new file.
	for _, fn := range fns {
		// Preprocess file.
		// NOTE: Most of the declaration is handled by
		// Preprocess and any constant values set on
		// pn.StaticBlock, and those values are copied to the
		// runtime package value via PrepareNewValues.  Then,
		// non-constant var declarations and file-level imports
		// are re-set in runDeclaration(,true).
		fn = Preprocess(m.Store, pn, fn).(*FileNode)
		if debug {
			debug.Printf("PREPROCESSED FILE: %v\n", fn)
		}
		// After preprocessing, save blocknodes to store.
		SaveBlockNodes(m.Store, fn)
		// Make block for fn.
		// Each file for each *PackageValue gets its own file *Block,
		// with values copied over from each file's
		// *FileNode.StaticBlock.
		fb := m.Alloc.NewBlock(fn, pb)
		fb.Values = make([]TypedValue, len(fn.StaticBlock.Values))
		copy(fb.Values, fn.StaticBlock.Values)
		pv.AddFileBlock(fn.Name, fb)
	}

	// Get new values across all files in package.
	updates := pn.PrepareNewValues(pv)

	// to detect loops in var declarations.
	loopfindr := []Name{}
	// recursive function for var declarations.
	var runDeclarationFor func(fn *FileNode, decl Decl)
	runDeclarationFor = func(fn *FileNode, decl Decl) {
		// get fileblock of fn.
		// fb := pv.GetFileBlock(nil, fn.Name)
		// get dependencies of decl.
		deps := make(map[Name]struct{})
		findDependentNames(decl, deps)
		for dep := range deps {
			// if dep already defined as import, skip.
			if _, ok := fn.GetLocalIndex(dep); ok {
				continue
			}
			// if dep already in fdeclared, skip.
			if _, ok := fdeclared[dep]; ok {
				continue
			}
			fn, depdecl, exists := pn.FileSet.GetDeclForSafe(dep)
			// special case: if doesn't exist:
			if !exists {
				if isUverseName(dep) { // then is reserved keyword in uverse.
					continue
				} else { // is an undefined dependency.
					panic(fmt.Sprintf(
						"dependency %s not defined in fileset with files %v",
						dep, fs.FileNames()))
				}
			}
			// if dep already in loopfindr, abort.
			if slices.Contains(loopfindr, dep) {
				if _, ok := (*depdecl).(*FuncDecl); ok {
					// recursive function dependencies
					// are OK with func decls.
					continue
				} else {
					panic(fmt.Sprintf(
						"loop in variable initialization: dependency trail %v circularly depends on %s", loopfindr, dep))
				}
			}
			// run dependency declaration
			loopfindr = append(loopfindr, dep)
			runDeclarationFor(fn, *depdecl)
			loopfindr = loopfindr[:len(loopfindr)-1]
		}
		// run declaration
		fb := pv.GetFileBlock(m.Store, fn.Name)
		m.PushBlock(fb)
		m.runDeclaration(decl)
		m.PopBlock()
		for _, n := range decl.GetDeclNames() {
			fdeclared[n] = struct{}{}
		}
	}

	// Declarations (and variable initializations).  This must happen
	// after all files are preprocessed, because value decl may be out of
	// order and depend on other files.

	// Run declarations.
	for _, fn := range fns {
		for _, decl := range fn.Decls {
			runDeclarationFor(fn, decl)
		}
	}

	return updates
}

// Run new init functions.
// Go spec: "To ensure reproducible initialization
// behavior, build systems are encouraged to present
// multiple files belonging to the same package in
// lexical file name order to a compiler."
func (m *Machine) runInitFromUpdates(pv *PackageValue, updates []TypedValue) {
	// Only for the init functions make the origin caller
	// the package addr.
	for _, tv := range updates {
		if tv.IsDefined() && tv.T.Kind() == FuncKind && tv.V != nil {
			fv, ok := tv.V.(*FuncValue)
			if !ok {
				continue // skip native functions.
			}
			if strings.HasPrefix(string(fv.Name), "init.") {
				fb := pv.GetFileBlock(m.Store, fv.FileName)
				m.PushBlock(fb)
				m.runFunc(StageAdd, fv.Name, false)
				m.PopBlock()
			}
		}
	}
}

// Save the machine's package using realm finalization deep crawl.
// Also saves declared types.
// This happens before any init calls.
// Returns a throwaway realm package is not a realm,
// such as stdlibs or /p/ packages.
func (m *Machine) saveNewPackageValuesAndTypes() (throwaway *Realm) {
	// save package value and dependencies.
	pv := m.Package
	if pv.IsRealm() {
		rlm := pv.Realm
		rlm.MarkNewReal(pv)
		rlm.FinalizeRealmTransaction(m.Store)
		// save package realm info.
		m.Store.SetPackageRealm(rlm)
	} else { // use a throwaway realm.
		rlm := NewRealm(pv.PkgPath)
		rlm.MarkNewReal(pv)
		rlm.FinalizeRealmTransaction(m.Store)
		throwaway = rlm
	}
	// save declared types.
	if bv, ok := pv.Block.(*Block); ok {
		for _, tv := range bv.Values {
			if tvv, ok := tv.V.(TypeValue); ok {
				if dt, ok := tvv.Type.(*DeclaredType); ok {
					m.Store.SetType(dt)
				}
			}
		}
	}
	return
}

// Resave any changes to realm after init calls.
// Pass in the realm from m.saveNewPackageValuesAndTypes()
// in case a throwaway was created.
func (m *Machine) resavePackageValues(rlm *Realm) {
	// save package value and dependencies.
	pv := m.Package
	if pv.IsRealm() {
		rlm = pv.Realm
		rlm.FinalizeRealmTransaction(m.Store)
		// re-save package realm info.
		m.Store.SetPackageRealm(rlm)
	} else { // use the throwaway realm.
		rlm.FinalizeRealmTransaction(m.Store)
	}
	// types were already saved, and should not change
	// even after running the init function.
}

func (m *Machine) runFunc(st Stage, fn Name, withCross bool) {
	if withCross {
		m.RunStatement(st, S(Call(Call(Nx("cross"), Nx(fn)))))
	} else {
		m.RunStatement(st, S(Call(Nx(fn))))
	}
}

func (m *Machine) RunMain() {
	m.runFunc(StageRun, "main", m.Package.IsRealm())
}

// Evaluate throwaway expression in new block scope.
// If x is a function call, it may return any number of
// results including 0.  Otherwise it returns 1.
// Input must not have been preprocessed, that is,
// it should not be the child of any parent.
func (m *Machine) Eval(x Expr) []TypedValue {
	if debug {
		m.Printf("Machine.Eval(%v)\n", x)
	}
	if bm.OpsEnabled || bm.StorageEnabled {
		// reset the benchmark
		bm.InitMeasure()
	}
	if bm.StorageEnabled {
		defer bm.FinishStore()
	}
	// X must not have been preprocessed.
	if x.GetAttribute(ATTR_PREPROCESSED) != nil {
		panic(fmt.Sprintf(
			"Machine.Eval(x) expression already preprocessed: %s",
			x.String()))
	}
	// Preprocess input using last block context.
	last := m.LastBlock().GetSource(m.Store)
	// Transform expression to ensure isolation.
	// This is to ensure that the parent context
	// doesn't get modified.
	// XXX Just use a BlockStmt?
	if _, ok := x.(*CallExpr); !ok {
		x = Call(Fn(nil, Flds("x", InterfaceT(nil)),
			Ss(
				Return(x),
			)))
	} else {
		// x already creates its own scope.
	}
	// Preprocess x.
	x = Preprocess(m.Store, last, x).(Expr)
	// Evaluate x.
	start := m.NumValues
	m.PushOp(OpHalt)
	m.PushExpr(x)
	m.PushOp(OpEval)
	m.Run(StageRun)
	res := m.ReapValues(start)
	return res
}

// Evaluate any preprocessed expression statically.
// This is primiarily used by the preprocessor to evaluate
// static types and values.
func (m *Machine) EvalStatic(last BlockNode, x Expr) TypedValue {
	if debug {
		m.Printf("Machine.EvalStatic(%v, %v)\n", last, x)
	}
	// X must have been preprocessed.
	if x.GetAttribute(ATTR_PREPROCESSED) == nil {
		panic(fmt.Sprintf(
			"Machine.EvalStatic(x) expression not yet preprocessed: %s",
			x.String()))
	}
	// Temporarily push last to m.Blocks.
	m.PushBlock(last.GetStaticBlock().GetBlock())
	// Evaluate x.
	start := m.NumValues
	m.PushOp(OpHalt)
	m.PushOp(OpPopBlock)
	m.PushExpr(x)
	m.PushOp(OpEval)
	m.Run(StageRun)
	res := m.ReapValues(start)
	if len(res) != 1 {
		panic("should not happen")
	}
	return res[0]
}

// Evaluate the type of any preprocessed expression statically.
// This is primiarily used by the preprocessor to evaluate
// static types of nodes.
func (m *Machine) EvalStaticTypeOf(last BlockNode, x Expr) Type {
	if debug {
		m.Printf("Machine.EvalStaticTypeOf(%v, %v)\n", last, x)
	}
	// X must have been preprocessed.
	if x.GetAttribute(ATTR_PREPROCESSED) == nil {
		panic(fmt.Sprintf(
			"Machine.EvalStaticTypeOf(x) expression not yet preprocessed: %s",
			x.String()))
	}
	// Temporarily push last to m.Blocks.
	m.PushBlock(last.GetStaticBlock().GetBlock())
	// Evaluate x.
	start := m.NumValues
	m.PushOp(OpHalt)
	m.PushOp(OpPopBlock)
	m.PushExpr(x)
	m.PushOp(OpStaticTypeOf)
	m.Run(StageRun)
	res := m.ReapValues(start)
	if len(res) != 1 {
		panic("should not happen")
	}
	tv := res[0].V.(TypeValue)
	return tv.Type
}

func (m *Machine) RunStatement(st Stage, s Stmt) {
	sn := m.LastBlock().GetSource(m.Store)
	s = Preprocess(m.Store, sn, s).(Stmt)
	m.PushOp(OpHalt)
	m.PushStmt(s)
	m.PushOp(OpExec)
	m.Run(st)
}

// Runs a declaration after preprocessing d.  If d was already
// preprocessed, call runDeclaration() instead.
// This function is primarily for testing, so no blocknodes are
// saved to store, and declarations are not realm compatible.
// NOTE: to support realm persistence of types, must
// first require the validation of blocknode locations.
func (m *Machine) RunDeclaration(d Decl) {
	if fd, ok := d.(*FuncDecl); ok && fd.Name == "init" {
		// XXX or, consider running it, but why would this be needed?
		// from a repl there is no need for init() functions.
		// Also, there are complications with realms, where
		// the realm must be persisted before init(), and persisted again.
		panic("Machine.RunDeclaration cannot be used for init functions")
	}
	// Preprocess input using package block.  There should only
	// be one block right now, and it's a *PackageNode.
	pn := m.LastBlock().GetSource(m.Store).(*PackageNode)
	d = Preprocess(m.Store, pn, d).(Decl)
	// do not SaveBlockNodes(m.Store, d).
	pn.PrepareNewValues(m.Package)
	m.runDeclaration(d)
	if debug {
		if pn != m.Package.GetBlock(m.Store).GetSource(m.Store) {
			panic("package mismatch")
		}
	}
}

// Declarations to be run within a body (not at the file or
// package level, for which evaluations happen during
// preprocessing).
func (m *Machine) runDeclaration(d Decl) {
	switch d := d.(type) {
	case *FuncDecl:
		// nothing to do.
		// closure and package already set
		// during PackageNode.NewPackage().
	case *ValueDecl:
		m.PushOp(OpHalt)
		m.PushStmt(d)
		m.PushOp(OpExec)
		m.Run(StageAdd)
	case *TypeDecl:
		m.PushOp(OpHalt)
		m.PushStmt(d)
		m.PushOp(OpExec)
		m.Run(StageAdd)
	default:
		// Do nothing for package constants.
	}
}

//----------------------------------------
// Op

type Op uint8

const (

	/* Control operators */
	OpInvalid             Op = 0x00 // invalid
	OpHalt                Op = 0x01 // halt (e.g. last statement)
	OpNoop                Op = 0x02 // no-op
	OpExec                Op = 0x03 // exec next statement
	OpPrecall             Op = 0x04 // sets X (func) to frame
	OpCall                Op = 0x05 // call(Frame.Func, [...])
	OpCallNativeBody      Op = 0x06 // call body is native
	OpDefer               Op = 0x0A // defer call(X, [...])
	OpCallDeferNativeBody Op = 0x0B // call body is native
	OpGo                  Op = 0x0C // go call(X, [...])
	OpSelect              Op = 0x0D // exec next select case
	OpSwitchClause        Op = 0x0E // exec next switch clause
	OpSwitchClauseCase    Op = 0x0F // exec next switch clause case
	OpTypeSwitch          Op = 0x10 // exec type switch clauses (all)
	OpIfCond              Op = 0x11 // eval cond
	OpPopValue            Op = 0x12 // pop X
	OpPopResults          Op = 0x13 // pop n call results
	OpPopBlock            Op = 0x14 // pop block NOTE breaks certain invariants.
	OpPopFrameAndReset    Op = 0x15 // pop frame and reset.
	OpPanic1              Op = 0x16 // pop exception and pop call frames. XXX DEPRECATED
	OpPanic2              Op = 0x17 // pop call frames.
	OpReturn              Op = 0x1A // return ...
	OpReturnAfterCopy     Op = 0x1B // return ... (with named results)
	OpReturnFromBlock     Op = 0x1C // return results (after defers)
	OpReturnToBlock       Op = 0x1D // copy results to block (before defer) XXX rename to OpCopyResultsToBlock

	/* Unary & binary operators */
	OpUpos  Op = 0x20 // + (unary)
	OpUneg  Op = 0x21 // - (unary)
	OpUnot  Op = 0x22 // ! (unary)
	OpUxor  Op = 0x23 // ^ (unary)
	OpUrecv Op = 0x25 // <- (unary) // TODO make expr
	OpLor   Op = 0x26 // ||
	OpLand  Op = 0x27 // &&
	OpEql   Op = 0x28 // ==
	OpNeq   Op = 0x29 // !=
	OpLss   Op = 0x2A // <
	OpLeq   Op = 0x2B // <=
	OpGtr   Op = 0x2C // >
	OpGeq   Op = 0x2D // >=
	OpAdd   Op = 0x2E // +
	OpSub   Op = 0x2F // -
	OpBor   Op = 0x30 // |
	OpXor   Op = 0x31 // ^
	OpMul   Op = 0x32 // *
	OpQuo   Op = 0x33 // /
	OpRem   Op = 0x34 // %
	OpShl   Op = 0x35 // <<
	OpShr   Op = 0x36 // >>
	OpBand  Op = 0x37 // &
	OpBandn Op = 0x38 // &^

	/* Other expression operators */
	OpEval         Op = 0x40 // eval next expression
	OpBinary1      Op = 0x41 // X op ?
	OpIndex1       Op = 0x42 // X[Y]
	OpIndex2       Op = 0x43 // (_, ok :=) X[Y]
	OpSelector     Op = 0x44 // X.Y
	OpSlice        Op = 0x45 // X[Low:High:Max]
	OpStar         Op = 0x46 // *X (deref or pointer-to)
	OpRef          Op = 0x47 // &X
	OpTypeAssert1  Op = 0x48 // X.(Type)
	OpTypeAssert2  Op = 0x49 // (_, ok :=) X.(Type)
	OpStaticTypeOf Op = 0x4A // static type of X
	OpCompositeLit Op = 0x4B // X{???}
	OpArrayLit     Op = 0x4C // [Len]{...}
	OpSliceLit     Op = 0x4D // []{value,...}
	OpSliceLit2    Op = 0x4E // []{key:value,...}
	OpMapLit       Op = 0x4F // X{...}
	OpStructLit    Op = 0x50 // X{...}
	OpFuncLit      Op = 0x51 // func(T){Body}
	OpConvert      Op = 0x52 // Y(X)

	/* Type operators */
	OpFieldType     Op = 0x70 // Name: X `tag`
	OpArrayType     Op = 0x71 // [X]Y{}
	OpSliceType     Op = 0x72 // []X{}
	OpPointerType   Op = 0x73 // *X
	OpInterfaceType Op = 0x74 // interface{...}
	OpChanType      Op = 0x75 // [<-]chan[<-]X
	OpFuncType      Op = 0x76 // func(params...)results...
	OpMapType       Op = 0x77 // map[X]Y
	OpStructType    Op = 0x78 // struct{...}

	/* Statement operators */
	OpAssign      Op = 0x80 // Lhs = Rhs
	OpAddAssign   Op = 0x81 // Lhs += Rhs
	OpSubAssign   Op = 0x82 // Lhs -= Rhs
	OpMulAssign   Op = 0x83 // Lhs *= Rhs
	OpQuoAssign   Op = 0x84 // Lhs /= Rhs
	OpRemAssign   Op = 0x85 // Lhs %= Rhs
	OpBandAssign  Op = 0x86 // Lhs &= Rhs
	OpBandnAssign Op = 0x87 // Lhs &^= Rhs
	OpBorAssign   Op = 0x88 // Lhs |= Rhs
	OpXorAssign   Op = 0x89 // Lhs ^= Rhs
	OpShlAssign   Op = 0x8A // Lhs <<= Rhs
	OpShrAssign   Op = 0x8B // Lhs >>= Rhs
	OpDefine      Op = 0x8C // X... := Y...
	OpInc         Op = 0x8D // X++
	OpDec         Op = 0x8E // X--

	/* Decl operators */
	OpValueDecl Op = 0x90 // var/const ...
	OpTypeDecl  Op = 0x91 // type ...

	/* Loop (sticky) operators (>= 0xD0) */
	OpSticky            Op = 0xD0 // not a real op.
	OpBody              Op = 0xD1 // if/block/switch/select.
	OpForLoop           Op = 0xD2
	OpRangeIter         Op = 0xD3
	OpRangeIterString   Op = 0xD4
	OpRangeIterMap      Op = 0xD5
	OpRangeIterArrayPtr Op = 0xD6
	OpReturnCallDefers  Op = 0xD7 // XXX rename to OpCallDefers
	OpVoid              Op = 0xFF // For profiling simple operation
)

const GasFactorCPU int64 = 1

//----------------------------------------
// "CPU" steps.

func (m *Machine) incrCPU(cycles int64) {
	if m.GasMeter != nil {
		gasCPU := overflow.Mulp(cycles, GasFactorCPU)
		m.GasMeter.ConsumeGas(gasCPU, "CPUCycles") // May panic if out of gas.
	}
	m.Cycles += cycles
}

const (
	// CPU cycles
	/* Control operators */
	OpCPUInvalid             = 1
	OpCPUHalt                = 1
	OpCPUNoop                = 1
	OpCPUExec                = 25
	OpCPUPrecall             = 207
	OpCPUCall                = 256
	OpCPUCallNativeBody      = 424
	OpCPUDefer               = 64
	OpCPUCallDeferNativeBody = 33
	OpCPUGo                  = 1 // Not yet implemented
	OpCPUSelect              = 1 // Not yet implemented
	OpCPUSwitchClause        = 38
	OpCPUSwitchClauseCase    = 143
	OpCPUTypeSwitch          = 171
	OpCPUIfCond              = 38
	OpCPUPopValue            = 1
	OpCPUPopResults          = 1
	OpCPUPopBlock            = 3
	OpCPUPopFrameAndReset    = 15
	OpCPUPanic1              = 121
	OpCPUPanic2              = 21
	OpCPUReturn              = 38
	OpCPUReturnAfterCopy     = 38 // XXX
	OpCPUReturnFromBlock     = 36
	OpCPUReturnToBlock       = 23

	/* Unary & binary operators */
	OpCPUUpos  = 7
	OpCPUUneg  = 25
	OpCPUUnot  = 6
	OpCPUUxor  = 14
	OpCPUUrecv = 1 // Not yet implemented
	OpCPULor   = 26
	OpCPULand  = 24
	OpCPUEql   = 160
	OpCPUNeq   = 95
	OpCPULss   = 13
	OpCPULeq   = 19
	OpCPUGtr   = 20
	OpCPUGeq   = 26
	OpCPUAdd   = 18
	OpCPUSub   = 6
	OpCPUBor   = 23
	OpCPUXor   = 13
	OpCPUMul   = 19
	OpCPUQuo   = 16
	OpCPURem   = 18
	OpCPUShl   = 22
	OpCPUShr   = 20
	OpCPUBand  = 9
	OpCPUBandn = 15

	/* Other expression operators */
	OpCPUEval        = 29
	OpCPUBinary1     = 19
	OpCPUIndex1      = 77
	OpCPUIndex2      = 195
	OpCPUSelector    = 32
	OpCPUSlice       = 103
	OpCPUStar        = 40
	OpCPURef         = 125
	OpCPUTypeAssert1 = 30
	OpCPUTypeAssert2 = 25
	// TODO: OpCPUStaticTypeOf is an arbitrary number.
	// A good way to benchmark this is yet to be determined.
	OpCPUStaticTypeOf = 100
	OpCPUCompositeLit = 50
	OpCPUArrayLit     = 137
	OpCPUSliceLit     = 183
	OpCPUSliceLit2    = 467
	OpCPUMapLit       = 475
	OpCPUStructLit    = 179
	OpCPUFuncLit      = 61
	OpCPUConvert      = 16

	/* Type operators */
	OpCPUFieldType     = 59
	OpCPUArrayType     = 57
	OpCPUSliceType     = 55
	OpCPUPointerType   = 1 // Not yet implemented
	OpCPUInterfaceType = 75
	OpCPUChanType      = 57
	OpCPUFuncType      = 81
	OpCPUMapType       = 59
	OpCPUStructType    = 174

	/* Statement operators */
	OpCPUAssign      = 79
	OpCPUAddAssign   = 85
	OpCPUSubAssign   = 57
	OpCPUMulAssign   = 55
	OpCPUQuoAssign   = 50
	OpCPURemAssign   = 46
	OpCPUBandAssign  = 54
	OpCPUBandnAssign = 44
	OpCPUBorAssign   = 55
	OpCPUXorAssign   = 48
	OpCPUShlAssign   = 68
	OpCPUShrAssign   = 76
	OpCPUDefine      = 111
	OpCPUInc         = 76
	OpCPUDec         = 46

	/* Decl operators */
	OpCPUValueDecl = 113
	OpCPUTypeDecl  = 100

	/* Loop (sticky) operators (>= 0xD0) */
	OpCPUSticky            = 1 // Not a real op
	OpCPUBody              = 43
	OpCPUForLoop           = 27
	OpCPURangeIter         = 105
	OpCPURangeIterString   = 55
	OpCPURangeIterMap      = 48
	OpCPURangeIterArrayPtr = 46
	OpCPUReturnCallDefers  = 78
)

//----------------------------------------
// main run loop.

func (m *Machine) Run(st Stage) {
	if m.Context != nil {
		m.Stage = st
	}
	if bm.OpsEnabled {
		defer func() {
			// output each machine run results to file
			bm.FinishRun()
		}()
	}
	defer func() {
		r := recover()

		if r != nil {
			switch r := r.(type) {
			case *Exception:
				m.Panic(r.Value)
				m.Run(st)
			default:
				panic(r)
			}
		}
	}()

	for {
		if m.Debugger.enabled {
			m.Debug()
		}
		op := m.PopOp()
		if bm.OpsEnabled {
			// benchmark the operation.
			bm.StartOpCode(byte(OpVoid))
			bm.StopOpCode()
			// we do not benchmark static evaluation.
			if op != OpStaticTypeOf {
				bm.StartOpCode(byte(op))
			}
		}
		// TODO: this can be optimized manually, even into tiers.
		switch op {
		/* Control operators */
		case OpHalt:
			m.incrCPU(OpCPUHalt)
			if bm.OpsEnabled {
				bm.StopOpCode()
			}
			return
		case OpNoop:
			m.incrCPU(OpCPUNoop)
			continue
		case OpExec:
			m.incrCPU(OpCPUExec)
			m.doOpExec(op)
		case OpPrecall:
			m.incrCPU(OpCPUPrecall)
			m.doOpPrecall()
		case OpCall:
			m.incrCPU(OpCPUCall)
			m.doOpCall()
		case OpCallNativeBody:
			m.incrCPU(OpCPUCallNativeBody)
			m.doOpCallNativeBody()
		case OpReturn:
			m.incrCPU(OpCPUReturn)
			m.doOpReturn()
		case OpReturnAfterCopy:
			m.incrCPU(OpCPUReturnAfterCopy)
			m.doOpReturnAfterCopy()
		case OpReturnFromBlock:
			m.incrCPU(OpCPUReturnFromBlock)
			m.doOpReturnFromBlock()
		case OpReturnToBlock:
			m.incrCPU(OpCPUReturnToBlock)
			m.doOpReturnToBlock()
		case OpDefer:
			m.incrCPU(OpCPUDefer)
			m.doOpDefer()
		case OpPanic1:
			m.incrCPU(OpCPUPanic1)
			m.doOpPanic1()
		case OpPanic2:
			m.incrCPU(OpCPUPanic2)
			m.doOpPanic2()
		case OpCallDeferNativeBody:
			m.incrCPU(OpCPUCallDeferNativeBody)
			m.doOpCallDeferNativeBody()
		case OpGo:
			m.incrCPU(OpCPUGo)
			panic("not yet implemented")
		case OpSelect:
			m.incrCPU(OpCPUSelect)
			panic("not yet implemented")
		case OpSwitchClause:
			m.incrCPU(OpCPUSwitchClause)
			m.doOpSwitchClause()
		case OpSwitchClauseCase:
			m.incrCPU(OpCPUSwitchClauseCase)
			m.doOpSwitchClauseCase()
		case OpTypeSwitch:
			m.incrCPU(OpCPUTypeSwitch)
			m.doOpTypeSwitch()
		case OpIfCond:
			m.incrCPU(OpCPUIfCond)
			m.doOpIfCond()
		case OpPopValue:
			m.incrCPU(OpCPUPopValue)
			m.PopValue()
		case OpPopResults:
			m.incrCPU(OpCPUPopResults)
			m.PopResults()
		case OpPopBlock:
			m.incrCPU(OpCPUPopBlock)
			m.PopBlock()
		case OpPopFrameAndReset:
			m.incrCPU(OpCPUPopFrameAndReset)
			m.PopFrameAndReset()
		/* Unary operators */
		case OpUpos:
			m.incrCPU(OpCPUUpos)
			m.doOpUpos()
		case OpUneg:
			m.incrCPU(OpCPUUneg)
			m.doOpUneg()
		case OpUnot:
			m.incrCPU(OpCPUUnot)
			m.doOpUnot()
		case OpUxor:
			m.incrCPU(OpCPUUxor)
			m.doOpUxor()
		case OpUrecv:
			m.incrCPU(OpCPUUrecv)
			m.doOpUrecv()
		/* Binary operators */
		case OpLor:
			m.incrCPU(OpCPULor)
			m.doOpLor()
		case OpLand:
			m.incrCPU(OpCPULand)
			m.doOpLand()
		case OpEql:
			m.incrCPU(OpCPUEql)
			m.doOpEql()
		case OpNeq:
			m.incrCPU(OpCPUNeq)
			m.doOpNeq()
		case OpLss:
			m.incrCPU(OpCPULss)
			m.doOpLss()
		case OpLeq:
			m.incrCPU(OpCPULeq)
			m.doOpLeq()
		case OpGtr:
			m.incrCPU(OpCPUGtr)
			m.doOpGtr()
		case OpGeq:
			m.incrCPU(OpCPUGeq)
			m.doOpGeq()
		case OpAdd:
			m.incrCPU(OpCPUAdd)
			m.doOpAdd()
		case OpSub:
			m.incrCPU(OpCPUSub)
			m.doOpSub()
		case OpBor:
			m.incrCPU(OpCPUBor)
			m.doOpBor()
		case OpXor:
			m.incrCPU(OpCPUXor)
			m.doOpXor()
		case OpMul:
			m.incrCPU(OpCPUMul)
			m.doOpMul()
		case OpQuo:
			m.incrCPU(OpCPUQuo)
			m.doOpQuo()
		case OpRem:
			m.incrCPU(OpCPURem)
			m.doOpRem()
		case OpShl:
			m.incrCPU(OpCPUShl)
			m.doOpShl()
		case OpShr:
			m.incrCPU(OpCPUShr)
			m.doOpShr()
		case OpBand:
			m.incrCPU(OpCPUBand)
			m.doOpBand()
		case OpBandn:
			m.incrCPU(OpCPUBandn)
			m.doOpBandn()
		/* Expression operators */
		case OpEval:
			m.incrCPU(OpCPUEval)
			m.doOpEval()
		case OpBinary1:
			m.incrCPU(OpCPUBinary1)
			m.doOpBinary1()
		case OpIndex1:
			m.incrCPU(OpCPUIndex1)
			m.doOpIndex1()
		case OpIndex2:
			m.incrCPU(OpCPUIndex2)
			m.doOpIndex2()
		case OpSelector:
			m.incrCPU(OpCPUSelector)
			m.doOpSelector()
		case OpSlice:
			m.incrCPU(OpCPUSlice)
			m.doOpSlice()
		case OpStar:
			m.incrCPU(OpCPUStar)
			m.doOpStar()
		case OpRef:
			m.incrCPU(OpCPURef)
			m.doOpRef()
		case OpTypeAssert1:
			m.incrCPU(OpCPUTypeAssert1)
			m.doOpTypeAssert1()
		case OpTypeAssert2:
			m.incrCPU(OpCPUTypeAssert2)
			m.doOpTypeAssert2()
		case OpStaticTypeOf:
			m.incrCPU(OpCPUStaticTypeOf)
			m.doOpStaticTypeOf()
		case OpCompositeLit:
			m.incrCPU(OpCPUCompositeLit)
			m.doOpCompositeLit()
		case OpArrayLit:
			m.incrCPU(OpCPUArrayLit)
			m.doOpArrayLit()
		case OpSliceLit:
			m.incrCPU(OpCPUSliceLit)
			m.doOpSliceLit()
		case OpSliceLit2:
			m.incrCPU(OpCPUSliceLit2)
			m.doOpSliceLit2()
		case OpFuncLit:
			m.incrCPU(OpCPUFuncLit)
			m.doOpFuncLit()
		case OpMapLit:
			m.incrCPU(OpCPUMapLit)
			m.doOpMapLit()
		case OpStructLit:
			m.incrCPU(OpCPUStructLit)
			m.doOpStructLit()
		case OpConvert:
			m.incrCPU(OpCPUConvert)
			m.doOpConvert()
		/* Type operators */
		case OpFieldType:
			m.incrCPU(OpCPUFieldType)
			m.doOpFieldType()
		case OpArrayType:
			m.incrCPU(OpCPUArrayType)
			m.doOpArrayType()
		case OpSliceType:
			m.incrCPU(OpCPUSliceType)
			m.doOpSliceType()
		case OpChanType:
			m.incrCPU(OpCPUChanType)
			m.doOpChanType()
		case OpFuncType:
			m.incrCPU(OpCPUFuncType)
			m.doOpFuncType()
		case OpMapType:
			m.incrCPU(OpCPUMapType)
			m.doOpMapType()
		case OpStructType:
			m.incrCPU(OpCPUStructType)
			m.doOpStructType()
		case OpInterfaceType:
			m.incrCPU(OpCPUInterfaceType)
			m.doOpInterfaceType()
		/* Statement operators */
		case OpAssign:
			m.incrCPU(OpCPUAssign)
			m.doOpAssign()
		case OpAddAssign:
			m.incrCPU(OpCPUAddAssign)
			m.doOpAddAssign()
		case OpSubAssign:
			m.incrCPU(OpCPUSubAssign)
			m.doOpSubAssign()
		case OpMulAssign:
			m.incrCPU(OpCPUMulAssign)
			m.doOpMulAssign()
		case OpQuoAssign:
			m.incrCPU(OpCPUQuoAssign)
			m.doOpQuoAssign()
		case OpRemAssign:
			m.incrCPU(OpCPURemAssign)
			m.doOpRemAssign()
		case OpBandAssign:
			m.incrCPU(OpCPUBandAssign)
			m.doOpBandAssign()
		case OpBandnAssign:
			m.incrCPU(OpCPUBandnAssign)
			m.doOpBandnAssign()
		case OpBorAssign:
			m.incrCPU(OpCPUBorAssign)
			m.doOpBorAssign()
		case OpXorAssign:
			m.incrCPU(OpCPUXorAssign)
			m.doOpXorAssign()
		case OpShlAssign:
			m.incrCPU(OpCPUShlAssign)
			m.doOpShlAssign()
		case OpShrAssign:
			m.incrCPU(OpCPUShrAssign)
			m.doOpShrAssign()
		case OpDefine:
			m.incrCPU(OpCPUDefine)
			m.doOpDefine()
		case OpInc:
			m.incrCPU(OpCPUInc)
			m.doOpInc()
		case OpDec:
			m.incrCPU(OpCPUDec)
			m.doOpDec()
		/* Decl operators */
		case OpValueDecl:
			m.incrCPU(OpCPUValueDecl)
			m.doOpValueDecl()
		case OpTypeDecl:
			m.incrCPU(OpCPUTypeDecl)
			m.doOpTypeDecl()
		/* Loop (sticky) operators */
		case OpBody:
			m.incrCPU(OpCPUBody)
			m.doOpExec(op)
		case OpForLoop:
			m.incrCPU(OpCPUForLoop)
			m.doOpExec(op)
		case OpRangeIter:
			m.incrCPU(OpCPURangeIter)
			m.doOpExec(op)
		case OpRangeIterArrayPtr:
			m.incrCPU(OpCPURangeIterArrayPtr)
			m.doOpExec(op)
		case OpRangeIterString:
			m.incrCPU(OpCPURangeIterString)
			m.doOpExec(op)
		case OpRangeIterMap:
			m.incrCPU(OpCPURangeIterMap)
			m.doOpExec(op)
		case OpReturnCallDefers:
			m.incrCPU(OpCPUReturnCallDefers)
			m.doOpReturnCallDefers()
		default:
			panic(fmt.Sprintf("unexpected opcode %s", op.String()))
		}
		if bm.OpsEnabled {
			if op != OpStaticTypeOf {
				bm.StopOpCode()
			}
		}
	}
}

//----------------------------------------
// push pop methods.

func (m *Machine) PushOp(op Op) {
	if debug {
		m.Printf("+o %v\n", op)
	}
	if len(m.Ops) == m.NumOps {
		// TODO tune. also see PushValue().
		newOps := make([]Op, len(m.Ops)*2)
		copy(newOps, m.Ops)
		m.Ops = newOps
	}

	m.Ops[m.NumOps] = op
	m.NumOps++
}

func (m *Machine) PopOp() Op {
	numOps := m.NumOps
	op := m.Ops[numOps-1]
	if debug {
		m.Printf("-o %v\n", op)
	}
	if OpSticky <= op {
		// do not pop persistent op types.
	} else {
		m.NumOps--
	}
	return op
}

func (m *Machine) ForcePopOp() {
	if debug {
		m.Printf("-o! %v\n", m.Ops[m.NumOps-1])
	}
	m.NumOps--
}

// Offset starts at 1.
// DEPRECATED use PeekStmt1() instead.
func (m *Machine) PeekStmt(offset int) Stmt {
	if debug {
		if offset != 1 {
			panic("should not happen")
		}
	}
	return m.Stmts[len(m.Stmts)-offset]
}

func (m *Machine) PeekStmt1() Stmt {
	numStmts := len(m.Stmts)
	s := m.Stmts[numStmts-1]
	if bs, ok := s.(*bodyStmt); ok {
		return bs.Active
	} else {
		return m.Stmts[numStmts-1]
	}
}

func (m *Machine) PushStmt(s Stmt) {
	if debug {
		m.Printf("+s %v\n", s)
	}
	m.Stmts = append(m.Stmts, s)
}

func (m *Machine) PushStmts(ss ...Stmt) {
	if debug {
		for _, s := range ss {
			m.Printf("+s %v\n", s)
		}
	}
	m.Stmts = append(m.Stmts, ss...)
}

func (m *Machine) PopStmt() Stmt {
	numStmts := len(m.Stmts)
	s := m.Stmts[numStmts-1]
	if debug {
		m.Printf("-s %v\n", s)
	}
	if bs, ok := s.(*bodyStmt); ok {
		return bs.PopActiveStmt()
	}

	m.Stmts = m.Stmts[:numStmts-1]

	return s
}

func (m *Machine) ForcePopStmt() (s Stmt) {
	numStmts := len(m.Stmts)
	s = m.Stmts[numStmts-1]
	if debug {
		m.Printf("-s %v\n", s)
	}
	// TODO debug lines and assertions.
	m.Stmts = m.Stmts[:len(m.Stmts)-1]
	return
}

// Offset starts at 1.
func (m *Machine) PeekExpr(offset int) Expr {
	return m.Exprs[len(m.Exprs)-offset]
}

func (m *Machine) PushExpr(x Expr) {
	if debug {
		m.Printf("+x %v\n", x)
	}
	m.Exprs = append(m.Exprs, x)
}

func (m *Machine) PopExpr() Expr {
	numExprs := len(m.Exprs)
	x := m.Exprs[numExprs-1]
	if debug {
		m.Printf("-x %v\n", x)
	}
	m.Exprs = m.Exprs[:numExprs-1]
	return x
}

// Returns reference to value in Values stack.  Offset starts at 1.
func (m *Machine) PeekValue(offset int) *TypedValue {
	return &m.Values[m.NumValues-offset]
}

// Returns a slice of the values stack.
// Use or copy the result, as well as the slice.
func (m *Machine) PeekValues(n int) []TypedValue {
	return m.Values[m.NumValues-n : m.NumValues]
}

// XXX delete?
func (m *Machine) PeekType(offset int) Type {
	return m.Values[m.NumValues-offset].T
}

func (m *Machine) PushValueFromBlock(tv TypedValue) {
	if hiv, ok := tv.V.(*HeapItemValue); ok {
		tv = hiv.Value
	}
	m.PushValue(tv)
}

func (m *Machine) PushValue(tv TypedValue) {
	if debug {
		m.Printf("+v %v\n", tv)
	}
	if len(m.Values) == m.NumValues {
		// TODO tune. also see PushOp().
		newValues := make([]TypedValue, len(m.Values)*2)
		copy(newValues, m.Values)
		m.Values = newValues
	}
	m.Values[m.NumValues] = tv
	m.NumValues++
	return
}

// Resulting reference is volatile.
func (m *Machine) PopValue() (tv *TypedValue) {
	tv = &m.Values[m.NumValues-1]
	if debug {
		m.Printf("-v %v\n", tv)
	}
	m.NumValues--
	return tv
}

// Returns a slice of n values in the stack and decrements NumValues.
// NOTE: The results are on the values stack, so they must be copied or used
// immediately. If you need to use the machine before or during usage,
// consider using PopCopyValues().
// NOTE: the values are in stack order, oldest first, the opposite order of
// multiple pop calls.  This is used for params assignment, for example.
func (m *Machine) PopValues(n int) []TypedValue {
	if debug {
		for i := range n {
			tv := m.Values[m.NumValues-n+i]
			m.Printf("-vs[%d/%d] %v\n", i, n, tv)
		}
	}
	m.NumValues -= n
	return m.Values[m.NumValues : m.NumValues+n]
}

// Like PopValues(), but copies the values onto given slice.
func (m *Machine) PopCopyValues(res []TypedValue) {
	n := len(res)
	ptvs := m.PopValues(n)
	for i := 0; i < n; i++ {
		res[i] = ptvs[i].Copy(m.Alloc)
	}
}

// Decrements NumValues by number of last results.
func (m *Machine) PopResults() {
	if debug {
		for range m.NumResults {
			m.PopValue()
		}
	} else {
		m.NumValues -= m.NumResults
	}
	m.NumResults = 0
}

// Pops values with index start or greater.
func (m *Machine) ReapValues(start int) []TypedValue {
	end := m.NumValues
	rs := make([]TypedValue, end-start)
	copy(rs, m.Values[start:end])
	m.NumValues = start
	return rs
}

func (m *Machine) PushBlock(b *Block) {
	if debug {
		m.Println("+B")
	}
	m.Blocks = append(m.Blocks, b)
}

func (m *Machine) PopBlock() (b *Block) {
	if debug {
		m.Println("-B")
	}
	numBlocks := len(m.Blocks)
	b = m.Blocks[numBlocks-1]
	m.Blocks = m.Blocks[:numBlocks-1]
	return b
}

// The result is a volatile reference in the machine's type stack.
// Mutate and forget.
func (m *Machine) LastBlock() *Block {
	return m.Blocks[len(m.Blocks)-1]
}

// Pushes a frame with one less statement.
func (m *Machine) PushFrameBasic(s Stmt) {
	label := s.GetLabel()
	fr := Frame{
		Label:     label,
		Source:    s,
		NumOps:    m.NumOps,
		NumValues: m.NumValues,
		NumExprs:  len(m.Exprs),
		NumStmts:  len(m.Stmts),
		NumBlocks: len(m.Blocks),
	}
	if debug {
		m.Printf("+F %#v\n", fr)
	}
	m.Frames = append(m.Frames, fr)
}

// TODO: track breaks/panics/returns on frame and
// ensure the counts are consistent, otherwise we mask
// bugs with frame pops.
func (m *Machine) PushFrameCall(cx *CallExpr, fv *FuncValue, recv TypedValue, isDefer bool) {
	withCross := cx.IsWithCross()
	numValues := 0
	if isDefer {
		// defer frame calls do not get their args and func from the
		// values stack (they were stored in fr.Defers).
		numValues = m.NumValues
	} else {
		numValues = m.NumValues - cx.NumArgs - 1
	}
	fr := Frame{
		Source:        cx,
		NumOps:        m.NumOps,
		NumValues:     numValues,
		NumExprs:      len(m.Exprs),
		NumStmts:      len(m.Stmts),
		NumBlocks:     len(m.Blocks),
		Func:          fv,
		Receiver:      recv,
		NumArgs:       cx.NumArgs,
		IsVarg:        cx.Varg,
		LastPackage:   m.Package,
		LastRealm:     m.Realm,
		WithCross:     withCross,
		DidCross:      false,
		Defers:        nil,
		IsDefer:       isDefer,
		LastException: m.Exception,
	}
	if debug {
		if m.Package == nil {
			panic("should not happen")
		}
	}
	if debug {
		m.Printf("+F %#v\n", fr)
	}
	// If m.Exception is the same as the last call frame's LastException,
	// there has been no new exceptions, so there is nothing for a defer
	// call to catch.
	pfr := m.PeekCallFrame(1)
	if isDefer && m.Exception == pfr.LastException {
		m.Exception = nil
	}

	// NOTE: fr cannot be mutated from hereon, as it is a value.
	// If it must be mutated after append, use m.LastFrame() instead.
	m.Frames = append(m.Frames, fr)

	// Set the package.
	// .Package always refers to the code being run,
	// and may differ from .Realm.
	pv := fv.GetPackage(m.Store)
	if pv == nil {
		panic(fmt.Sprintf("package value missing in store: %s", fv.PkgPath))
	}
	m.Package = pv

	// If cross, always switch to pv.Realm.
	// If method, this means the object cannot be modified if
	// stored externally by this method; but other methods can.
	if withCross {
		if !fv.IsCrossing() {
			panic(fmt.Sprintf(
				"missing crossing() after cross call in %v from %s to %s",
				fv.String(),
				m.Realm.GetPath(),
				pv.Realm.Path,
			))
		}
		m.Realm = pv.GetRealm()
		return
	}

	// Not called like cross(fn)(...).
	if fv.IsCrossing() {
		if m.Realm != pv.Realm {
			// panic; not explicit
			panic(fmt.Sprintf(
				"missing cross before external crossing() in %v from %s to %s",
				fv.String(),
				m.Realm.Path,
				pv.Realm.Path,
			))
		} else {
			// ok
			// Technically OK even if recv.Realm is different.
			return
		}
	}

	// Not cross nor crossing.
	// Only "soft" switch to storage realm of receiver.
	var rlm *Realm
	if recv.IsDefined() { // method call
		obj := recv.GetFirstObject(m.Store)
		if obj == nil { // nil receiver
			// no switch
			return
		} else {
			recvOID := obj.GetObjectInfo().ID
			if recvOID.IsZero() ||
				(m.Realm != nil && recvOID.PkgID == m.Realm.ID) {
				// no switch
				return
			} else {
				// Implicit switch to storage realm.
				// Neither cross nor didswitch.
				recvPkgOID := ObjectIDFromPkgID(recvOID.PkgID)
				objpv := m.Store.GetObject(recvPkgOID).(*PackageValue)
				rlm = objpv.GetRealm()
				m.Realm = rlm
				// DO NOT set DidCross here. Make DidCross only
				// happen upon explicit cross(fn)(...) calls to
				// avoid user confusion. Otherwise whether
				// DidCross happened or not depends on where
				// the receiver resides, which isn't explicit
				// enough to avoid confusion.
				//   fr.DidCross = true
				return
			}
		}
	} else { // top level function
		// no switch
		return
	}
}

func (m *Machine) PopFrame() Frame {
	numFrames := len(m.Frames)
	f := m.Frames[numFrames-1]
	if debug {
		m.Printf("-F %#v\n", f)
	}
	m.Frames = m.Frames[:numFrames-1]

	return f
}

func (m *Machine) PopFrameAndReset() {
	fr := m.PopFrame()
	m.NumOps = fr.NumOps
	m.NumValues = fr.NumValues
	m.Exprs = m.Exprs[:fr.NumExprs]
	m.Stmts = m.Stmts[:fr.NumStmts]
	m.Blocks = m.Blocks[:fr.NumBlocks]
	m.PopStmt() // may be sticky
}

// TODO: optimize by passing in last frame.
func (m *Machine) PopFrameAndReturn() {
	fr := m.PopFrame()
	if debug {
		if !fr.IsCall() {
			panic("unexpected non-call (loop) frame")
		}
	}
	rtypes := fr.Func.GetType(m.Store).Results
	numRes := len(rtypes)
	m.NumOps = fr.NumOps
	m.NumResults = numRes
	m.Exprs = m.Exprs[:fr.NumExprs]
	m.Stmts = m.Stmts[:fr.NumStmts]
	m.Blocks = m.Blocks[:fr.NumBlocks]
	// shift and convert results to typed-nil if undefined and not iface
	// kind.  and not func result type isn't interface kind.
	resStart := m.NumValues - numRes
	for i := range numRes {
		res := m.Values[resStart+i]
		if res.IsUndefined() && rtypes[i].Type.Kind() != InterfaceKind {
			res.T = rtypes[i].Type
		}
		m.Values[fr.NumValues+i] = res
	}
	m.NumValues = fr.NumValues + numRes
	m.Package = fr.LastPackage
	m.Realm = fr.LastRealm
	if m.Exception != nil {
		// Inner defer exceptions replace the outer defer
		// ones.  You can still reach the previous exceptions
		// via m.Exception.Previous*.
	} else if fr.IsDefer {
		pfr := m.PeekCallFrame(1)
		m.Exception = pfr.LastException // may or may not be nil
	}
}

func (m *Machine) PeekFrameAndContinueFor() {
	fr := m.LastFrame()
	m.NumOps = fr.NumOps + 1
	m.NumValues = fr.NumValues
	m.Exprs = m.Exprs[:fr.NumExprs]
	m.Stmts = m.Stmts[:fr.NumStmts+1]
	m.Blocks = m.Blocks[:fr.NumBlocks+1]
	ls := m.PeekStmt(1).(*bodyStmt)
	ls.NextBodyIndex = ls.BodyLen
}

func (m *Machine) PeekFrameAndContinueRange() {
	fr := m.LastFrame()
	m.NumOps = fr.NumOps + 1
	m.NumValues = fr.NumValues + 1
	m.Exprs = m.Exprs[:fr.NumExprs]
	m.Stmts = m.Stmts[:fr.NumStmts+1]
	m.Blocks = m.Blocks[:fr.NumBlocks+1]
	ls := m.PeekStmt(1).(*bodyStmt)
	ls.NextBodyIndex = ls.BodyLen
}

func (m *Machine) NumFrames() int {
	return len(m.Frames)
}

// Returns the current frame.
func (m *Machine) LastFrame() *Frame {
	return &m.Frames[len(m.Frames)-1]
}

// MustPeekCallFrame returns the last call frame with an offset of n. It panics if the frame is not found.
func (m *Machine) MustPeekCallFrame(n int) *Frame {
	fr := m.peekCallFrame(n)
	if fr == nil {
		panic("frame not found")
	}
	return fr
}

// PeekCallFrame behaves the same as MustPeekCallFrame, but rather than panicking,
// returns nil if the frame is not found.
func (m *Machine) PeekCallFrame(n int) *Frame {
	return m.peekCallFrame(n)
}

// TODO: this function and PopUntilLastCallFrame() is used in conjunction
// spanning two disjoint operations upon return. Optimize.
// If n is 1, returns the immediately last call frame.
func (m *Machine) peekCallFrame(n int) *Frame {
	if n == 0 {
		panic("n must be positive")
	}
	for i := len(m.Frames) - 1; i >= 0; i-- {
		fr := &m.Frames[i]
		if fr.IsCall() {
			if n == 1 {
				return fr
			} else {
				n-- // continue
			}
		}
	}

	return nil
}

// Returns the last defer call frame or nil.
func (m *Machine) LastDeferCallFrame() *Frame {
	return &m.Frames[len(m.Frames)-1]
}

// pops the last non-call (loop) frames
// and returns the last call frame (which is left on stack).
func (m *Machine) PopUntilLastCallFrame() *Frame {
	for i := len(m.Frames) - 1; i >= 0; i-- {
		fr := &m.Frames[i]
		if fr.IsCall() {
			m.Frames = m.Frames[:i+1]
			return fr
		}
	}
	return nil
}

func (m *Machine) PushForPointer(lx Expr) {
	switch lx := lx.(type) {
	case *NameExpr:
		// no Lhs eval needed.
	case *IndexExpr:
		// evaluate Index
		m.PushExpr(lx.Index)
		m.PushOp(OpEval)
		// evaluate X
		m.PushExpr(lx.X)
		m.PushOp(OpEval)
	case *SelectorExpr:
		// evaluate X
		m.PushExpr(lx.X)
		m.PushOp(OpEval)
	case *StarExpr:
		// evaluate X (a reference)
		m.PushExpr(lx.X)
		m.PushOp(OpEval)
	case *CompositeLitExpr: // for *RefExpr e.g. &mystruct{}
		// evaluate lx.
		m.PushExpr(lx)
		m.PushOp(OpEval)
	default:
		panic(fmt.Sprintf(
			"illegal assignment X expression type %v",
			reflect.TypeOf(lx)))
	}
}

// Pop a pointer (for writing only).
func (m *Machine) PopAsPointer(lx Expr) PointerValue {
	pv, ro := m.PopAsPointer2(lx)
	if ro {
		panic("cannot modify external-realm or non-realm object")
	}
	return pv
}

// Returns true if tv is N_Readonly or, its "first object" resides in a
// different non-zero realm. Returns false for non-N_Readonly StringValue, free
// floating pointers, and unreal objects.
func (m *Machine) IsReadonly(tv *TypedValue) bool {
	if m.Realm == nil {
		return false
	}
	if tv.IsReadonly() {
		return true
	}
	tvoid, ok := tv.GetFirstObjectID()
	if !ok {
		// e.g. if tv is a string, or free floating pointers.
		return false
	}
	if tvoid.IsZero() {
		return false
	}
	if tvoid.PkgID != m.Realm.ID {
		return true
	}
	return false
}

// Returns ro = true if the base is readonly,
// or if the base's storage realm != m.Realm and both are non-nil,
// and the lx isn't a name (base is a block),
// and the lx isn't a composite lit expr.
func (m *Machine) PopAsPointer2(lx Expr) (pv PointerValue, ro bool) {
	switch lx := lx.(type) {
	case *NameExpr:
		switch lx.Type {
		case NameExprTypeNormal:
			lb := m.LastBlock()
			pv = lb.GetPointerTo(m.Store, lx.Path)
			ro = false // always mutable
		case NameExprTypeHeapUse:
			lb := m.LastBlock()
			pv = lb.GetPointerTo(m.Store, lx.Path)
			ro = false // always mutable
		case NameExprTypeHeapClosure:
			panic("should not happen")
		default:
			panic("unexpected NameExpr in PopAsPointer")
		}
	case *IndexExpr:
		iv := m.PopValue()
		xv := m.PopValue()
		pv = xv.GetPointerAtIndex(m.Alloc, m.Store, iv)
		ro = m.IsReadonly(xv)
	case *SelectorExpr:
		xv := m.PopValue()
		pv = xv.GetPointerToFromTV(m.Alloc, m.Store, lx.Path)
		ro = m.IsReadonly(xv)
	case *StarExpr:
		xv := m.PopValue()
		pv = xv.V.(PointerValue)
		ro = m.IsReadonly(xv)
	case *CompositeLitExpr: // for *RefExpr
		tv := *m.PopValue()
		hv := m.Alloc.NewHeapItem(tv)
		pv = PointerValue{
			TV:    &hv.Value,
			Base:  hv,
			Index: 0,
		}
		ro = false // always mutable
	default:
		panic("should not happen")
	}
	return
}

// for testing.
func (m *Machine) CheckEmpty() error {
	found := ""
	if m.NumOps > 0 {
		found = "op"
	} else if m.NumValues > 0 {
		found = "value"
	} else if len(m.Exprs) > 0 {
		found = "expr"
	} else if len(m.Stmts) > 0 {
		found = "stmt"
	} else if len(m.Blocks) > 0 {
		for _, b := range m.Blocks {
			_, isPkg := b.GetSource(m.Store).(*PackageNode)
			if isPkg {
				// ok
			} else {
				found = "(non-package) block"
			}
		}
	} else if len(m.Frames) > 0 {
		found = "frame"
	} else if m.NumResults > 0 {
		found = ".NumResults != 0"
	}
	if found != "" {
		return fmt.Errorf("found leftover %s", found)
	} else {
		return nil
	}
}

// This function does not go-panic:
// caller must return manually.
// NOTE: duplicated in "panic" uverse function.
// XXX deduplicate
func (m *Machine) Panic(etv TypedValue) {
	// Construct a new exception.
	ex := &Exception{
		Value:      etv,
		Stacktrace: m.Stacktrace(),
	}
	// Pop after capturing stacktrace.
	fr := m.PopUntilLastCallFrame()
	// Link ex.Previous.
	if m.Exception == nil {
		// Recall the last m.Exception before frame.
		m.Exception = ex.WithPrevious(fr.LastException)
	} else {
		// Replace existing m.Exception with new.
		m.Exception = ex.WithPrevious(m.Exception)
	}

	m.PushOp(OpPanic2)
	m.PushOp(OpReturnCallDefers)
}

// Recover is the underlying implementation of the recover() function in the
// GnoVM. It returns nil if there was no exception to be recovered, otherwise
// it returns the [Exception], which also contains the value passed into panic().
func (m *Machine) Recover() *Exception {
	// The return value of recover is nil when **the goroutine is not
	// panicking** or recover was not called directly by a deferred
	// function.
	if m.Exception == nil {
		return nil
	}
	// The return value of recover is nil when the goroutine is not
	// panicking or **recover was not called directly by a deferred
	// function**.
	fr := m.PeekCallFrame(1) // this Recover() call.
	if fr.IsDefer {          // not **called directly**
		return nil
	}
	fr = m.PeekCallFrame(2) // what contained recover().
	if !fr.IsDefer {        // not **by a deferred function**
		return nil
	}
	// Suppose a function G defers a function D that calls recover and a
	// panic occurs in a function on the same goroutine in which G is
	// executing. When the running of deferred functions reaches D, the
	// return value of D's call to recover will be the value passed to the
	// call of panic.
	ex := m.Exception
	// If D returns normally, without starting a new panic, the panicking
	// sequence stops. In that case, the state of functions called between
	// G and the call to panic is discarded, and normal execution resumes.
	//
	// NOTE: recover() > m.Recover() will clear m.Exception but m.Exception
	// may become re-set during PopFrameAndReturn() (returning from a defer
	// call) to an older value when popping a frame with .LastException set
	// from doOpReturnCallDefers() > m.PushFrameCall(isDefer=true).
	m.Exception = nil
	return ex
}

//----------------------------------------
// inspection methods

func (m *Machine) Println(args ...any) {
	if debug {
		if enabled {
			_, file, line, _ := runtime.Caller(2) // get caller info
			caller := fmt.Sprintf("%-.12s:%-4d", path.Base(file), line)
			prefix := fmt.Sprintf("DEBUG: %17s: ", caller)
			s := prefix + strings.Repeat("|", m.NumOps)
			fmt.Println(append([]any{s}, args...)...)
		}
	}
}

func (m *Machine) Printf(format string, args ...any) {
	if debug {
		if enabled {
			_, file, line, _ := runtime.Caller(2) // get caller info
			caller := fmt.Sprintf("%-.12s:%-4d", path.Base(file), line)
			prefix := fmt.Sprintf("DEBUG: %17s: ", caller)
			s := prefix + strings.Repeat("|", m.NumOps)
			fmt.Printf(s+" "+format, args...)
		}
	}
}

func (m *Machine) String() string {
	if m == nil {
		return "Machine:nil"
	}

	// Calculate some reasonable total length to avoid reallocation
	// Assuming an average length of 32 characters per string
	var (
		vsLength         = m.NumValues * 32
		ssLength         = len(m.Stmts) * 32
		xsLength         = len(m.Exprs) * 32
		bsLength         = 1024
		obsLength        = len(m.Blocks) * 32
		fsLength         = len(m.Frames) * 32
		exceptionsLength = m.Exception.NumExceptions() * 32

		totalLength = vsLength + ssLength + xsLength + bsLength + obsLength + fsLength + exceptionsLength
	)

	var sb strings.Builder
	builder := &sb // Pointer for use in fmt.Fprintf.
	builder.Grow(totalLength)

	fmt.Fprintf(builder, "Machine:\n    PreprocessorMode: %v\n    Op: %v\n    Values: (len: %d)\n", m.PreprocessorMode, m.Ops[:m.NumOps], m.NumValues)

	for i := m.NumValues - 1; i >= 0; i-- {
		fmt.Fprintf(builder, "          #%d %v\n", i, m.Values[i])
	}

	builder.WriteString("    Exprs:\n")

	for i := len(m.Exprs) - 1; i >= 0; i-- {
		fmt.Fprintf(builder, "          #%d %v\n", i, m.Exprs[i])
	}

	builder.WriteString("    Stmts:\n")

	for i := len(m.Stmts) - 1; i >= 0; i-- {
		fmt.Fprintf(builder, "          #%d %v\n", i, m.Stmts[i])
	}

	builder.WriteString("    Blocks:\n")

	for i := len(m.Blocks) - 1; i > 0; i-- {
		b := m.Blocks[i]
		if b == nil {
			continue
		}

		gen := builder.Len()/3 + 1
		gens := "@" // strings.Repeat("@", gen)

		if pv, ok := b.Source.(*PackageNode); ok {
			// package blocks have too much, so just
			// print the pkgpath.
			fmt.Fprintf(builder, "          %s(%d) %s\n", gens, gen, pv.PkgPath)
		} else {
			bsi := b.StringIndented("            ")
			fmt.Fprintf(builder, "          %s(%d) %s\n", gens, gen, bsi)
		}

		// Update b
		switch bp := b.Parent.(type) {
		case nil:
			b = nil
		case *Block:
			b = bp
		case RefValue:
			fmt.Fprintf(builder, "            (block ref %v)\n", bp.ObjectID)
			b = nil
		default:
			panic("should not happen")
		}
	}

	builder.WriteString("    Blocks (other):\n")

	for i := len(m.Blocks) - 2; i >= 0; i-- {
		b := m.Blocks[i]

		if b == nil || b.Source == nil {
			continue
		}

		if _, ok := b.Source.(*PackageNode); ok {
			break // done, skip *PackageNode.
		} else {
			fmt.Fprintf(builder, "          #%d %s\n", i,
				b.StringIndented("            "))
		}
	}

	builder.WriteString("    Frames:\n")

	for i := len(m.Frames) - 1; i >= 0; i-- {
		fmt.Fprintf(builder, "          #%d %s\n", i, m.Frames[i])
	}

	if m.Realm != nil {
		fmt.Fprintf(builder, "    Realm:\n      %s\n", m.Realm.Path)
	}

	if m.Exception != nil {
		builder.WriteString("    Exception:\n")
		fmt.Fprintf(builder, "      %s\n", m.Exception.Sprint(m))
	}

	return builder.String()
}

func (m *Machine) ExceptionStacktrace() string {
	if m.Exception == nil {
		return ""
	}

	var builder strings.Builder

	last := m.Exception
	first := m.Exception
	var numPrevious int
	for ; first.Previous != nil; first = first.Previous {
		numPrevious++
	}

	builder.WriteString(first.StringWithStacktrace(m))
	if numPrevious >= 2 {
		fmt.Fprintf(&builder, "... %d panic(s) elided ...\n", numPrevious-1)
	}
	if numPrevious >= 1 {
		builder.WriteString(last.StringWithStacktrace(m))
	}
	return builder.String()
}<|MERGE_RESOLUTION|>--- conflicted
+++ resolved
@@ -37,11 +37,8 @@
 	Exception  *Exception    // last exception
 	NumResults int           // number of results returned
 	Cycles     int64         // number of "cpu" cycles
-<<<<<<< HEAD
 	GCCycle    int64         // number of "gc" cycles
-=======
 	Stage      Stage         // add for package init, run otherwise
->>>>>>> 84e53f51
 
 	Debugger Debugger
 
@@ -1873,7 +1870,7 @@
 		} else {
 			recvOID := obj.GetObjectInfo().ID
 			if recvOID.IsZero() ||
-				(m.Realm != nil && recvOID.PkgID == m.Realm.ID) {
+					(m.Realm != nil && recvOID.PkgID == m.Realm.ID) {
 				// no switch
 				return
 			} else {
