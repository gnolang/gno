package gnolang

import (
	"fmt"
	"io"
	"path"
	"reflect"
	"runtime"
	"slices"
	"strconv"
	"strings"
	"sync"

	bm "github.com/gnolang/gno/gnovm/pkg/benchops"
	"github.com/gnolang/gno/tm2/pkg/errors"
	"github.com/gnolang/gno/tm2/pkg/overflow"
	"github.com/gnolang/gno/tm2/pkg/std"
	"github.com/gnolang/gno/tm2/pkg/store"
)

//----------------------------------------
// Machine

type Machine struct {
	// State
	Ops           []Op          // main operations
	Values        []TypedValue  // buffer of values to be operated on
	Exprs         []Expr        // pending expressions
	Stmts         []Stmt        // pending statements
	Blocks        []*Block      // block (scope) stack
	Frames        []Frame       // func call stack
	Package       *PackageValue // active package
	Realm         *Realm        // active realm
	Alloc         *Allocator    // memory allocations
	Exception     *Exception    // last exception
	NumResults    int           // number of results returned
	Cycles        int64         // number of "cpu" cycles
	GCCycle       int64         // number of "gc" cycles
	Stage         Stage         // pre for static eval, add for package init, run otherwise
	ReviveEnabled bool          // true if revive() enabled (only in testing mode for now)

	Debugger Debugger

	// Configuration
	Output   io.Writer
	Store    Store
	Context  any
	GasMeter store.GasMeter
}

// NewMachine initializes a new gno virtual machine, acting as a shorthand
// for [NewMachineWithOptions], setting the given options PkgPath and Store.
//
// The machine will run on the package at the given path, which will be
// retrieved through the given store. If it is not set, the machine has no
// active package, and one must be set prior to usage.
//
// Like for [NewMachineWithOptions], Machines initialized through this
// constructor must be finalized with [Machine.Release].
func NewMachine(pkgPath string, store Store) *Machine {
	return NewMachineWithOptions(
		MachineOptions{
			PkgPath: pkgPath,
			Store:   store,
		})
}

// MachineOptions is used to pass options to [NewMachineWithOptions].
type MachineOptions struct {
	// Active package of the given machine; must be set before execution.
	PkgPath       string
	Debug         bool
	Input         io.Reader // used for default debugger input only
	Output        io.Writer // default os.Stdout
	Store         Store     // default NewStore(Alloc, nil, nil)
	Context       any
	Alloc         *Allocator // or see MaxAllocBytes.
	MaxAllocBytes int64      // or 0 for no limit.
	GasMeter      store.GasMeter
	ReviveEnabled bool
	SkipPackage   bool // don't get/set package or realm.
}

const (
	startingOpsCap = 1024
	// sizeof(TypedValue) is 40 at time of writing; this ensures that the values
	// slice occupies 1000 bytes by default.
	startingValuesCap = 25
)

// the machine constructor gets spammed
// this causes a significant part of the runtime and memory
// to be occupied by *Machine
// hence, this pool
var machinePool = sync.Pool{
	New: func() any {
		return &Machine{
			Ops:    make([]Op, 0, startingOpsCap),
			Values: make([]TypedValue, 0, startingValuesCap),
		}
	},
}

// NewMachineWithOptions initializes a new gno virtual machine with the given
// options.
//
// Machines initialized through this constructor must be finalized with
// [Machine.Release].
func NewMachineWithOptions(opts MachineOptions) *Machine {
	vmGasMeter := opts.GasMeter

	output := opts.Output
	if output == nil {
		output = io.Discard
	}
	alloc := opts.Alloc
	if alloc == nil {
		alloc = NewAllocator(opts.MaxAllocBytes)
	}
	store := opts.Store
	if store == nil {
		// bare store, no stdlibs.
		store = NewStore(alloc, nil, nil)
	}
	// Get machine from pool.
	mm := machinePool.Get().(*Machine)
	mm.Alloc = alloc
	if mm.Alloc != nil {
		mm.Alloc.SetGCFn(func() (int64, bool) { return mm.GarbageCollect() })
	}
	mm.Output = output
	mm.Store = store
	mm.Context = opts.Context
	mm.GasMeter = vmGasMeter
	mm.Debugger.enabled = opts.Debug
	mm.Debugger.in = opts.Input
	mm.Debugger.out = output
	mm.ReviveEnabled = opts.ReviveEnabled
	// Maybe get/set package and realm.
	if !opts.SkipPackage && opts.PkgPath != "" {
		pv := (*PackageValue)(nil)
		pv = store.GetPackage(opts.PkgPath, false)
		if pv == nil {
			pkgName := defaultPkgName(opts.PkgPath)
			pn := NewPackageNode(pkgName, opts.PkgPath, &FileSet{})
			pv = pn.NewPackage()
			store.SetBlockNode(pn)
			store.SetCachePackage(pv)
		}
		mm.Package = pv
		if pv != nil {
			mm.SetActivePackage(pv)
		}
	}
	return mm
}

// Release resets some of the values of *Machine and puts back m into the
// machine pool; for this reason, Release() should be called as a finalizer,
// and m should not be used after this call. Only Machines initialized with this
// package's constructors should be released.
func (m *Machine) Release() {
	// here we zero in the values for the next user
	ops, values := m.Ops[:0:startingOpsCap], m.Values[:0:startingValuesCap]
	clear(ops[:startingOpsCap])
	clear(values[:startingValuesCap])
	*m = Machine{Ops: ops, Values: values}

	machinePool.Put(m)
}

func (m *Machine) SetActivePackage(pv *PackageValue) {
	if err := m.CheckEmpty(); err != nil {
		panic(errors.Wrap(err, "set package when machine not empty"))
	}
	m.Package = pv
	m.Realm = pv.GetRealm()
	m.Blocks = []*Block{
		pv.GetBlock(m.Store),
	}
}

//----------------------------------------
// top level Run* methods.

// Upon restart, preprocess all MemPackage and save blocknodes.
// This is a temporary measure until we optimize/make-lazy.
//
// NOTE: package paths not beginning with gno.land will be allowed to override,
// to support cases of stdlibs processed through [RunMemPackagesWithOverrides].
func (m *Machine) PreprocessAllFilesAndSaveBlockNodes() {
	ch := m.Store.IterMemPackage()
	for mpkg := range ch {
		mpkg = MPFProd.FilterMemPackage(mpkg)
		fset := ParseMemPackage(mpkg)
		pn := NewPackageNode(Name(mpkg.Name), mpkg.Path, fset)
		m.Store.SetBlockNode(pn)
		PredefineFileSet(m.Store, pn, fset)
		for _, fn := range fset.Files {
			// Save Types to m.Store (while preprocessing).
			fn = Preprocess(m.Store, pn, fn).(*FileNode)
			// Save BlockNodes to m.Store.
			SaveBlockNodes(m.Store, fn)
		}
		// Normally, the fileset would be added onto the
		// package node only after runFiles(), but we cannot
		// run files upon restart (only preprocess them).
		// So, add them here instead.
		// TODO: is this right?
		if pn.FileSet == nil {
			pn.FileSet = fset
		}
		// pn.FileSet != nil happens for non-realm file tests.
		// TODO ensure the files are the same.
	}
}

//----------------------------------------
// top level Run* methods.

// Sorts the package, then sets the package if doesn't exist, runs files, saves
// mpkg and corresponding package node, package value, and types to store. Save
// is set to false for tests where package values may be native.
// If save is true, mpkg must be of type.IsStorable().
// NOTE: Production systems must separately check mpkg.type if save, typically
// you will want to ensure that it is MPUserAll, not MPUserProd or MPUserTest.
// NOTE: Does not validate the mpkg. Caller must validate the mpkg before
// calling.
func (m *Machine) RunMemPackage(mpkg *std.MemPackage, save bool) (*PackageNode, *PackageValue) {
	if bm.OpsEnabled || bm.StorageEnabled {
		bm.InitMeasure()
	}
	if bm.StorageEnabled {
		defer bm.FinishStore()
	}
	return m.runMemPackage(mpkg, save, false)
}

// RunMemPackageWithOverrides works as [RunMemPackage], however after parsing,
// declarations are filtered removing duplicate declarations.  To control which
// declaration overrides which, use [ReadMemPackageFromList], putting the
// overrides at the top of the list.
// If save is true, mpkg must be of type.IsStorable().
// NOTE: Production systems must separately check mpkg.type if save, typically
// you will want to ensure that it is MPUserAll, not MPUserProd or MPUserTest.
// NOTE: Does not validate the mpkg, except when saving validates a mpkg with
// its type.
func (m *Machine) RunMemPackageWithOverrides(mpkg *std.MemPackage, save bool) (*PackageNode, *PackageValue) {
	return m.runMemPackage(mpkg, save, true)
}

func (m *Machine) runMemPackage(mpkg *std.MemPackage, save, overrides bool) (*PackageNode, *PackageValue) {
	// validate mpkg.Type.
	mptype := mpkg.Type.(MemPackageType)
	if save && !mptype.IsStorable() {
		panic(fmt.Sprintf("mempackage type must be storable, but got %v", mptype))
	}
	// If All, demote to Prod when parsing,
	// if Test or Integration, keep it as is,
	// but in any case save everything if save.
	mptype = mptype.AsRunnable()
	// sort mpkg.
	mpkg.Sort()
	// parse files.
	files := ParseMemPackageAsType(mpkg, mptype)
	// make and set package if doesn't exist.
	pn := (*PackageNode)(nil)
	pv := (*PackageValue)(nil)
	if m.Package != nil && m.Package.PkgPath == mpkg.Path {
		pv = m.Package
		loc := PackageNodeLocation(mpkg.Path)
		pn = m.Store.GetBlockNode(loc).(*PackageNode)
	} else {
		pn = NewPackageNode(Name(mpkg.Name), mpkg.Path, &FileSet{})
		pv = pn.NewPackage()
		m.Store.SetBlockNode(pn)
		m.Store.SetCachePackage(pv)
	}
	m.SetActivePackage(pv)
	// run files.
	updates := m.runFileDecls(overrides, files.Files...)
	// populate pv.fBlocksMap.
	pv.deriveFBlocksMap(m.Store)
	// save package value and mempackage.
	// XXX save condition will be removed once gonative is removed.
	var throwaway *Realm
	if save {
		// store new package values and types
		throwaway = m.saveNewPackageValuesAndTypes()
		if throwaway != nil {
			m.Realm = throwaway
		}
	}
	// run init functions
	m.runInitFromUpdates(pv, updates)
	// save again after init.
	if save {
		m.resavePackageValues(throwaway)
		// store mempackage; we already validated type.
		m.Store.AddMemPackage(mpkg, mpkg.Type.(MemPackageType))
		if throwaway != nil {
			m.Realm = nil
		}
	}

	return pn, pv
}

type redeclarationErrors []Name

func (r redeclarationErrors) Error() string {
	var b strings.Builder
	b.WriteString("redeclarations for identifiers: ")
	for idx, s := range r {
		b.WriteString(strconv.Quote(string(s)))
		if idx != len(r)-1 {
			b.WriteString(", ")
		}
	}
	return b.String()
}

func (r redeclarationErrors) add(newI Name) redeclarationErrors {
	if slices.Contains(r, newI) {
		return r
	}
	return append(r, newI)
}

// checkDuplicates returns an error if there are duplicate declarations in the fset.
func checkDuplicates(fset *FileSet) error {
	defined := make(map[Name]struct{}, 128)
	var duplicated redeclarationErrors
	for _, f := range fset.Files {
		for _, d := range f.Decls {
			var name Name
			switch d := d.(type) {
			case *FuncDecl:
				if d.Name == "init" {
					continue
				}
				name = d.Name
				if d.IsMethod {
					name = Name(destar(d.Recv.Type).String()) + "." + name
				}
			case *TypeDecl:
				name = d.Name
			case *ValueDecl:
				for _, nx := range d.NameExprs {
					if nx.Name == blankIdentifier {
						continue
					}
					if _, ok := defined[nx.Name]; ok {
						duplicated = duplicated.add(nx.Name)
					}
					defined[nx.Name] = struct{}{}
				}
				continue
			default:
				continue
			}
			if name == blankIdentifier {
				continue
			}
			if _, ok := defined[name]; ok {
				duplicated = duplicated.add(name)
			}
			defined[name] = struct{}{}
		}
	}
	if len(duplicated) > 0 {
		return duplicated
	}
	return nil
}

func destar(x Expr) Expr {
	if x, ok := x.(*StarExpr); ok {
		return x.X
	}
	return x
}

// Stacktrace returns the stack trace of the machine.
// It collects the executions and frames from the machine's frames and statements.
func (m *Machine) Stacktrace() (stacktrace Stacktrace) {
	if len(m.Frames) == 0 {
		return
	}

	calls := make([]StacktraceCall, 0, len(m.Frames))
	for i := len(m.Frames) - 1; i >= 0; i-- {
		fr := &m.Frames[i]
		if fr.IsCall() && fr.Func.Name != "panic" {
			calls = append(calls, StacktraceCall{
				CallExpr: fr.Source.(*CallExpr),
				IsDefer:  fr.IsDefer,
				FuncLoc:  fr.Func.GetSource(m.Store).GetLocation(),
			})
		}
	}

	// if the stacktrace is too long, we trim it down to maxStacktraceSize
	if len(calls) > maxStacktraceSize {
		const halfMax = maxStacktraceSize / 2

		stacktrace.NumFramesElided = len(calls) - maxStacktraceSize
		calls = append(calls[:halfMax], calls[len(calls)-halfMax:]...)
		calls = calls[:len(calls):len(calls)] // makes remaining part of "calls" GC'able
	}

	stacktrace.Calls = calls

	// XXX move to machine.LastLine()?
	if m.LastFrame().Func != nil && m.LastFrame().Func.IsNative() {
		stacktrace.LastLine = -1 // special line for native.
	} else {
		if len(m.Stmts) > 0 {
			ls := m.PeekStmt(1)
			if bs, ok := ls.(*bodyStmt); ok {
				stacktrace.LastLine = bs.LastStmt().GetLine()
			} else {
				goto NOTPANIC // not a panic call
			}
		} else {
			goto NOTPANIC // not a panic call
		}
	NOTPANIC:
		if len(m.Exprs) > 0 {
			stacktrace.LastLine = m.PeekExpr(1).GetLine()
		} else if len(m.Stmts) > 0 {
			stmt := m.PeekStmt(1)
			if bs, ok := stmt.(*bodyStmt); ok {
				if 0 <= bs.NextBodyIndex-1 {
					stmt = bs.Body[bs.NextBodyIndex-1]
				}
			}
			stacktrace.LastLine = stmt.GetLine()
		} else {
			stacktrace.LastLine = 0 // dunno
		}
	}

	return
}

// Convenience for tests.
// Production must not use this, because realm package init
// must happen after persistence and realm finalization,
// then changes from init persisted again.
// m.Package must match fns's package path.
// XXX delete?
func (m *Machine) RunFiles(fns ...*FileNode) {
	pv := m.Package
	if pv == nil {
		panic("RunFiles requires Machine.Package")
	}
	rlm := pv.GetRealm()
	if rlm == nil && pv.IsRealm() {
		rlm = NewRealm(pv.PkgPath) // throwaway
	}
	updates := m.runFileDecls(IsStdlib(pv.PkgPath), fns...)
	if rlm != nil {
		pb := pv.GetBlock(m.Store)
		for _, update := range updates {
			if hiv, ok := update.V.(*HeapItemValue); ok {
				rlm.DidUpdate(pb, nil, hiv)
			} else {
				rlm.DidUpdate(pb, nil, update.GetFirstObject(m.Store))
			}
		}
	}
	m.runInitFromUpdates(pv, updates)
	if rlm != nil {
		rlm.FinalizeRealmTransaction(m.Store)
	}
}

// PreprocessFiles runs Preprocess on the given files. It is used to detect
// compile-time errors in the package. It is also usde to preprocess files from
// the package getter for tests, e.g. from "gnovm/tests/files/extern/*", or from
// "examples/*".
//   - fixFrom: the version of gno to fix from.
func (m *Machine) PreprocessFiles(pkgName, pkgPath string, fset *FileSet, save, withOverrides bool, fixFrom string) (*PackageNode, *PackageValue) {
	if !withOverrides {
		if err := checkDuplicates(fset); err != nil {
			panic(fmt.Errorf("running package %q: %w", pkgName, err))
		}
	}
	pn := NewPackageNode(Name(pkgName), pkgPath, fset)
	if fixFrom != "" {
		pn.SetAttribute(ATTR_FIX_FROM, fixFrom)
	}
	pv := pn.NewPackage()
	pb := pv.GetBlock(m.Store)
	m.SetActivePackage(pv)
	m.Store.SetBlockNode(pn)
	PredefineFileSet(m.Store, pn, fset)
	for _, fn := range fset.Files {
		fn = Preprocess(m.Store, pn, fn).(*FileNode)
		// After preprocessing, save blocknodes to store.
		SaveBlockNodes(m.Store, fn)
		// Make block for fn.
		// Each file for each *PackageValue gets its own file *Block,
		// with values copied over from each file's
		// *FileNode.StaticBlock.
		fb := m.Alloc.NewBlock(fn, pb)
		fb.Values = make([]TypedValue, len(fn.StaticBlock.Values))
		copy(fb.Values, fn.StaticBlock.Values)
		pv.AddFileBlock(fn.FileName, fb)
	}
	// Get new values across all files in package.
	pn.PrepareNewValues(pv)
	// save package value.
	var throwaway *Realm
	if save {
		// store new package values and types
		throwaway = m.saveNewPackageValuesAndTypes()
		if throwaway != nil {
			m.Realm = throwaway
		}
		m.resavePackageValues(throwaway)
		if throwaway != nil {
			m.Realm = nil
		}
	}
	return pn, pv
}

// Add files to the package's *FileSet and run decls in them.
// This will also run each init function encountered.
// Returns the updated typed values of package.
// m.Package must match fns's package path.
func (m *Machine) runFileDecls(withOverrides bool, fns ...*FileNode) []TypedValue {
	// Files' package names must match the machine's active one.
	// if there is one.
	for _, fn := range fns {
		if fn.PkgName != "" && fn.PkgName != m.Package.PkgName {
			panic(fmt.Sprintf("expected package name [%s] but got [%s]!",
				m.Package.PkgName, fn.PkgName))
		}
	}
	// Add files to *PackageNode.FileSet.
	pv := m.Package
	pb := pv.GetBlock(m.Store)
	pn := pb.GetSource(m.Store).(*PackageNode)
	fs := &FileSet{Files: fns}
	fdeclared := map[Name]struct{}{}
	if pn.FileSet == nil {
		pn.FileSet = fs
	} else {
		// collect pre-existing declared names
		for _, fn := range pn.FileSet.Files {
			for _, decl := range fn.Decls {
				for _, name := range decl.GetDeclNames() {
					fdeclared[name] = struct{}{}
				}
			}
		}
		// add fns to pre-existing fileset.
		pn.FileSet.AddFiles(fns...)
	}
	if !withOverrides {
		if err := checkDuplicates(pn.FileSet); err != nil {
			panic(fmt.Errorf("running package %q: %w", pv.PkgPath, err))
		}
	}

	// Predefine declarations across all files.
	PredefineFileSet(m.Store, pn, fs)

	// Preprocess each new file.
	for _, fn := range fns {
		// Preprocess file.
		// NOTE: Most of the declaration is handled by
		// Preprocess and any constant values set on
		// pn.StaticBlock, and those values are copied to the
		// runtime package value via PrepareNewValues.  Then,
		// non-constant var declarations and file-level imports
		// are re-set in runDeclaration(,true).
		fn = Preprocess(m.Store, pn, fn).(*FileNode)
		if debug {
			debug.Printf("PREPROCESSED FILE: %v\n", fn)
		}
		// After preprocessing, save blocknodes to store.
		SaveBlockNodes(m.Store, fn)
		// Make block for fn.
		// Each file for each *PackageValue gets its own file *Block,
		// with values copied over from each file's
		// *FileNode.StaticBlock.
		fb := m.Alloc.NewBlock(fn, pb)
		fb.Values = make([]TypedValue, len(fn.StaticBlock.Values))
		copy(fb.Values, fn.StaticBlock.Values)
		pv.AddFileBlock(fn.FileName, fb)
	}

	// Get new values across all files in package.
	updates := pn.PrepareNewValues(pv)

	// to detect loops in var declarations.
	loopfindr := []Name{}
	// recursive function for var declarations.
	var runDeclarationFor func(fn *FileNode, decl Decl)
	runDeclarationFor = func(fn *FileNode, decl Decl) {
		// get fileblock of fn.
		// fb := pv.GetFileBlock(nil, fn.FileName)
		// get dependencies of decl.
		deps := make(map[Name]struct{})
		findDependentNames(decl, deps)
		for dep := range deps {
			// if dep already defined as import, skip.
			if _, ok := fn.GetLocalIndex(dep); ok {
				continue
			}
			// if dep already in fdeclared, skip.
			if _, ok := fdeclared[dep]; ok {
				continue
			}
			fn, depdecl, exists := pn.FileSet.GetDeclForSafe(dep)
			// special case: if doesn't exist:
			if !exists {
				if isUverseName(dep) { // then is reserved keyword in uverse.
					continue
				} else { // is an undefined dependency.
					panic(fmt.Sprintf(
						"%s/%s:%s: dependency %s not defined in fileset with files %v",
						pv.PkgPath, fn.FileName, decl.GetPos().String(), dep, fs.FileNames()))
				}
			}
			// if dep already in loopfindr, abort.
			if slices.Contains(loopfindr, dep) {
				if _, ok := (*depdecl).(*FuncDecl); ok {
					// recursive function dependencies
					// are OK with func decls.
					continue
				} else {
					panic(fmt.Sprintf(
						"%s/%s:%s: loop in variable initialization: dependency trail %v circularly depends on %s",
						pv.PkgPath, fn.FileName, decl.GetPos().String(), loopfindr, dep))
				}
			}
			// run dependency declaration
			loopfindr = append(loopfindr, dep)
			runDeclarationFor(fn, *depdecl)
			loopfindr = loopfindr[:len(loopfindr)-1]
		}
		// run declaration
		fb := pv.GetFileBlock(m.Store, fn.FileName)
		m.PushBlock(fb)
		m.runDeclaration(decl)
		m.PopBlock()
		for _, n := range decl.GetDeclNames() {
			fdeclared[n] = struct{}{}
		}
	}

	// Declarations (and variable initializations).  This must happen
	// after all files are preprocessed, because value decl may be out of
	// order and depend on other files.

	// Run declarations.
	for _, fn := range fns {
		for _, decl := range fn.Decls {
			runDeclarationFor(fn, decl)
		}
	}

	return updates
}

// Run new init functions.
// Go spec: "To ensure reproducible initialization
// behavior, build systems are encouraged to present
// multiple files belonging to the same package in
// lexical file name order to a compiler."
// If m.Realm is set `init(cur realm)` works too.
func (m *Machine) runInitFromUpdates(pv *PackageValue, updates []TypedValue) {
	// Only for the init functions make the origin caller
	// the package addr.
	for _, tv := range updates {
		if tv.IsDefined() && tv.T.Kind() == FuncKind && tv.V != nil {
			fv, ok := tv.V.(*FuncValue)
			if !ok {
				continue // skip native functions.
			}
			if strings.HasPrefix(string(fv.Name), "init.") {
				fb := pv.GetFileBlock(m.Store, fv.FileName)
				m.PushBlock(fb)
				maybeCrossing := m.Realm != nil
				m.runFunc(StageAdd, fv.Name, maybeCrossing)
				m.PopBlock()
			}
		}
	}
}

// Save the machine's package using realm finalization deep crawl.
// Also saves declared types.
// This happens before any init calls.
// Returns a throwaway realm package is not a realm,
// such as stdlibs or /p/ packages.
func (m *Machine) saveNewPackageValuesAndTypes() (throwaway *Realm) {
	// save package value and dependencies.
	pv := m.Package
	if pv.IsRealm() {
		rlm := pv.Realm
		rlm.MarkNewReal(pv)
		rlm.FinalizeRealmTransaction(m.Store)
		// save package realm info.
		m.Store.SetPackageRealm(rlm)
	} else { // use a throwaway realm.
		rlm := NewRealm(pv.PkgPath)
		rlm.MarkNewReal(pv)
		rlm.FinalizeRealmTransaction(m.Store)
		throwaway = rlm
	}
	// save declared types.
	if bv, ok := pv.Block.(*Block); ok {
		for _, tv := range bv.Values {
			if tvv, ok := tv.V.(TypeValue); ok {
				if dt, ok := tvv.Type.(*DeclaredType); ok {
					m.Store.SetType(dt)
				}
			}
		}
	}
	return
}

// Resave any changes to realm after init calls.
// Pass in the realm from m.saveNewPackageValuesAndTypes()
// in case a throwaway was created.
func (m *Machine) resavePackageValues(rlm *Realm) {
	// save package value and dependencies.
	pv := m.Package
	if pv.IsRealm() {
		rlm = pv.Realm
		rlm.FinalizeRealmTransaction(m.Store)
		// re-save package realm info.
		m.Store.SetPackageRealm(rlm)
	} else { // use the throwaway realm.
		rlm.FinalizeRealmTransaction(m.Store)
	}
	// types were already saved, and should not change
	// even after running the init function.
}

func (m *Machine) runFunc(st Stage, fn Name, maybeCrossing bool) {
	if maybeCrossing {
		pv := m.Package
		pb := pv.GetBlock(m.Store)
		pn := pb.GetSource(m.Store).(*PackageNode)
		ft := pn.GetStaticTypeOf(m.Store, fn).(*FuncType)
		if ft.IsCrossing() {
			// .cur is a special keyword for non-crossing calls of
			// a crossing function where `cur` is not available
			// from m.RunFuncMaybeCrossing().
			//
			// `main(cur realm)` and `init(cur realm)` are
			// considered to have already crossed at "frame -1", so
			// we do not want to cross-call main, and the behavior
			// is identical to main(), like wise init().
			m.RunStatement(st, S(Call(Nx(fn), Nx(".cur"))))
			return
		}
	}
	m.RunStatement(st, S(Call(Nx(fn))))
}

func (m *Machine) RunMain() {
	m.runFunc(StageRun, "main", false)
}

// This is used for realm filetests which may declare
// either main() or main(cur crossing).
func (m *Machine) RunMainMaybeCrossing() {
	m.runFunc(StageRun, "main", true)
}

// Evaluate throwaway expression in new block scope.
// If x is a function call, it may return any number of
// results including 0.  Otherwise it returns 1.
// Input must not have been preprocessed, that is,
// it should not be the child of any parent.
func (m *Machine) Eval(x Expr) []TypedValue {
	if debug {
		m.Printf("Machine.Eval(%v)\n", x)
	}
	if bm.OpsEnabled || bm.StorageEnabled {
		// reset the benchmark
		bm.InitMeasure()
	}
	if bm.StorageEnabled {
		defer bm.FinishStore()
	}
	// X must not have been preprocessed.
	if x.GetAttribute(ATTR_PREPROCESSED) != nil {
		panic(fmt.Sprintf(
			"Machine.Eval(x) expression already preprocessed: %s",
			x.String()))
	}
	// Preprocess input using last block context.
	last := m.LastBlock().GetSource(m.Store)
	// Transform expression to ensure isolation.
	// This is to ensure that the parent context
	// doesn't get modified.
	// XXX Just use a BlockStmt?
	if _, ok := x.(*CallExpr); !ok {
		x = Call(Fn(nil, Flds("x", InterfaceT(nil)),
			Ss(
				Return(x),
			)))
	}
	// else,x already creates its own scope.
	// Preprocess x.
	x = Preprocess(m.Store, last, x).(Expr)
	// Evaluate x.
	start := len(m.Values)
	m.PushOp(OpHalt)
	m.PushExpr(x)
	m.PushOp(OpEval)
	m.Run(StageRun)
	res := m.ReapValues(start)
	return res
}

// Evaluate any preprocessed expression statically.
// This is primiarily used by the preprocessor to evaluate
// static types and values.
func (m *Machine) EvalStatic(last BlockNode, x Expr) TypedValue {
	if debug {
		m.Printf("Machine.EvalStatic(%v, %v)\n", last, x)
	}
	// X must have been preprocessed.
	if x.GetAttribute(ATTR_PREPROCESSED) == nil {
		panic(fmt.Sprintf(
			"Machine.EvalStatic(x) expression not yet preprocessed: %s",
			x.String()))
	}
	// Temporarily push last to m.Blocks.
	m.PushBlock(last.GetStaticBlock().GetBlock())
	// Evaluate x.
	start := len(m.Values)
	m.PushOp(OpHalt)
	m.PushOp(OpPopBlock)
	m.PushExpr(x)
	m.PushOp(OpEval)
	m.Run(StagePre)
	res := m.ReapValues(start)
	if len(res) != 1 {
		panic("should not happen")
	}
	return res[0]
}

// Evaluate the type of any preprocessed expression statically.
// This is primiarily used by the preprocessor to evaluate
// static types of nodes.
func (m *Machine) EvalStaticTypeOf(last BlockNode, x Expr) Type {
	if debug {
		m.Printf("Machine.EvalStaticTypeOf(%v, %v)\n", last, x)
	}
	// X must have been preprocessed or a predefined func lit expr.
	if x.GetAttribute(ATTR_PREPROCESSED) == nil &&
		x.GetAttribute(ATTR_PREPROCESS_SKIPPED) == nil &&
		x.GetAttribute(ATTR_PREPROCESS_INCOMPLETE) == nil {
		panic(fmt.Sprintf(
			"Machine.EvalStaticTypeOf(x) expression not yet preprocessed: %s",
			x.String()))
	}
	// Temporarily push last to m.Blocks.
	m.PushBlock(last.GetStaticBlock().GetBlock())
	// Evaluate x.
	start := len(m.Values)
	m.PushOp(OpHalt)
	m.PushOp(OpPopBlock)
	m.PushExpr(x)
	m.PushOp(OpStaticTypeOf)
	m.Run(StagePre)
	res := m.ReapValues(start)
	if len(res) != 1 {
		panic("should not happen")
	}
	tv := res[0].V.(TypeValue)
	return tv.Type
}

// Runs a statement on a block. The block must not be a package node's block,
// but it may be a file block or anything else.  New names may be declared by
// the statement, so the block is expanded with its own source.
func (m *Machine) RunStatement(st Stage, s Stmt) {
	lb := m.LastBlock()
	last := lb.GetSource(m.Store)
	switch last.(type) {
	case *FileNode, *PackageNode:
		// NOTE: type decls and value decls are also statements, and
		// they add a name to m.LastBlock, except if last block is a
		// file/package block it adds to the parent package block.
		if d, ok := s.(Decl); ok {
			m.RunDeclaration(d)
			return // already pn.PrepareNewValues()'d.
		}
	}
	// preprocess s and expand last if needed.
	func() {
		oldNames := last.GetNumNames()
		defer func() {
			// if preprocess panics during `a := ...`,
			// the static block will have a new slot but not
			// the runtime block, causing issues later.
			newNames := last.GetNumNames()
			if oldNames != newNames {
				lb.ExpandWith(m.Alloc, last)
			}
		}()
		s = Preprocess(m.Store, last, s).(Stmt)
	}()
	// run s.
	m.PushOp(OpHalt)
	m.PushStmt(s)
	m.PushOp(OpExec)
	m.Run(st)
}

// Runs a declaration after preprocessing d.  If d was already preprocessed,
// call runDeclaration() instead.  No blocknodes are saved to store, and
// declarations are not realm compatible.
func (m *Machine) RunDeclaration(d Decl) {
	if fd, ok := d.(*FuncDecl); ok && fd.Name == "init" {
		// XXX or, consider running it, but why would this be needed?
		// from a repl there is no need for init() functions.
		// Also, there are complications with realms, where
		// the realm must be persisted before init(), and persisted again.
		panic("Machine.RunDeclaration cannot be used for init functions")
	}
	// Preprocess input using package block.  There should only
	// be one block right now, and it's a *PackageNode.
	pn := m.LastBlock().GetSource(m.Store).(*PackageNode)
	d = Preprocess(m.Store, pn, d).(Decl)
	// do not SaveBlockNodes(m.Store, d).
	pn.PrepareNewValues(m.Package)
	m.runDeclaration(d)
	if debug {
		if pn != m.Package.GetBlock(m.Store).GetSource(m.Store) {
			panic("package mismatch")
		}
	}
}

// Declarations to be run within a body (not at the file or
// package level, for which evaluations happen during
// preprocessing).
func (m *Machine) runDeclaration(d Decl) {
	switch d := d.(type) {
	case *FuncDecl:
		// nothing to do.
		// closure and package already set
		// during PackageNode.NewPackage().
	case *ValueDecl:
		m.PushOp(OpHalt)
		m.PushStmt(d)
		m.PushOp(OpExec)
		m.Run(StageAdd)
	case *TypeDecl:
		m.PushOp(OpHalt)
		m.PushStmt(d)
		m.PushOp(OpExec)
		m.Run(StageAdd)
	default:
		// Do nothing for package constants.
	}
}

//----------------------------------------
// Op

type Op uint8

const (

	/* Control operators */
	OpInvalid             Op = 0x00 // invalid
	OpHalt                Op = 0x01 // halt (e.g. last statement)
	OpNoop                Op = 0x02 // no-op
	OpExec                Op = 0x03 // exec next statement
	OpPrecall             Op = 0x04 // sets X (func) to frame
	OpEnterCrossing       Op = 0x05 // before OpCall of a crossing function
	OpCall                Op = 0x06 // call(Frame.Func, [...])
	OpCallNativeBody      Op = 0x07 // call body is native
	OpDefer               Op = 0x0A // defer call(X, [...])
	OpCallDeferNativeBody Op = 0x0B // call body is native
	OpGo                  Op = 0x0C // go call(X, [...])
	OpSelect              Op = 0x0D // exec next select case
	OpSwitchClause        Op = 0x0E // exec next switch clause
	OpSwitchClauseCase    Op = 0x0F // exec next switch clause case
	OpTypeSwitch          Op = 0x10 // exec type switch clauses (all)
	OpIfCond              Op = 0x11 // eval cond
	OpPopValue            Op = 0x12 // pop X
	OpPopResults          Op = 0x13 // pop n call results
	OpPopBlock            Op = 0x14 // pop block NOTE breaks certain invariants.
	OpPopFrameAndReset    Op = 0x15 // pop frame and reset.
	OpPanic1              Op = 0x16 // pop exception and pop call frames. XXX DEPRECATED
	OpPanic2              Op = 0x17 // pop call frames.
	OpReturn              Op = 0x1A // return ...
	OpReturnAfterCopy     Op = 0x1B // return ... (with named results)
	OpReturnFromBlock     Op = 0x1C // return results (after defers)
	OpReturnToBlock       Op = 0x1D // copy results to block (before defer) XXX rename to OpCopyResultsToBlock

	/* Unary & binary operators */
	OpUpos  Op = 0x20 // + (unary)
	OpUneg  Op = 0x21 // - (unary)
	OpUnot  Op = 0x22 // ! (unary)
	OpUxor  Op = 0x23 // ^ (unary)
	OpUrecv Op = 0x25 // <- (unary) // TODO make expr
	OpLor   Op = 0x26 // ||
	OpLand  Op = 0x27 // &&
	OpEql   Op = 0x28 // ==
	OpNeq   Op = 0x29 // !=
	OpLss   Op = 0x2A // <
	OpLeq   Op = 0x2B // <=
	OpGtr   Op = 0x2C // >
	OpGeq   Op = 0x2D // >=
	OpAdd   Op = 0x2E // +
	OpSub   Op = 0x2F // -
	OpBor   Op = 0x30 // |
	OpXor   Op = 0x31 // ^
	OpMul   Op = 0x32 // *
	OpQuo   Op = 0x33 // /
	OpRem   Op = 0x34 // %
	OpShl   Op = 0x35 // <<
	OpShr   Op = 0x36 // >>
	OpBand  Op = 0x37 // &
	OpBandn Op = 0x38 // &^

	/* Other expression operators */
	OpEval         Op = 0x40 // eval next expression
	OpBinary1      Op = 0x41 // X op ?
	OpIndex1       Op = 0x42 // X[Y]
	OpIndex2       Op = 0x43 // (_, ok :=) X[Y]
	OpSelector     Op = 0x44 // X.Y
	OpSlice        Op = 0x45 // X[Low:High:Max]
	OpStar         Op = 0x46 // *X (deref or pointer-to)
	OpRef          Op = 0x47 // &X
	OpTypeAssert1  Op = 0x48 // X.(Type)
	OpTypeAssert2  Op = 0x49 // (_, ok :=) X.(Type)
	OpStaticTypeOf Op = 0x4A // static type of X
	OpCompositeLit Op = 0x4B // X{???}
	OpArrayLit     Op = 0x4C // [Len]{...}
	OpSliceLit     Op = 0x4D // []{value,...}
	OpSliceLit2    Op = 0x4E // []{key:value,...}
	OpMapLit       Op = 0x4F // X{...}
	OpStructLit    Op = 0x50 // X{...}
	OpFuncLit      Op = 0x51 // func(T){Body}
	OpConvert      Op = 0x52 // Y(X)

	/* Type operators */
	OpFieldType     Op = 0x70 // Name: X `tag`
	OpArrayType     Op = 0x71 // [X]Y{}
	OpSliceType     Op = 0x72 // []X{}
	OpPointerType   Op = 0x73 // *X
	OpInterfaceType Op = 0x74 // interface{...}
	OpChanType      Op = 0x75 // [<-]chan[<-]X
	OpFuncType      Op = 0x76 // func(params...)results...
	OpMapType       Op = 0x77 // map[X]Y
	OpStructType    Op = 0x78 // struct{...}

	/* Statement operators */
	OpAssign      Op = 0x80 // Lhs = Rhs
	OpAddAssign   Op = 0x81 // Lhs += Rhs
	OpSubAssign   Op = 0x82 // Lhs -= Rhs
	OpMulAssign   Op = 0x83 // Lhs *= Rhs
	OpQuoAssign   Op = 0x84 // Lhs /= Rhs
	OpRemAssign   Op = 0x85 // Lhs %= Rhs
	OpBandAssign  Op = 0x86 // Lhs &= Rhs
	OpBandnAssign Op = 0x87 // Lhs &^= Rhs
	OpBorAssign   Op = 0x88 // Lhs |= Rhs
	OpXorAssign   Op = 0x89 // Lhs ^= Rhs
	OpShlAssign   Op = 0x8A // Lhs <<= Rhs
	OpShrAssign   Op = 0x8B // Lhs >>= Rhs
	OpDefine      Op = 0x8C // X... := Y...
	OpInc         Op = 0x8D // X++
	OpDec         Op = 0x8E // X--

	/* Decl operators */
	OpValueDecl Op = 0x90 // var/const ...
	OpTypeDecl  Op = 0x91 // type ...

	/* Loop (sticky) operators (>= 0xD0) */
	OpSticky            Op = 0xD0 // not a real op.
	OpBody              Op = 0xD1 // if/block/switch/select.
	OpForLoop           Op = 0xD2
	OpRangeIter         Op = 0xD3
	OpRangeIterString   Op = 0xD4
	OpRangeIterMap      Op = 0xD5
	OpRangeIterArrayPtr Op = 0xD6
	OpReturnCallDefers  Op = 0xD7 // XXX rename to OpCallDefers
	OpVoid              Op = 0xFF // For profiling simple operation
)

const GasFactorCPU int64 = 1

//----------------------------------------
// "CPU" steps.

func (m *Machine) incrCPU(cycles int64) {
	if m.GasMeter != nil {
		gasCPU := overflow.Mulp(cycles, GasFactorCPU)
		m.GasMeter.ConsumeGas(gasCPU, "CPUCycles") // May panic if out of gas.
	}
	m.Cycles += cycles
}

const (
	// CPU cycles
	/* Control operators */
	OpCPUInvalid             = 1
	OpCPUHalt                = 1
	OpCPUNoop                = 1
	OpCPUExec                = 25
	OpCPUPrecall             = 207
	OpCPUEnterCrossing       = 100 // XXX
	OpCPUCall                = 256
	OpCPUCallNativeBody      = 424
	OpCPUDefer               = 64
	OpCPUCallDeferNativeBody = 33
	OpCPUGo                  = 1 // Not yet implemented
	OpCPUSelect              = 1 // Not yet implemented
	OpCPUSwitchClause        = 38
	OpCPUSwitchClauseCase    = 143
	OpCPUTypeSwitch          = 171
	OpCPUIfCond              = 38
	OpCPUPopValue            = 1
	OpCPUPopResults          = 1
	OpCPUPopBlock            = 3
	OpCPUPopFrameAndReset    = 15
	OpCPUPanic1              = 121
	OpCPUPanic2              = 21
	OpCPUReturn              = 38
	OpCPUReturnAfterCopy     = 38 // XXX
	OpCPUReturnFromBlock     = 36
	OpCPUReturnToBlock       = 23

	/* Unary & binary operators */
	OpCPUUpos  = 7
	OpCPUUneg  = 25
	OpCPUUnot  = 6
	OpCPUUxor  = 14
	OpCPUUrecv = 1 // Not yet implemented
	OpCPULor   = 26
	OpCPULand  = 24
	OpCPUEql   = 160
	OpCPUNeq   = 95
	OpCPULss   = 13
	OpCPULeq   = 19
	OpCPUGtr   = 20
	OpCPUGeq   = 26
	OpCPUAdd   = 18
	OpCPUSub   = 6
	OpCPUBor   = 23
	OpCPUXor   = 13
	OpCPUMul   = 19
	OpCPUQuo   = 16
	OpCPURem   = 18
	OpCPUShl   = 22
	OpCPUShr   = 20
	OpCPUBand  = 9
	OpCPUBandn = 15

	/* Other expression operators */
	OpCPUEval        = 29
	OpCPUBinary1     = 19
	OpCPUIndex1      = 77
	OpCPUIndex2      = 195
	OpCPUSelector    = 32
	OpCPUSlice       = 103
	OpCPUStar        = 40
	OpCPURef         = 125
	OpCPUTypeAssert1 = 30
	OpCPUTypeAssert2 = 25
	// TODO: OpCPUStaticTypeOf is an arbitrary number.
	// A good way to benchmark this is yet to be determined.
	OpCPUStaticTypeOf = 100
	OpCPUCompositeLit = 50
	OpCPUArrayLit     = 137
	OpCPUSliceLit     = 183
	OpCPUSliceLit2    = 467
	OpCPUMapLit       = 475
	OpCPUStructLit    = 179
	OpCPUFuncLit      = 61
	OpCPUConvert      = 16

	/* Type operators */
	OpCPUFieldType     = 59
	OpCPUArrayType     = 57
	OpCPUSliceType     = 55
	OpCPUPointerType   = 1 // Not yet implemented
	OpCPUInterfaceType = 75
	OpCPUChanType      = 57
	OpCPUFuncType      = 81
	OpCPUMapType       = 59
	OpCPUStructType    = 174

	/* Statement operators */
	OpCPUAssign      = 79
	OpCPUAddAssign   = 85
	OpCPUSubAssign   = 57
	OpCPUMulAssign   = 55
	OpCPUQuoAssign   = 50
	OpCPURemAssign   = 46
	OpCPUBandAssign  = 54
	OpCPUBandnAssign = 44
	OpCPUBorAssign   = 55
	OpCPUXorAssign   = 48
	OpCPUShlAssign   = 68
	OpCPUShrAssign   = 76
	OpCPUDefine      = 111
	OpCPUInc         = 76
	OpCPUDec         = 46

	/* Decl operators */
	OpCPUValueDecl = 113
	OpCPUTypeDecl  = 100

	/* Loop (sticky) operators (>= 0xD0) */
	OpCPUSticky            = 1 // Not a real op
	OpCPUBody              = 43
	OpCPUForLoop           = 27
	OpCPURangeIter         = 105
	OpCPURangeIterString   = 55
	OpCPURangeIterMap      = 48
	OpCPURangeIterArrayPtr = 46
	OpCPUReturnCallDefers  = 78
)

//----------------------------------------
// main run loop.

func (m *Machine) Run(st Stage) {
	m.Stage = st
	if bm.OpsEnabled {
		defer func() {
			// output each machine run results to file
			bm.FinishRun()
		}()
	}
	defer func() {
		r := recover()

		if r != nil {
			switch r := r.(type) {
			case *Exception:
				if r.Stacktrace.IsZero() {
					r.Stacktrace = m.Stacktrace()
				}
				m.pushPanic(r.Value)
				m.Run(st)
			default:
				panic(r)
			}
		}
	}()

	for {
		if m.Debugger.enabled {
			m.Debug()
		}
		op := m.PopOp()
		if bm.OpsEnabled {
			// benchmark the operation.
			bm.StartOpCode(byte(OpVoid))
			bm.StopOpCode()
			// we do not benchmark static evaluation.
			if op != OpStaticTypeOf {
				bm.StartOpCode(byte(op))
			}
		}
		// TODO: this can be optimized manually, even into tiers.
		switch op {
		/* Control operators */
		case OpHalt:
			m.incrCPU(OpCPUHalt)
			if bm.OpsEnabled {
				bm.StopOpCode()
			}
			return
		case OpNoop:
			m.incrCPU(OpCPUNoop)
			continue
		case OpExec:
			m.incrCPU(OpCPUExec)
			m.doOpExec(op)
		case OpPrecall:
			m.incrCPU(OpCPUPrecall)
			m.doOpPrecall()
		case OpEnterCrossing:
			m.incrCPU(OpCPUEnterCrossing)
			m.doOpEnterCrossing()
		case OpCall:
			m.incrCPU(OpCPUCall)
			m.doOpCall()
		case OpCallNativeBody:
			m.incrCPU(OpCPUCallNativeBody)
			m.doOpCallNativeBody()
		case OpReturn:
			m.incrCPU(OpCPUReturn)
			m.doOpReturn()
		case OpReturnAfterCopy:
			m.incrCPU(OpCPUReturnAfterCopy)
			m.doOpReturnAfterCopy()
		case OpReturnFromBlock:
			m.incrCPU(OpCPUReturnFromBlock)
			m.doOpReturnFromBlock()
		case OpReturnToBlock:
			m.incrCPU(OpCPUReturnToBlock)
			m.doOpReturnToBlock()
		case OpDefer:
			m.incrCPU(OpCPUDefer)
			m.doOpDefer()
		case OpPanic1:
			panic("deprecated")
		case OpPanic2:
			m.incrCPU(OpCPUPanic2)
			m.doOpPanic2()
		case OpCallDeferNativeBody:
			m.incrCPU(OpCPUCallDeferNativeBody)
			m.doOpCallDeferNativeBody()
		case OpGo:
			m.incrCPU(OpCPUGo)
			panic("not yet implemented")
		case OpSelect:
			m.incrCPU(OpCPUSelect)
			panic("not yet implemented")
		case OpSwitchClause:
			m.incrCPU(OpCPUSwitchClause)
			m.doOpSwitchClause()
		case OpSwitchClauseCase:
			m.incrCPU(OpCPUSwitchClauseCase)
			m.doOpSwitchClauseCase()
		case OpTypeSwitch:
			m.incrCPU(OpCPUTypeSwitch)
			m.doOpTypeSwitch()
		case OpIfCond:
			m.incrCPU(OpCPUIfCond)
			m.doOpIfCond()
		case OpPopValue:
			m.incrCPU(OpCPUPopValue)
			m.PopValue()
		case OpPopResults:
			m.incrCPU(OpCPUPopResults)
			m.PopResults()
		case OpPopBlock:
			m.incrCPU(OpCPUPopBlock)
			m.PopBlock()
		case OpPopFrameAndReset:
			m.incrCPU(OpCPUPopFrameAndReset)
			m.PopFrameAndReset()
		/* Unary operators */
		case OpUpos:
			m.incrCPU(OpCPUUpos)
			m.doOpUpos()
		case OpUneg:
			m.incrCPU(OpCPUUneg)
			m.doOpUneg()
		case OpUnot:
			m.incrCPU(OpCPUUnot)
			m.doOpUnot()
		case OpUxor:
			m.incrCPU(OpCPUUxor)
			m.doOpUxor()
		case OpUrecv:
			m.incrCPU(OpCPUUrecv)
			m.doOpUrecv()
		/* Binary operators */
		case OpLor:
			m.incrCPU(OpCPULor)
			m.doOpLor()
		case OpLand:
			m.incrCPU(OpCPULand)
			m.doOpLand()
		case OpEql:
			m.incrCPU(OpCPUEql)
			m.doOpEql()
		case OpNeq:
			m.incrCPU(OpCPUNeq)
			m.doOpNeq()
		case OpLss:
			m.incrCPU(OpCPULss)
			m.doOpLss()
		case OpLeq:
			m.incrCPU(OpCPULeq)
			m.doOpLeq()
		case OpGtr:
			m.incrCPU(OpCPUGtr)
			m.doOpGtr()
		case OpGeq:
			m.incrCPU(OpCPUGeq)
			m.doOpGeq()
		case OpAdd:
			m.incrCPU(OpCPUAdd)
			m.doOpAdd()
		case OpSub:
			m.incrCPU(OpCPUSub)
			m.doOpSub()
		case OpBor:
			m.incrCPU(OpCPUBor)
			m.doOpBor()
		case OpXor:
			m.incrCPU(OpCPUXor)
			m.doOpXor()
		case OpMul:
			m.incrCPU(OpCPUMul)
			m.doOpMul()
		case OpQuo:
			m.incrCPU(OpCPUQuo)
			m.doOpQuo()
		case OpRem:
			m.incrCPU(OpCPURem)
			m.doOpRem()
		case OpShl:
			m.incrCPU(OpCPUShl)
			m.doOpShl()
		case OpShr:
			m.incrCPU(OpCPUShr)
			m.doOpShr()
		case OpBand:
			m.incrCPU(OpCPUBand)
			m.doOpBand()
		case OpBandn:
			m.incrCPU(OpCPUBandn)
			m.doOpBandn()
		/* Expression operators */
		case OpEval:
			m.incrCPU(OpCPUEval)
			m.doOpEval()
		case OpBinary1:
			m.incrCPU(OpCPUBinary1)
			m.doOpBinary1()
		case OpIndex1:
			m.incrCPU(OpCPUIndex1)
			m.doOpIndex1()
		case OpIndex2:
			m.incrCPU(OpCPUIndex2)
			m.doOpIndex2()
		case OpSelector:
			m.incrCPU(OpCPUSelector)
			m.doOpSelector()
		case OpSlice:
			m.incrCPU(OpCPUSlice)
			m.doOpSlice()
		case OpStar:
			m.incrCPU(OpCPUStar)
			m.doOpStar()
		case OpRef:
			m.incrCPU(OpCPURef)
			m.doOpRef()
		case OpTypeAssert1:
			m.incrCPU(OpCPUTypeAssert1)
			m.doOpTypeAssert1()
		case OpTypeAssert2:
			m.incrCPU(OpCPUTypeAssert2)
			m.doOpTypeAssert2()
		case OpStaticTypeOf:
			m.incrCPU(OpCPUStaticTypeOf)
			m.doOpStaticTypeOf()
		case OpCompositeLit:
			m.incrCPU(OpCPUCompositeLit)
			m.doOpCompositeLit()
		case OpArrayLit:
			m.incrCPU(OpCPUArrayLit)
			m.doOpArrayLit()
		case OpSliceLit:
			m.incrCPU(OpCPUSliceLit)
			m.doOpSliceLit()
		case OpSliceLit2:
			m.incrCPU(OpCPUSliceLit2)
			m.doOpSliceLit2()
		case OpFuncLit:
			m.incrCPU(OpCPUFuncLit)
			m.doOpFuncLit()
		case OpMapLit:
			m.incrCPU(OpCPUMapLit)
			m.doOpMapLit()
		case OpStructLit:
			m.incrCPU(OpCPUStructLit)
			m.doOpStructLit()
		case OpConvert:
			m.incrCPU(OpCPUConvert)
			m.doOpConvert()
		/* Type operators */
		case OpFieldType:
			m.incrCPU(OpCPUFieldType)
			m.doOpFieldType()
		case OpArrayType:
			m.incrCPU(OpCPUArrayType)
			m.doOpArrayType()
		case OpSliceType:
			m.incrCPU(OpCPUSliceType)
			m.doOpSliceType()
		case OpChanType:
			m.incrCPU(OpCPUChanType)
			m.doOpChanType()
		case OpFuncType:
			m.incrCPU(OpCPUFuncType)
			m.doOpFuncType()
		case OpMapType:
			m.incrCPU(OpCPUMapType)
			m.doOpMapType()
		case OpStructType:
			m.incrCPU(OpCPUStructType)
			m.doOpStructType()
		case OpInterfaceType:
			m.incrCPU(OpCPUInterfaceType)
			m.doOpInterfaceType()
		/* Statement operators */
		case OpAssign:
			m.incrCPU(OpCPUAssign)
			m.doOpAssign()
		case OpAddAssign:
			m.incrCPU(OpCPUAddAssign)
			m.doOpAddAssign()
		case OpSubAssign:
			m.incrCPU(OpCPUSubAssign)
			m.doOpSubAssign()
		case OpMulAssign:
			m.incrCPU(OpCPUMulAssign)
			m.doOpMulAssign()
		case OpQuoAssign:
			m.incrCPU(OpCPUQuoAssign)
			m.doOpQuoAssign()
		case OpRemAssign:
			m.incrCPU(OpCPURemAssign)
			m.doOpRemAssign()
		case OpBandAssign:
			m.incrCPU(OpCPUBandAssign)
			m.doOpBandAssign()
		case OpBandnAssign:
			m.incrCPU(OpCPUBandnAssign)
			m.doOpBandnAssign()
		case OpBorAssign:
			m.incrCPU(OpCPUBorAssign)
			m.doOpBorAssign()
		case OpXorAssign:
			m.incrCPU(OpCPUXorAssign)
			m.doOpXorAssign()
		case OpShlAssign:
			m.incrCPU(OpCPUShlAssign)
			m.doOpShlAssign()
		case OpShrAssign:
			m.incrCPU(OpCPUShrAssign)
			m.doOpShrAssign()
		case OpDefine:
			m.incrCPU(OpCPUDefine)
			m.doOpDefine()
		case OpInc:
			m.incrCPU(OpCPUInc)
			m.doOpInc()
		case OpDec:
			m.incrCPU(OpCPUDec)
			m.doOpDec()
		/* Decl operators */
		case OpValueDecl:
			m.incrCPU(OpCPUValueDecl)
			m.doOpValueDecl()
		case OpTypeDecl:
			m.incrCPU(OpCPUTypeDecl)
			m.doOpTypeDecl()
		/* Loop (sticky) operators */
		case OpBody:
			m.incrCPU(OpCPUBody)
			m.doOpExec(op)
		case OpForLoop:
			m.incrCPU(OpCPUForLoop)
			m.doOpExec(op)
		case OpRangeIter:
			m.incrCPU(OpCPURangeIter)
			m.doOpExec(op)
		case OpRangeIterArrayPtr:
			m.incrCPU(OpCPURangeIterArrayPtr)
			m.doOpExec(op)
		case OpRangeIterString:
			m.incrCPU(OpCPURangeIterString)
			m.doOpExec(op)
		case OpRangeIterMap:
			m.incrCPU(OpCPURangeIterMap)
			m.doOpExec(op)
		case OpReturnCallDefers:
			m.incrCPU(OpCPUReturnCallDefers)
			m.doOpReturnCallDefers()
		default:
			panic(fmt.Sprintf("unexpected opcode %s", op.String()))
		}
		if bm.OpsEnabled {
			if op != OpStaticTypeOf {
				bm.StopOpCode()
			}
		}
	}
}

//----------------------------------------
// push pop methods.

func (m *Machine) PushOp(op Op) {
	if debug {
		m.Printf("+o %v\n", op)
	}

	m.Ops = append(m.Ops, op)
}

func (m *Machine) PopOp() Op {
	op := m.Ops[len(m.Ops)-1]
	if debug {
		m.Printf("-o %v\n", op)
	}
	if OpSticky <= op {
		// do not pop persistent op types.
	} else {
		m.Ops = m.Ops[:len(m.Ops)-1]
	}
	return op
}

func (m *Machine) ForcePopOp() {
	if debug {
		m.Printf("-o! %v\n", m.Ops[len(m.Ops)-1])
	}
	m.Ops = m.Ops[:len(m.Ops)-1]
}

// Offset starts at 1.
// DEPRECATED use PeekStmt1() instead.
func (m *Machine) PeekStmt(offset int) Stmt {
	if debug {
		if offset != 1 {
			panic("should not happen")
		}
	}
	return m.Stmts[len(m.Stmts)-offset]
}

func (m *Machine) PeekStmt1() Stmt {
	numStmts := len(m.Stmts)
	s := m.Stmts[numStmts-1]
	if bs, ok := s.(*bodyStmt); ok {
		return bs.Active
	} else {
		return m.Stmts[numStmts-1]
	}
}

func (m *Machine) PushStmt(s Stmt) {
	if debug {
		m.Printf("+s %v\n", s)
	}
	m.Stmts = append(m.Stmts, s)
}

func (m *Machine) PushStmts(ss ...Stmt) {
	if debug {
		for _, s := range ss {
			m.Printf("+s %v\n", s)
		}
	}
	m.Stmts = append(m.Stmts, ss...)
}

func (m *Machine) PopStmt() Stmt {
	numStmts := len(m.Stmts)
	s := m.Stmts[numStmts-1]
	if debug {
		m.Printf("-s %v\n", s)
	}
	if bs, ok := s.(*bodyStmt); ok {
		return bs.PopActiveStmt()
	}

	m.Stmts = m.Stmts[:numStmts-1]

	return s
}

func (m *Machine) ForcePopStmt() (s Stmt) {
	numStmts := len(m.Stmts)
	s = m.Stmts[numStmts-1]
	if debug {
		m.Printf("-s %v\n", s)
	}
	// TODO debug lines and assertions.
	m.Stmts = m.Stmts[:len(m.Stmts)-1]
	return
}

// Offset starts at 1.
func (m *Machine) PeekExpr(offset int) Expr {
	return m.Exprs[len(m.Exprs)-offset]
}

func (m *Machine) PushExpr(x Expr) {
	if debug {
		m.Printf("+x %v\n", x)
	}
	m.Exprs = append(m.Exprs, x)
}

func (m *Machine) PopExpr() Expr {
	numExprs := len(m.Exprs)
	x := m.Exprs[numExprs-1]
	if debug {
		m.Printf("-x %v\n", x)
	}
	m.Exprs = m.Exprs[:numExprs-1]
	return x
}

// Returns reference to value in Values stack.  Offset starts at 1.
func (m *Machine) PeekValue(offset int) *TypedValue {
	return &m.Values[len(m.Values)-offset]
}

// Returns a slice of the values stack.
// Use or copy the result, as well as the slice.
func (m *Machine) PeekValues(n int) []TypedValue {
	return m.Values[len(m.Values)-n : len(m.Values)]
}

// XXX delete?
func (m *Machine) PeekType(offset int) Type {
	return m.Values[len(m.Values)-offset].T
}

func (m *Machine) PushValueFromBlock(tv TypedValue) {
	if hiv, ok := tv.V.(*HeapItemValue); ok {
		tv = hiv.Value
	}
	m.PushValue(tv)
}

func (m *Machine) PushValue(tv TypedValue) {
	if debug {
		m.Printf("+v %v\n", tv)
	}
<<<<<<< HEAD
	if len(m.Values) == m.NumValues {
		// TODO tune. also see PushOp().
		newValues := make([]TypedValue, len(m.Values)*2)
		copy(newValues, m.Values)
		m.Values = newValues
	}
	m.Values[m.NumValues] = tv
	m.NumValues++
=======
	m.Values = append(m.Values, tv)
	return
>>>>>>> 8452891d
}

// Resulting reference is volatile.
func (m *Machine) PopValue() (tv *TypedValue) {
	tv = &m.Values[len(m.Values)-1]
	if debug {
		m.Printf("-v %v\n", tv)
	}
	m.Values = m.Values[:len(m.Values)-1]
	return tv
}

// Returns a slice of n values in the stack and decrements NumValues.
// NOTE: The results are on the values stack, so they must be copied or used
// immediately. If you need to use the machine before or during usage,
// consider using PopCopyValues().
// NOTE: the values are in stack order, oldest first, the opposite order of
// multiple pop calls.  This is used for params assignment, for example.
func (m *Machine) PopValues(n int) []TypedValue {
	popped := m.Values[len(m.Values)-n : len(m.Values)]
	m.Values = m.Values[:len(m.Values)-n]
	if debug {
		for i, tv := range popped {
			m.Printf("-vs[%d/%d] %v\n", i, n, tv)
		}
	}
	return popped
}

// Like PopValues(), but copies the values onto given slice.
func (m *Machine) PopCopyValues(res []TypedValue) {
	n := len(res)
	ptvs := m.PopValues(n)
	for i := 0; i < n; i++ {
		res[i] = ptvs[i].Copy(m.Alloc)
	}
}

// Decrements NumValues by number of last results.
func (m *Machine) PopResults() {
	if debug {
		for range m.NumResults {
			m.PopValue()
		}
	} else {
		m.Values = m.Values[:len(m.Values)-m.NumResults]
	}
	m.NumResults = 0
}

// Pops values with index start or greater.
func (m *Machine) ReapValues(start int) []TypedValue {
	end := len(m.Values)
	rs := make([]TypedValue, end-start)
	copy(rs, m.Values[start:end])
	m.Values = m.Values[:start]
	return rs
}

func (m *Machine) PushBlock(b *Block) {
	if debug {
		m.Println("+B")
	}
	m.Blocks = append(m.Blocks, b)
}

func (m *Machine) PopBlock() (b *Block) {
	if debug {
		m.Println("-B")
	}
	numBlocks := len(m.Blocks)
	b = m.Blocks[numBlocks-1]
	m.Blocks = m.Blocks[:numBlocks-1]
	return b
}

// The result is a volatile reference in the machine's type stack.
// Mutate and forget.
func (m *Machine) LastBlock() *Block {
	return m.Blocks[len(m.Blocks)-1]
}

// Pushes a frame with one less statement.
func (m *Machine) PushFrameBasic(s Stmt) {
	label := s.GetLabel()
	fr := Frame{
		Label:     label,
		Source:    s,
		NumOps:    len(m.Ops),
		NumValues: len(m.Values),
		NumExprs:  len(m.Exprs),
		NumStmts:  len(m.Stmts),
		NumBlocks: len(m.Blocks),
	}
	if debug {
		m.Printf("+F %#v\n", fr)
	}
	m.Frames = append(m.Frames, fr)
}

// TODO: track breaks/panics/returns on frame and
// ensure the counts are consistent, otherwise we mask
// bugs with frame pops.
func (m *Machine) PushFrameCall(cx *CallExpr, fv *FuncValue, recv TypedValue, isDefer bool) {
	withCross := cx.IsWithCross()
	numValues := 0
	if isDefer {
		// defer frame calls do not get their args and func from the
		// values stack (they were stored in fr.Defers).
		numValues = len(m.Values)
	} else {
		numValues = len(m.Values) - cx.NumArgs - 1
	}
	fr := Frame{
		Source:        cx,
		NumOps:        len(m.Ops),
		NumValues:     numValues,
		NumExprs:      len(m.Exprs),
		NumStmts:      len(m.Stmts),
		NumBlocks:     len(m.Blocks),
		Func:          fv,
		Receiver:      recv,
		NumArgs:       cx.NumArgs,
		IsVarg:        cx.Varg,
		LastPackage:   m.Package,
		LastRealm:     m.Realm,
		WithCross:     withCross,
		DidCrossing:   false,
		Defers:        nil,
		IsDefer:       isDefer,
		LastException: m.Exception,
	}
	if debug {
		if m.Package == nil {
			panic("should not happen")
		}
	}
	if debug {
		m.Printf("+F %#v\n", fr)
	}
	// If m.Exception is the same as the last call frame's LastException,
	// there has been no new exceptions, so there is nothing for a defer
	// call to catch.
	pfr := m.PeekCallFrame(1)
	if isDefer && m.Exception == pfr.LastException {
		m.Exception = nil
	}

	// NOTE: fr cannot be mutated from hereon, as it is a value.
	// If it must be mutated after append, use m.LastFrame() instead.
	m.Frames = append(m.Frames, fr)

	// Set the package.
	// .Package always refers to the code being run,
	// and may differ from .Realm.
	pv := fv.GetPackage(m.Store)
	if pv == nil {
		panic(fmt.Sprintf("package value missing in store: %s", fv.PkgPath))
	}
	m.Package = pv

	// If with cross, always switch to pv.Realm.
	// If method, this means the object cannot be modified if
	// stored externally by this method; but other methods can.
	if withCross {
		// since gno 0.9 cross type-checking makes this impossible.
		// XXX move this into if debug { ... }
		if !fv.IsCrossing() {
			// panic; notcrossing
			mrpath := "<no realm>"
			if m.Realm != nil {
				mrpath = m.Realm.Path
			}
			prpath := pv.PkgPath
			panic(fmt.Sprintf(
				"cannot cross-call a non-crossing function %s.%v from %s",
				prpath,
				fv.String(),
				mrpath,
			))
		}
		m.Realm = pv.GetRealm()
		return
	}

	// Non-crossing call of a crossing function like Public(cur, ...).
	if fv.IsCrossing() {
		if m.Realm != pv.Realm {
			// Illegal crossing to external realm.
			// (the function was variable and run-time check was necessary).
			// panic; not explicit
			mrpath := "<no realm>"
			if m.Realm != nil {
				mrpath = m.Realm.Path
			}
			prpath := "<no realm>"
			if pv.Realm != nil {
				prpath = pv.Realm.Path
			}
			panic(fmt.Sprintf(
				"cannot cur-call to external realm function %s.%v from %s",
				prpath,
				fv.String(),
				mrpath,
			))
		}
		// OK even if recv.Realm is different.
		return
	}

	// Not cross nor crossing.
	// Only "soft" switch to storage realm of receiver.
	var rlm *Realm
	if recv.IsDefined() { // method call
		obj := recv.GetFirstObject(m.Store)
		if obj == nil { // nil receiver
			// no switch
			return
		} else {
			recvOID := obj.GetObjectInfo().ID
			if recvOID.IsZero() ||
				(m.Realm != nil && recvOID.PkgID == m.Realm.ID) {
				// no switch
				return
			} else {
				// Implicit switch to storage realm.
				// Neither cross nor didswitch.
				recvPkgOID := ObjectIDFromPkgID(recvOID.PkgID)
				objpv := m.Store.GetObject(recvPkgOID).(*PackageValue)
				if objpv.IsRealm() && objpv.Realm == nil {
					rlm = m.Store.GetPackageRealm(objpv.PkgPath)
				} else {
					rlm = objpv.GetRealm()
				}
				m.Realm = rlm
				// DO NOT set DidCrossing here. Make
				// DidCrossing only happen upon explicit
				// cross(fn)(...) calls and subsequent calls to
				// crossing functions from the same realm, to
				// avoid user confusion. Otherwise whether
				// DidCrossing happened or not depends on where
				// the receiver resides, which isn't explicit
				// enough to avoid confusion.
				//   fr.DidCrossing = true
				return
			}
		}
	} else { // top level function
		// no switch
		return
	}
}

func (m *Machine) PopFrame() Frame {
	numFrames := len(m.Frames)
	f := m.Frames[numFrames-1]
	if debug {
		m.Printf("-F %#v\n", f)
	}
	m.Frames = m.Frames[:numFrames-1]

	return f
}

// jump to target frame, and
// set machine accordingly.
func (m *Machine) GotoJump(depthFrames, depthBlocks int) {
	if depthFrames >= len(m.Frames) {
		panic("should not happen, depthFrames exeeds total frames")
	}
	// pop frames if with depth not zero
	if depthFrames != 0 {
		// the last popped frame
		fr := m.Frames[len(m.Frames)-depthFrames]
		// pop frames
		m.Frames = m.Frames[:len(m.Frames)-depthFrames]
		// reset
		m.Ops = m.Ops[:fr.NumOps]
		m.Values = m.Values[:fr.NumValues]
		m.Exprs = m.Exprs[:fr.NumExprs]
		m.Stmts = m.Stmts[:fr.NumStmts]
		m.Blocks = m.Blocks[:fr.NumBlocks]
		// pop stmts
		m.Stmts = m.Stmts[:len(m.Stmts)-depthFrames]
	}

	if depthBlocks >= len(m.Blocks) {
		panic("should not happen, depthBlocks exeeds total blocks")
	}
	// pop blocks
	m.Blocks = m.Blocks[:len(m.Blocks)-depthBlocks]
}

func (m *Machine) PopFrameAndReset() {
	fr := m.PopFrame()
	m.Ops = m.Ops[:fr.NumOps]
	m.Values = m.Values[:fr.NumValues]
	m.Exprs = m.Exprs[:fr.NumExprs]
	m.Stmts = m.Stmts[:fr.NumStmts]
	m.Blocks = m.Blocks[:fr.NumBlocks]
	m.PopStmt() // may be sticky
}

// TODO: optimize by passing in last frame.
func (m *Machine) PopFrameAndReturn() {
	fr := m.PopFrame()
	if debug {
		if !fr.IsCall() {
			panic("unexpected non-call (loop) frame")
		}
	}
	rtypes := fr.Func.GetType(m.Store).Results
	numRes := len(rtypes)
	m.Ops = m.Ops[:fr.NumOps]
	m.NumResults = numRes
	m.Exprs = m.Exprs[:fr.NumExprs]
	m.Stmts = m.Stmts[:fr.NumStmts]
	m.Blocks = m.Blocks[:fr.NumBlocks]
	// shift and convert results to typed-nil if undefined and not iface
	// kind.  and not func result type isn't interface kind.
	resStart := len(m.Values) - numRes
	for i := range numRes {
		res := m.Values[resStart+i]
		if res.IsUndefined() && rtypes[i].Type.Kind() != InterfaceKind {
			res.T = rtypes[i].Type
		}
		m.Values[fr.NumValues+i] = res
	}
	m.Values = m.Values[:fr.NumValues+numRes]
	m.Package = fr.LastPackage
	m.Realm = fr.LastRealm
	if m.Exception != nil {
		// Inner defer exceptions replace the outer defer
		// ones.  You can still reach the previous exceptions
		// via m.Exception.Previous*.
	} else if fr.IsDefer {
		pfr := m.PeekCallFrame(1)
		m.Exception = pfr.LastException // may or may not be nil
	}
}

func (m *Machine) PeekFrameAndContinueFor() {
	fr := m.LastFrame()
	m.Ops = m.Ops[:fr.NumOps+1]
	m.Values = m.Values[:fr.NumValues]
	m.Exprs = m.Exprs[:fr.NumExprs]
	m.Stmts = m.Stmts[:fr.NumStmts+1]
	m.Blocks = m.Blocks[:fr.NumBlocks+1]
	ls := m.PeekStmt(1).(*bodyStmt)
	ls.NextBodyIndex = ls.BodyLen
}

func (m *Machine) PeekFrameAndContinueRange() {
	fr := m.LastFrame()
	m.Ops = m.Ops[:fr.NumOps+1]
	m.Values = m.Values[:fr.NumValues+1]
	m.Exprs = m.Exprs[:fr.NumExprs]
	m.Stmts = m.Stmts[:fr.NumStmts+1]
	m.Blocks = m.Blocks[:fr.NumBlocks+1]
	ls := m.PeekStmt(1).(*bodyStmt)
	ls.NextBodyIndex = ls.BodyLen
}

func (m *Machine) NumFrames() int {
	return len(m.Frames)
}

// Returns the current frame.
func (m *Machine) LastFrame() *Frame {
	return &m.Frames[len(m.Frames)-1]
}

// MustPeekCallFrame returns the last call frame with an offset of n. It panics if the frame is not found.
func (m *Machine) MustPeekCallFrame(n int) *Frame {
	fr := m.peekCallFrame(n)
	if fr == nil {
		panic("frame not found")
	}
	return fr
}

// PeekCallFrame behaves the same as MustPeekCallFrame, but rather than panicking,
// returns nil if the frame is not found.
func (m *Machine) PeekCallFrame(n int) *Frame {
	return m.peekCallFrame(n)
}

// TODO: this function and PopUntilLastCallFrame() is used in conjunction
// spanning two disjoint operations upon return. Optimize.
// If n is 1, returns the immediately last call frame.
func (m *Machine) peekCallFrame(n int) *Frame {
	if n == 0 {
		panic("n must be positive")
	}
	for i := len(m.Frames) - 1; i >= 0; i-- {
		fr := &m.Frames[i]
		if fr.IsCall() {
			if n == 1 {
				return fr
			} else {
				n-- // continue
			}
		}
	}

	return nil
}

// Returns the last defer call frame or nil.
func (m *Machine) LastDeferCallFrame() *Frame {
	return &m.Frames[len(m.Frames)-1]
}

// pops the last non-call (loop) frames
// and returns the last call frame (which is left on stack).
func (m *Machine) PopUntilLastCallFrame() *Frame {
	for i := len(m.Frames) - 1; i >= 0; i-- {
		fr := &m.Frames[i]
		if fr.IsCall() {
			m.Frames = m.Frames[:i+1]
			return fr
		}
	}
	return nil
}

// pops until revive (call) frame.
func (m *Machine) PopUntilLastReviveFrame() *Frame {
	for i := len(m.Frames) - 1; i >= 0; i-- {
		fr := &m.Frames[i]
		if fr.IsRevive {
			m.Frames = m.Frames[:i+1]
			return fr
		}
	}
	return nil
}

func (m *Machine) PushForPointer(lx Expr) {
	switch lx := lx.(type) {
	case *NameExpr:
		// no Lhs eval needed.
	case *IndexExpr:
		// evaluate Index
		m.PushExpr(lx.Index)
		m.PushOp(OpEval)
		// evaluate X
		m.PushExpr(lx.X)
		m.PushOp(OpEval)
	case *SelectorExpr:
		// evaluate X
		m.PushExpr(lx.X)
		m.PushOp(OpEval)
	case *StarExpr:
		// evaluate X (a reference)
		m.PushExpr(lx.X)
		m.PushOp(OpEval)
	case *CompositeLitExpr: // for *RefExpr e.g. &mystruct{}
		// evaluate lx.
		m.PushExpr(lx)
		m.PushOp(OpEval)
	default:
		panic(fmt.Sprintf(
			"illegal assignment X expression type %v",
			reflect.TypeOf(lx)))
	}
}

// Pop a pointer (for writing only).
func (m *Machine) PopAsPointer(lx Expr) PointerValue {
	pv, ro := m.PopAsPointer2(lx)
	if ro {
		m.Panic(typedString("cannot directly modify readonly tainted object (w/o method): " + lx.String()))
	}
	return pv
}

// Returns true if tv is N_Readonly or, its "first object" resides in a
// different non-zero realm. Returns false for non-N_Readonly StringValue, free
// floating pointers, and unreal objects.
func (m *Machine) IsReadonly(tv *TypedValue) bool {
	if m.Realm == nil {
		return false
	}
	if tv.IsReadonly() {
		return true
	}
	tvoid, ok := tv.GetFirstObjectID()
	if !ok {
		// e.g. if tv is a string, or free floating pointers.
		return false
	}
	if tvoid.IsZero() {
		return false
	}
	if tvoid.PkgID != m.Realm.ID {
		return true
	}
	return false
}

// Returns ro = true if the base is readonly,
// or if the base's storage realm != m.Realm and both are non-nil,
// and the lx isn't a name (base is a block),
// and the lx isn't a composite lit expr.
func (m *Machine) PopAsPointer2(lx Expr) (pv PointerValue, ro bool) {
	switch lx := lx.(type) {
	case *NameExpr:
		switch lx.Type {
		case NameExprTypeNormal:
			lb := m.LastBlock()
			pv = lb.GetPointerTo(m.Store, lx.Path)
			ro = false // always mutable
		case NameExprTypeHeapUse:
			lb := m.LastBlock()
			pv = lb.GetPointerTo(m.Store, lx.Path)
			ro = false // always mutable
		case NameExprTypeHeapClosure:
			panic("should not happen")
		default:
			panic("unexpected NameExpr in PopAsPointer")
		}
	case *IndexExpr:
		iv := m.PopValue()
		xv := m.PopValue()
		pv = xv.GetPointerAtIndex(m.Realm, m.Alloc, m.Store, iv)

		ro = m.IsReadonly(xv)
	case *SelectorExpr:
		xv := m.PopValue()
		pv = xv.GetPointerToFromTV(m.Alloc, m.Store, lx.Path)
		ro = m.IsReadonly(xv)
	case *StarExpr:
		xv := m.PopValue()
		pv = xv.V.(PointerValue)
		ro = m.IsReadonly(xv)
	case *CompositeLitExpr: // for *RefExpr
		tv := *m.PopValue()
		hv := m.Alloc.NewHeapItem(tv)
		pv = PointerValue{
			TV:    &hv.Value,
			Base:  hv,
			Index: 0,
		}
		ro = false // always mutable
	default:
		panic("should not happen")
	}
	return
}

// for testing.
func (m *Machine) CheckEmpty() error {
	found := ""
	if len(m.Ops) > 0 {
		found = "op"
	} else if len(m.Values) > 0 {
		found = "value"
	} else if len(m.Exprs) > 0 {
		found = "expr"
	} else if len(m.Stmts) > 0 {
		found = "stmt"
	} else if len(m.Blocks) > 0 {
		for _, b := range m.Blocks {
			_, isPkg := b.GetSource(m.Store).(*PackageNode)
			if isPkg {
				// ok
			} else {
				found = "(non-package) block"
			}
		}
	} else if len(m.Frames) > 0 {
		found = "frame"
	} else if m.NumResults > 0 {
		found = ".NumResults != 0"
	}
	if found != "" {
		return fmt.Errorf("found leftover %s", found)
	} else {
		return nil
	}
}

// This function does go-panic.
// To stop execution immediately stdlib native code MUST use this rather than
// pushPanic().
// Some code in realm.go and values.go will panic(&Exception{...}) directly.
// Keep this code in sync with those calls.
// Note that m.Run() will fill in the stacktrace if it isn't present.
func (m *Machine) Panic(etv TypedValue) {
	// Construct a new exception.
	ex := &Exception{
		Value:      etv,
		Stacktrace: m.Stacktrace(),
	}
	// Panic immediately.
	panic(ex)
}

// This function does not go-panic:
// caller must return manually.
// It should ONLY be called from doOp* Op handlers,
// and should return immediately from the origin Op.
func (m *Machine) pushPanic(etv TypedValue) {
	// Construct a new exception.
	ex := &Exception{
		Value:      etv,
		Stacktrace: m.Stacktrace(),
	}
	// Pop after capturing stacktrace.
	fr := m.PopUntilLastCallFrame()
	// Link ex.Previous.
	if m.Exception == nil {
		// Recall the last m.Exception before frame.
		m.Exception = ex.WithPrevious(fr.LastException)
	} else {
		// Replace existing m.Exception with new.
		m.Exception = ex.WithPrevious(m.Exception)
	}

	m.PushOp(OpPanic2)
	m.PushOp(OpReturnCallDefers)
}

// Recover is the underlying implementation of the recover() function in the
// GnoVM. It returns nil if there was no exception to be recovered, otherwise
// it returns the [Exception], which also contains the value passed into panic().
func (m *Machine) Recover() *Exception {
	// The return value of recover is nil when **the goroutine is not
	// panicking** or recover was not called directly by a deferred
	// function.
	if m.Exception == nil {
		return nil
	}
	// The return value of recover is nil when the goroutine is not
	// panicking or **recover was not called directly by a deferred
	// function**.
	fr := m.PeekCallFrame(1) // this Recover() call.
	if fr.IsDefer {          // not **called directly**
		return nil
	}
	fr = m.PeekCallFrame(2) // what contained recover().
	if !fr.IsDefer {        // not **by a deferred function**
		return nil
	}
	// Suppose a function G defers a function D that calls recover and a
	// panic occurs in a function on the same goroutine in which G is
	// executing. When the running of deferred functions reaches D, the
	// return value of D's call to recover will be the value passed to the
	// call of panic.
	ex := m.Exception
	// If D returns normally, without starting a new panic, the panicking
	// sequence stops. In that case, the state of functions called between
	// G and the call to panic is discarded, and normal execution resumes.
	//
	// NOTE: recover() > m.Recover() will clear m.Exception but m.Exception
	// may become re-set during PopFrameAndReturn() (returning from a defer
	// call) to an older value when popping a frame with .LastException set
	// from doOpReturnCallDefers() > m.PushFrameCall(isDefer=true).
	m.Exception = nil
	return ex
}

//----------------------------------------
// inspection methods

func (m *Machine) Println(args ...any) {
	if debug {
		if enabled {
			_, file, line, _ := runtime.Caller(2) // get caller info
			caller := fmt.Sprintf("%-.12s:%-4d", path.Base(file), line)
			prefix := fmt.Sprintf("DEBUG: %17s: ", caller)
			s := prefix + strings.Repeat("|", len(m.Ops))
			fmt.Println(append([]any{s}, args...)...)
		}
	}
}

func (m *Machine) Printf(format string, args ...any) {
	if debug {
		if enabled {
			_, file, line, _ := runtime.Caller(2) // get caller info
			caller := fmt.Sprintf("%-.12s:%-4d", path.Base(file), line)
			prefix := fmt.Sprintf("DEBUG: %17s: ", caller)
			s := prefix + strings.Repeat("|", len(m.Ops))
			fmt.Printf(s+" "+format, args...)
		}
	}
}

func (m *Machine) String() string {
	if m == nil {
		return "Machine:nil"
	}
	// Calculate some reasonable total length to avoid reallocation
	// Assuming an average length of 32 characters per string
	var (
		vsLength         = len(m.Values) * 32
		ssLength         = len(m.Stmts) * 32
		xsLength         = len(m.Exprs) * 32
		bsLength         = 1024
		obsLength        = len(m.Blocks) * 32
		fsLength         = len(m.Frames) * 32
		exceptionsLength = m.Exception.NumExceptions() * 32
		totalLength      = vsLength + ssLength + xsLength + bsLength + obsLength + fsLength + exceptionsLength
	)
	var sb strings.Builder
	builder := &sb // Pointer for use in fmt.Fprintf.
	builder.Grow(totalLength)
	fmt.Fprintf(builder, "Machine:\n    Stage: %v\n    Op: %v\n    Values: (len: %d)\n", m.Stage, m.Ops[:len(m.Ops)], len(m.Values))
	for i := len(m.Values) - 1; i >= 0; i-- {
		fmt.Fprintf(builder, "          #%d %v\n", i, m.Values[i])
	}
	builder.WriteString("    Exprs:\n")
	for i := len(m.Exprs) - 1; i >= 0; i-- {
		fmt.Fprintf(builder, "          #%d %v\n", i, m.Exprs[i])
	}
	builder.WriteString("    Stmts:\n")
	for i := len(m.Stmts) - 1; i >= 0; i-- {
		fmt.Fprintf(builder, "          #%d %v\n", i, m.Stmts[i])
	}
	builder.WriteString("    Blocks:\n")
	for i := len(m.Blocks) - 1; i > 0; i-- {
		b := m.Blocks[i]
		if b == nil {
			continue
		}
		gen := builder.Len()/3 + 1
		gens := "@" // strings.Repeat("@", gen)
		if pv, ok := b.Source.(*PackageNode); ok {
			// package blocks have too much, so just
			// print the pkgpath.
			fmt.Fprintf(builder, "          %s(%d) %s\n", gens, gen, pv.PkgPath)
		} else {
			bsi := b.StringIndented("            ")
			fmt.Fprintf(builder, "          %s(%d) %s\n", gens, gen, bsi)
		}
		// Update b
		switch bp := b.Parent.(type) {
		case RefValue:
			fmt.Fprintf(builder, "            (block ref %v)\n", bp.ObjectID)
		}
	}
	builder.WriteString("    Blocks (other):\n")
	for i := len(m.Blocks) - 2; i >= 0; i-- {
		b := m.Blocks[i]
		if b == nil || b.Source == nil {
			continue
		}
		if _, ok := b.Source.(*PackageNode); ok {
			break // done, skip *PackageNode.
		} else {
			fmt.Fprintf(builder, "          #%d %s\n", i,
				b.StringIndented("            "))
		}
	}
	builder.WriteString("    Frames:\n")
	for i := len(m.Frames) - 1; i >= 0; i-- {
		fmt.Fprintf(builder, "          #%d %s\n", i, m.Frames[i])
	}
	if m.Realm != nil {
		fmt.Fprintf(builder, "    Realm:\n      %s\n", m.Realm.Path)
	}
	if m.Exception != nil {
		builder.WriteString("    Exception:\n")
		fmt.Fprintf(builder, "      %s\n", m.Exception.Sprint(m))
	}
	return builder.String()
}

func (m *Machine) ExceptionStacktrace() string {
	if m.Exception == nil {
		return ""
	}
	var builder strings.Builder
	last := m.Exception
	first := m.Exception
	var numPrevious int
	for ; first.Previous != nil; first = first.Previous {
		numPrevious++
	}
	builder.WriteString(first.StringWithStacktrace(m))
	if numPrevious >= 2 {
		fmt.Fprintf(&builder, "... %d panic(s) elided ...\n", numPrevious-1)
	}
	if numPrevious >= 1 {
		builder.WriteString(last.StringWithStacktrace(m))
	}
	return builder.String()
}<|MERGE_RESOLUTION|>--- conflicted
+++ resolved
@@ -1740,19 +1740,7 @@
 	if debug {
 		m.Printf("+v %v\n", tv)
 	}
-<<<<<<< HEAD
-	if len(m.Values) == m.NumValues {
-		// TODO tune. also see PushOp().
-		newValues := make([]TypedValue, len(m.Values)*2)
-		copy(newValues, m.Values)
-		m.Values = newValues
-	}
-	m.Values[m.NumValues] = tv
-	m.NumValues++
-=======
 	m.Values = append(m.Values, tv)
-	return
->>>>>>> 8452891d
 }
 
 // Resulting reference is volatile.
