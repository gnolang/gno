package gnolang

import (
	"fmt"
	"io"
	"path"
	"reflect"
	"runtime"
	"slices"
	"strconv"
	"strings"
	"sync"

	bm "github.com/gnolang/gno/gnovm/pkg/benchops"
	"github.com/gnolang/gno/gnovm/pkg/gnomod"
	"github.com/gnolang/gno/tm2/pkg/errors"
	"github.com/gnolang/gno/tm2/pkg/overflow"
	"github.com/gnolang/gno/tm2/pkg/std"
	"github.com/gnolang/gno/tm2/pkg/store"
)

//----------------------------------------
// Machine

type Machine struct {
	// State
	Ops           []Op          // main operations
	Values        []TypedValue  // buffer of values to be operated on
	Exprs         []Expr        // pending expressions
	Stmts         []Stmt        // pending statements
	Blocks        []*Block      // block (scope) stack
	Frames        []Frame       // func call stack
	Package       *PackageValue // active package
	Realm         *Realm        // active realm
	Alloc         *Allocator    // memory allocations
	Exception     *Exception    // last exception
	NumResults    int           // number of results returned
	Cycles        int64         // number of "cpu" cycles
	GCCycle       int64         // number of "gc" cycles
	Stage         Stage         // pre for static eval, add for package init, run otherwise
	ReviveEnabled bool          // true if revive() enabled (only in testing mode for now)

	Debugger Debugger

	// Configuration
	Output   io.Writer
	Store    Store
	Context  any
	GasMeter store.GasMeter
}

// NewMachine initializes a new gno virtual machine, acting as a shorthand
// for [NewMachineWithOptions], setting the given options PkgPath and Store.
//
// The machine will run on the package at the given path, which will be
// retrieved through the given store. If it is not set, the machine has no
// active package, and one must be set prior to usage.
//
// Like for [NewMachineWithOptions], Machines initialized through this
// constructor must be finalized with [Machine.Release].
func NewMachine(pkgPath string, store Store) *Machine {
	return NewMachineWithOptions(
		MachineOptions{
			PkgPath: pkgPath,
			Store:   store,
		})
}

// MachineOptions is used to pass options to [NewMachineWithOptions].
type MachineOptions struct {
	// Active package of the given machine; must be set before execution.
	PkgPath       string
	Debug         bool
	Input         io.Reader // used for default debugger input only
	Output        io.Writer // default os.Stdout
	Store         Store     // default NewStore(Alloc, nil, nil)
	Context       any
	Alloc         *Allocator // or see MaxAllocBytes.
	MaxAllocBytes int64      // or 0 for no limit.
	GasMeter      store.GasMeter
	ReviveEnabled bool
	SkipPackage   bool // don't get/set package or realm.
}

const (
	startingOpsCap = 1024
	// sizeof(TypedValue) is 40 at time of writing; this ensures that the values
	// slice occupies 1000 bytes by default.
	startingValuesCap = 25
)

// the machine constructor gets spammed
// this causes a significant part of the runtime and memory
// to be occupied by *Machine
// hence, this pool
var machinePool = sync.Pool{
	New: func() any {
		return &Machine{
			Ops:    make([]Op, 0, startingOpsCap),
			Values: make([]TypedValue, 0, startingValuesCap),
		}
	},
}

// NewMachineWithOptions initializes a new gno virtual machine with the given
// options.
//
// Machines initialized through this constructor must be finalized with
// [Machine.Release].
func NewMachineWithOptions(opts MachineOptions) *Machine {
	vmGasMeter := opts.GasMeter

	output := opts.Output
	if output == nil {
		output = io.Discard
	}
	alloc := opts.Alloc
	if alloc == nil {
		alloc = NewAllocator(opts.MaxAllocBytes) // allocator is nil if MaxAllocBytes is zero
	}
	store := opts.Store
	if store == nil {
		// bare store, no stdlibs.
		store = NewStore(alloc, nil, nil)
	} else if store.GetAllocator() == nil {
		store.SetAllocator(alloc)
	}
	// Get machine from pool.
	mm := machinePool.Get().(*Machine)
	mm.Alloc = alloc
	if mm.Alloc != nil {
		mm.Alloc.SetGCFn(func() (int64, bool) { return mm.GarbageCollect() })
		mm.Alloc.SetGasMeter(vmGasMeter)
	}
	mm.Output = output
	mm.Store = store
	mm.Context = opts.Context
	mm.GasMeter = vmGasMeter
	mm.Debugger.enabled = opts.Debug
	mm.Debugger.in = opts.Input
	mm.Debugger.out = output
	mm.ReviveEnabled = opts.ReviveEnabled
	// Maybe get/set package and realm.
	if !opts.SkipPackage && opts.PkgPath != "" {
		pv := (*PackageValue)(nil)
		pv = store.GetPackage(opts.PkgPath, false)
		if pv == nil {
			pkgName := defaultPkgName(opts.PkgPath)
			pn := NewPackageNode(pkgName, opts.PkgPath, &FileSet{})
			pv = pn.NewPackage(mm.Alloc)
			store.SetBlockNode(pn)
			store.SetCachePackage(pv)
		}
		mm.Package = pv
		if pv != nil {
			mm.SetActivePackage(pv)
		}
	}
	return mm
}

// Release resets some of the values of *Machine and puts back m into the
// machine pool; for this reason, Release() should be called as a finalizer,
// and m should not be used after this call. Only Machines initialized with this
// package's constructors should be released.
func (m *Machine) Release() {
	// here we zero in the values for the next user
	ops, values := m.Ops[:0:startingOpsCap], m.Values[:0:startingValuesCap]
	clear(ops[:startingOpsCap])
	clear(values[:startingValuesCap])
	*m = Machine{Ops: ops, Values: values}

	machinePool.Put(m)
}

func (m *Machine) SetActivePackage(pv *PackageValue) {
	if err := m.CheckEmpty(); err != nil {
		panic(errors.Wrap(err, "set package when machine not empty"))
	}
	m.Package = pv
	m.Realm = pv.GetRealm()
	m.Blocks = []*Block{
		pv.GetBlock(m.Store),
	}
}

//----------------------------------------
// top level Run* methods.

// Upon restart, preprocess all MemPackage and save blocknodes.
// This is a temporary measure until we optimize/make-lazy.
//
// NOTE: package paths not beginning with gno.land will be allowed to override,
// to support cases of stdlibs processed through [RunMemPackagesWithOverrides].
func (m *Machine) PreprocessAllFilesAndSaveBlockNodes() {
	ch := m.Store.IterMemPackage()
	for mpkg := range ch {
		mpkg = MPFProd.FilterMemPackage(mpkg)
		fset := m.ParseMemPackage(mpkg)
		pn := NewPackageNode(Name(mpkg.Name), mpkg.Path, fset)
		m.Store.SetBlockNode(pn)
		PredefineFileSet(m.Store, pn, fset)
		for _, fn := range fset.Files {
			// Save Types to m.Store (while preprocessing).
			fn = Preprocess(m.Store, pn, fn).(*FileNode)
			// Save BlockNodes to m.Store.
			SaveBlockNodes(m.Store, fn)
		}
		// Normally, the fileset would be added onto the
		// package node only after runFiles(), but we cannot
		// run files upon restart (only preprocess them).
		// So, add them here instead.
		// TODO: is this right?
		if pn.FileSet == nil {
			pn.FileSet = fset
		}
		// pn.FileSet != nil happens for non-realm file tests.
		// TODO ensure the files are the same.
	}
}

//----------------------------------------
// top level Run* methods.

// Sorts the package, then sets the package if doesn't exist, runs files, saves
// mpkg and corresponding package node, package value, and types to store. Save
// is set to false for tests where package values may be native.
// If save is true, mpkg must be of type.IsStorable().
// NOTE: Production systems must separately check mpkg.type if save, typically
// you will want to ensure that it is MPUserAll, not MPUserProd or MPUserTest.
// NOTE: Does not validate the mpkg. Caller must validate the mpkg before
// calling.
func (m *Machine) RunMemPackage(mpkg *std.MemPackage, save bool) (*PackageNode, *PackageValue) {
	if bm.OpsEnabled || bm.StorageEnabled || bm.NativeEnabled {
		bm.InitMeasure()
	}
	if bm.StorageEnabled {
		defer bm.FinishStore()
	}
	return m.runMemPackage(mpkg, save, false)
}

// RunMemPackageWithOverrides works as [RunMemPackage], however after parsing,
// declarations are filtered removing duplicate declarations.  To control which
// declaration overrides which, use [ReadMemPackageFromList], putting the
// overrides at the top of the list.
// If save is true, mpkg must be of type.IsStorable().
// NOTE: Production systems must separately check mpkg.type if save, typically
// you will want to ensure that it is MPUserAll, not MPUserProd or MPUserTest.
// NOTE: Does not validate the mpkg, except when saving validates a mpkg with
// its type.
func (m *Machine) RunMemPackageWithOverrides(mpkg *std.MemPackage, save bool) (*PackageNode, *PackageValue) {
	return m.runMemPackage(mpkg, save, true)
}

func (m *Machine) runMemPackage(mpkg *std.MemPackage, save, overrides bool) (*PackageNode, *PackageValue) {
	// validate mpkg.Type.
	mptype := mpkg.Type.(MemPackageType)
	if save && !mptype.IsStorable() {
		panic(fmt.Sprintf("mempackage type must be storable, but got %v", mptype))
	}
	// If All, demote to Prod when parsing,
	// if Test or Integration, keep it as is,
	// but in any case save everything if save.
	mptype = mptype.AsRunnable()
	// sort mpkg.
	mpkg.Sort()
	// parse files.
	files := m.ParseMemPackageAsType(mpkg, mptype)
	mod, err := gnomod.ParseMemPackage(mpkg)
	private := false
	if err == nil && mod != nil {
		private = mod.Private
	}

	// make and set package if doesn't exist.
	pn := (*PackageNode)(nil)
	pv := (*PackageValue)(nil)
	if m.Package != nil && m.Package.PkgPath == mpkg.Path {
		pv = m.Package
		loc := PackageNodeLocation(mpkg.Path)
		pn = m.Store.GetBlockNode(loc).(*PackageNode)
	} else {
		pn = NewPackageNode(Name(mpkg.Name), mpkg.Path, &FileSet{})
		pv = pn.NewPackage(m.Alloc)
		pv.SetPrivate(private)
		m.Store.SetBlockNode(pn)
		m.Store.SetCachePackage(pv)
	}
	m.SetActivePackage(pv)
	// run files.
	updates := m.runFileDecls(overrides, files.Files...)
	// populate pv.fBlocksMap.
	pv.deriveFBlocksMap(m.Store)
	// save package value and mempackage.
	// XXX save condition will be removed once gonative is removed.
	var throwaway *Realm
	if save {
		// store new package values and types
		throwaway = m.saveNewPackageValuesAndTypes()
		if throwaway != nil {
			m.Realm = throwaway
		}
	}
	// run init functions
	m.runInitFromUpdates(pv, updates)
	// save again after init.
	if save {
		m.resavePackageValues(throwaway)
		// store mempackage; we already validated type.
		m.Store.AddMemPackage(mpkg, mpkg.Type.(MemPackageType))
		if throwaway != nil {
			m.Realm = nil
		}
	}

	return pn, pv
}

type redeclarationErrors []Name

func (r redeclarationErrors) Error() string {
	var b strings.Builder
	b.WriteString("redeclarations for identifiers: ")
	for idx, s := range r {
		b.WriteString(strconv.Quote(string(s)))
		if idx != len(r)-1 {
			b.WriteString(", ")
		}
	}
	return b.String()
}

func (r redeclarationErrors) add(newI Name) redeclarationErrors {
	if slices.Contains(r, newI) {
		return r
	}
	return append(r, newI)
}

// checkDuplicates returns an error if there are duplicate declarations in the fset.
func checkDuplicates(fset *FileSet) error {
	defined := make(map[Name]struct{}, 128)
	var duplicated redeclarationErrors
	for _, f := range fset.Files {
		for _, d := range f.Decls {
			var name Name
			switch d := d.(type) {
			case *FuncDecl:
				if d.Name == "init" {
					continue
				}
				name = d.Name
				if d.IsMethod {
					name = Name(destar(d.Recv.Type).String()) + "." + name
				}
			case *TypeDecl:
				name = d.Name
			case *ValueDecl:
				for _, nx := range d.NameExprs {
					if nx.Name == blankIdentifier {
						continue
					}
					if _, ok := defined[nx.Name]; ok {
						duplicated = duplicated.add(nx.Name)
					}
					defined[nx.Name] = struct{}{}
				}
				continue
			default:
				continue
			}
			if name == blankIdentifier {
				continue
			}
			if _, ok := defined[name]; ok {
				duplicated = duplicated.add(name)
			}
			defined[name] = struct{}{}
		}
	}
	if len(duplicated) > 0 {
		return duplicated
	}
	return nil
}

func destar(x Expr) Expr {
	if x, ok := x.(*StarExpr); ok {
		return x.X
	}
	return x
}

// Stacktrace returns the stack trace of the machine.
// It collects the executions and frames from the machine's frames and statements.
func (m *Machine) Stacktrace() (stacktrace Stacktrace) {
	if len(m.Frames) == 0 {
		return
	}

	calls := make([]StacktraceCall, 0, len(m.Frames))
	for i := len(m.Frames) - 1; i >= 0; i-- {
		fr := &m.Frames[i]
		if fr.IsCall() && fr.Func.Name != "panic" {
			calls = append(calls, StacktraceCall{
				CallExpr: fr.Source.(*CallExpr),
				IsDefer:  fr.IsDefer,
				FuncLoc:  fr.Func.GetSource(m.Store).GetLocation(),
			})
		}
	}

	// if the stacktrace is too long, we trim it down to maxStacktraceSize
	if len(calls) > maxStacktraceSize {
		const halfMax = maxStacktraceSize / 2

		stacktrace.NumFramesElided = len(calls) - maxStacktraceSize
		calls = append(calls[:halfMax], calls[len(calls)-halfMax:]...)
		calls = calls[:len(calls):len(calls)] // makes remaining part of "calls" GC'able
	}

	stacktrace.Calls = calls

	// XXX move to machine.LastLine()?
	if m.LastFrame().Func != nil && m.LastFrame().Func.IsNative() {
		stacktrace.LastLine = -1 // special line for native.
	} else {
		if len(m.Stmts) > 0 {
			ls := m.PeekStmt(1)
			if bs, ok := ls.(*bodyStmt); ok {
				stacktrace.LastLine = bs.LastStmt().GetLine()
			} else {
				goto NOTPANIC // not a panic call
			}
		} else {
			goto NOTPANIC // not a panic call
		}
	NOTPANIC:
		if len(m.Exprs) > 0 {
			stacktrace.LastLine = m.PeekExpr(1).GetLine()
		} else if len(m.Stmts) > 0 {
			stmt := m.PeekStmt(1)
			if bs, ok := stmt.(*bodyStmt); ok {
				if 0 <= bs.NextBodyIndex-1 {
					stmt = bs.Body[bs.NextBodyIndex-1]
				}
			}
			stacktrace.LastLine = stmt.GetLine()
		} else {
			stacktrace.LastLine = 0 // dunno
		}
	}

	return
}

// Convenience for tests.
// Production must not use this, because realm package init
// must happen after persistence and realm finalization,
// then changes from init persisted again.
// m.Package must match fns's package path.
// XXX delete?
func (m *Machine) RunFiles(fns ...*FileNode) {
	pv := m.Package
	if pv == nil {
		panic("RunFiles requires Machine.Package")
	}
	rlm := pv.GetRealm()
	if rlm == nil && pv.IsRealm() {
		rlm = NewRealm(pv.PkgPath) // throwaway
	}
	updates := m.runFileDecls(IsStdlib(pv.PkgPath), fns...)
	if rlm != nil {
		pb := pv.GetBlock(m.Store)
		for _, update := range updates {
			// XXX simplify.
			if hiv, ok := update.V.(*HeapItemValue); ok {
				rlm.DidUpdate(pb, nil, hiv)
			} else {
				rlm.DidUpdate(pb, nil, update.GetFirstObject(m.Store))
			}
		}
	}
	m.runInitFromUpdates(pv, updates)
	if rlm != nil {
		rlm.FinalizeRealmTransaction(m.Store)
	}
}

// PreprocessFiles runs Preprocess on the given files. It is used to detect
// compile-time errors in the package. It is also used to preprocess files from
// the package getter for tests, e.g. from "gnovm/tests/files/extern/*", or from
// "examples/*".
//   - fixFrom: the version of gno to fix from.
func (m *Machine) PreprocessFiles(pkgName, pkgPath string, fset *FileSet, save, withOverrides bool, fixFrom string) (*PackageNode, *PackageValue) {
	if !withOverrides {
		if err := checkDuplicates(fset); err != nil {
			panic(fmt.Errorf("running package %q: %w", pkgName, err))
		}
	}
	pn := NewPackageNode(Name(pkgName), pkgPath, fset)
	if fixFrom != "" {
		pn.SetAttribute(ATTR_FIX_FROM, fixFrom)
	}
	pv := pn.NewPackage(nilAllocator)
	pb := pv.GetBlock(m.Store)
	m.SetActivePackage(pv)
	m.Store.SetBlockNode(pn)
	PredefineFileSet(m.Store, pn, fset)
	for _, fn := range fset.Files {
		fn = Preprocess(m.Store, pn, fn).(*FileNode)
		// After preprocessing, save blocknodes to store.
		SaveBlockNodes(m.Store, fn)
		// Make block for fn.
		// Each file for each *PackageValue gets its own file *Block,
		// with values copied over from each file's
		// *FileNode.StaticBlock.
		fb := m.Alloc.NewBlock(fn, pb)
		fb.Values = make([]TypedValue, len(fn.StaticBlock.Values))
		copy(fb.Values, fn.StaticBlock.Values)
		pv.AddFileBlock(fn.FileName, fb)
	}
	// Get new values across all files in package.
	pn.PrepareNewValues(nilAllocator, pv)
	// save package value.
	var throwaway *Realm
	if save {
		// store new package values and types
		throwaway = m.saveNewPackageValuesAndTypes()
		if throwaway != nil {
			m.Realm = throwaway
		}
		m.resavePackageValues(throwaway)
		if throwaway != nil {
			m.Realm = nil
		}
	}
	return pn, pv
}

// Add files to the package's *FileSet and run decls in them.
// This will also run each init function encountered.
// Returns the updated typed values of package.
// m.Package must match fns's package path.
func (m *Machine) runFileDecls(withOverrides bool, fns ...*FileNode) []TypedValue {
	// Files' package names must match the machine's active one.
	// if there is one.
	for _, fn := range fns {
		if fn.PkgName != "" && fn.PkgName != m.Package.PkgName {
			panic(fmt.Sprintf("expected package name [%s] but got [%s]!",
				m.Package.PkgName, fn.PkgName))
		}
	}
	// Add files to *PackageNode.FileSet.
	pv := m.Package
	pb := pv.GetBlock(m.Store)
	pn := pb.GetSource(m.Store).(*PackageNode)
	fs := &FileSet{Files: fns}
	fdeclared := map[Name]struct{}{}
	if pn.FileSet == nil {
		pn.FileSet = fs
	} else {
		// collect pre-existing declared names
		for _, fn := range pn.FileSet.Files {
			for _, decl := range fn.Decls {
				for _, name := range decl.GetDeclNames() {
					fdeclared[name] = struct{}{}
				}
			}
		}
		// add fns to pre-existing fileset.
		pn.FileSet.AddFiles(fns...)
	}
	if !withOverrides {
		if err := checkDuplicates(pn.FileSet); err != nil {
			panic(fmt.Errorf("running package %q: %w", pv.PkgPath, err))
		}
	}

	// Predefine declarations across all files.
	PredefineFileSet(m.Store, pn, fs)

	// Preprocess each new file.
	for _, fn := range fns {
		// Preprocess file.
		// NOTE: Most of the declaration is handled by
		// Preprocess and any constant values set on
		// pn.StaticBlock, and those values are copied to the
		// runtime package value via PrepareNewValues.  Then,
		// non-constant var declarations and file-level imports
		// are re-set in runDeclaration(,true).
		fn = Preprocess(m.Store, pn, fn).(*FileNode)
		if debug {
			debug.Printf("PREPROCESSED FILE: %v\n", fn)
		}
		// After preprocessing, save blocknodes to store.
		SaveBlockNodes(m.Store, fn)
		// Make block for fn.
		// Each file for each *PackageValue gets its own file *Block,
		// with values copied over from each file's
		// *FileNode.StaticBlock.
		fb := m.Alloc.NewBlock(fn, pb)
		fb.Values = make([]TypedValue, len(fn.StaticBlock.Values))
		copy(fb.Values, fn.StaticBlock.Values)
		pv.AddFileBlock(fn.FileName, fb)
	}

	// Get new values across all files in package.
	updates := pn.PrepareNewValues(m.Alloc, pv)

	// to detect loops in var declarations.
	loopfindr := []Name{}
	// recursive function for var declarations.
	var runDeclarationFor func(fn *FileNode, decl Decl)
	runDeclarationFor = func(fn *FileNode, decl Decl) {
		// get fileblock of fn.
		// fb := pv.GetFileBlock(nil, fn.FileName)
		// get dependencies of decl.
		deps := make(map[Name]struct{})
		findDependentNames(decl, deps)
		for dep := range deps {
			// if dep already defined as import, skip.
			if _, ok := fn.GetLocalIndex(dep); ok {
				continue
			}
			// if dep already in fdeclared, skip.
			if _, ok := fdeclared[dep]; ok {
				continue
			}
			fn, depdecl, exists := pn.FileSet.GetDeclForSafe(dep)
			// special case: if doesn't exist:
			if !exists {
				if isUverseName(dep) { // then is reserved keyword in uverse.
					continue
				} else { // is an undefined dependency.
					panic(fmt.Sprintf(
						"%s/%s:%s: dependency %s not defined in fileset with files %v",
						pv.PkgPath, fn.FileName, decl.GetPos().String(), dep, fs.FileNames()))
				}
			}
			// if dep already in loopfindr, abort.
			if slices.Contains(loopfindr, dep) {
				if _, ok := (*depdecl).(*FuncDecl); ok {
					// recursive function dependencies
					// are OK with func decls.
					continue
				} else {
					panic(fmt.Sprintf(
						"%s/%s:%s: loop in variable initialization: dependency trail %v circularly depends on %s",
						pv.PkgPath, fn.FileName, decl.GetPos().String(), loopfindr, dep))
				}
			}
			// run dependency declaration
			loopfindr = append(loopfindr, dep)
			runDeclarationFor(fn, *depdecl)
			loopfindr = loopfindr[:len(loopfindr)-1]
		}
		// run declaration
		fb := pv.GetFileBlock(m.Store, fn.FileName)
		m.PushBlock(fb)
		m.runDeclaration(decl)
		m.PopBlock()
		for _, n := range decl.GetDeclNames() {
			fdeclared[n] = struct{}{}
		}
	}

	// Declarations (and variable initializations).  This must happen
	// after all files are preprocessed, because value decl may be out of
	// order and depend on other files.

	// Run declarations.
	for _, fn := range fns {
		for _, decl := range fn.Decls {
			runDeclarationFor(fn, decl)
		}
	}

	return updates
}

// Run new init functions.
// Go spec: "To ensure reproducible initialization
// behavior, build systems are encouraged to present
// multiple files belonging to the same package in
// lexical file name order to a compiler."
// If m.Realm is set `init(cur realm)` works too.
func (m *Machine) runInitFromUpdates(pv *PackageValue, updates []TypedValue) {
	// Only for the init functions make the origin caller
	// the package addr.
	for _, tv := range updates {
		if tv.IsDefined() && tv.T.Kind() == FuncKind && tv.V != nil {
			fv, ok := tv.V.(*FuncValue)
			if !ok {
				continue // skip native functions.
			}
			if strings.HasPrefix(string(fv.Name), "init.") {
				fb := pv.GetFileBlock(m.Store, fv.FileName)
				m.PushBlock(fb)
				maybeCrossing := m.Realm != nil
				m.runFunc(StageAdd, fv.Name, maybeCrossing)
				m.PopBlock()
			}
		}
	}
}

// Save the machine's package using realm finalization deep crawl.
// Also saves declared types.
// This happens before any init calls.
// Returns a throwaway realm package is not a realm,
// such as stdlibs or /p/ packages.
func (m *Machine) saveNewPackageValuesAndTypes() (throwaway *Realm) {
	// save package value and dependencies.
	pv := m.Package
	if pv.IsRealm() {
		rlm := pv.Realm
		rlm.MarkNewReal(pv)
		rlm.FinalizeRealmTransaction(m.Store)
		// save package realm info.
		m.Store.SetPackageRealm(rlm)
	} else { // use a throwaway realm.
		rlm := NewRealm(pv.PkgPath)
		rlm.MarkNewReal(pv)
		rlm.FinalizeRealmTransaction(m.Store)
		throwaway = rlm
	}
	// save declared types.
	if bv, ok := pv.Block.(*Block); ok {
		for _, tv := range bv.Values {
			if tvv, ok := tv.V.(TypeValue); ok {
				if dt, ok := tvv.Type.(*DeclaredType); ok {
					m.Store.SetType(dt)
				}
			}
		}
	}
	return
}

// Resave any changes to realm after init calls.
// Pass in the realm from m.saveNewPackageValuesAndTypes()
// in case a throwaway was created.
func (m *Machine) resavePackageValues(rlm *Realm) {
	// save package value and dependencies.
	pv := m.Package
	if pv.IsRealm() {
		rlm = pv.Realm
		rlm.FinalizeRealmTransaction(m.Store)
		// re-save package realm info.
		m.Store.SetPackageRealm(rlm)
	} else { // use the throwaway realm.
		rlm.FinalizeRealmTransaction(m.Store)
	}
	// types were already saved, and should not change
	// even after running the init function.
}

func (m *Machine) runFunc(st Stage, fn Name, maybeCrossing bool) {
	if maybeCrossing {
		pv := m.Package
		pb := pv.GetBlock(m.Store)
		pn := pb.GetSource(m.Store).(*PackageNode)
		ft := pn.GetStaticTypeOf(m.Store, fn).(*FuncType)
		if ft.IsCrossing() {
			// .cur is a special keyword for non-crossing calls of
			// a crossing function where `cur` is not available
			// from m.RunFuncMaybeCrossing().
			//
			// `main(cur realm)` and `init(cur realm)` are
			// considered to have already crossed at "frame -1", so
			// we do not want to cross-call main, and the behavior
			// is identical to main(), like wise init().
			m.RunStatement(st, S(Call(Nx(fn), Nx(".cur"))))
			return
		}
	}
	m.RunStatement(st, S(Call(Nx(fn))))
}

func (m *Machine) RunMain() {
	m.runFunc(StageRun, "main", false)
}

// This is used for realm filetests which may declare
// either main() or main(cur crossing).
func (m *Machine) RunMainMaybeCrossing() {
	m.runFunc(StageRun, "main", true)
}

// Evaluate throwaway expression in new block scope.
// If x is a function call, it may return any number of
// results including 0.  Otherwise it returns 1.
// Input must not have been preprocessed, that is,
// it should not be the child of any parent.
func (m *Machine) Eval(x Expr) []TypedValue {
	if debug {
		m.Printf("Machine.Eval(%v)\n", x)
	}
	if bm.OpsEnabled || bm.StorageEnabled {
		// reset the benchmark
		bm.InitMeasure()
	}
	if bm.StorageEnabled {
		defer bm.FinishStore()
	}
	// X must not have been preprocessed.
	if x.GetAttribute(ATTR_PREPROCESSED) != nil {
		panic(fmt.Sprintf(
			"Machine.Eval(x) expression already preprocessed: %s",
			x.String()))
	}
	// Preprocess input using last block context.
	last := m.LastBlock().GetSource(m.Store)
	// Transform expression to ensure isolation.
	// This is to ensure that the parent context
	// doesn't get modified.
	// XXX Just use a BlockStmt?
	if _, ok := x.(*CallExpr); !ok {
		x = Call(Fn(nil, Flds("x", InterfaceT(nil)),
			Ss(
				Return(x),
			)))
	}
	// else,x already creates its own scope.
	// Preprocess x.
	x = Preprocess(m.Store, last, x).(Expr)
	// Evaluate x.
	start := len(m.Values)
	m.PushOp(OpHalt)
	m.PushExpr(x)
	m.PushOp(OpEval)
	m.Run(StageRun)
	res := m.ReapValues(start)
	return res
}

// Evaluate any preprocessed expression statically.
// This is primiarily used by the preprocessor to evaluate
// static types and values.
func (m *Machine) EvalStatic(last BlockNode, x Expr) TypedValue {
	if debug {
		m.Printf("Machine.EvalStatic(%v, %v)\n", last, x)
	}
	// X must have been preprocessed.
	if x.GetAttribute(ATTR_PREPROCESSED) == nil {
		panic(fmt.Sprintf(
			"Machine.EvalStatic(x) expression not yet preprocessed: %s",
			x.String()))
	}
	// Temporarily push last to m.Blocks.
	m.PushBlock(last.GetStaticBlock().GetBlock())
	// Evaluate x.
	start := len(m.Values)
	m.PushOp(OpHalt)
	m.PushOp(OpPopBlock)
	m.PushExpr(x)
	m.PushOp(OpEval)
	m.Run(StagePre)
	res := m.ReapValues(start)
	if len(res) != 1 {
		panic("should not happen")
	}
	return res[0]
}

// Evaluate the type of any preprocessed expression statically.
// This is primiarily used by the preprocessor to evaluate
// static types of nodes.
func (m *Machine) EvalStaticTypeOf(last BlockNode, x Expr) Type {
	if debug {
		m.Printf("Machine.EvalStaticTypeOf(%v, %v)\n", last, x)
	}
	// X must have been preprocessed or a predefined func lit expr.
	if x.GetAttribute(ATTR_PREPROCESSED) == nil &&
		x.GetAttribute(ATTR_PREPROCESS_SKIPPED) == nil &&
		x.GetAttribute(ATTR_PREPROCESS_INCOMPLETE) == nil {
		panic(fmt.Sprintf(
			"Machine.EvalStaticTypeOf(x) expression not yet preprocessed: %s",
			x.String()))
	}
	// Temporarily push last to m.Blocks.
	m.PushBlock(last.GetStaticBlock().GetBlock())
	// Evaluate x.
	start := len(m.Values)
	m.PushOp(OpHalt)
	m.PushOp(OpPopBlock)
	m.PushExpr(x)
	m.PushOp(OpStaticTypeOf)
	m.Run(StagePre)
	res := m.ReapValues(start)
	if len(res) != 1 {
		panic("should not happen")
	}
	tv := res[0].V.(TypeValue)
	return tv.Type
}

// Runs a statement on a block. The block must not be a package node's block,
// but it may be a file block or anything else.  New names may be declared by
// the statement, so the block is expanded with its own source.
func (m *Machine) RunStatement(st Stage, s Stmt) {
	lb := m.LastBlock()
	last := lb.GetSource(m.Store)
	switch last.(type) {
	case *FileNode, *PackageNode:
		// NOTE: type decls and value decls are also statements, and
		// they add a name to m.LastBlock, except if last block is a
		// file/package block it adds to the parent package block.
		if d, ok := s.(Decl); ok {
			m.RunDeclaration(d)
			return // already pn.PrepareNewValues()'d.
		}
	}
	// preprocess s and expand last if needed.
	func() {
		oldNames := last.GetNumNames()
		defer func() {
			// if preprocess panics during `a := ...`,
			// the static block will have a new slot but not
			// the runtime block, causing issues later.
			newNames := last.GetNumNames()
			if oldNames != newNames {
				lb.ExpandWith(m.Alloc, last)
			}
		}()
		s = Preprocess(m.Store, last, s).(Stmt)
	}()
	// run s.
	m.PushOp(OpHalt)
	m.PushStmt(s)
	m.PushOp(OpExec)
	m.Run(st)
}

// Runs a declaration after preprocessing d.  If d was already preprocessed,
// call runDeclaration() instead.  No blocknodes are saved to store, and
// declarations are not realm compatible.
func (m *Machine) RunDeclaration(d Decl) {
	if fd, ok := d.(*FuncDecl); ok && fd.Name == "init" {
		// XXX or, consider running it, but why would this be needed?
		// from a repl there is no need for init() functions.
		// Also, there are complications with realms, where
		// the realm must be persisted before init(), and persisted again.
		panic("Machine.RunDeclaration cannot be used for init functions")
	}
	// Preprocess input using package block.  There should only
	// be one block right now, and it's a *PackageNode.
	pn := m.LastBlock().GetSource(m.Store).(*PackageNode)
	d = Preprocess(m.Store, pn, d).(Decl)
	// do not SaveBlockNodes(m.Store, d).
	pn.PrepareNewValues(m.Alloc, m.Package)
	m.runDeclaration(d)
	if debug {
		if pn != m.Package.GetBlock(m.Store).GetSource(m.Store) {
			panic("package mismatch")
		}
	}
}

// Declarations to be run within a body (not at the file or
// package level, for which evaluations happen during
// preprocessing).
func (m *Machine) runDeclaration(d Decl) {
	switch d := d.(type) {
	case *FuncDecl:
		// nothing to do.
		// closure and package already set
		// during PackageNode.NewPackage().
	case *ValueDecl:
		m.PushOp(OpHalt)
		m.PushStmt(d)
		m.PushOp(OpExec)
		m.Run(StageAdd)
	case *TypeDecl:
		m.PushOp(OpHalt)
		m.PushStmt(d)
		m.PushOp(OpExec)
		m.Run(StageAdd)
	default:
		// Do nothing for package constants.
	}
}

//----------------------------------------
// Op

type Op uint8

const (

	/* Control operators */
	OpInvalid             Op = 0x00 // invalid
	OpHalt                Op = 0x01 // halt (e.g. last statement)
	OpNoop                Op = 0x02 // no-op
	OpExec                Op = 0x03 // exec next statement
	OpPrecall             Op = 0x04 // sets X (func) to frame
	OpEnterCrossing       Op = 0x05 // before OpCall of a crossing function
	OpCall                Op = 0x06 // call(Frame.Func, [...])
	OpCallNativeBody      Op = 0x07 // call body is native
	OpDefer               Op = 0x0A // defer call(X, [...])
	OpCallDeferNativeBody Op = 0x0B // call body is native
	OpGo                  Op = 0x0C // go call(X, [...])
	OpSelect              Op = 0x0D // exec next select case
	OpSwitchClause        Op = 0x0E // exec next switch clause
	OpSwitchClauseCase    Op = 0x0F // exec next switch clause case
	OpTypeSwitch          Op = 0x10 // exec type switch clauses (all)
	OpIfCond              Op = 0x11 // eval cond
	OpPopValue            Op = 0x12 // pop X
	OpPopResults          Op = 0x13 // pop n call results
	OpPopBlock            Op = 0x14 // pop block NOTE breaks certain invariants.
	OpPopFrameAndReset    Op = 0x15 // pop frame and reset.
	OpPanic1              Op = 0x16 // pop exception and pop call frames. XXX DEPRECATED
	OpPanic2              Op = 0x17 // pop call frames.
	OpReturn              Op = 0x1A // return ...
	OpReturnAfterCopy     Op = 0x1B // return ... (with named results)
	OpReturnFromBlock     Op = 0x1C // return results (after defers)
	OpReturnToBlock       Op = 0x1D // copy results to block (before defer) XXX rename to OpCopyResultsToBlock

	/* Unary & binary operators */
	OpUpos  Op = 0x20 // + (unary)
	OpUneg  Op = 0x21 // - (unary)
	OpUnot  Op = 0x22 // ! (unary)
	OpUxor  Op = 0x23 // ^ (unary)
	OpUrecv Op = 0x25 // <- (unary) // TODO make expr
	OpLor   Op = 0x26 // ||
	OpLand  Op = 0x27 // &&
	OpEql   Op = 0x28 // ==
	OpNeq   Op = 0x29 // !=
	OpLss   Op = 0x2A // <
	OpLeq   Op = 0x2B // <=
	OpGtr   Op = 0x2C // >
	OpGeq   Op = 0x2D // >=
	OpAdd   Op = 0x2E // +
	OpSub   Op = 0x2F // -
	OpBor   Op = 0x30 // |
	OpXor   Op = 0x31 // ^
	OpMul   Op = 0x32 // *
	OpQuo   Op = 0x33 // /
	OpRem   Op = 0x34 // %
	OpShl   Op = 0x35 // <<
	OpShr   Op = 0x36 // >>
	OpBand  Op = 0x37 // &
	OpBandn Op = 0x38 // &^

	/* Other expression operators */
	OpEval         Op = 0x40 // eval next expression
	OpBinary1      Op = 0x41 // X op ?
	OpIndex1       Op = 0x42 // X[Y]
	OpIndex2       Op = 0x43 // (_, ok :=) X[Y]
	OpSelector     Op = 0x44 // X.Y
	OpSlice        Op = 0x45 // X[Low:High:Max]
	OpStar         Op = 0x46 // *X (deref or pointer-to)
	OpRef          Op = 0x47 // &X
	OpTypeAssert1  Op = 0x48 // X.(Type)
	OpTypeAssert2  Op = 0x49 // (_, ok :=) X.(Type)
	OpStaticTypeOf Op = 0x4A // static type of X
	OpCompositeLit Op = 0x4B // X{???}
	OpArrayLit     Op = 0x4C // [Len]{...}
	OpSliceLit     Op = 0x4D // []{value,...}
	OpSliceLit2    Op = 0x4E // []{key:value,...}
	OpMapLit       Op = 0x4F // X{...}
	OpStructLit    Op = 0x50 // X{...}
	OpFuncLit      Op = 0x51 // func(T){Body}
	OpConvert      Op = 0x52 // Y(X)

	/* Type operators */
	OpFieldType     Op = 0x70 // Name: X `tag`
	OpArrayType     Op = 0x71 // [X]Y{}
	OpSliceType     Op = 0x72 // []X{}
	OpPointerType   Op = 0x73 // *X
	OpInterfaceType Op = 0x74 // interface{...}
	OpChanType      Op = 0x75 // [<-]chan[<-]X
	OpFuncType      Op = 0x76 // func(params...)results...
	OpMapType       Op = 0x77 // map[X]Y
	OpStructType    Op = 0x78 // struct{...}

	/* Statement operators */
	OpAssign      Op = 0x80 // Lhs = Rhs
	OpAddAssign   Op = 0x81 // Lhs += Rhs
	OpSubAssign   Op = 0x82 // Lhs -= Rhs
	OpMulAssign   Op = 0x83 // Lhs *= Rhs
	OpQuoAssign   Op = 0x84 // Lhs /= Rhs
	OpRemAssign   Op = 0x85 // Lhs %= Rhs
	OpBandAssign  Op = 0x86 // Lhs &= Rhs
	OpBandnAssign Op = 0x87 // Lhs &^= Rhs
	OpBorAssign   Op = 0x88 // Lhs |= Rhs
	OpXorAssign   Op = 0x89 // Lhs ^= Rhs
	OpShlAssign   Op = 0x8A // Lhs <<= Rhs
	OpShrAssign   Op = 0x8B // Lhs >>= Rhs
	OpDefine      Op = 0x8C // X... := Y...
	OpInc         Op = 0x8D // X++
	OpDec         Op = 0x8E // X--

	/* Decl operators */
	OpValueDecl Op = 0x90 // var/const ...
	OpTypeDecl  Op = 0x91 // type ...

	/* Loop (sticky) operators (>= 0xD0) */
	OpSticky            Op = 0xD0 // not a real op.
	OpBody              Op = 0xD1 // if/block/switch/select.
	OpForLoop           Op = 0xD2
	OpRangeIter         Op = 0xD3
	OpRangeIterString   Op = 0xD4
	OpRangeIterMap      Op = 0xD5
	OpRangeIterArrayPtr Op = 0xD6
	OpReturnCallDefers  Op = 0xD7 // XXX rename to OpCallDefers
	OpVoid              Op = 0xFF // For profiling simple operation
)

const GasFactorCPU int64 = 1

//----------------------------------------
// "CPU" steps.

func (m *Machine) incrCPU(cycles int64) {
	if m.GasMeter != nil {
		gasCPU := overflow.Mulp(cycles, GasFactorCPU)
		m.GasMeter.ConsumeGas(gasCPU, "CPUCycles") // May panic if out of gas.
	}
	m.Cycles += cycles
}

const (
	// CPU cycles
	/* Control operators */
	OpCPUInvalid             = 1
	OpCPUHalt                = 1
	OpCPUNoop                = 1
	OpCPUExec                = 25
	OpCPUPrecall             = 207
	OpCPUEnterCrossing       = 100 // XXX
	OpCPUCall                = 256
	OpCPUCallNativeBody      = 424 // Todo benchmark this properly
	OpCPUDefer               = 64
	OpCPUCallDeferNativeBody = 33
	OpCPUGo                  = 1 // Not yet implemented
	OpCPUSelect              = 1 // Not yet implemented
	OpCPUSwitchClause        = 38
	OpCPUSwitchClauseCase    = 143
	OpCPUTypeSwitch          = 171
	OpCPUIfCond              = 38
	OpCPUPopValue            = 1
	OpCPUPopResults          = 1
	OpCPUPopBlock            = 3
	OpCPUPopFrameAndReset    = 15
	OpCPUPanic1              = 121
	OpCPUPanic2              = 21
	OpCPUReturn              = 38
	OpCPUReturnAfterCopy     = 38 // XXX
	OpCPUReturnFromBlock     = 36
	OpCPUReturnToBlock       = 23

	/* Unary & binary operators */
	OpCPUUpos  = 7
	OpCPUUneg  = 25
	OpCPUUnot  = 6
	OpCPUUxor  = 14
	OpCPUUrecv = 1 // Not yet implemented
	OpCPULor   = 26
	OpCPULand  = 24
	OpCPUEql   = 160
	OpCPUNeq   = 95
	OpCPULss   = 13
	OpCPULeq   = 19
	OpCPUGtr   = 20
	OpCPUGeq   = 26
	OpCPUAdd   = 18
	OpCPUSub   = 6
	OpCPUBor   = 23
	OpCPUXor   = 13
	OpCPUMul   = 19
	OpCPUQuo   = 16
	OpCPURem   = 18
	OpCPUShl   = 22
	OpCPUShr   = 20
	OpCPUBand  = 9
	OpCPUBandn = 15

	/* Other expression operators */
	OpCPUEval        = 29
	OpCPUBinary1     = 19
	OpCPUIndex1      = 77
	OpCPUIndex2      = 195
	OpCPUSelector    = 32
	OpCPUSlice       = 103
	OpCPUStar        = 40
	OpCPURef         = 125
	OpCPUTypeAssert1 = 30
	OpCPUTypeAssert2 = 25
	// TODO: OpCPUStaticTypeOf is an arbitrary number.
	// A good way to benchmark this is yet to be determined.
	OpCPUStaticTypeOf = 100
	OpCPUCompositeLit = 50
	OpCPUArrayLit     = 137
	OpCPUSliceLit     = 183
	OpCPUSliceLit2    = 467
	OpCPUMapLit       = 475
	OpCPUStructLit    = 179
	OpCPUFuncLit      = 61
	OpCPUConvert      = 16

	/* Type operators */
	OpCPUFieldType     = 59
	OpCPUArrayType     = 57
	OpCPUSliceType     = 55
	OpCPUPointerType   = 1 // Not yet implemented
	OpCPUInterfaceType = 75
	OpCPUChanType      = 57
	OpCPUFuncType      = 81
	OpCPUMapType       = 59
	OpCPUStructType    = 174

	/* Statement operators */
	OpCPUAssign      = 79
	OpCPUAddAssign   = 85
	OpCPUSubAssign   = 57
	OpCPUMulAssign   = 55
	OpCPUQuoAssign   = 50
	OpCPURemAssign   = 46
	OpCPUBandAssign  = 54
	OpCPUBandnAssign = 44
	OpCPUBorAssign   = 55
	OpCPUXorAssign   = 48
	OpCPUShlAssign   = 68
	OpCPUShrAssign   = 76
	OpCPUDefine      = 111
	OpCPUInc         = 76
	OpCPUDec         = 46

	/* Decl operators */
	OpCPUValueDecl = 113
	OpCPUTypeDecl  = 100

	/* Loop (sticky) operators (>= 0xD0) */
	OpCPUSticky            = 1 // Not a real op
	OpCPUBody              = 43
	OpCPUForLoop           = 27
	OpCPURangeIter         = 105
	OpCPURangeIterString   = 55
	OpCPURangeIterMap      = 48
	OpCPURangeIterArrayPtr = 46
	OpCPUReturnCallDefers  = 78
)

//----------------------------------------
// main run loop.

func (m *Machine) Run(st Stage) {
	m.Stage = st
	if bm.OpsEnabled {
		defer func() {
			// output each machine run results to file
			bm.FinishRun()
		}()
	}
	if bm.NativeEnabled {
		defer func() {
			// output each machine run results to file
			bm.FinishNative()
		}()
	}
	defer func() {
		r := recover()

		if r != nil {
			switch r := r.(type) {
			case *Exception:
				if r.Stacktrace.IsZero() {
					r.Stacktrace = m.Stacktrace()
				}
				m.pushPanic(r.Value)
				m.Run(st)
			default:
				panic(r)
			}
		}
	}()

	for {
		if m.Debugger.enabled {
			m.Debug()
		}
		op := m.PopOp()
		if bm.OpsEnabled {
			// benchmark the operation.
			bm.StartOpCode(byte(OpVoid))
			bm.StopOpCode()
			// we do not benchmark static evaluation.
			if op != OpStaticTypeOf {
				bm.StartOpCode(byte(op))
			}
		}
		// TODO: this can be optimized manually, even into tiers.
		switch op {
		/* Control operators */
		case OpHalt:
			m.incrCPU(OpCPUHalt)
			if bm.OpsEnabled {
				bm.StopOpCode()
			}
			return
		case OpNoop:
			m.incrCPU(OpCPUNoop)
			continue
		case OpExec:
			m.incrCPU(OpCPUExec)
			m.doOpExec(op)
		case OpPrecall:
			m.incrCPU(OpCPUPrecall)
			m.doOpPrecall()
		case OpEnterCrossing:
			m.incrCPU(OpCPUEnterCrossing)
			m.doOpEnterCrossing()
		case OpCall:
			m.incrCPU(OpCPUCall)
			m.doOpCall()
		case OpCallNativeBody:
			m.incrCPU(OpCPUCallNativeBody)
			m.doOpCallNativeBody()
		case OpReturn:
			m.incrCPU(OpCPUReturn)
			m.doOpReturn()
		case OpReturnAfterCopy:
			m.incrCPU(OpCPUReturnAfterCopy)
			m.doOpReturnAfterCopy()
		case OpReturnFromBlock:
			m.incrCPU(OpCPUReturnFromBlock)
			m.doOpReturnFromBlock()
		case OpReturnToBlock:
			m.incrCPU(OpCPUReturnToBlock)
			m.doOpReturnToBlock()
		case OpDefer:
			m.incrCPU(OpCPUDefer)
			m.doOpDefer()
		case OpPanic1:
			panic("deprecated")
		case OpPanic2:
			m.incrCPU(OpCPUPanic2)
			m.doOpPanic2()
		case OpCallDeferNativeBody:
			m.incrCPU(OpCPUCallDeferNativeBody)
			m.doOpCallDeferNativeBody()
		case OpGo:
			m.incrCPU(OpCPUGo)
			panic("not yet implemented")
		case OpSelect:
			m.incrCPU(OpCPUSelect)
			panic("not yet implemented")
		case OpSwitchClause:
			m.incrCPU(OpCPUSwitchClause)
			m.doOpSwitchClause()
		case OpSwitchClauseCase:
			m.incrCPU(OpCPUSwitchClauseCase)
			m.doOpSwitchClauseCase()
		case OpTypeSwitch:
			m.incrCPU(OpCPUTypeSwitch)
			m.doOpTypeSwitch()
		case OpIfCond:
			m.incrCPU(OpCPUIfCond)
			m.doOpIfCond()
		case OpPopValue:
			m.incrCPU(OpCPUPopValue)
			m.PopValue()
		case OpPopResults:
			m.incrCPU(OpCPUPopResults)
			m.PopResults()
		case OpPopBlock:
			m.incrCPU(OpCPUPopBlock)
			m.PopBlock()
		case OpPopFrameAndReset:
			m.incrCPU(OpCPUPopFrameAndReset)
			m.PopFrameAndReset()
		/* Unary operators */
		case OpUpos:
			m.incrCPU(OpCPUUpos)
			m.doOpUpos()
		case OpUneg:
			m.incrCPU(OpCPUUneg)
			m.doOpUneg()
		case OpUnot:
			m.incrCPU(OpCPUUnot)
			m.doOpUnot()
		case OpUxor:
			m.incrCPU(OpCPUUxor)
			m.doOpUxor()
		case OpUrecv:
			m.incrCPU(OpCPUUrecv)
			m.doOpUrecv()
		/* Binary operators */
		case OpLor:
			m.incrCPU(OpCPULor)
			m.doOpLor()
		case OpLand:
			m.incrCPU(OpCPULand)
			m.doOpLand()
		case OpEql:
			m.incrCPU(OpCPUEql)
			m.doOpEql()
		case OpNeq:
			m.incrCPU(OpCPUNeq)
			m.doOpNeq()
		case OpLss:
			m.incrCPU(OpCPULss)
			m.doOpLss()
		case OpLeq:
			m.incrCPU(OpCPULeq)
			m.doOpLeq()
		case OpGtr:
			m.incrCPU(OpCPUGtr)
			m.doOpGtr()
		case OpGeq:
			m.incrCPU(OpCPUGeq)
			m.doOpGeq()
		case OpAdd:
			m.incrCPU(OpCPUAdd)
			m.doOpAdd()
		case OpSub:
			m.incrCPU(OpCPUSub)
			m.doOpSub()
		case OpBor:
			m.incrCPU(OpCPUBor)
			m.doOpBor()
		case OpXor:
			m.incrCPU(OpCPUXor)
			m.doOpXor()
		case OpMul:
			m.incrCPU(OpCPUMul)
			m.doOpMul()
		case OpQuo:
			m.incrCPU(OpCPUQuo)
			m.doOpQuo()
		case OpRem:
			m.incrCPU(OpCPURem)
			m.doOpRem()
		case OpShl:
			m.incrCPU(OpCPUShl)
			m.doOpShl()
		case OpShr:
			m.incrCPU(OpCPUShr)
			m.doOpShr()
		case OpBand:
			m.incrCPU(OpCPUBand)
			m.doOpBand()
		case OpBandn:
			m.incrCPU(OpCPUBandn)
			m.doOpBandn()
		/* Expression operators */
		case OpEval:
			m.incrCPU(OpCPUEval)
			m.doOpEval()
		case OpBinary1:
			m.incrCPU(OpCPUBinary1)
			m.doOpBinary1()
		case OpIndex1:
			m.incrCPU(OpCPUIndex1)
			m.doOpIndex1()
		case OpIndex2:
			m.incrCPU(OpCPUIndex2)
			m.doOpIndex2()
		case OpSelector:
			m.incrCPU(OpCPUSelector)
			m.doOpSelector()
		case OpSlice:
			m.incrCPU(OpCPUSlice)
			m.doOpSlice()
		case OpStar:
			m.incrCPU(OpCPUStar)
			m.doOpStar()
		case OpRef:
			m.incrCPU(OpCPURef)
			m.doOpRef()
		case OpTypeAssert1:
			m.incrCPU(OpCPUTypeAssert1)
			m.doOpTypeAssert1()
		case OpTypeAssert2:
			m.incrCPU(OpCPUTypeAssert2)
			m.doOpTypeAssert2()
		case OpStaticTypeOf:
			m.incrCPU(OpCPUStaticTypeOf)
			m.doOpStaticTypeOf()
		case OpCompositeLit:
			m.incrCPU(OpCPUCompositeLit)
			m.doOpCompositeLit()
		case OpArrayLit:
			m.incrCPU(OpCPUArrayLit)
			m.doOpArrayLit()
		case OpSliceLit:
			m.incrCPU(OpCPUSliceLit)
			m.doOpSliceLit()
		case OpSliceLit2:
			m.incrCPU(OpCPUSliceLit2)
			m.doOpSliceLit2()
		case OpFuncLit:
			m.incrCPU(OpCPUFuncLit)
			m.doOpFuncLit()
		case OpMapLit:
			m.incrCPU(OpCPUMapLit)
			m.doOpMapLit()
		case OpStructLit:
			m.incrCPU(OpCPUStructLit)
			m.doOpStructLit()
		case OpConvert:
			m.incrCPU(OpCPUConvert)
			m.doOpConvert()
		/* Type operators */
		case OpFieldType:
			m.incrCPU(OpCPUFieldType)
			m.doOpFieldType()
		case OpArrayType:
			m.incrCPU(OpCPUArrayType)
			m.doOpArrayType()
		case OpSliceType:
			m.incrCPU(OpCPUSliceType)
			m.doOpSliceType()
		case OpChanType:
			m.incrCPU(OpCPUChanType)
			m.doOpChanType()
		case OpFuncType:
			m.incrCPU(OpCPUFuncType)
			m.doOpFuncType()
		case OpMapType:
			m.incrCPU(OpCPUMapType)
			m.doOpMapType()
		case OpStructType:
			m.incrCPU(OpCPUStructType)
			m.doOpStructType()
		case OpInterfaceType:
			m.incrCPU(OpCPUInterfaceType)
			m.doOpInterfaceType()
		/* Statement operators */
		case OpAssign:
			m.incrCPU(OpCPUAssign)
			m.doOpAssign()
		case OpAddAssign:
			m.incrCPU(OpCPUAddAssign)
			m.doOpAddAssign()
		case OpSubAssign:
			m.incrCPU(OpCPUSubAssign)
			m.doOpSubAssign()
		case OpMulAssign:
			m.incrCPU(OpCPUMulAssign)
			m.doOpMulAssign()
		case OpQuoAssign:
			m.incrCPU(OpCPUQuoAssign)
			m.doOpQuoAssign()
		case OpRemAssign:
			m.incrCPU(OpCPURemAssign)
			m.doOpRemAssign()
		case OpBandAssign:
			m.incrCPU(OpCPUBandAssign)
			m.doOpBandAssign()
		case OpBandnAssign:
			m.incrCPU(OpCPUBandnAssign)
			m.doOpBandnAssign()
		case OpBorAssign:
			m.incrCPU(OpCPUBorAssign)
			m.doOpBorAssign()
		case OpXorAssign:
			m.incrCPU(OpCPUXorAssign)
			m.doOpXorAssign()
		case OpShlAssign:
			m.incrCPU(OpCPUShlAssign)
			m.doOpShlAssign()
		case OpShrAssign:
			m.incrCPU(OpCPUShrAssign)
			m.doOpShrAssign()
		case OpDefine:
			m.incrCPU(OpCPUDefine)
			m.doOpDefine()
		case OpInc:
			m.incrCPU(OpCPUInc)
			m.doOpInc()
		case OpDec:
			m.incrCPU(OpCPUDec)
			m.doOpDec()
		/* Decl operators */
		case OpValueDecl:
			m.incrCPU(OpCPUValueDecl)
			m.doOpValueDecl()
		case OpTypeDecl:
			m.incrCPU(OpCPUTypeDecl)
			m.doOpTypeDecl()
		/* Loop (sticky) operators */
		case OpBody:
			m.incrCPU(OpCPUBody)
			m.doOpExec(op)
		case OpForLoop:
			m.incrCPU(OpCPUForLoop)
			m.doOpExec(op)
		case OpRangeIter:
			m.incrCPU(OpCPURangeIter)
			m.doOpExec(op)
		case OpRangeIterArrayPtr:
			m.incrCPU(OpCPURangeIterArrayPtr)
			m.doOpExec(op)
		case OpRangeIterString:
			m.incrCPU(OpCPURangeIterString)
			m.doOpExec(op)
		case OpRangeIterMap:
			m.incrCPU(OpCPURangeIterMap)
			m.doOpExec(op)
		case OpReturnCallDefers:
			m.incrCPU(OpCPUReturnCallDefers)
			m.doOpReturnCallDefers()
		default:
			panic(fmt.Sprintf("unexpected opcode %s", op.String()))
		}
		if bm.OpsEnabled {
			if op != OpStaticTypeOf {
				bm.StopOpCode()
			}
		}
	}
}

//----------------------------------------
// push pop methods.

func (m *Machine) PushOp(op Op) {
	if debug {
		m.Printf("+o %v\n", op)
	}

	m.Ops = append(m.Ops, op)
}

func (m *Machine) PopOp() Op {
	op := m.Ops[len(m.Ops)-1]
	if debug {
		m.Printf("-o %v\n", op)
	}
	if OpSticky <= op {
		// do not pop persistent op types.
	} else {
		m.Ops = m.Ops[:len(m.Ops)-1]
	}
	return op
}

func (m *Machine) ForcePopOp() {
	if debug {
		m.Printf("-o! %v\n", m.Ops[len(m.Ops)-1])
	}
	m.Ops = m.Ops[:len(m.Ops)-1]
}

// Offset starts at 1.
// DEPRECATED use PeekStmt1() instead.
func (m *Machine) PeekStmt(offset int) Stmt {
	if debug {
		if offset != 1 {
			panic("should not happen")
		}
	}
	return m.Stmts[len(m.Stmts)-offset]
}

func (m *Machine) PeekStmt1() Stmt {
	numStmts := len(m.Stmts)
	s := m.Stmts[numStmts-1]
	if bs, ok := s.(*bodyStmt); ok {
		return bs.Active
	} else {
		return m.Stmts[numStmts-1]
	}
}

func (m *Machine) PushStmt(s Stmt) {
	if debug {
		m.Printf("+s %v\n", s)
	}
	m.Stmts = append(m.Stmts, s)
}

func (m *Machine) PushStmts(ss ...Stmt) {
	if debug {
		for _, s := range ss {
			m.Printf("+s %v\n", s)
		}
	}
	m.Stmts = append(m.Stmts, ss...)
}

func (m *Machine) PopStmt() Stmt {
	numStmts := len(m.Stmts)
	s := m.Stmts[numStmts-1]
	if debug {
		m.Printf("-s %v\n", s)
	}
	if bs, ok := s.(*bodyStmt); ok {
		return bs.PopActiveStmt()
	}

	m.Stmts = m.Stmts[:numStmts-1]

	return s
}

func (m *Machine) ForcePopStmt() (s Stmt) {
	numStmts := len(m.Stmts)
	s = m.Stmts[numStmts-1]
	if debug {
		m.Printf("-s %v\n", s)
	}
	// TODO debug lines and assertions.
	m.Stmts = m.Stmts[:len(m.Stmts)-1]
	return
}

// Offset starts at 1.
func (m *Machine) PeekExpr(offset int) Expr {
	return m.Exprs[len(m.Exprs)-offset]
}

func (m *Machine) PushExpr(x Expr) {
	if debug {
		m.Printf("+x %v\n", x)
	}
	m.Exprs = append(m.Exprs, x)
}

func (m *Machine) PopExpr() Expr {
	numExprs := len(m.Exprs)
	x := m.Exprs[numExprs-1]
	if debug {
		m.Printf("-x %v\n", x)
	}
	m.Exprs = m.Exprs[:numExprs-1]
	return x
}

// Returns reference to value in Values stack.  Offset starts at 1.
func (m *Machine) PeekValue(offset int) *TypedValue {
	return &m.Values[len(m.Values)-offset]
}

// Returns a slice of the values stack.
// Use or copy the result, as well as the slice.
func (m *Machine) PeekValues(n int) []TypedValue {
	return m.Values[len(m.Values)-n : len(m.Values)]
}

// XXX delete?
func (m *Machine) PeekType(offset int) Type {
	return m.Values[len(m.Values)-offset].T
}

func (m *Machine) PushValueFromBlock(tv TypedValue) {
	if hiv, ok := tv.V.(*HeapItemValue); ok {
		tv = hiv.Value
	}
	m.PushValue(tv)
}

func (m *Machine) PushValue(tv TypedValue) {
	if debug {
		m.Printf("+v %v\n", tv)
	}
	m.Values = append(m.Values, tv)
}

// Resulting reference is volatile.
func (m *Machine) PopValue() (tv *TypedValue) {
	tv = &m.Values[len(m.Values)-1]
	if debug {
		m.Printf("-v %v\n", tv)
	}
	m.Values = m.Values[:len(m.Values)-1]
	return tv
}

// Returns a slice of n values in the stack and decrements NumValues.
// NOTE: The results are on the values stack, so they must be copied or used
// immediately. If you need to use the machine before or during usage,
// consider using PopCopyValues().
// NOTE: the values are in stack order, oldest first, the opposite order of
// multiple pop calls.  This is used for params assignment, for example.
func (m *Machine) PopValues(n int) []TypedValue {
	popped := m.Values[len(m.Values)-n : len(m.Values)]
	m.Values = m.Values[:len(m.Values)-n]
	if debug {
		for i, tv := range popped {
			m.Printf("-vs[%d/%d] %v\n", i, n, tv)
		}
	}
	return popped
}

// Like PopValues(), but copies the values onto given slice.
func (m *Machine) PopCopyValues(res []TypedValue) {
	n := len(res)
	ptvs := m.PopValues(n)
	for i := 0; i < n; i++ {
		res[i] = ptvs[i].Copy(m.Alloc)
	}
}

// Decrements NumValues by number of last results.
func (m *Machine) PopResults() {
	if debug {
		for range m.NumResults {
			m.PopValue()
		}
	} else {
		m.Values = m.Values[:len(m.Values)-m.NumResults]
	}
	m.NumResults = 0
}

// Pops values with index start or greater.
func (m *Machine) ReapValues(start int) []TypedValue {
	end := len(m.Values)
	rs := make([]TypedValue, end-start)
	copy(rs, m.Values[start:end])
	m.Values = m.Values[:start]
	return rs
}

func (m *Machine) PushBlock(b *Block) {
	if debug {
		m.Println("+B")
	}
	m.Blocks = append(m.Blocks, b)
}

func (m *Machine) PopBlock() (b *Block) {
	if debug {
		m.Println("-B")
	}
	numBlocks := len(m.Blocks)
	b = m.Blocks[numBlocks-1]
	m.Blocks = m.Blocks[:numBlocks-1]
	return b
}

// The result is a volatile reference in the machine's type stack.
// Mutate and forget.
func (m *Machine) LastBlock() *Block {
	return m.Blocks[len(m.Blocks)-1]
}

// Pushes a frame with one less statement.
func (m *Machine) PushFrameBasic(s Stmt) {
	label := s.GetLabel()
	fr := Frame{
		Label:     label,
		Source:    s,
		NumOps:    len(m.Ops),
		NumValues: len(m.Values),
		NumExprs:  len(m.Exprs),
		NumStmts:  len(m.Stmts),
		NumBlocks: len(m.Blocks),
	}
	if debug {
		m.Printf("+F %#v\n", fr)
	}
	m.Frames = append(m.Frames, fr)
}

// TODO: track breaks/panics/returns on frame and
// ensure the counts are consistent, otherwise we mask
// bugs with frame pops.
func (m *Machine) PushFrameCall(cx *CallExpr, fv *FuncValue, recv TypedValue, isDefer bool) {
	withCross := cx.IsWithCross()
	numValues := 0
	if isDefer {
		// defer frame calls do not get their args and func from the
		// values stack (they were stored in fr.Defers).
		numValues = len(m.Values)
	} else {
		numValues = len(m.Values) - cx.NumArgs - 1
	}
	fr := Frame{
		Source:        cx,
		NumOps:        len(m.Ops),
		NumValues:     numValues,
		NumExprs:      len(m.Exprs),
		NumStmts:      len(m.Stmts),
		NumBlocks:     len(m.Blocks),
		Func:          fv,
		Receiver:      recv,
		NumArgs:       cx.NumArgs,
		IsVarg:        cx.Varg,
		LastPackage:   m.Package,
		LastRealm:     m.Realm,
		WithCross:     withCross,
		DidCrossing:   false,
		Defers:        nil,
		IsDefer:       isDefer,
		LastException: m.Exception,
	}
	if debug {
		if m.Package == nil {
			panic("should not happen")
		}
	}
	if debug {
		m.Printf("+F %#v\n", fr)
	}
	// If m.Exception is the same as the last call frame's LastException,
	// there has been no new exceptions, so there is nothing for a defer
	// call to catch.
	pfr := m.PeekCallFrame(1)
	if isDefer && m.Exception == pfr.LastException {
		m.Exception = nil
	}

	// NOTE: fr cannot be mutated from hereon, as it is a value.
	// If it must be mutated after append, use m.LastFrame() instead.
	m.Frames = append(m.Frames, fr)

	// Set the package.
	// .Package always refers to the code being run,
	// and may differ from .Realm.
	pv := fv.GetPackage(m.Store)
	if pv == nil {
		panic(fmt.Sprintf("package value missing in store: %s", fv.PkgPath))
	}
	m.Package = pv

	// If with cross, always switch to pv.Realm.
	// If method, this means the object cannot be modified if
	// stored externally by this method; but other methods can.
	if withCross {
		// since gno 0.9 cross type-checking makes this impossible.
		// XXX move this into if debug { ... }
		if !fv.IsCrossing() {
			// panic; notcrossing
			mrpath := "<no realm>"
			if m.Realm != nil {
				mrpath = m.Realm.Path
			}
			prpath := pv.PkgPath
			panic(fmt.Sprintf(
				"cannot cross-call a non-crossing function %s.%v from %s",
				prpath,
				fv.String(),
				mrpath,
			))
		}
		m.Realm = pv.GetRealm()
		return
	}

	// Non-crossing call of a crossing function like Public(cur, ...).
	if fv.IsCrossing() {
		if m.Realm != pv.Realm {
			// Illegal crossing to external realm.
			// (the function was variable and run-time check was necessary).
			// panic; not explicit
			mrpath := "<no realm>"
			if m.Realm != nil {
				mrpath = m.Realm.Path
			}
			prpath := "<no realm>"
			if pv.Realm != nil {
				prpath = pv.Realm.Path
			}
			panic(fmt.Sprintf(
				"cannot cur-call to external realm function %s.%v from %s",
				prpath,
				fv.String(),
				mrpath,
			))
		}
		// OK even if recv.Realm is different.
		return
	}

	// Not cross nor crossing.
	// Only "soft" switch to storage realm of receiver.
	var rlm *Realm
	if recv.IsDefined() { // method call
		obj := recv.GetFirstObject(m.Store)
		if obj == nil { // nil receiver
			// no switch
			return
		} else {
			recvOID := obj.GetObjectInfo().ID
			if recvOID.IsZero() ||
				(m.Realm != nil && recvOID.PkgID == m.Realm.ID) {
				// no switch
				return
			} else {
				// Implicit switch to storage realm.
				// Neither cross nor didswitch.
				recvPkgOID := ObjectIDFromPkgID(recvOID.PkgID)
				objpv := m.Store.GetObject(recvPkgOID).(*PackageValue)
				rlm = objpv.GetRealm()
				m.Realm = rlm
				// DO NOT set DidCrossing here. Make
				// DidCrossing only happen upon explicit
				// cross(fn)(...) calls and subsequent calls to
				// crossing functions from the same realm, to
				// avoid user confusion. Otherwise whether
				// DidCrossing happened or not depends on where
				// the receiver resides, which isn't explicit
				// enough to avoid confusion.
				//   fr.DidCrossing = true
				return
			}
		}
	} else { // top level function
		// no switch
		return
	}
}

func (m *Machine) PopFrame() Frame {
	numFrames := len(m.Frames)
	f := m.Frames[numFrames-1]
	if debug {
		m.Printf("-F %#v\n", f)
	}
	m.Frames = m.Frames[:numFrames-1]

	return f
}

// jump to target frame, and
// set machine accordingly.
func (m *Machine) GotoJump(depthFrames, depthBlocks int) {
	if depthFrames >= len(m.Frames) {
		panic("should not happen, depthFrames exeeds total frames")
	}
	// pop frames if with depth not zero
	if depthFrames != 0 {
		// the last popped frame
		fr := m.Frames[len(m.Frames)-depthFrames]
		// pop frames
		m.Frames = m.Frames[:len(m.Frames)-depthFrames]
		// reset
		m.Ops = m.Ops[:fr.NumOps]
		m.Values = m.Values[:fr.NumValues]
		m.Exprs = m.Exprs[:fr.NumExprs]
		m.Stmts = m.Stmts[:fr.NumStmts]
		m.Blocks = m.Blocks[:fr.NumBlocks]
		// pop stmts
		m.Stmts = m.Stmts[:len(m.Stmts)-depthFrames]
	}

	if depthBlocks >= len(m.Blocks) {
		panic("should not happen, depthBlocks exeeds total blocks")
	}
	// pop blocks
	m.Blocks = m.Blocks[:len(m.Blocks)-depthBlocks]
}

func (m *Machine) PopFrameAndReset() {
	fr := m.PopFrame()
	m.Ops = m.Ops[:fr.NumOps]
	m.Values = m.Values[:fr.NumValues]
	m.Exprs = m.Exprs[:fr.NumExprs]
	m.Stmts = m.Stmts[:fr.NumStmts]
	m.Blocks = m.Blocks[:fr.NumBlocks]
	m.PopStmt() // may be sticky
}

// TODO: optimize by passing in last frame.
func (m *Machine) PopFrameAndReturn() {
	fr := m.PopFrame()
	if debug {
		if !fr.IsCall() {
			panic("unexpected non-call (loop) frame")
		}
	}
	rtypes := fr.Func.GetType(m.Store).Results
	numRes := len(rtypes)
	m.Ops = m.Ops[:fr.NumOps]
	m.NumResults = numRes
	m.Exprs = m.Exprs[:fr.NumExprs]
	m.Stmts = m.Stmts[:fr.NumStmts]
	m.Blocks = m.Blocks[:fr.NumBlocks]
	// shift and convert results to typed-nil if undefined and not iface
	// kind.  and not func result type isn't interface kind.
	resStart := len(m.Values) - numRes
	for i := range numRes {
		res := m.Values[resStart+i]
		if res.IsUndefined() && rtypes[i].Type.Kind() != InterfaceKind {
			res.T = rtypes[i].Type
		}
		m.Values[fr.NumValues+i] = res
	}
	m.Values = m.Values[:fr.NumValues+numRes]
	m.Package = fr.LastPackage
	m.Realm = fr.LastRealm
	if m.Exception != nil {
		// Inner defer exceptions replace the outer defer
		// ones.  You can still reach the previous exceptions
		// via m.Exception.Previous*.
	} else if fr.IsDefer {
		pfr := m.PeekCallFrame(1)
		m.Exception = pfr.LastException // may or may not be nil
	}
}

func (m *Machine) PeekFrameAndContinueFor() {
	fr := m.LastFrame()
	m.Ops = m.Ops[:fr.NumOps+1]
	m.Values = m.Values[:fr.NumValues]
	m.Exprs = m.Exprs[:fr.NumExprs]
	m.Stmts = m.Stmts[:fr.NumStmts+1]
	m.Blocks = m.Blocks[:fr.NumBlocks+1]
	ls := m.PeekStmt(1).(*bodyStmt)
	ls.NextBodyIndex = ls.BodyLen
}

func (m *Machine) PeekFrameAndContinueRange() {
	fr := m.LastFrame()
	m.Ops = m.Ops[:fr.NumOps+1]
	m.Values = m.Values[:fr.NumValues+1]
	m.Exprs = m.Exprs[:fr.NumExprs]
	m.Stmts = m.Stmts[:fr.NumStmts+1]
	m.Blocks = m.Blocks[:fr.NumBlocks+1]
	ls := m.PeekStmt(1).(*bodyStmt)
	ls.NextBodyIndex = ls.BodyLen
}

func (m *Machine) NumFrames() int {
	return len(m.Frames)
}

// Returns the current frame.
func (m *Machine) LastFrame() *Frame {
	return &m.Frames[len(m.Frames)-1]
}

// MustPeekCallFrame returns the last call frame with an offset of n. It panics if the frame is not found.
func (m *Machine) MustPeekCallFrame(n int) *Frame {
	fr := m.peekCallFrame(n)
	if fr == nil {
		panic("frame not found")
	}
	return fr
}

// PeekCallFrame behaves the same as MustPeekCallFrame, but rather than panicking,
// returns nil if the frame is not found.
func (m *Machine) PeekCallFrame(n int) *Frame {
	return m.peekCallFrame(n)
}

// TODO: this function and PopUntilLastCallFrame() is used in conjunction
// spanning two disjoint operations upon return. Optimize.
// If n is 1, returns the immediately last call frame.
func (m *Machine) peekCallFrame(n int) *Frame {
	if n == 0 {
		panic("n must be positive")
	}
	for i := len(m.Frames) - 1; i >= 0; i-- {
		fr := &m.Frames[i]
		if fr.IsCall() {
			if n == 1 {
				return fr
			} else {
				n-- // continue
			}
		}
	}

	return nil
}

// Returns the last defer call frame or nil.
func (m *Machine) LastDeferCallFrame() *Frame {
	return &m.Frames[len(m.Frames)-1]
}

// pops the last non-call (loop) frames
// and returns the last call frame (which is left on stack).
func (m *Machine) PopUntilLastCallFrame() *Frame {
	for i := len(m.Frames) - 1; i >= 0; i-- {
		fr := &m.Frames[i]
		if fr.IsCall() {
			m.Frames = m.Frames[:i+1]
			return fr
		}
	}
	return nil
}

// pops until revive (call) frame.
func (m *Machine) PopUntilLastReviveFrame() *Frame {
	for i := len(m.Frames) - 1; i >= 0; i-- {
		fr := &m.Frames[i]
		if fr.IsRevive {
			m.Frames = m.Frames[:i+1]
			return fr
		}
	}
	return nil
}

func (m *Machine) PushForPointer(lx Expr) {
	switch lx := lx.(type) {
	case *NameExpr:
		// no Lhs eval needed.
	case *IndexExpr:
		// evaluate Index
		m.PushExpr(lx.Index)
		m.PushOp(OpEval)
		// evaluate X
		m.PushExpr(lx.X)
		m.PushOp(OpEval)
	case *SelectorExpr:
		// evaluate X
		m.PushExpr(lx.X)
		m.PushOp(OpEval)
	case *StarExpr:
		// evaluate X (a reference)
		m.PushExpr(lx.X)
		m.PushOp(OpEval)
	case *CompositeLitExpr: // for *RefExpr e.g. &mystruct{}
		// evaluate lx.
		m.PushExpr(lx)
		m.PushOp(OpEval)
	default:
		panic(fmt.Sprintf(
			"illegal assignment X expression type %v",
			reflect.TypeOf(lx)))
	}
}

// Pop a pointer (for writing only).
func (m *Machine) PopAsPointer(lx Expr) PointerValue {
	pv, ro := m.PopAsPointer2(lx)
	if ro {
		m.Panic(typedString("cannot directly modify readonly tainted object (w/o method): " + lx.String()))
	}
	return pv
}

<<<<<<< HEAD
// Returns true iff:
//   - m.Realm is nil (single user mode), or
//   - tv is N_Readonly, or
//   - tv is a ref to (external) package path, or
//   - tv is not an object ("first object" ID is zero), or
//   - tv is an unreal object (no object id), or
//   - tv is an object residing in external realm
=======
// Returns true if tv is N_Readonly or, its relevant object(s)
// resides in a different non-zero realm. Returns false for
// non-N_Readonly StringValue, free floating pointers, and unreal
// objects.
>>>>>>> 627790be
func (m *Machine) IsReadonly(tv *TypedValue) bool {
	// Returns true iff:
	//  - m.Realm is nil (single user mode)
	if m.Realm == nil {
		return false
	}
<<<<<<< HEAD
	//  - tv is N_Readonly
	if tv.IsReadonly() {
		return true
	}
	//  - tv is a ref to package path
	if rv, ok := tv.V.(RefValue); ok && rv.PkgPath != "" {
		if rv.PkgPath == m.Package.PkgPath {
			return false // local package
		} else {
			return true // external package
		}
	}
	tvoid, ok := tv.GetFirstObjectID()
	//  - tv is not an object ("first object" ID is zero)
	if !ok {
		// e.g. if tv is a string, or free floating pointers.
		return false
	}
	//  - tv is an unreal object (no object id)
	if tvoid.IsZero() {
		return false
	}
	//  - tv is an object residing in external realm
	if tvoid.PkgID != m.Realm.ID {
		return true
	}
	return false
=======
	return tv.IsReadonlyBy(m.Realm.ID)
>>>>>>> 627790be
}

// Returns ro = true if the base is readonly,
// or if the base's storage realm != m.Realm and both are non-nil,
// and the lx isn't a name (base is a block),
// and the lx isn't a composite lit expr.
func (m *Machine) PopAsPointer2(lx Expr) (pv PointerValue, ro bool) {
	switch lx := lx.(type) {
	case *NameExpr:
		switch lx.Type {
		case NameExprTypeNormal:
			lb := m.LastBlock()
			pv = lb.GetPointerTo(m.Store, lx.Path)
			ro = false // always mutable
		case NameExprTypeHeapUse:
			lb := m.LastBlock()
			pv = lb.GetPointerTo(m.Store, lx.Path)
			ro = false // always mutable
		case NameExprTypeHeapClosure:
			panic("should not happen")
		default:
			panic("unexpected NameExpr in PopAsPointer")
		}
	case *IndexExpr:
		iv := m.PopValue()
		xv := m.PopValue()
		pv = xv.GetPointerAtIndex(m.Realm, m.Alloc, m.Store, iv)

		ro = m.IsReadonly(xv)
	case *SelectorExpr:
		xv := m.PopValue()
		pv = xv.GetPointerToFromTV(m.Alloc, m.Store, lx.Path)
		ro = m.IsReadonly(xv)
	case *StarExpr:
		xv := m.PopValue()
		pv = xv.V.(PointerValue)
		ro = m.IsReadonly(xv)
	case *CompositeLitExpr: // for *RefExpr
		tv := *m.PopValue()
		hv := m.Alloc.NewHeapItem(tv)
		pv = PointerValue{
			TV:    &hv.Value,
			Base:  hv,
			Index: 0,
		}
		ro = false // always mutable
	default:
		panic("should not happen")
	}
	return
}

// for testing.
func (m *Machine) CheckEmpty() error {
	found := ""
	if len(m.Ops) > 0 {
		found = "op"
	} else if len(m.Values) > 0 {
		found = "value"
	} else if len(m.Exprs) > 0 {
		found = "expr"
	} else if len(m.Stmts) > 0 {
		found = "stmt"
	} else if len(m.Blocks) > 0 {
		for _, b := range m.Blocks {
			_, isPkg := b.GetSource(m.Store).(*PackageNode)
			if isPkg {
				// ok
			} else {
				found = "(non-package) block"
			}
		}
	} else if len(m.Frames) > 0 {
		found = "frame"
	} else if m.NumResults > 0 {
		found = ".NumResults != 0"
	}
	if found != "" {
		return fmt.Errorf("found leftover %s", found)
	} else {
		return nil
	}
}

func (m *Machine) PanicString(ex string) {
	m.Panic(typedString(ex))
}

// This function does go-panic.
// To stop execution immediately stdlib native code MUST use this rather than
// pushPanic().
// Some code in realm.go and values.go will panic(&Exception{...}) directly.
// Keep this code in sync with those calls.
// Note that m.Run() will fill in the stacktrace if it isn't present.
func (m *Machine) Panic(etv TypedValue) {
	// Construct a new exception.
	ex := &Exception{
		Value:      etv,
		Stacktrace: m.Stacktrace(),
	}
	// Panic immediately.
	panic(ex)
}

// This function does not go-panic:
// caller must return manually.
// It should ONLY be called from doOp* Op handlers,
// and should return immediately from the origin Op.
func (m *Machine) pushPanic(etv TypedValue) {
	// Construct a new exception.
	ex := &Exception{
		Value:      etv,
		Stacktrace: m.Stacktrace(),
	}
	// Pop after capturing stacktrace.
	fr := m.PopUntilLastCallFrame()
	// Link ex.Previous.
	if m.Exception == nil {
		// Recall the last m.Exception before frame.
		m.Exception = ex.WithPrevious(fr.LastException)
	} else {
		// Replace existing m.Exception with new.
		m.Exception = ex.WithPrevious(m.Exception)
	}

	m.PushOp(OpPanic2)
	m.PushOp(OpReturnCallDefers)
}

// Recover is the underlying implementation of the recover() function in the
// GnoVM. It returns nil if there was no exception to be recovered, otherwise
// it returns the [Exception], which also contains the value passed into panic().
func (m *Machine) Recover() *Exception {
	// The return value of recover is nil when **the goroutine is not
	// panicking** or recover was not called directly by a deferred
	// function.
	if m.Exception == nil {
		return nil
	}
	// The return value of recover is nil when the goroutine is not
	// panicking or **recover was not called directly by a deferred
	// function**.
	fr := m.PeekCallFrame(1) // this Recover() call.
	if fr.IsDefer {          // not **called directly**
		return nil
	}
	fr = m.PeekCallFrame(2) // what contained recover().
	if !fr.IsDefer {        // not **by a deferred function**
		return nil
	}
	// Suppose a function G defers a function D that calls recover and a
	// panic occurs in a function on the same goroutine in which G is
	// executing. When the running of deferred functions reaches D, the
	// return value of D's call to recover will be the value passed to the
	// call of panic.
	ex := m.Exception
	// If D returns normally, without starting a new panic, the panicking
	// sequence stops. In that case, the state of functions called between
	// G and the call to panic is discarded, and normal execution resumes.
	//
	// NOTE: recover() > m.Recover() will clear m.Exception but m.Exception
	// may become re-set during PopFrameAndReturn() (returning from a defer
	// call) to an older value when popping a frame with .LastException set
	// from doOpReturnCallDefers() > m.PushFrameCall(isDefer=true).
	m.Exception = nil
	return ex
}

//----------------------------------------
// inspection methods

func (m *Machine) Println(args ...any) {
	if debug {
		if enabled {
			_, file, line, _ := runtime.Caller(2) // get caller info
			caller := fmt.Sprintf("%-.12s:%-4d", path.Base(file), line)
			prefix := fmt.Sprintf("DEBUG: %17s: ", caller)
			s := prefix + strings.Repeat("|", len(m.Ops))
			fmt.Println(append([]any{s}, args...)...)
		}
	}
}

func (m *Machine) Printf(format string, args ...any) {
	if debug {
		if enabled {
			_, file, line, _ := runtime.Caller(2) // get caller info
			caller := fmt.Sprintf("%-.12s:%-4d", path.Base(file), line)
			prefix := fmt.Sprintf("DEBUG: %17s: ", caller)
			s := prefix + strings.Repeat("|", len(m.Ops))
			fmt.Printf(s+" "+format, args...)
		}
	}
}

func (m *Machine) String() string {
	if m == nil {
		return "Machine:nil"
	}
	// Calculate some reasonable total length to avoid reallocation
	// Assuming an average length of 32 characters per string
	var (
		vsLength         = len(m.Values) * 32
		ssLength         = len(m.Stmts) * 32
		xsLength         = len(m.Exprs) * 32
		bsLength         = 1024
		obsLength        = len(m.Blocks) * 32
		fsLength         = len(m.Frames) * 32
		exceptionsLength = m.Exception.NumExceptions() * 32
		totalLength      = vsLength + ssLength + xsLength + bsLength + obsLength + fsLength + exceptionsLength
	)
	var sb strings.Builder
	builder := &sb // Pointer for use in fmt.Fprintf.
	builder.Grow(totalLength)
	fmt.Fprintf(builder, "Machine:\n    Stage: %v\n    Op: %v\n    Values: (len: %d)\n", m.Stage, m.Ops[:len(m.Ops)], len(m.Values))
	for i := len(m.Values) - 1; i >= 0; i-- {
		fmt.Fprintf(builder, "          #%d %v\n", i, m.Values[i])
	}
	builder.WriteString("    Exprs:\n")
	for i := len(m.Exprs) - 1; i >= 0; i-- {
		fmt.Fprintf(builder, "          #%d %v\n", i, m.Exprs[i])
	}
	builder.WriteString("    Stmts:\n")
	for i := len(m.Stmts) - 1; i >= 0; i-- {
		fmt.Fprintf(builder, "          #%d %v\n", i, m.Stmts[i])
	}
	builder.WriteString("    Blocks:\n")
	for i := len(m.Blocks) - 1; i > 0; i-- {
		b := m.Blocks[i]
		if b == nil {
			continue
		}
		gen := builder.Len()/3 + 1
		gens := "@" // strings.Repeat("@", gen)
		if pv, ok := b.Source.(*PackageNode); ok {
			// package blocks have too much, so just
			// print the pkgpath.
			fmt.Fprintf(builder, "          %s(%d) %s\n", gens, gen, pv.PkgPath)
		} else {
			bsi := b.StringIndented("            ")
			fmt.Fprintf(builder, "          %s(%d) %s\n", gens, gen, bsi)
		}
		// Update b
		switch bp := b.Parent.(type) {
		case RefValue:
			fmt.Fprintf(builder, "            (block ref %v)\n", bp.ObjectID)
		}
	}
	builder.WriteString("    Blocks (other):\n")
	for i := len(m.Blocks) - 2; i >= 0; i-- {
		b := m.Blocks[i]
		if b == nil || b.Source == nil {
			continue
		}
		if _, ok := b.Source.(*PackageNode); ok {
			break // done, skip *PackageNode.
		} else {
			fmt.Fprintf(builder, "          #%d %s\n", i,
				b.StringIndented("            "))
		}
	}
	builder.WriteString("    Frames:\n")
	for i := len(m.Frames) - 1; i >= 0; i-- {
		fmt.Fprintf(builder, "          #%d %s\n", i, m.Frames[i])
	}
	if m.Realm != nil {
		fmt.Fprintf(builder, "    Realm:\n      %s\n", m.Realm.Path)
	}
	if m.Exception != nil {
		builder.WriteString("    Exception:\n")
		fmt.Fprintf(builder, "      %s\n", m.Exception.Sprint(m))
	}
	return builder.String()
}

func (m *Machine) ExceptionStacktrace() string {
	if m.Exception == nil {
		return ""
	}
	var builder strings.Builder
	last := m.Exception
	first := m.Exception
	var numPrevious int
	for ; first.Previous != nil; first = first.Previous {
		numPrevious++
	}
	builder.WriteString(first.StringWithStacktrace(m))
	if numPrevious >= 2 {
		fmt.Fprintf(&builder, "... %d panic(s) elided ...\n", numPrevious-1)
	}
	if numPrevious >= 1 {
		builder.WriteString(last.StringWithStacktrace(m))
	}
	return builder.String()
}<|MERGE_RESOLUTION|>--- conflicted
+++ resolved
@@ -2232,7 +2232,6 @@
 	return pv
 }
 
-<<<<<<< HEAD
 // Returns true iff:
 //   - m.Realm is nil (single user mode), or
 //   - tv is N_Readonly, or
@@ -2240,49 +2239,13 @@
 //   - tv is not an object ("first object" ID is zero), or
 //   - tv is an unreal object (no object id), or
 //   - tv is an object residing in external realm
-=======
-// Returns true if tv is N_Readonly or, its relevant object(s)
-// resides in a different non-zero realm. Returns false for
-// non-N_Readonly StringValue, free floating pointers, and unreal
-// objects.
->>>>>>> 627790be
 func (m *Machine) IsReadonly(tv *TypedValue) bool {
 	// Returns true iff:
 	//  - m.Realm is nil (single user mode)
 	if m.Realm == nil {
 		return false
 	}
-<<<<<<< HEAD
-	//  - tv is N_Readonly
-	if tv.IsReadonly() {
-		return true
-	}
-	//  - tv is a ref to package path
-	if rv, ok := tv.V.(RefValue); ok && rv.PkgPath != "" {
-		if rv.PkgPath == m.Package.PkgPath {
-			return false // local package
-		} else {
-			return true // external package
-		}
-	}
-	tvoid, ok := tv.GetFirstObjectID()
-	//  - tv is not an object ("first object" ID is zero)
-	if !ok {
-		// e.g. if tv is a string, or free floating pointers.
-		return false
-	}
-	//  - tv is an unreal object (no object id)
-	if tvoid.IsZero() {
-		return false
-	}
-	//  - tv is an object residing in external realm
-	if tvoid.PkgID != m.Realm.ID {
-		return true
-	}
-	return false
-=======
 	return tv.IsReadonlyBy(m.Realm.ID)
->>>>>>> 627790be
 }
 
 // Returns ro = true if the base is readonly,
