--- conflicted
+++ resolved
@@ -682,21 +682,7 @@
 	// even after running the init function.
 }
 
-<<<<<<< HEAD
 func (m *Machine) RunFunc(fn Name, withSwitch bool) {
-	defer func() {
-		if r := recover(); r != nil {
-			switch r := r.(type) {
-			case UnhandledPanicError:
-				fmt.Printf("Machine.RunFunc(%q,%v) panic: %s\nStacktrace:\n%s\n",
-					fn, withSwitch, r.Error(), m.ExceptionsStacktrace())
-			default:
-				fmt.Printf("Machine.RunFunc(%q,%v) panic: %v\nMachine State:%s\nStacktrace:\n%s\n",
-					fn, withSwitch, r, m.String(), m.Stacktrace().String())
-			}
-			panic(r)
-		}
-	}()
 	if withSwitch {
 		m.RunStatement(S(Call(Call(Nx("withswitch"), Nx(fn)))))
 	} else {
@@ -705,34 +691,11 @@
 }
 
 func (m *Machine) RunMain() {
-	defer func() {
-		r := recover()
-
-		if r != nil {
-			switch r := r.(type) {
-			case UnhandledPanicError:
-				fmt.Printf("Machine.RunMain() panic: %s\nStacktrace:\n%s\n",
-					r.Error(), m.ExceptionsStacktrace())
-			default:
-				fmt.Printf("Machine.RunMain() panic: %v\nMachine State:%s\nStacktrace:\n%s\n",
-					r, m.String(), m.Stacktrace())
-			}
-			panic(r)
-		}
-	}()
 	if m.Package.IsRealm() {
 		m.RunStatement(S(Call(Nx("withswitch"), Nx("main"))))
 	} else {
 		m.RunStatement(S(Call(X("main"))))
 	}
-=======
-func (m *Machine) RunFunc(fn Name) {
-	m.RunStatement(S(Call(Nx(fn))))
-}
-
-func (m *Machine) RunMain() {
-	m.RunStatement(S(Call(X("main"))))
->>>>>>> 0a79c98a
 }
 
 // Evaluate throwaway expression in new block scope.
