package gnolang

import (
	"fmt"
	"reflect"
	"strings"
)

// ----------------------------------------
// non-primitive builtin types

var gErrorType = &DeclaredType{
	PkgPath: uversePkgPath,
	Name:    "error",
	Base: &InterfaceType{
		PkgPath: uversePkgPath,
		Methods: []FieldType{
			{
				Name: "Error",
				Type: &FuncType{
					Params: nil,
					Results: []FieldType{
						{
							// Name: "",
							Type: PrimitiveType{Val: StringType},
						},
					},
				},
			},
		},
	},
	sealed: true,
}

var gStringerType = &DeclaredType{
	PkgPath: uversePkgPath,
	Name:    "stringer",
	Base: &InterfaceType{
		PkgPath: uversePkgPath,
		Methods: []FieldType{
			{
				Name: "String",
				Type: &FuncType{
					Params: nil,
					Results: []FieldType{
						{
							// Name: "",
							Type: PrimitiveType{Val: StringType},
						},
					},
				},
			},
		},
	},
	sealed: true,
}

// ----------------------------------------
// Uverse package

var (
	uverseNode  *PackageNode
	uverseValue *PackageValue
)

const uversePkgPath = ".uverse"

func init() {
	Uverse(nil)
	UverseNode(nil)
}

// Always returns a new copy from the latest state of source.
func Uverse(debugging *Debugging) *PackageValue {
	if uverseValue == nil {
		pn := UverseNode(debugging)
		uverseValue = pn.NewPackage()
	}
	return uverseValue
}

// Always returns the same instance with possibly differing completeness.
func UverseNode(debugging *Debugging) *PackageNode {
	// Global is singleton.
	if uverseNode != nil {
		return uverseNode
	}

	// NOTE: uverse node is hidden, thus the leading dot in pkgPath=".uverse".
	uverseNode = NewPackageNode("uverse", uversePkgPath, nil)

	// temporary convenience functions.
	def := func(n Name, tv TypedValue) {
		uverseNode.Define(n, tv)
	}
	defNative := uverseNode.DefineNative

	// Primitive types
	undefined := TypedValue{}
	def("._", undefined)   // special, path is zero.
	def("iota", undefined) // special
	def("nil", undefined)
	def("bigint", asValue(PrimitiveType{Val: BigintType, Debugging: debugging}))
	def("bool", asValue(PrimitiveType{Val: BoolType, Debugging: debugging}))
	def("byte", asValue(PrimitiveType{Val: Uint8Type, Debugging: debugging}))
	def("float32", asValue(PrimitiveType{Val: Float32Type, Debugging: debugging}))
	def("float64", asValue(PrimitiveType{Val: Float64Type, Debugging: debugging}))
	def("int", asValue(PrimitiveType{Val: IntType, Debugging: debugging}))
	def("int8", asValue(PrimitiveType{Val: Int8Type, Debugging: debugging}))
	def("int16", asValue(PrimitiveType{Val: Int16Type, Debugging: debugging}))
	def("int32", asValue(PrimitiveType{Val: Int32Type, Debugging: debugging}))
	def("int64", asValue(PrimitiveType{Val: Int64Type, Debugging: debugging}))
	def("rune", asValue(PrimitiveType{Val: Int32Type, Debugging: debugging}))
	def("string", asValue(PrimitiveType{Val: StringType, Debugging: debugging}))
	def("uint", asValue(PrimitiveType{Val: UintType, Debugging: debugging}))
	def("uint8", asValue(PrimitiveType{Val: Uint8Type, Debugging: debugging}))
	def("uint16", asValue(PrimitiveType{Val: Uint16Type, Debugging: debugging}))
	def("uint32", asValue(PrimitiveType{Val: Uint32Type, Debugging: debugging}))
	def("uint64", asValue(PrimitiveType{Val: Uint64Type, Debugging: debugging}))
	// NOTE on 'typeval': We can't call the type of a TypeValue a
	// "type", even though we want to, because it conflicts with
	// the pre-existing syntax for type-switching, `switch
	// x.(type) {case SomeType:...}`, for if x.(type) were not a
	// type-switch but a type-assertion, and the resulting value
	// could be any type, such as an IntType; whereas as the .X of
	// a SwitchStmt, the type of an IntType value is not IntType
	// but always a TypeType (all types are of type TypeType).
	//
	// The ideal solution is to keep the syntax consistent for
	// type-assertions, but for backwards compatibility, the
	// keyword that represents the TypeType type is not "type" but
	// "typeval".  The value of a "typeval" value is represented
	// by a TypeValue.
	def("typeval", asValue(gTypeType))
	def("error", asValue(gErrorType))

	// Values
	def("true", untypedBool(debugging, true))
	def("false", untypedBool(debugging, false))

	// Functions
	defNative("append",
		Flds( // params
			"x", GenT("X", nil), // args[0]
			"args", MaybeNativeT(Vrd(GenT("X.Elem()", nil))), // args[1]
		),
		Flds( // results
			"res", GenT("X", nil), // res
		),
		func(m *Machine) {
			arg0, arg1 := m.LastBlock().GetParams2()
			// As a special case, if arg1 is a string type, first convert it into
			// a data slice type.
			if arg1.TV.T != nil && arg1.TV.T.Kind() == StringKind {
				arg1String := arg1.TV.GetString()
				// NOTE: this hack works because
				// arg1 PointerValue is not a pointer,
				// so the modification here is only local.
				newArrayValue := m.Alloc.NewDataArray(len(arg1String))
				copy(newArrayValue.Data, []byte(arg1String))
				arg1.TV = &TypedValue{
					T: m.Alloc.NewType(&SliceType{ // TODO: reuse
						Elt: PrimitiveType{Val: Uint8Type, Debugging: m.Debugging},
						Vrd: true,
					}),
					V: m.Alloc.NewSlice(newArrayValue, 0, len(arg1String), len(arg1String)), // TODO: pool?
				}
			}
			arg0Type := arg0.TV.T
			arg1Type := arg1.TV.T
			switch arg0Value := arg0.TV.V.(type) {
			// ----------------------------------------------------------------
			// append(nil, ???)
			case nil:
				switch arg1Value := arg1.TV.V.(type) {
				// ------------------------------------------------------------
				// append(nil, nil)
				case nil: // no change
					m.PushValue(TypedValue{
						T: arg0Type,
						V: nil,
					})
					return

				// ------------------------------------------------------------
				// append(nil, *SliceValue)
				case *SliceValue:
					arg1Length := arg1Value.Length
					arg1Offset := arg1Value.Offset
					arg1Base := arg1Value.GetBase(m.Store)
					arg1EndIndex := arg1Offset + arg1Length

					if arg1Length == 0 { // no change
						m.PushValue(TypedValue{
							T: arg0Type,
							V: nil,
						})
						return
					} else if arg0Type.Elem().Kind() == Uint8Kind {
						// append(nil, *SliceValue) new data bytes ---
						data := make([]byte, arg1Length)
						if arg1Base.Data == nil {
							copyListToData(
								data[:arg1Length],
								arg1Base.List[arg1Offset:arg1EndIndex])
						} else {
							copy(
								data[:arg1Length],
								arg1Base.Data[arg1Offset:arg1EndIndex])
						}
						m.PushValue(TypedValue{
							T: arg0Type,
							V: m.Alloc.NewSliceFromData(data),
						})
						return
					} else {
						// append(nil, *SliceValue) new list ---------
						list := make([]TypedValue, arg1Length)
						if 0 < arg1Length {
							for i := 0; i < arg1Length; i++ {
								list[i] = arg1Base.List[arg1Offset+i].unrefCopy(m.Alloc, m.Store)
							}
						}
						m.PushValue(TypedValue{
							T: arg0Type,
							V: m.Alloc.NewSliceFromList(list),
						})
						return
					}

				// ------------------------------------------------------------
				// append(nil, *NativeValue)
				case *NativeValue:
					arg1NativeValue := arg1Value.Value
					arg1NativeValueLength := arg1NativeValue.Len()
					if arg1NativeValueLength == 0 { // no change
						m.PushValue(TypedValue{
							T: arg0Type,
							V: nil,
						})
						return
					} else if arg0Type.Elem().Kind() == Uint8Kind {
						// append(nil, *NativeValue) new data bytes --
						data := make([]byte, arg1NativeValueLength)
						copyNativeToData(
							data[:arg1NativeValueLength],
							arg1NativeValue, arg1NativeValueLength)
						m.PushValue(TypedValue{
							T: arg0Type,
							V: m.Alloc.NewSliceFromData(data),
						})
						return
					} else {
						// append(nil, *NativeValue) new list --------
<<<<<<< HEAD
						list := make([]TypedValue, argsl)
						if 0 < argsl {
							copyNativeToList(debugging,
=======
						list := make([]TypedValue, arg1NativeValueLength)
						if 0 < arg1NativeValueLength {
							copyNativeToList(
>>>>>>> 0651b5ab
								m.Alloc,
								list[:arg1NativeValueLength],
								arg1NativeValue, arg1NativeValueLength)
						}
						m.PushValue(TypedValue{
							T: arg0Type,
							V: m.Alloc.NewSliceFromList(list),
						})
						return
					}

				// ------------------------------------------------------------
				default:
					panic("should not happen")
				}

			// ----------------------------------------------------------------
			// append(*SliceValue, ???)
			case *SliceValue:
				arg0Length := arg0Value.Length
				arg0Offset := arg0Value.Offset
				arg0Capacity := arg0Value.Maxcap
				arg0Base := arg0Value.GetBase(m.Store)
				switch arg1Value := arg1.TV.V.(type) {
				// ------------------------------------------------------------
				// append(*SliceValue, nil)
				case nil: // no change
					m.PushValue(TypedValue{
						T: arg0Type,
						V: arg0Value,
					})
					return

				// ------------------------------------------------------------
				// append(*SliceValue, *SliceValue)
				case *SliceValue:
					arg1Length := arg1Value.Length
					arg1Offset := arg1Value.Offset
					arg1Base := arg1Value.GetBase(m.Store)
					if arg0Length+arg1Length <= arg0Capacity {
						// append(*SliceValue, *SliceValue) w/i capacity -----
						if 0 < arg1Length { // implies 0 < xvc
							if arg0Base.Data == nil {
								// append(*SliceValue.List, *SliceValue) ---------
								list := arg0Base.List
								if arg1Base.Data == nil {
									for i := 0; i < arg1Length; i++ {
										oldElem := list[arg0Offset+arg0Length+i]
										// unrefCopy will resolve references and copy their values
										// to copy by value rather than by reference.
										newElem := arg1Base.List[arg1Offset+i].unrefCopy(m.Alloc, m.Store)
										list[arg0Offset+arg0Length+i] = newElem

										m.Realm.DidUpdate(
											arg0Base,
											oldElem.GetFirstObject(m.Store),
											newElem.GetFirstObject(m.Store),
										)
									}
								} else {
									copyDataToList(
										list[arg0Offset+arg0Length:arg0Offset+arg0Length+arg1Length],
										arg1Base.Data[arg1Offset:arg1Offset+arg1Length],
										arg0Type.Elem())
									m.Realm.DidUpdate(arg1Base, nil, nil)
								}
							} else {
								// append(*SliceValue.Data, *SliceValue) ---------
								data := arg0Base.Data
								if arg1Base.Data == nil {
									copyListToData(
										data[arg0Offset+arg0Length:arg0Offset+arg0Length+arg1Length],
										arg1Base.List[arg1Offset:arg1Offset+arg1Length])
									m.Realm.DidUpdate(arg0Base, nil, nil)
								} else {
									copy(
										data[arg0Offset+arg0Length:arg0Offset+arg0Length+arg1Length],
										arg1Base.Data[arg1Offset:arg1Offset+arg1Length])
								}
							}
							m.PushValue(TypedValue{
								T: arg0Type,
								V: m.Alloc.NewSlice(arg0Base, arg0Offset, arg0Length+arg1Length, arg0Capacity),
							})
							return
						} else { // no change
							m.PushValue(TypedValue{
								T: arg0Type,
								V: arg0Value,
							})
							return
						}
					} else if arg0Type.Elem().Kind() == Uint8Kind {
						// append(*SliceValue, *SliceValue) new data bytes ---
						data := make([]byte, arg0Length+arg1Length)
						if 0 < arg0Length {
							if arg0Base.Data == nil {
								copyListToData(
									data[:arg0Length],
									arg0Base.List[arg0Offset:arg0Offset+arg0Length])
							} else {
								copy(
									data[:arg0Length],
									arg0Base.Data[arg0Offset:arg0Offset+arg0Length])
							}
						}
						if 0 < arg1Length {
							if arg1Base.Data == nil {
								copyListToData(
									data[arg0Length:arg0Length+arg1Length],
									arg1Base.List[arg1Offset:arg1Offset+arg1Length])
							} else {
								copy(
									data[arg0Length:arg0Length+arg1Length],
									arg1Base.Data[arg1Offset:arg1Offset+arg1Length])
							}
						}
						m.PushValue(TypedValue{
							T: arg0Type,
							V: m.Alloc.NewSliceFromData(data),
						})
						return
					} else {
						// append(*SliceValue, *SliceValue) new list ---------
						list := make([]TypedValue, arg0Length+arg1Length)
						if 0 < arg0Length {
							if arg0Base.Data == nil {
								for i := 0; i < arg0Length; i++ {
									list[i] = arg0Base.List[arg0Offset+i].unrefCopy(m.Alloc, m.Store)
								}
							} else {
								panic("should not happen")
							}
						}

						if 0 < arg1Length {
							if arg1Base.Data == nil {
								for i := 0; i < arg1Length; i++ {
									list[arg0Length+i] = arg1Base.List[arg1Offset+i].unrefCopy(m.Alloc, m.Store)
								}
							} else {
								copyDataToList(
									list[arg0Length:arg0Length+arg1Length],
									arg1Base.Data[arg1Offset:arg1Offset+arg1Length],
									arg1Type.Elem(),
								)
							}
						}
						m.PushValue(TypedValue{
							T: arg0Type,
							V: m.Alloc.NewSliceFromList(list),
						})
						return
					}

				// ------------------------------------------------------------
				// append(*SliceValue, *NativeValue)
				case *NativeValue:
					arg1NativeValue := arg1Value.Value
					arg1NativeValueLength := arg1NativeValue.Len()
					if arg0Length+arg1NativeValueLength <= arg0Capacity {
						// append(*SliceValue, *NativeValue) w/i capacity ----
						if 0 < arg1NativeValueLength { // implies 0 < xvc
							if arg0Base.Data == nil {
								// append(*SliceValue.List, *NativeValue) --------
<<<<<<< HEAD
								list := xvb.List
								copyNativeToList(debugging,
=======
								list := arg0Base.List
								copyNativeToList(
>>>>>>> 0651b5ab
									m.Alloc,
									list[arg0Offset:arg0Offset+arg1NativeValueLength],
									arg1NativeValue, arg1NativeValueLength)
							} else {
								// append(*SliceValue.Data, *NativeValue) --------
								data := arg0Base.Data
								copyNativeToData(
									data[arg0Offset:arg0Offset+arg1NativeValueLength],
									arg1NativeValue, arg1NativeValueLength)
							}
							m.PushValue(TypedValue{
								T: arg0Type,
								V: m.Alloc.NewSlice(arg0Base, arg0Offset, arg0Length+arg1NativeValueLength, arg0Capacity),
							})
							return
						} else { // no change
							m.PushValue(TypedValue{
								T: arg0Type,
								V: arg0Value,
							})
							return
						}
					} else if arg0Type.Elem().Kind() == Uint8Kind {
						// append(*SliceValue, *NativeValue) new data bytes --
						data := make([]byte, arg0Length+arg1NativeValueLength)
						if 0 < arg0Length {
							if arg0Base.Data == nil {
								copyListToData(
									data[:arg0Length],
									arg0Base.List[arg0Offset:arg0Offset+arg0Length])
							} else {
								copy(
									data[:arg0Length],
									arg0Base.Data[arg0Offset:arg0Offset+arg0Length])
							}
						}
						if 0 < arg1NativeValueLength {
							copyNativeToData(
								data[arg0Length:arg0Length+arg1NativeValueLength],
								arg1NativeValue, arg1NativeValueLength)
						}
						m.PushValue(TypedValue{
							T: arg0Type,
							V: m.Alloc.NewSliceFromData(data),
						})
						return
					} else {
						// append(*SliceValue, *NativeValue) new list --------
						listLen := arg0Length + arg1NativeValueLength
						list := make([]TypedValue, listLen)
						if 0 < arg0Length {
							for i := 0; i < listLen; i++ {
								list[i] = arg0Base.List[arg0Offset+i].unrefCopy(m.Alloc, m.Store)
							}
						}
<<<<<<< HEAD
						if 0 < argsl {
							copyNativeToList(debugging,
=======
						if 0 < arg1NativeValueLength {
							copyNativeToList(
>>>>>>> 0651b5ab
								m.Alloc,
								list[arg0Length:listLen],
								arg1NativeValue, arg1NativeValueLength)
						}
						m.PushValue(TypedValue{
							T: arg0Type,
							V: m.Alloc.NewSliceFromList(list),
						})
						return
					}

				// ------------------------------------------------------------
				default:
					panic("should not happen")
				}

			// ----------------------------------------------------------------
			// append(*NativeValue, ???)
			case *NativeValue:
				arg0NativeValue := arg0Value.Value
				switch arg1Value := arg1.TV.V.(type) {
				// ------------------------------------------------------------
				// append(*NativeValue, nil)
				case nil: // no change
					m.PushValue(TypedValue{
						T: arg0Type,
						V: arg0Value,
					})
					return

				// ------------------------------------------------------------
				// append(*NativeValue, *SliceValue)
				case *SliceValue:
					arg0NativeValueType := arg0NativeValue.Type()
					arg1Offset := arg1Value.Offset
					arg1Length := arg1Value.Length
					arg1Base := arg1Value.GetBase(m.Store)
					if 0 < arg1Length {
						newNativeArg1Slice := reflect.MakeSlice(arg0NativeValueType, arg1Length, arg1Length)
						if arg1Base.Data == nil {
							for i := 0; i < arg1Length; i++ {
								etv := &(arg1Base.List[arg1Offset+i])
								if etv.IsUndefined() {
									continue
								}
<<<<<<< HEAD
								erv := gno2GoValue(m.Debugging, etv, reflect.Value{})
								argsrv.Index(i).Set(erv)
=======
								erv := gno2GoValue(etv, reflect.Value{})
								newNativeArg1Slice.Index(i).Set(erv)
>>>>>>> 0651b5ab
							}
						} else {
							for i := 0; i < arg1Length; i++ {
								erv := newNativeArg1Slice.Index(i)
								erv.SetUint(uint64(arg1Base.Data[arg1Offset+i]))
							}
						}
						modifiedNativeSlice := reflect.AppendSlice(arg0NativeValue, newNativeArg1Slice)
						m.PushValue(TypedValue{
							T: arg0Type,
							V: m.Alloc.NewNative(modifiedNativeSlice),
						})
						return
					} else { // no change
						m.PushValue(TypedValue{
							T: arg0Type,
							V: arg0Value,
						})
						return
					}

				// ------------------------------------------------------------
				// append(*NativeValue, *NativeValue)
				case *NativeValue:
					arg1ReflectValue := arg1Value.Value
					modifiedNativeSlice := reflect.AppendSlice(arg0NativeValue, arg1ReflectValue)
					m.PushValue(TypedValue{
						T: arg0Type,
						V: m.Alloc.NewNative(modifiedNativeSlice),
					})
					return

				// ------------------------------------------------------------
				// append(*NativeValue, StringValue)
				case StringValue:
					if arg0Type.Elem().Kind() == Uint8Kind {
						// TODO this might be faster if reflect supports
						// appending this way without first converting to a slice.
						arg1ReflectValue := reflect.ValueOf([]byte(arg1.TV.GetString()))
						modifiedNativeSlice := reflect.AppendSlice(arg0NativeValue, arg1ReflectValue)
						m.PushValue(TypedValue{
							T: arg0Type,
							V: m.Alloc.NewNative(modifiedNativeSlice),
						})
						return
					} else {
						panic(fmt.Sprintf(
							"cannot append %s to %s",
							arg1.TV.T.String(), arg0Type.String()))
					}

				// ------------------------------------------------------------
				// append(*NativeValue, ???)
				default:
					panic(fmt.Sprintf(
						"cannot append %s to %s",
						arg1.TV.T.String(), arg0Type.String()))
				}

			// ----------------------------------------------------------------
			// append(?!!, ???)
			default:
				panic("should not happen")
			}
		},
	)
	defNative("cap",
		Flds( // params
			"x", AnyT(),
		),
		Flds( // results
			"", "int",
		),
		func(m *Machine) {
			arg0 := m.LastBlock().GetParams1()
			res0 := TypedValue{
				T: PrimitiveType{Val: IntType, Debugging: m.Debugging},
				V: nil,
			}
			res0.SetInt(arg0.TV.GetCapacity())
			m.PushValue(res0)
			return
		},
	)
	def("close", undefined)
	def("complex", undefined)
	defNative("copy",
		Flds( // params
			"dst", GenT("X", nil),
			"src", GenT("Y", nil),
		),
		Flds( // results
			"", "int",
		),
		func(m *Machine) {
			arg0, arg1 := m.LastBlock().GetParams2()
			dst, src := arg0, arg1
			switch bdt := baseOf(dst.TV.T).(type) {
			case *SliceType:
				handle := func(bst *PrimitiveType) {
					if m.Debugging.IsDebug() {
						m.Debugging.Println("copy(<%s>,<%s>)", bdt.String(), bst.String())
					}
					if bst.Kind() != StringKind {
						panic("should not happen")
					}

					if !IsPrimitiveType(Uint8Type, bdt.Elt) {
						panic("should not happen")
					}
					// NOTE: this implementation is almost identical to the next one.
					// note that in some cases optimization
					// is possible if dstv.Data != nil.
					dstl := dst.TV.GetLength()
					srcl := src.TV.GetLength()
					minl := dstl
					if srcl < dstl {
						minl = srcl
					}
					if minl == 0 {
						// return 0.
						m.PushValue(defaultTypedValue(m.Alloc, PrimitiveType{
							Val:       IntType,
							Debugging: m.Debugging,
						}))
						return
					}
					dstv := dst.TV.V.(*SliceValue)
					// TODO: consider an optimization if dstv.Data != nil.
					for i := 0; i < minl; i++ {
						dstev := dstv.GetPointerAtIndexInt2(m.Store, i, bdt.Elt)
						srcev := src.TV.GetPointerAtIndexInt(m.Store, i)
						dstev.Assign2(m.Alloc, m.Store, m.Realm, srcev.Deref(), false)
					}
					res0 := TypedValue{
						T: PrimitiveType{
							Val:       IntType,
							Debugging: m.Debugging,
						},
						V: nil,
					}
					res0.SetInt(minl)
					m.PushValue(res0)
				}
				switch bst := baseOf(src.TV.T).(type) {
				case PrimitiveType:
					handle(&bst)
					return
				case *PrimitiveType:
					handle(bst)
					return
				case *SliceType:
					dstl := dst.TV.GetLength()
					srcl := src.TV.GetLength()
					minl := dstl
					if srcl < dstl {
						minl = srcl
					}
					if minl == 0 {
						// return 0.
						m.PushValue(defaultTypedValue(m.Alloc, PrimitiveType{
							Val:       IntType,
							Debugging: m.Debugging,
						}))
						return
					}
					dstv := dst.TV.V.(*SliceValue)
					srcv := src.TV.V.(*SliceValue)
					for i := 0; i < minl; i++ {
						dstev := dstv.GetPointerAtIndexInt2(m.Store, i, bdt.Elt)
						srcev := srcv.GetPointerAtIndexInt2(m.Store, i, bst.Elt)
						dstev.Assign2(m.Alloc, m.Store, m.Realm, srcev.Deref(), false)
					}
					res0 := TypedValue{
						T: PrimitiveType{
							Val:       IntType,
							Debugging: m.Debugging,
						},
						V: nil,
					}
					res0.SetInt(minl)
					m.PushValue(res0)
					return
				case *NativeType:
					panic("copy from native slice not yet implemented") // XXX
				default:
					panic("should not happen")
				}
			case *NativeType:
				panic("copy to native slice not yet implemented") // XXX
			default:
				panic("should not happen")
			}
		},
	)
	defNative("delete",
		Flds( // params
			"m", MapT(GenT("K", nil), GenT("V", nil)), // map type
			"k", GenT("K", nil), // map key
		),
		nil, // results
		func(m *Machine) {
			arg0, arg1 := m.LastBlock().GetParams2()
			itv := arg1.Deref()
			switch cbt := baseOf(arg0.TV.T).(type) {
			case *MapType:
				mv := arg0.TV.V.(*MapValue)
				mv.DeleteForKey(m.Store, &itv)
				return
			case *NativeType:
				krv := reflect.New(cbt.Type.Key()).Elem()
				krv = gno2GoValue(m.Debugging, &itv, krv)
				mrv := arg0.TV.V.(*NativeValue).Value
				mrv.SetMapIndex(krv, reflect.Value{})
				return
			default:
				panic(fmt.Sprintf(
					"unexpected map type %s",
					arg0.TV.T.String()))
			}
		},
	)
	defNative("len",
		Flds( // params
			"x", AnyT(),
		),
		Flds( // results
			"", "int",
		),
		func(m *Machine) {
			arg0 := m.LastBlock().GetParams1()
			res0 := TypedValue{
				T: PrimitiveType{
					Val:       IntType,
					Debugging: m.Debugging,
				},
				V: nil,
			}
			res0.SetInt(arg0.TV.GetLength())
			m.PushValue(res0)
			return
		},
	)
	defNative("make",
		Flds( // params
			"t", GenT("T.(type)", nil),
			"z", Vrd(AnyT()),
		),
		Flds( // results
			"", GenT("T", nil),
		),
		func(m *Machine) {
			arg0, arg1 := m.LastBlock().GetParams2()
			vargs := arg1
			vargsl := vargs.TV.GetLength()
			tt := arg0.TV.GetType()
			switch bt := baseOf(tt).(type) {
			case *SliceType:
				et := bt.Elem()
				if vargsl == 1 {
					lv := vargs.TV.GetPointerAtIndexInt(m.Store, 0).Deref()
					li := lv.ConvertGetInt()
					if et.Kind() == Uint8Kind {
						data := make([]byte, li)
						m.PushValue(TypedValue{
							T: tt,
							V: m.Alloc.NewSliceFromData(data),
						})
						return
					} else {
						list := make([]TypedValue, li)
						if et.Kind() == InterfaceKind {
							// leave as is
						} else {
							// init zero elements with concrete type.
							for i := 0; i < li; i++ {
								list[i] = defaultTypedValue(m.Alloc, et)
							}
						}
						m.PushValue(TypedValue{
							T: tt,
							V: m.Alloc.NewSliceFromList(list),
						})
						return
					}
				} else if vargsl == 2 {
					lv := vargs.TV.GetPointerAtIndexInt(m.Store, 0).Deref()
					li := lv.ConvertGetInt()
					cv := vargs.TV.GetPointerAtIndexInt(m.Store, 1).Deref()
					ci := cv.ConvertGetInt()
					if et.Kind() == Uint8Kind {
						data := make([]byte, li, ci)
						m.PushValue(TypedValue{
							T: tt,
							V: m.Alloc.NewSliceFromData(data),
						})
						return
					} else {
						list := make([]TypedValue, li, ci)
						if et := bt.Elem(); et.Kind() == InterfaceKind {
							// leave as is
						} else {
							// init zero elements with concrete type.
							// the elements beyond len l within cap c
							// must also be initialized, for a future
							// slice operation may refer to them.
							// XXX can this be removed?
							list2 := list[:ci]
							for i := 0; i < ci; i++ {
								list2[i] = defaultTypedValue(m.Alloc, et)
							}
						}
						m.PushValue(TypedValue{
							T: tt,
							V: m.Alloc.NewSliceFromList(list),
						})
						return
					}
				} else {
					panic("make() of slice type takes 2 or 3 arguments")
				}
			case *MapType:
				// NOTE: the type is not used.
				if vargsl == 0 {
					m.PushValue(TypedValue{
						T: tt,
						V: m.Alloc.NewMap(0),
					})
					return
				} else if vargsl == 1 {
					lv := vargs.TV.GetPointerAtIndexInt(m.Store, 0).Deref()
					li := lv.ConvertGetInt()
					m.PushValue(TypedValue{
						T: tt,
						V: m.Alloc.NewMap(li),
					})
					return
				} else {
					panic("make() of map type takes 1 or 2 arguments")
				}
			case *ChanType:
				if vargsl == 0 {
					panic("not yet implemented")
				} else if vargsl == 1 {
					panic("not yet implemented")
				} else {
					panic("make() of chan type takes 1 or 2 arguments")
				}
			case *NativeType:
				switch bt.Type.Kind() {
				case reflect.Map:
					if vargsl == 0 {
						m.PushValue(TypedValue{
							T: tt,
							V: m.Alloc.NewNative(
								reflect.MakeMap(bt.Type),
							),
						})
						return
					} else if vargsl == 1 {
						sv := vargs.TV.GetPointerAtIndexInt(m.Store, 0).Deref()
						si := sv.ConvertGetInt()
						m.PushValue(TypedValue{
							T: tt,
							V: m.Alloc.NewNative(
								reflect.MakeMapWithSize(
									bt.Type, si),
							),
						})
						return
					} else {
						panic("make() of map type takes 1 or 2 arguments")
					}
				default:
					panic("not yet implemented")
				}
			default:
				panic(fmt.Sprintf(
					"cannot make type %s kind %v",
					tt.String(), tt.Kind()))
			}
		},
	)
	defNative("new",
		Flds( // params
			"t", GenT("T.(type)", nil),
		),
		Flds( // results
			"", GenT("*T", nil),
		),
		func(m *Machine) {
			arg0 := m.LastBlock().GetParams1()
			tt := arg0.TV.GetType()
			vv := defaultValue(m.Alloc, tt)
			m.Alloc.AllocatePointer()
			m.PushValue(TypedValue{
				T: m.Alloc.NewType(&PointerType{
					Elt: tt,
				}),
				V: PointerValue{
					TV: &TypedValue{
						T: tt,
						V: vv,
					},
					Base: nil,
				},
			})
			return
		},
	)
	defNative("panic",
		Flds( // params
			"err", AnyT(), // args[0]
		),
		nil, // results
		func(m *Machine) {
			arg0 := m.LastBlock().GetParams1()
			xv := arg0.Deref()
			panic(xv.Sprint(m))
		},
	)
	defNative("print",
		Flds( // params
			"xs", Vrd(AnyT()), // args[0]
		),
		nil, // results
		func(m *Machine) {
			arg0 := m.LastBlock().GetParams1()
			xv := arg0
			xvl := xv.TV.GetLength()
			ss := make([]string, xvl)
			for i := 0; i < xvl; i++ {
				ev := xv.TV.GetPointerAtIndexInt(m.Store, i).Deref()
				ss[i] = ev.Sprint(m)
			}
			rs := strings.Join(ss, " ")
			if m.Debugging.IsDebug() {
				print(rs)
			}
			m.Output.Write([]byte(rs))
		},
	)
	defNative("println",
		Flds( // param
			"xs", Vrd(AnyT()), // args[0]
		),
		nil, // results
		func(m *Machine) {
			arg0 := m.LastBlock().GetParams1()
			xv := arg0
			xvl := xv.TV.GetLength()
			ss := make([]string, xvl)
			for i := 0; i < xvl; i++ {
				ev := xv.TV.GetPointerAtIndexInt(m.Store, i).Deref()
				ss[i] = ev.Sprint(m)
			}
			rs := strings.Join(ss, " ") + "\n"
			if m.Debugging.IsDebug() {
				println("DEBUG/stdout: " + rs)
			}

			m.Output.Write([]byte(rs))
		},
	)
	defNative("recover",
		nil, // params
		Flds( // results
			"exception", AnyT(),
		),
		func(m *Machine) {
			if len(m.Exceptions) == 0 {
				m.PushValue(TypedValue{})
				return
			}
			// Just like in go, only the last exception is returned to recover.
			m.PushValue(*m.Exceptions[len(m.Exceptions)-1])
			// The remaining exceptions are removed
			m.Exceptions = nil
		},
	)
	return uverseNode
}

func copyDataToList(dst []TypedValue, data []byte, et Type) {
	for i := 0; i < len(data); i++ {
		dst[i] = TypedValue{T: et}
		dst[i].SetUint8(data[i])
	}
}

func copyListToData(dst []byte, tvs []TypedValue) {
	for i := 0; i < len(tvs); i++ {
		dst[i] = tvs[i].GetUint8()
	}
}

func copyListToRunes(dst []rune, tvs []TypedValue) {
	for i := 0; i < len(tvs); i++ {
		dst[i] = tvs[i].GetInt32()
	}
}

func copyNativeToList(debugging *Debugging, alloc *Allocator, dst []TypedValue, rv reflect.Value, rvl int) {
	// TODO: redundant go2GnoType() conversions.
	for i := 0; i < rvl; i++ {
		dst[i] = go2GnoValue(debugging, alloc, rv.Index(i))
	}
}

func copyNativeToData(dst []byte, rv reflect.Value, rvl int) {
	for i := 0; i < rvl; i++ {
		dst[i] = uint8(rv.Index(i).Uint())
	}
}<|MERGE_RESOLUTION|>--- conflicted
+++ resolved
@@ -252,15 +252,10 @@
 						return
 					} else {
 						// append(nil, *NativeValue) new list --------
-<<<<<<< HEAD
-						list := make([]TypedValue, argsl)
-						if 0 < argsl {
-							copyNativeToList(debugging,
-=======
 						list := make([]TypedValue, arg1NativeValueLength)
 						if 0 < arg1NativeValueLength {
 							copyNativeToList(
->>>>>>> 0651b5ab
+								debugging,
 								m.Alloc,
 								list[:arg1NativeValueLength],
 								arg1NativeValue, arg1NativeValueLength)
@@ -426,13 +421,9 @@
 						if 0 < arg1NativeValueLength { // implies 0 < xvc
 							if arg0Base.Data == nil {
 								// append(*SliceValue.List, *NativeValue) --------
-<<<<<<< HEAD
-								list := xvb.List
-								copyNativeToList(debugging,
-=======
 								list := arg0Base.List
 								copyNativeToList(
->>>>>>> 0651b5ab
+									debugging,
 									m.Alloc,
 									list[arg0Offset:arg0Offset+arg1NativeValueLength],
 									arg1NativeValue, arg1NativeValueLength)
@@ -488,13 +479,9 @@
 								list[i] = arg0Base.List[arg0Offset+i].unrefCopy(m.Alloc, m.Store)
 							}
 						}
-<<<<<<< HEAD
-						if 0 < argsl {
-							copyNativeToList(debugging,
-=======
 						if 0 < arg1NativeValueLength {
 							copyNativeToList(
->>>>>>> 0651b5ab
+								debugging,
 								m.Alloc,
 								list[arg0Length:listLen],
 								arg1NativeValue, arg1NativeValueLength)
@@ -540,13 +527,8 @@
 								if etv.IsUndefined() {
 									continue
 								}
-<<<<<<< HEAD
 								erv := gno2GoValue(m.Debugging, etv, reflect.Value{})
-								argsrv.Index(i).Set(erv)
-=======
-								erv := gno2GoValue(etv, reflect.Value{})
 								newNativeArg1Slice.Index(i).Set(erv)
->>>>>>> 0651b5ab
 							}
 						} else {
 							for i := 0; i < arg1Length; i++ {
