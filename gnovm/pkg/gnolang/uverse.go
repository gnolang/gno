package gnolang

import (
	"bytes"
	"fmt"
<<<<<<< HEAD
	"reflect"
	"slices"
	"strings"
=======
	"io"

	bm "github.com/gnolang/gno/gnovm/pkg/benchops"
>>>>>>> a1f03e1c
)

// ----------------------------------------
// non-primitive builtin types

var gErrorType = &DeclaredType{
	PkgPath: uversePkgPath,
	Name:    "error",
	Base: &InterfaceType{
		PkgPath: uversePkgPath,
		Methods: []FieldType{
			{
				Name: "Error",
				Type: &FuncType{
					Params: nil,
					Results: []FieldType{
						{
							// Name: "",
							Type: StringType,
						},
					},
				},
			},
		},
	},
	sealed: true,
}

var gStringerType = &DeclaredType{
	PkgPath: uversePkgPath,
	Name:    "stringer",
	Base: &InterfaceType{
		PkgPath: uversePkgPath,
		Methods: []FieldType{
			{
				Name: "String",
				Type: &FuncType{
					Params: nil,
					Results: []FieldType{
						{
							// Name: "",
							Type: StringType,
						},
					},
				},
			},
		},
	},
	sealed: true,
}

// ----------------------------------------
// Uverse package

var (
	uverseNode  *PackageNode
	uverseValue *PackageValue
	uverseInit  = uverseUninitialized
)

const (
	uverseUninitialized = iota
	uverseInitializing
	uverseInitialized
)

func init() {
	// Skip Uverse init during benchmarking to load stdlibs in the benchmark main function.
	if !(bm.OpsEnabled || bm.StorageEnabled) {
		// Call Uverse() so we initialize the Uverse node ahead of any calls to the package.
		Uverse()
	}
}

const uversePkgPath = ".uverse"

// UverseNode returns the uverse PackageValue.
// If called while initializing the UverseNode itself, it will return an empty
// PackageValue.
func Uverse() *PackageValue {
	switch uverseInit {
	case uverseUninitialized:
		uverseInit = uverseInitializing
		makeUverseNode()
		uverseInit = uverseInitialized
	case uverseInitializing:
		return &PackageValue{}
	}

	return uverseValue
}

// UverseNode returns the uverse PackageNode.
// If called while initializing the UverseNode itself, it will return an empty
// PackageNode.
func UverseNode() *PackageNode {
	switch uverseInit {
	case uverseUninitialized:
		uverseInit = uverseInitializing
		makeUverseNode()
		uverseInit = uverseInitialized
	case uverseInitializing:
		return &PackageNode{}
	}

	return uverseNode
}

func makeUverseNode() {
	// NOTE: uverse node is hidden, thus the leading dot in pkgPath=".uverse".
	uverseNode = NewPackageNode("uverse", uversePkgPath, nil)

	// temporary convenience functions.
	def := func(n Name, tv TypedValue) {
		uverseNode.Define(n, tv)
	}
	defNative := uverseNode.DefineNative

	// Primitive types
	undefined := TypedValue{}
	def("._", undefined)   // special, path is zero.
	def("iota", undefined) // special
	def("nil", undefined)
	def("bool", asValue(BoolType))
	def("byte", asValue(Uint8Type))
	def("float32", asValue(Float32Type))
	def("float64", asValue(Float64Type))
	def("int", asValue(IntType))
	def("int8", asValue(Int8Type))
	def("int16", asValue(Int16Type))
	def("int32", asValue(Int32Type))
	def("int64", asValue(Int64Type))
	def("rune", asValue(Int32Type))
	def("string", asValue(StringType))
	def("uint", asValue(UintType))
	def("uint8", asValue(Uint8Type))
	def("uint16", asValue(Uint16Type))
	def("uint32", asValue(Uint32Type))
	def("uint64", asValue(Uint64Type))
	def("error", asValue(gErrorType))
	def("any", asValue(&InterfaceType{}))

	// Values
	def("true", untypedBool(true))
	def("false", untypedBool(false))

	// Functions
	defNative("append",
		Flds( // params
			"x", GenT("X", nil), // args[0]
			"args", Vrd(GenT("X.Elem()", nil)), // args[1]
		),
		Flds( // results
			"res", GenT("X", nil), // res
		),
		func(m *Machine) {
			arg0, arg1 := m.LastBlock().GetParams2()
			// As a special case, if arg1 is a string type, first convert it into
			// a data slice type.
			if arg1.TV.T != nil && arg1.TV.T.Kind() == StringKind {
				arg1String := arg1.TV.GetString()
				// NOTE: this hack works because
				// arg1 PointerValue is not a pointer,
				// so the modification here is only local.
				newArrayValue := m.Alloc.NewDataArray(len(arg1String))
				copy(newArrayValue.Data, []byte(arg1String))
				arg1.TV = &TypedValue{
					T: m.Alloc.NewType(&SliceType{ // TODO: reuse
						Elt: Uint8Type,
						Vrd: true,
					}),
					V: m.Alloc.NewSlice(newArrayValue, 0, len(arg1String), len(arg1String)), // TODO: pool?
				}
			}
			arg0Type := arg0.TV.T
			arg1Type := arg1.TV.T
			switch arg0Value := arg0.TV.V.(type) {
			// ----------------------------------------------------------------
			// append(nil, ???)
			case nil:
				switch arg1Value := arg1.TV.V.(type) {
				// ------------------------------------------------------------
				// append(nil, nil)
				case nil: // no change
					m.PushValue(TypedValue{
						T: arg0Type,
						V: nil,
					})
					return

				// ------------------------------------------------------------
				// append(nil, *SliceValue)
				case *SliceValue:
					arg1Length := arg1Value.Length
					arg1Offset := arg1Value.Offset
					arg1Base := arg1Value.GetBase(m.Store)
					arg1EndIndex := arg1Offset + arg1Length

					if arg1Length == 0 { // no change
						m.PushValue(TypedValue{
							T: arg0Type,
							V: nil,
						})
						return
					} else if arg0Type.Elem().Kind() == Uint8Kind {
						// append(nil, *SliceValue) new data bytes ---
						arrayValue := m.Alloc.NewDataArray(arg1Length)
						if arg1Base.Data == nil {
							copyListToData(
								arrayValue.Data[:arg1Length],
								arg1Base.List[arg1Offset:arg1EndIndex])
						} else {
							copy(
								arrayValue.Data[:arg1Length],
								arg1Base.Data[arg1Offset:arg1EndIndex])
						}
						m.PushValue(TypedValue{
							T: arg0Type,
							V: m.Alloc.NewSlice(arrayValue, 0, arg1Length, arg1Length),
						})
						return
					} else {
						// append(nil, *SliceValue) new list ---------
						arrayValue := m.Alloc.NewListArray(arg1Length)
						if arg1Length > 0 {
							for i := range arg1Length {
								arrayValue.List[i] = arg1Base.List[arg1Offset+i].unrefCopy(m.Alloc, m.Store)
							}
						}
						m.PushValue(TypedValue{
							T: arg0Type,
							V: m.Alloc.NewSlice(arrayValue, 0, arg1Length, arg1Length),
						})
						return
					}
				default:
					panic("should not happen")
				}

			// ----------------------------------------------------------------
			// append(*SliceValue, ???)
			case *SliceValue:
				arg0Length := arg0Value.Length
				arg0Offset := arg0Value.Offset
				arg0Capacity := arg0Value.Maxcap
				arg0Base := arg0Value.GetBase(m.Store)
				switch arg1Value := arg1.TV.V.(type) {
				// ------------------------------------------------------------
				// append(*SliceValue, nil)
				case nil: // no change
					m.PushValue(TypedValue{
						T: arg0Type,
						V: arg0Value,
					})
					return

				// ------------------------------------------------------------
				// append(*SliceValue, *SliceValue)
				case *SliceValue:
					arg1Length := arg1Value.Length
					arg1Offset := arg1Value.Offset
					arg1Base := arg1Value.GetBase(m.Store)
					if arg0Length+arg1Length <= arg0Capacity {
						// append(*SliceValue, *SliceValue) w/i capacity -----
						if 0 < arg1Length { // implies 0 < xvc
							if arg0Base.Data == nil {
								// append(*SliceValue.List, *SliceValue) ---------
								list := arg0Base.List
								if arg1Base.Data == nil {
									for i := range arg1Length {
										oldElem := list[arg0Offset+arg0Length+i]
										// unrefCopy will resolve references and copy their values
										// to copy by value rather than by reference.
										newElem := arg1Base.List[arg1Offset+i].unrefCopy(m.Alloc, m.Store)
										list[arg0Offset+arg0Length+i] = newElem

										m.Realm.DidUpdate(
											arg0Base,
											oldElem.GetFirstObject(m.Store),
											newElem.GetFirstObject(m.Store),
										)
									}
								} else {
									copyDataToList(
										list[arg0Offset+arg0Length:arg0Offset+arg0Length+arg1Length],
										arg1Base.Data[arg1Offset:arg1Offset+arg1Length],
										arg0Type.Elem())
									m.Realm.DidUpdate(arg1Base, nil, nil)
								}
							} else {
								// append(*SliceValue.Data, *SliceValue) ---------
								data := arg0Base.Data
								if arg1Base.Data == nil {
									copyListToData(
										data[arg0Offset+arg0Length:arg0Offset+arg0Length+arg1Length],
										arg1Base.List[arg1Offset:arg1Offset+arg1Length])
									m.Realm.DidUpdate(arg0Base, nil, nil)
								} else {
									copy(
										data[arg0Offset+arg0Length:arg0Offset+arg0Length+arg1Length],
										arg1Base.Data[arg1Offset:arg1Offset+arg1Length])
								}
							}
							m.PushValue(TypedValue{
								T: arg0Type,
								V: m.Alloc.NewSlice(arg0Base, arg0Offset, arg0Length+arg1Length, arg0Capacity),
							})
							return
						} else { // no change
							m.PushValue(TypedValue{
								T: arg0Type,
								V: arg0Value,
							})
							return
						}
					} else if arg0Type.Elem().Kind() == Uint8Kind {
						// append(*SliceValue, *SliceValue) new data bytes ---
						newLength := arg0Length + arg1Length
						arrayValue := m.Alloc.NewDataArray(newLength)
						if 0 < arg0Length {
							if arg0Base.Data == nil {
								copyListToData(
									arrayValue.Data[:arg0Length],
									arg0Base.List[arg0Offset:arg0Offset+arg0Length])
							} else {
								copy(
									arrayValue.Data[:arg0Length],
									arg0Base.Data[arg0Offset:arg0Offset+arg0Length])
							}
						}
						if 0 < arg1Length {
							if arg1Base.Data == nil {
								copyListToData(
									arrayValue.Data[arg0Length:newLength],
									arg1Base.List[arg1Offset:arg1Offset+arg1Length])
							} else {
								copy(
									arrayValue.Data[arg0Length:newLength],
									arg1Base.Data[arg1Offset:arg1Offset+arg1Length])
							}
						}
						m.PushValue(TypedValue{
							T: arg0Type,
							V: m.Alloc.NewSlice(arrayValue, 0, newLength, newLength),
						})
						return
					} else {
						// append(*SliceValue, *SliceValue) new list ---------
						arrayLen := arg0Length + arg1Length
						arrayValue := m.Alloc.NewListArray(arrayLen)
						if arg0Length > 0 {
							if arg0Base.Data == nil {
								for i := range arg0Length {
									arrayValue.List[i] = arg0Base.List[arg0Offset+i].unrefCopy(m.Alloc, m.Store)
								}
							} else {
								panic("should not happen")
							}
						}

						if arg1Length > 0 {
							if arg1Base.Data == nil {
								for i := range arg1Length {
									arrayValue.List[arg0Length+i] = arg1Base.List[arg1Offset+i].unrefCopy(m.Alloc, m.Store)
								}
							} else {
								copyDataToList(
									arrayValue.List[arg0Length:arg0Length+arg1Length],
									arg1Base.Data[arg1Offset:arg1Offset+arg1Length],
									arg1Type.Elem(),
								)
							}
						}
						m.PushValue(TypedValue{
							T: arg0Type,
							V: m.Alloc.NewSlice(arrayValue, 0, arrayLen, arrayLen),
						})
						return
					}
				// ------------------------------------------------------------
				default:
					panic("should not happen")
				}
			// ----------------------------------------------------------------
			// append(?!!, ???)
			default:
				panic("should not happen")
			}
		},
	)
	defNative("cap",
		Flds( // params
			"x", AnyT(),
		),
		Flds( // results
			"", "int",
		),
		func(m *Machine) {
			arg0 := m.LastBlock().GetParams1()
			res0 := TypedValue{
				T: IntType,
				V: nil,
			}
			res0.SetInt(int64(arg0.TV.GetCapacity()))
			m.PushValue(res0)
			return
		},
	)
	defNative("copy",
		Flds( // params
			"dst", GenT("X", nil),
			"src", GenT("Y", nil),
		),
		Flds( // results
			"", "int",
		),
		func(m *Machine) {
			arg0, arg1 := m.LastBlock().GetParams2()
			dst, src := arg0, arg1
			switch bdt := baseOf(dst.TV.T).(type) {
			case *SliceType:
				switch bst := baseOf(src.TV.T).(type) {
				case PrimitiveType:
					if debug {
						debug.Println("copy(<%s>,<%s>)", bdt.String(), bst.String())
					}
					if bst.Kind() != StringKind {
						panic("should not happen")
					}
					if bdt.Elt != Uint8Type {
						panic("should not happen")
					}
					// NOTE: this implementation is almost identical to the next one.
					// note that in some cases optimization
					// is possible if dstv.Data != nil.
					dstl := dst.TV.GetLength()
					srcl := src.TV.GetLength()
					minl := min(srcl, dstl)
					if minl == 0 {
						// return 0.
						m.PushValue(defaultTypedValue(m.Alloc, IntType))
						return
					}
					dstv := dst.TV.V.(*SliceValue)
					// TODO: consider an optimization if dstv.Data != nil.
					for i := range minl {
						dstev := dstv.GetPointerAtIndexInt2(m.Store, i, bdt.Elt)
						srcev := src.TV.GetPointerAtIndexInt(m.Store, i)
						dstev.Assign2(m.Alloc, m.Store, m.Realm, srcev.Deref(), false)
					}
					res0 := TypedValue{
						T: IntType,
						V: nil,
					}
					res0.SetInt(int64(minl))
					m.PushValue(res0)
					return
				case *SliceType:
					dstl := dst.TV.GetLength()
					srcl := src.TV.GetLength()
					minl := min(srcl, dstl)
					if minl == 0 {
						// return 0.
						m.PushValue(defaultTypedValue(m.Alloc, IntType))
						return
					}
					dstv := dst.TV.V.(*SliceValue)
					srcv := src.TV.V.(*SliceValue)
					for i := range minl {
						dstev := dstv.GetPointerAtIndexInt2(m.Store, i, bdt.Elt)
						srcev := srcv.GetPointerAtIndexInt2(m.Store, i, bst.Elt)
						dstev.Assign2(m.Alloc, m.Store, m.Realm, srcev.Deref(), false)
					}
					res0 := TypedValue{
						T: IntType,
						V: nil,
					}
					res0.SetInt(int64(minl))
					m.PushValue(res0)
					return
				default:
					panic("should not happen")
				}
			default:
				panic("should not happen")
			}
		},
	)
	defNative("delete",
		Flds( // params
			"m", MapT(GenT("K", nil), GenT("V", nil)), // map type
			"k", GenT("K", nil), // map key
		),
		nil, // results
		func(m *Machine) {
			arg0, arg1 := m.LastBlock().GetParams2()
			itv := arg1.Deref()
			switch baseOf(arg0.TV.T).(type) {
			case *MapType:
				mv := arg0.TV.V.(*MapValue)
				val, ok := mv.GetValueForKey(m.Store, &itv)
				if !ok {
					return
				}

				// delete
				mv.DeleteForKey(m.Store, &itv)

				if m.Realm != nil {
					// mark key as deleted
					keyObj := itv.GetFirstObject(m.Store)
					m.Realm.DidUpdate(mv, keyObj, nil)

					// mark value as deleted
					valObj := val.GetFirstObject(m.Store)
					m.Realm.DidUpdate(mv, valObj, nil)
				}

				return
			default:
				panic(fmt.Sprintf(
					"unexpected map type %s",
					arg0.TV.T.String()))
			}
		},
	)
	defNative("len",
		Flds( // params
			"x", AnyT(),
		),
		Flds( // results
			"", "int",
		),
		func(m *Machine) {
			arg0 := m.LastBlock().GetParams1()
			res0 := TypedValue{
				T: IntType,
				V: nil,
			}
			res0.SetInt(int64(arg0.TV.GetLength()))
			m.PushValue(res0)
			return
		},
	)
	defNative("make",
		Flds( // params
			"t", GenT("T.(type)", nil),
			"z", Vrd(AnyT()),
		),
		Flds( // results
			"", GenT("T", nil),
		),
		func(m *Machine) {
			arg0, arg1 := m.LastBlock().GetParams2()
			vargs := arg1
			vargsl := vargs.TV.GetLength()
			tt := arg0.TV.GetType()
			switch bt := baseOf(tt).(type) {
			case *SliceType:
				et := bt.Elem()
				if vargsl == 1 {
					lv := vargs.TV.GetPointerAtIndexInt(m.Store, 0).Deref()
					li := int(lv.ConvertGetInt())
					if et.Kind() == Uint8Kind {
						arrayValue := m.Alloc.NewDataArray(li)
						m.PushValue(TypedValue{
							T: tt,
							V: m.Alloc.NewSlice(arrayValue, 0, li, li),
						})
						return
					} else {
						arrayValue := m.Alloc.NewListArray(li)
						if et.Kind() == InterfaceKind {
							// leave as is
						} else {
							// init zero elements with concrete type.
							for i := range li {
								arrayValue.List[i] = defaultTypedValue(m.Alloc, et)
							}
						}
						m.PushValue(TypedValue{
							T: tt,
							V: m.Alloc.NewSlice(arrayValue, 0, li, li),
						})
						return
					}
				} else if vargsl == 2 {
					lv := vargs.TV.GetPointerAtIndexInt(m.Store, 0).Deref()
					li := int(lv.ConvertGetInt())
					cv := vargs.TV.GetPointerAtIndexInt(m.Store, 1).Deref()
					ci := int(cv.ConvertGetInt())

					if ci < li {
						panic(&Exception{Value: typedString(`makeslice: cap out of range`)})
					}

					if et.Kind() == Uint8Kind {
						arrayValue := m.Alloc.NewDataArray(ci)
						m.PushValue(TypedValue{
							T: tt,
							V: m.Alloc.NewSlice(arrayValue, 0, li, ci),
						})
						return
					} else {
						arrayValue := m.Alloc.NewListArray(ci)
						if et := bt.Elem(); et.Kind() == InterfaceKind {
							// leave as is
						} else {
							// Initialize all elements within capacity with default
							// type values. These need to be initialized because future
							// slice operations could get messy otherwise. Simple capacity
							// expansions like `a = a[:cap(a)]` would make it trivial to
							// initialize zero values at the time of the slice operation.
							// But sequences of operations like:
							// 		a := make([]int, 1, 10)
							// 		a = a[7:cap(a)]
							// 		a = a[3:5]
							//
							// require a bit more work to handle correctly, requiring that
							// all new TypedValue slice elements be checked to ensure they have
							// a value for every slice operation, which is not desirable.
							for i := range ci {
								arrayValue.List[i] = defaultTypedValue(m.Alloc, et)
							}
						}
						m.PushValue(TypedValue{
							T: tt,
							V: m.Alloc.NewSlice(arrayValue, 0, li, ci),
						})
						return
					}
				} else {
					panic("make() of slice type takes 2 or 3 arguments")
				}
			case *MapType:
				// NOTE: the type is not used.
				if vargsl == 0 {
					m.PushValue(TypedValue{
						T: tt,
						V: m.Alloc.NewMap(0),
					})
					return
				} else if vargsl == 1 {
					lv := vargs.TV.GetPointerAtIndexInt(m.Store, 0).Deref()
					li := int(lv.ConvertGetInt())
					m.PushValue(TypedValue{
						T: tt,
						V: m.Alloc.NewMap(li),
					})
					return
				} else {
					panic("make() of map type takes 1 or 2 arguments")
				}
			case *ChanType:
				if vargsl == 0 {
					panic("not yet implemented")
				} else if vargsl == 1 {
					panic("not yet implemented")
				} else {
					panic("make() of chan type takes 1 or 2 arguments")
				}
			default:
				panic(fmt.Sprintf(
					"cannot make type %s kind %v",
					tt.String(), tt.Kind()))
			}
		},
	)
	defNative("new",
		Flds( // params
			"t", GenT("T.(type)", nil),
		),
		Flds( // results
			"", GenT("*T", nil),
		),
		func(m *Machine) {
			arg0 := m.LastBlock().GetParams1()
			tt := arg0.TV.GetType()
			vv := defaultValue(m.Alloc, tt)
			m.Alloc.AllocatePointer()
			hi := m.Alloc.NewHeapItem(TypedValue{
				T: tt,
				V: vv,
			})
			m.PushValue(TypedValue{
				T: m.Alloc.NewType(&PointerType{
					Elt: tt,
				}),
				V: PointerValue{
					TV:    &hi.Value,
					Base:  hi,
					Index: 0,
				},
			})
			return
		},
	)

	// NOTE: panic is its own statement type, and is not defined as a function.
	defNative("print",
		Flds( // params
			"xs", Vrd(AnyT()), // args[0]
		),
		nil, // results
		func(m *Machine) {
			arg0 := m.LastBlock().GetParams1()
			uversePrint(m, arg0, false)
		},
	)
	defNative("println",
		Flds( // param
			"xs", Vrd(AnyT()), // args[0]
		),
		nil, // results
		func(m *Machine) {
			arg0 := m.LastBlock().GetParams1()
			uversePrint(m, arg0, true)
		},
	)
	defNative("recover",
		nil, // params
		Flds( // results
			"exception", AnyT(),
		),
		func(m *Machine) {
<<<<<<< HEAD
			fmt.Println("---recovering...")
			fmt.Println("---m.Exceptions: ", m.Exceptions)
			fmt.Println("---m.Frames: ", m.Frames)

			if len(m.Exceptions) == 0 {
				m.PushValue(TypedValue{})
				return
			}

			exception := &m.Exceptions[len(m.Exceptions)-1]
			fmt.Println("---exception: ", exception)

			fr := m.LastCallFrame(3)
			fmt.Println("---fr: ", fr)

			// contains? or the third one? where the panic happens?
			if frame := m.LastCallFrame(3); !slices.Contains(exception.Frames, frame) {
				fmt.Println("---not contains frame, return")
				m.PushValue(TypedValue{})
				return
=======
			exception := m.Recover()
			if exception == nil {
				m.PushValue(TypedValue{})
			} else {
				m.PushValue(exception.Value)
>>>>>>> a1f03e1c
			}
		},
	)
	uverseValue = uverseNode.NewPackage()
}

func copyDataToList(dst []TypedValue, data []byte, et Type) {
	for i := range data {
		dst[i] = TypedValue{T: et}
		dst[i].SetUint8(data[i])
	}
}

func copyListToData(dst []byte, tvs []TypedValue) {
	for i := range tvs {
		dst[i] = tvs[i].GetUint8()
	}
}

func copyListToRunes(dst []rune, tvs []TypedValue) {
	for i := range tvs {
		dst[i] = tvs[i].GetInt32()
	}
}

// uversePrint is used for the print and println functions.
// println passes newline = true.
// xv contains the variadic argument passed to the function.
func uversePrint(m *Machine, xv PointerValue, newline bool) {
	xvl := xv.TV.GetLength()
	switch xvl {
	case 0:
		if newline {
			m.Output.Write(bNewline)
		}
	case 1:
		ev := xv.TV.GetPointerAtIndexInt(m.Store, 0).Deref()
		res := ev.Sprint(m)
		io.WriteString(m.Output, res)
		if newline {
			m.Output.Write(bNewline)
		}
	default:
		var buf bytes.Buffer
		for i := range xvl {
			if i != 0 { // Not the last item.
				buf.WriteByte(' ')
			}
			ev := xv.TV.GetPointerAtIndexInt(m.Store, i).Deref()
			buf.WriteString(ev.Sprint(m))
		}
		if newline {
			buf.WriteByte('\n')
		}
		m.Output.Write(buf.Bytes())
	}
}

var bNewline = []byte("\n")<|MERGE_RESOLUTION|>--- conflicted
+++ resolved
@@ -3,15 +3,9 @@
 import (
 	"bytes"
 	"fmt"
-<<<<<<< HEAD
-	"reflect"
-	"slices"
-	"strings"
-=======
 	"io"
 
 	bm "github.com/gnolang/gno/gnovm/pkg/benchops"
->>>>>>> a1f03e1c
 )
 
 // ----------------------------------------
@@ -737,34 +731,15 @@
 			"exception", AnyT(),
 		),
 		func(m *Machine) {
-<<<<<<< HEAD
 			fmt.Println("---recovering...")
 			fmt.Println("---m.Exceptions: ", m.Exceptions)
 			fmt.Println("---m.Frames: ", m.Frames)
 
-			if len(m.Exceptions) == 0 {
-				m.PushValue(TypedValue{})
-				return
-			}
-
-			exception := &m.Exceptions[len(m.Exceptions)-1]
-			fmt.Println("---exception: ", exception)
-
-			fr := m.LastCallFrame(3)
-			fmt.Println("---fr: ", fr)
-
-			// contains? or the third one? where the panic happens?
-			if frame := m.LastCallFrame(3); !slices.Contains(exception.Frames, frame) {
-				fmt.Println("---not contains frame, return")
-				m.PushValue(TypedValue{})
-				return
-=======
 			exception := m.Recover()
 			if exception == nil {
 				m.PushValue(TypedValue{})
 			} else {
 				m.PushValue(exception.Value)
->>>>>>> a1f03e1c
 			}
 		},
 	)
