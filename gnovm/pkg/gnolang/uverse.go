--- conflicted
+++ resolved
@@ -1032,30 +1032,6 @@
 			} else {
 				m.PushValue(exception.Value)
 			}
-<<<<<<< HEAD
-
-			exception := &m.Exceptions[len(m.Exceptions)-1]
-
-			// If the frame the exception occurred in is not popped, it's possible that
-			// the exception is still in scope and can be recovered.
-			if !exception.Frame.Popped {
-				// If the frame is not the current frame, the exception is not in scope; return nil.
-				// This retrieves the second most recent call frame because the first most recent
-				// is the call to recover itself.
-				if frame := m.LastCallFrame(2); frame == nil || (frame != nil && frame != exception.Frame) {
-					m.PushValue(TypedValue{})
-					return
-				}
-			}
-
-			if isUntyped(exception.Value.T) {
-				ConvertUntypedTo(&exception.Value, nil)
-			}
-			m.PushValue(exception.Value)
-			// Recover complete; remove exceptions.
-			m.Exceptions = nil
-=======
->>>>>>> 6f91a35f
 		},
 	)
 	uverseValue = uverseNode.NewPackage()
