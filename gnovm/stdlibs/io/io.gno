// Copyright 2009 The Go Authors. All rights reserved.
// Use of this source code is governed by a BSD-style
// license that can be found in the LICENSE file.

// Package io provides basic interfaces to I/O primitives.
// Its primary job is to wrap existing implementations of such primitives,
// such as those in package os, into shared public interfaces that
// abstract the functionality, plus some other related primitives.
//
// Because these interfaces and primitives wrap lower-level operations with
// various implementations, unless otherwise informed clients should not
// assume they are safe for parallel execution.
package io

import (
	"errors"
)

// TODO: implement rest of io package after sync package added.

// Seek whence values.
const (
	SeekStart   = 0 // seek relative to the origin of the file
	SeekCurrent = 1 // seek relative to the current offset
	SeekEnd     = 2 // seek relative to the end
)

// ErrShortWrite means that a write accepted fewer bytes than requested
// but failed to return an explicit error.
var ErrShortWrite = errors.New("short write")

// errInvalidWrite means that a write returned an impossible count.
var errInvalidWrite = errors.New("invalid write result")

// ErrShortBuffer means that a read required a longer buffer than was provided.
var ErrShortBuffer = errors.New("short buffer")

// EOF is the error returned by Read when no more input is available.
// (Read must return EOF itself, not an error wrapping EOF,
// because callers will test for EOF using ==.)
// Functions should return EOF only to signal a graceful end of input.
// If the EOF occurs unexpectedly in a structured data stream,
// the appropriate error is either ErrUnexpectedEOF or some other error
// giving more detail.
var EOF = errors.New("EOF")

// ErrUnexpectedEOF means that EOF was encountered in the
// middle of reading a fixed-size block or data structure.
var ErrUnexpectedEOF = errors.New("unexpected EOF")

// ErrNoProgress is returned by some clients of an Reader when
// many calls to Read have failed to return any data or error,
// usually the sign of a broken Reader implementation.
var ErrNoProgress = errors.New("multiple Read calls return no data or error")

// Reader is the interface that wraps the basic Read method.
//
// Read reads up to len(p) bytes into p. It returns the number of bytes
// read (0 <= n <= len(p)) and any error encountered. Even if Read
// returns n < len(p), it may use all of p as scratch space during the call.
// If some data is available but not len(p) bytes, Read conventionally
// returns what is available instead of waiting for more.
//
// When Read encounters an error or end-of-file condition after
// successfully reading n > 0 bytes, it returns the number of
// bytes read. It may return the (non-nil) error from the same call
// or return the error (and n == 0) from a subsequent call.
// An instance of this general case is that a Reader returning
// a non-zero number of bytes at the end of the input stream may
// return either err == EOF or err == nil. The next Read should
// return 0, EOF.
//
// Callers should always process the n > 0 bytes returned before
// considering the error err. Doing so correctly handles I/O errors
// that happen after reading some bytes and also both of the
// allowed EOF behaviors.
//
// Implementations of Read are discouraged from returning a
// zero byte count with a nil error, except when len(p) == 0.
// Callers should treat a return of 0 and nil as indicating that
// nothing happened; in particular it does not indicate EOF.
//
// Implementations must not retain p.
type Reader interface {
	Read(p []byte) (n int, err error)
}

// Writer is the interface that wraps the basic Write method.
//
// Write writes len(p) bytes from p to the underlying data stream.
// It returns the number of bytes written from p (0 <= n <= len(p))
// and any error encountered that caused the write to stop early.
// Write must return a non-nil error if it returns n < len(p).
// Write must not modify the slice data, even temporarily.
//
// Implementations must not retain p.
type Writer interface {
	Write(p []byte) (n int, err error)
}

// Closer is the interface that wraps the basic Close method.
//
// The behavior of Close after the first call is undefined.
// Specific implementations may document their own behavior.
type Closer interface {
	Close() error
}

// Seeker is the interface that wraps the basic Seek method.
//
// Seek sets the offset for the next Read or Write to offset,
// interpreted according to whence:
// SeekStart means relative to the start of the file,
// SeekCurrent means relative to the current offset, and
// SeekEnd means relative to the end.
// Seek returns the new offset relative to the start of the
// file and an error, if any.
//
// Seeking to an offset before the start of the file is an error.
// Seeking to any positive offset is legal, but the behavior of subsequent
// I/O operations on the underlying object is implementation-dependent.
type Seeker interface {
	Seek(offset int64, whence int) (int64, error)
}

// ReadWriter is the interface that groups the basic Read and Write methods.
type ReadWriter interface {
	Reader
	Writer
}

// ReadCloser is the interface that groups the basic Read and Close methods.
type ReadCloser interface {
	Reader
	Closer
}

// WriteCloser is the interface that groups the basic Write and Close methods.
type WriteCloser interface {
	Writer
	Closer
}

// ReadWriteCloser is the interface that groups the basic Read, Write and Close methods.
type ReadWriteCloser interface {
	Reader
	Writer
	Closer
}

// ReadSeeker is the interface that groups the basic Read and Seek methods.
type ReadSeeker interface {
	Reader
	Seeker
}

// ReadSeekCloser is the interface that groups the basic Read, Seek and Close
// methods.
type ReadSeekCloser interface {
	Reader
	Seeker
	Closer
}

// WriteSeeker is the interface that groups the basic Write and Seek methods.
type WriteSeeker interface {
	Writer
	Seeker
}

// ReadWriteSeeker is the interface that groups the basic Read, Write and Seek methods.
type ReadWriteSeeker interface {
	Reader
	Writer
	Seeker
}

// ReaderFrom is the interface that wraps the ReadFrom method.
//
// ReadFrom reads data from r until EOF or error.
// The return value n is the number of bytes read.
// Any error except EOF encountered during the read is also returned.
//
// The Copy function uses ReaderFrom if available.
type ReaderFrom interface {
	ReadFrom(r Reader) (n int64, err error)
}

// WriterTo is the interface that wraps the WriteTo method.
//
// WriteTo writes data to w until there's no more data to write or
// when an error occurs. The return value n is the number of bytes
// written. Any error encountered during the write is also returned.
//
// The Copy function uses WriterTo if available.
type WriterTo interface {
	WriteTo(w Writer) (n int64, err error)
}

// ReaderAt is the interface that wraps the basic ReadAt method.
//
// ReadAt reads len(p) bytes into p starting at offset off in the
// underlying input source. It returns the number of bytes
// read (0 <= n <= len(p)) and any error encountered.
//
// When ReadAt returns n < len(p), it returns a non-nil error
// explaining why more bytes were not returned. In this respect,
// ReadAt is stricter than Read.
//
// Even if ReadAt returns n < len(p), it may use all of p as scratch
// space during the call. If some data is available but not len(p) bytes,
// ReadAt blocks until either all the data is available or an error occurs.
// In this respect ReadAt is different from Read.
//
// If the n = len(p) bytes returned by ReadAt are at the end of the
// input source, ReadAt may return either err == EOF or err == nil.
//
// If ReadAt is reading from an input source with a seek offset,
// ReadAt should not affect nor be affected by the underlying
// seek offset.
//
// Clients of ReadAt can execute parallel ReadAt calls on the
// same input source.
//
// Implementations must not retain p.
type ReaderAt interface {
	ReadAt(p []byte, off int64) (n int, err error)
}

// WriterAt is the interface that wraps the basic WriteAt method.
//
// WriteAt writes len(p) bytes from p to the underlying data stream
// at offset off. It returns the number of bytes written from p (0 <= n <= len(p))
// and any error encountered that caused the write to stop early.
// WriteAt must return a non-nil error if it returns n < len(p).
//
// If WriteAt is writing to a destination with a seek offset,
// WriteAt should not affect nor be affected by the underlying
// seek offset.
//
// Clients of WriteAt can execute parallel WriteAt calls on the same
// destination if the ranges do not overlap.
//
// Implementations must not retain p.
type WriterAt interface {
	WriteAt(p []byte, off int64) (n int, err error)
}

// ByteReader is the interface that wraps the ReadByte method.
//
// ReadByte reads and returns the next byte from the input or
// any error encountered. If ReadByte returns an error, no input
// byte was consumed, and the returned byte value is undefined.
//
// ReadByte provides an efficient interface for byte-at-time
// processing. A Reader that does not implement  ByteReader
// can be wrapped using bufio.NewReader to add this method.
type ByteReader interface {
	ReadByte() (byte, error)
}

// ByteScanner is the interface that adds the UnreadByte method to the
// basic ReadByte method.
//
// UnreadByte causes the next call to ReadByte to return the same byte
// as the previous call to ReadByte.
// It may be an error to call UnreadByte twice without an intervening
// call to ReadByte.
type ByteScanner interface {
	ByteReader
	UnreadByte() error
}

// ByteWriter is the interface that wraps the WriteByte method.
type ByteWriter interface {
	WriteByte(c byte) error
}

// RuneReader is the interface that wraps the ReadRune method.
//
// ReadRune reads a single UTF-8 encoded Unicode character
// and returns the rune and its size in bytes. If no character is
// available, err will be set.
type RuneReader interface {
	ReadRune() (r rune, size int, err error)
}

// RuneScanner is the interface that adds the UnreadRune method to the
// basic ReadRune method.
//
// UnreadRune causes the next call to ReadRune to return the same rune
// as the previous call to ReadRune.
// It may be an error to call UnreadRune twice without an intervening
// call to ReadRune.
type RuneScanner interface {
	RuneReader
	UnreadRune() error
}

// StringWriter is the interface that wraps the WriteString method.
type StringWriter interface {
	WriteString(s string) (n int, err error)
}

// WriteString writes the contents of the string s to w, which accepts a slice of bytes.
// If w implements StringWriter, its WriteString method is invoked directly.
// Otherwise, w.Write is called exactly once.
func WriteString(w Writer, s string) (n int, err error) {
	if sw, ok := w.(StringWriter); ok {
		return sw.WriteString(s)
	}
	return w.Write([]byte(s))
}

// ReadAtLeast reads from r into buf until it has read at least min bytes.
// It returns the number of bytes copied and an error if fewer bytes were read.
// The error is EOF only if no bytes were read.
// If an EOF happens after reading fewer than min bytes,
// ReadAtLeast returns ErrUnexpectedEOF.
// If min is greater than the length of buf, ReadAtLeast returns ErrShortBuffer.
// On return, n >= min if and only if err == nil.
// If r returns an error having read at least min bytes, the error is dropped.
func ReadAtLeast(r Reader, buf []byte, min int) (n int, err error) {
	if len(buf) < min {
		return 0, ErrShortBuffer
	}
	for n < min && err == nil {
		var nn int
		nn, err = r.Read(buf[n:])
		n += nn
	}
	if n >= min {
		err = nil
	} else if n > 0 && err == EOF {
		err = ErrUnexpectedEOF
	}
	return
}

// ReadFull reads exactly len(buf) bytes from r into buf.
// It returns the number of bytes copied and an error if fewer bytes were read.
// The error is EOF only if no bytes were read.
// If an EOF happens after reading some but not all the bytes,
// ReadFull returns ErrUnexpectedEOF.
// On return, n == len(buf) if and only if err == nil.
// If r returns an error having read at least len(buf) bytes, the error is dropped.
func ReadFull(r Reader, buf []byte) (n int, err error) {
	return ReadAtLeast(r, buf, len(buf))
}

// CopyN copies n bytes (or until an error) from src to dst.
// It returns the number of bytes copied and the earliest
// error encountered while copying.
// On return, written == n if and only if err == nil.
//
// If dst implements the ReaderFrom interface,
// the copy is implemented using it.
func CopyN(dst Writer, src Reader, n int64) (written int64, err error) {
	written, err = Copy(dst, LimitReader(src, n))
	if written == n {
		return n, nil
	}
	if written < n && err == nil {
		// src stopped early; must have been EOF.
		err = EOF
	}
	return
}

// Copy copies from src to dst until either EOF is reached
// on src or an error occurs. It returns the number of bytes
// copied and the first error encountered while copying, if any.
//
// A successful Copy returns err == nil, not err == EOF.
// Because Copy is defined to read from src until EOF, it does
// not treat an EOF from Read as an error to be reported.
//
// If src implements the WriterTo interface,
// the copy is implemented by calling src.WriteTo(dst).
// Otherwise, if dst implements the ReaderFrom interface,
// the copy is implemented by calling dst.ReadFrom(src).
func Copy(dst Writer, src Reader) (written int64, err error) {
	return copyBuffer(dst, src, nil)
}

// CopyBuffer is identical to Copy except that it stages through the
// provided buffer (if one is required) rather than allocating a
// temporary one. If buf is nil, one is allocated; otherwise if it has
// zero length, CopyBuffer panics.
//
// If either src implements WriterTo or dst implements ReaderFrom,
// buf will not be used to perform the copy.
func CopyBuffer(dst Writer, src Reader, buf []byte) (written int64, err error) {
	if buf != nil && len(buf) == 0 {
		panic("empty buffer in CopyBuffer")
	}
	return copyBuffer(dst, src, buf)
}

// copyBuffer is the actual implementation of Copy and CopyBuffer.
// if buf is nil, one is allocated.
func copyBuffer(dst Writer, src Reader, buf []byte) (written int64, err error) {
	// If the reader has a WriteTo method, use it to do the copy.
	// Avoids an allocation and a copy.
	if wt, ok := src.(WriterTo); ok {
		return wt.WriteTo(dst)
	}
	// Similarly, if the writer has a ReadFrom method, use it to do the copy.
	if rt, ok := dst.(ReaderFrom); ok {
		return rt.ReadFrom(src)
	}
	if buf == nil {
		size := 32 * 1024
		if l, ok := src.(*LimitedReader); ok && int64(size) > l.N {
			if l.N < 1 {
				size = 1
			} else {
				size = int(l.N)
			}
		}
		buf = make([]byte, size)
	}
	for {
		nr, er := src.Read(buf)
		if nr > 0 {
			nw, ew := dst.Write(buf[0:nr])
			if nw < 0 || nr < nw {
				nw = 0
				if ew == nil {
					ew = errInvalidWrite
				}
			}
			written += int64(nw)
			if ew != nil {
				err = ew
				break
			}
			if nr != nw {
				err = ErrShortWrite
				break
			}
		}
		if er != nil {
			if er != EOF {
				err = er
			}
			break
		}
	}
	return written, err
}

// LimitReader returns a Reader that reads from r
// but stops with EOF after n bytes.
// The underlying implementation is a *LimitedReader.
func LimitReader(r Reader, n int64) Reader { return &LimitedReader{r, n} }

// A LimitedReader reads from R but limits the amount of
// data returned to just N bytes. Each call to Read
// updates N to reflect the new amount remaining.
// Read returns EOF when N <= 0 or when the underlying R returns EOF.
type LimitedReader struct {
	R Reader // underlying reader
	N int64  // max bytes remaining
}

func (l *LimitedReader) Read(p []byte) (n int, err error) {
	if l.N <= 0 {
		return 0, EOF
	}
	if int64(len(p)) > l.N {
		p = p[0:l.N]
	}
	n, err = l.R.Read(p)
	l.N -= int64(n)
	return
}

// NewSectionReader returns a [SectionReader] that reads from r
// starting at offset off and stops with EOF after n bytes.
func NewSectionReader(r ReaderAt, off int64, n int64) *SectionReader {
	var remaining int64
	const maxint64 = 1<<63 - 1
	if off <= maxint64-n {
		remaining = n + off
	} else {
		// Overflow, with no way to return error.
		// Assume we can read up to an offset of 1<<63 - 1.
		remaining = maxint64
	}
<<<<<<< HEAD
	return &SectionReader{r, off, off, remaining, n}
=======
	return &SectionReader{r, off, off, remaining}
>>>>>>> 54bd960b
}

// SectionReader implements Read, Seek, and ReadAt on a section
// of an underlying [ReaderAt].
type SectionReader struct {
	r     ReaderAt // constant after creation
	base  int64    // constant after creation
	off   int64
	limit int64 // constant after creation
	n     int64 // constant after creation
}

func (s *SectionReader) Read(p []byte) (n int, err error) {
	if s.off >= s.limit {
		return 0, EOF
	}
	if max := s.limit - s.off; int64(len(p)) > max {
		p = p[0:max]
	}
	n, err = s.r.ReadAt(p, s.off)
	s.off += int64(n)
	return
}

var (
	errWhence = errors.New("Seek: invalid whence")
	errOffset = errors.New("Seek: invalid offset")
)

func (s *SectionReader) Seek(offset int64, whence int) (int64, error) {
	switch whence {
	default:
		return 0, errWhence
	case SeekStart:
		offset += s.base
	case SeekCurrent:
		offset += s.off
	case SeekEnd:
		offset += s.limit
	}
	if offset < s.base {
		return 0, errOffset
	}
	s.off = offset
	return offset - s.base, nil
}

func (s *SectionReader) ReadAt(p []byte, off int64) (n int, err error) {
	if off < 0 || off >= s.Size() {
		return 0, EOF
	}
	off += s.base
	if max := s.limit - off; int64(len(p)) > max {
		p = p[0:max]
		n, err = s.r.ReadAt(p, off)
		if err == nil {
			err = EOF
		}
		return n, err
	}
	return s.r.ReadAt(p, off)
}

// Size returns the size of the section in bytes.
func (s *SectionReader) Size() int64 { return s.limit - s.base }

// Outer returns the underlying [ReaderAt] and offsets for the section.
//
// The returned values are the same that were passed to [NewSectionReader]
// when the [SectionReader] was created.
func (s *SectionReader) Outer() (r ReaderAt, off int64, n int64) {
	return s.r, s.base, s.n
}

// An OffsetWriter maps writers at offset base to offset base + off in the underlying writer.
type OffsetWriter struct {
	w    WriterAt
	base int64 // the original offset
	off  int64 // the current offset
}

// NewOffsetWriter returns a new OffsetWriter that writes to w starting at offset off.
func NewOffsetWriter(w WriterAt, off int64) *OffsetWriter {
	return &OffsetWriter{w: w, off: off}
}

func (o *OffsetWriter) Write(p []byte) (n int, err error) {
	// n, err = o.w.WriterAt(p, o.off)
	wa := o.w
	n, err = wa.WriteAt(p, o.off)
	o.off += int64(n)
	return
}

func (o *OffsetWriter) WriteAt(p []byte, off int64) (n int, err error) {
	if off < 0 {
		return 0, errOffset
	}

	off += o.base
	return o.w.WriteAt(p, off)
}

func (o *OffsetWriter) Seek(offset int64, whence int) (int64, error) {
	switch whence {
	default:
		return 0, errWhence
	case SeekStart:
		offset += o.base
	case SeekCurrent:
		offset += o.off
	}

	if offset < o.base {
		return 0, errOffset
	}

	o.off = offset
	return offset - o.base, nil
}

// TeeReader returns a Reader that writes to w what it reads from r.
// All reads from r performed through it are matched with
// corresponding writes to w. There is no internal buffering -
// the write must complete before the read completes.
// Any error encountered while writing is reported as a read error.
func TeeReader(r Reader, w Writer) Reader {
	return &teeReader{r, w}
}

type teeReader struct {
	r Reader
	w Writer
}

func (t *teeReader) Read(p []byte) (n int, err error) {
	n, err = t.r.Read(p)
	if n > 0 {
		if n, err := t.w.Write(p[:n]); err != nil {
			return n, err
		}
	}
	return
}

// Discard is a Writer on which all Write calls succeed
// without doing anything.
var Discard Writer = discard{}

type discard struct{}

// discard implements ReaderFrom as an optimization so Copy to
// io.Discard can avoid doing unnecessary work.
var _ ReaderFrom = discard{}

func (discard) Write(p []byte) (int, error) {
	return len(p), nil
}

func (discard) WriteString(s string) (int, error) {
	return len(s), nil
}

/*
var blackHolePool = sync.Pool{
	New: func() interface{} {
		b := make([]byte, 8192)
		return &b
	},
}
*/

// XXX modified to remove reference to blackHolePool
func (discard) ReadFrom(r Reader) (n int64, err error) {
	// bufp := blackHolePool.Get().(*[]byte)
	buf := make([]byte, 8192)
	readSize := 0
	for {
		readSize, err = r.Read(buf)
		n += int64(readSize)
		if err != nil {
			// blackHolePool.Put(bufp)
			if err == EOF {
				return n, nil
			}
			return
		}
	}
}

// NopCloser returns a ReadCloser with a no-op Close method wrapping
// the provided Reader r.
// If r implements WriterTo, the returned ReadCloser will implement WriterTo
// by forwarding calls to r.
func NopCloser(r Reader) ReadCloser {
	if _, ok := r.(WriterTo); ok {
		return nopCloserWriterTo{r}
	}
	return nopCloser{r}
}

type nopCloser struct {
	Reader
}

func (nopCloser) Close() error { return nil }

type nopCloserWriterTo struct {
	Reader
}

func (nopCloserWriterTo) Close() error { return nil }

func (c nopCloserWriterTo) WriteTo(w Writer) (n int64, err error) {
	return c.Reader.(WriterTo).WriteTo(w)
}

// ReadAll reads from r until an error or EOF and returns the data it read.
// A successful call returns err == nil, not err == EOF. Because ReadAll is
// defined to read from src until EOF, it does not treat an EOF from Read
// as an error to be reported.
func ReadAll(r Reader) ([]byte, error) {
	b := make([]byte, 0, 512)
	for {
		if len(b) == cap(b) {
			// Add more capacity (let append pick how much).
			b = append(b, 0)[:len(b)]
		}
		n, err := r.Read(b[len(b):cap(b)])
		b = b[:len(b)+n]
		if err != nil {
			if err == EOF {
				err = nil
			}
			return b, err
		}
		if len(b) == cap(b) {
			// Add more capacity (let append pick how much).
			b = append(b, 0)[:len(b)]
		}
	}
}<|MERGE_RESOLUTION|>--- conflicted
+++ resolved
@@ -488,11 +488,8 @@
 		// Assume we can read up to an offset of 1<<63 - 1.
 		remaining = maxint64
 	}
-<<<<<<< HEAD
 	return &SectionReader{r, off, off, remaining, n}
-=======
-	return &SectionReader{r, off, off, remaining}
->>>>>>> 54bd960b
+
 }
 
 // SectionReader implements Read, Seek, and ReadAt on a section
