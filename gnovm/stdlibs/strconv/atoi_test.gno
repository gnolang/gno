--- conflicted
+++ resolved
@@ -423,109 +423,38 @@
 }
 
 func TestParseUint(t *testing.T) {
-<<<<<<< HEAD
 	for i := range parseUint64Tests {
 		test := &parseUint64Tests[i]
 		out, err := ParseUint(test.in, 10, 0)
 		if test.out != out || !errEqual(test.err, err) {
 			t.Errorf("ParseUint(%q, 10, 0) = %v, %v want %v, %v",
 				test.in, out, err, test.out, test.err)
-=======
-	switch strconv.IntSize {
-	case 32:
-		for i := range parseUint32Tests {
-			test := &parseUint32Tests[i]
-			out, err := strconv.ParseUint(test.in, 10, 0)
-			if uint64(test.out) != out || !errEqual(test.err, err) {
-				t.Errorf("ParseUint(%q, 10, 0) = %v, %v want %v, %v",
-					test.in, out, err, test.out, test.err)
-			}
-		}
-	case 64:
-		for i := range parseUint64Tests {
-			test := &parseUint64Tests[i]
-			out, err := strconv.ParseUint(test.in, 10, 0)
-			if test.out != out || !errEqual(test.err, err) {
-				t.Errorf("ParseUint(%q, 10, 0) = %v, %v want %v, %v",
-					test.in, out, err, test.out, test.err)
-			}
->>>>>>> 57da3243
 		}
 	}
 }
 
 func TestParseInt(t *testing.T) {
-<<<<<<< HEAD
 	for i := range parseInt64Tests {
 		test := &parseInt64Tests[i]
 		out, err := ParseInt(test.in, 10, 0)
 		if test.out != out || !errEqual(test.err, err) {
 			t.Errorf("ParseInt(%q, 10, 0) = %v, %v want %v, %v",
 				test.in, out, err, test.out, test.err)
-=======
-	switch strconv.IntSize {
-	case 32:
-		for i := range parseInt32Tests {
-			test := &parseInt32Tests[i]
-			out, err := strconv.ParseInt(test.in, 10, 0)
-			if int64(test.out) != out || !errEqual(test.err, err) {
-				t.Errorf("ParseInt(%q, 10, 0) = %v, %v want %v, %v",
-					test.in, out, err, test.out, test.err)
-			}
-		}
-	case 64:
-		for i := range parseInt64Tests {
-			test := &parseInt64Tests[i]
-			out, err := strconv.ParseInt(test.in, 10, 0)
-			if test.out != out || !errEqual(test.err, err) {
-				t.Errorf("ParseInt(%q, 10, 0) = %v, %v want %v, %v",
-					test.in, out, err, test.out, test.err)
-			}
->>>>>>> 57da3243
 		}
 	}
 }
 
 func TestAtoi(t *testing.T) {
-<<<<<<< HEAD
 	for i := range parseInt64Tests {
 		test := &parseInt64Tests[i]
-		out, err := Atoi(test.in)
+		out, err := strconv.Atoi(test.in)
 		var testErr error
 		if test.err != nil {
-			testErr = &NumError{"Atoi", test.in, test.err.(*NumError).Err}
+			testErr = &strconv.NumError{"Atoi", test.in, test.err.(*strconv.NumError).Err}
 		}
 		if test.out != int64(out) || !errEqual(testErr, err) {
 			t.Errorf("Atoi(%q) = %v, %v want %v, %v",
 				test.in, out, err, test.out, testErr)
-=======
-	switch strconv.IntSize {
-	case 32:
-		for i := range parseInt32Tests {
-			test := &parseInt32Tests[i]
-			out, err := strconv.Atoi(test.in)
-			var testErr error
-			if test.err != nil {
-				testErr = &strconv.NumError{"Atoi", test.in, test.err.(*strconv.NumError).Err}
-			}
-			if int(test.out) != out || !errEqual(testErr, err) {
-				t.Errorf("Atoi(%q) = %v, %v want %v, %v",
-					test.in, out, err, test.out, testErr)
-			}
-		}
-	case 64:
-		for i := range parseInt64Tests {
-			test := &parseInt64Tests[i]
-			out, err := strconv.Atoi(test.in)
-			var testErr error
-			if test.err != nil {
-				testErr = &strconv.NumError{"Atoi", test.in, test.err.(*strconv.NumError).Err}
-			}
-			if test.out != int64(out) || !errEqual(testErr, err) {
-				t.Errorf("Atoi(%q) = %v, %v want %v, %v",
-					test.in, out, err, test.out, testErr)
-			}
->>>>>>> 57da3243
 		}
 	}
 }
