package testing

<<<<<<< HEAD
import (
	"math"
)
=======
import "math"
>>>>>>> edb321f8

// Internal state for the random number generator.
var x uint64 = 42

// UniformRand generates a uniformly distributed random number.
// It uses the linear congrential generator method to produce the random number.
// and the result is in the range from 0 to m-1. here, m is 32768.
// To produce random number in [0, m-1], repeat this method as many times as needed.
// [1] https://en.wikipedia.org/wiki/Linear_congruential_generator
func UniformRand() uint64 {
	var a uint64 = 950213
	var c uint64 = 12345
	var m uint64 = 32768
	x = x*a + c
	return (x >> 16) % m
}

// _srand function sets the seed for the random number generator.
// This function provides an initial starting point for the sequence of random numbers.
func _srand(seed int64) {
	x = uint64(seed)
}

// nrand function generates a number approximating a normal distribution[1].
// It uses the Central Limit Theorem[2] by summing multiple uniformly distributed random numbers
// to approximate a normal distribution.
//
// y = Sum(k=1, K) (x_k - K/2) / sqrt(K/12)
//
// Here, K is some integer ans x_k are uniformly distributed numbers,
// even for K as small as 10, the approximation is quite good.
// [1] https://en.wikipedia.org/wiki/Normal_distribution
// [2] https://en.wikipedia.org/wiki/Central_limit_theorem
func nrand() float64 {
	var i, K uint64 = 0, 10
	var m uint64 = 32768
	var y float64 = 0

	for i = 0; i < K; i++ {
		y += float64(UniformRand()) / float64(m)
	}
	y = (y - float64(K)/2) / math.Sqrt(float64(K)/12)
	return y
}

// randRange generates a random integer between min and max (inclusive).
// This function leverages the UniformRand function to generate a random number in a specified range.
// Note: max should be greater than min.
func randRange(min, max int) uint64 {
	_min := uint64(min)
	_max := uint64(max)
	if _min >= _max {
		return _min
	}

	rangeSize := _max - _min + 1
	// adjust UniformRand to fit into our range.
	return _min + (UniformRand() % rangeSize)
}

func GenerateRandomBool(bias float64) bool {
	// Modify to use fuzz's random function for generating boolean with bias
	if bias < 0 || bias > 1 {
		panic("bias should be in the range [0, 1]")
	}
	// Convert fuzz's normalized range random float [-1, 1] to [0, 1]
	res := (nrand() + 1) / 2
	return res > bias
}<|MERGE_RESOLUTION|>--- conflicted
+++ resolved
@@ -1,12 +1,6 @@
 package testing
 
-<<<<<<< HEAD
-import (
-	"math"
-)
-=======
 import "math"
->>>>>>> edb321f8
 
 // Internal state for the random number generator.
 var x uint64 = 42
