--- conflicted
+++ resolved
@@ -1,14 +1,12 @@
 package testing
 
 import (
-<<<<<<< HEAD
+	"errors"
+
 	gno "github.com/gnolang/gno/gnovm/pkg/gnolang"
 	"github.com/gnolang/gno/gnovm/stdlibs/std"
 	teststd "github.com/gnolang/gno/gnovm/tests/stdlibs/std"
 	"github.com/gnolang/gno/tm2/pkg/crypto"
-=======
-	"errors"
->>>>>>> f67f1869
 )
 
 func X_unixNano() int64 {
@@ -16,7 +14,6 @@
 	return 0
 }
 
-<<<<<<< HEAD
 func X_testSetContext(
 	m *gno.Machine,
 	isOrigin bool,
@@ -67,8 +64,8 @@
 	}
 
 	m.Context = ctx
-=======
+}
+
 func X_matchString(pat, str string) (result bool, err error) {
 	return false, errors.New("only implemented in testing stdlibs")
->>>>>>> f67f1869
 }