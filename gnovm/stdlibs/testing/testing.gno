--- conflicted
+++ resolved
@@ -59,10 +59,6 @@
 
 type InternalTest = base.InternalTest
 
-<<<<<<< HEAD
-	fn(t)
-}
-
 func MarkLine(filename string, line int) {
 	markLine(filename, line)
 }
@@ -72,6 +68,5 @@
 
 // instrumentCode instruments the code for coverage
 func instrumentCode(code string, filename string) string
-=======
-var RunTest = base.RunTest
->>>>>>> 8945fd4d
+
+var RunTest = base.RunTest