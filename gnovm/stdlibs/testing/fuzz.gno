package testing

<<<<<<< HEAD
import (
	"strings"
)
=======
import "strings"
>>>>>>> edb321f8

type Fuzzer interface {
	InsertDeleteMutate(p float64) Fuzzer
	Mutate() Fuzzer
	String() string
}

type StringFuzzer struct {
	Value string
	f     *F
}

func NewStringFuzzer(value string) *StringFuzzer {
	return &StringFuzzer{Value: value}
}

// Mutate changes a StringFuzzer's value by replacing a random character
// with a random ASCII character.
func (sf *StringFuzzer) Mutate() Fuzzer {
	runes := []rune(sf.Value)
	if len(runes) == 0 {
		return sf
	}

	index := randRange(0, len(runes)-1)
	runes[index] = randomASCIIChar()

	return NewStringFuzzer(string(runes))
}

func (sf *StringFuzzer) InsertDeleteMutate(p float64) Fuzzer {
	value := InsertDelete(sf.Value, p)
	return NewStringFuzzer(value)
}

func (sf *StringFuzzer) Fuzz() string {
	if GenerateRandomBool(0.2) {
		return InsertDelete(sf.Value, 0.1)
	}

	rs := []rune(sf.Value)
	lrs := len(rs)

	if lrs == 0 {
		return sf.Value
	}

	index := randRange(0, lrs-1)
	rs[index] = randomASCIIChar()

	return string(rs)
}

func (sf *StringFuzzer) String() string {
	return sf.Value
}

func randomASCIIChar() rune {
	r := int(randRange(32, 126))

	return rune(r)
}

// Individual represents a single individual in the population.
type Individual struct {
	Fuzzer  Fuzzer
	Fitness int
}

func NewIndividual(fuzzer Fuzzer) *Individual {
	return &Individual{Fuzzer: fuzzer}
}

func (ind *Individual) calculateFitness() {
	ind.Fitness = len(ind.Fuzzer.String())
}

// Selection selects individuals from the population based on their fitness.
//
// Use roulette wheel selection to select individuals from the population.
// ref: https://en.wikipedia.org/wiki/Fitness_proportionate_selection
func Selection(population []*Individual) []*Individual {
	totalFitness := calculateTotalFitness(population)
	selected := make([]*Individual, len(population))

	for i := range selected {
		selected[i] = selectIndividual(population, totalFitness)
	}

	return selected
}

func calculateTotalFitness(population []*Individual) int {
	totalFitness := 0

	for _, ind := range population {
		totalFitness += ind.Fitness
	}

	return totalFitness
}

func selectIndividual(population []*Individual, totalFitness int) *Individual {
	pick := randRange(0, totalFitness-1)
	sum := 0

	for _, ind := range population {
		sum += ind.Fitness
		if uint64(sum) > uint64(pick) {
			return ind
		}
	}

	return nil
}

// Crossover takes two parents and creates two children by combining their genetic material.
//
// The pivot point is chosen randomly from the length of the shortest parent. after the pivot point selected,
// the genetic material of the two parents is swapped to create the two children.
func Crossover(parent1, parent2 *Individual) (*Individual, *Individual) {
	p1Runes := []rune(parent1.Fuzzer.String())
	p2Runes := []rune(parent2.Fuzzer.String())

	p1Len := len(p1Runes)
	p2Len := len(p2Runes)

	point := 0
	if p1Len >= p2Len {
		point = int(randRange(0, p2Len-1))
	} else {
		point = int(randRange(0, p1Len-1))
	}

	child1 := append(append([]rune{}, p1Runes[:point]...), p2Runes[point:]...)
	child2 := append(append([]rune{}, p2Runes[:point]...), p1Runes[point:]...)

	updatedIdv1 := NewIndividual(NewStringFuzzer(string(child1)))
	updatedIdv2 := NewIndividual(NewStringFuzzer(string(child2)))

	return updatedIdv1, updatedIdv2
}

func (ind *Individual) Mutate() {
	ind.Fuzzer = ind.Fuzzer.Mutate()
}

// InsertDelete randomly inserts or deletes a character from a string.
func InsertDelete(s string, p float64) string {
	rr := []rune(s)
	l := len(rr)

	// Insert
	if GenerateRandomBool(p) {
		pos := randRange(0, l-1)
		rr = append(rr, 0)

		copy(rr[pos+1:], rr[pos:])

		char := randomASCIIChar()
		rr[pos] = char
	} else {
		if l == 0 {
			return s
		}

		pos := randRange(0, l-1)
		rr = append(rr[:pos], rr[pos+1:]...)
	}

	return string(rr)
}

type F struct {
	corpus []string
	failed bool     // Indicates whether the fuzzing has encountered a failure.
	msgs   []string // Stores log messages for reporting.
	iters  int      // Number of iterations to run the fuzzing process. TODO: CLI flag to set this.
}

// Runner is a type for the target function to fuzz.
type Runner func(*T, ...interface{})

// Fuzz applies the fuzzing process to the target function.
func (f *F) Fuzz(run Runner, iter int) {
	f.evolve(iter)

	for _, input := range f.corpus {
		args := make([]interface{}, len(f.corpus))
		for i := range args {
			args[i] = input
		}

		run(nil, args...)
	}
}

// Add adds test values to initialize the corpus.
func (f *F) Add(values ...interface{}) []Fuzzer {
	fuzzers := make([]Fuzzer, len(values))

	for i, v := range values {
		str, ok := v.(string)
		if !ok {
			continue
		}
		f.corpus = append(f.corpus, str)
		fuzzers[i] = &StringFuzzer{Value: str}
	}

	return fuzzers
}

func (f *F) evolve(generations int) {
	population := make([]*Individual, len(f.corpus))
	for i, c := range f.corpus {
		population[i] = &Individual{Fuzzer: &StringFuzzer{Value: c, f: f}}
	}

	for _, ind := range population {
		ind.calculateFitness()
	}

	for gen := 0; gen < generations; gen++ {
		population = Selection(population)
		newPopulation := make([]*Individual, 0, len(population))

		for i := 0; i < len(population); i += 2 {
			if i+1 < len(population) {
				child1, child2 := Crossover(population[i], population[i+1])
				newPopulation = append(newPopulation, child1, child2)
				continue
			}

			newPopulation = append(newPopulation, population[i])
		}

		var bestFitness int

		for _, ind := range newPopulation {
			if GenerateRandomBool(0.2) {
				ind.Mutate()
			}

			if GenerateRandomBool(0.1) {
				ind.Fuzzer = ind.Fuzzer.InsertDeleteMutate(0.3)
			}

			ind.calculateFitness()

			if ind.Fitness > bestFitness {
				bestFitness = ind.Fitness
			}
		}

		population = newPopulation
	}

	f.corpus = make([]string, len(population))
	for i, ind := range population {
		f.corpus[i] = ind.Fuzzer.String()
	}
}

// Fail marks the function as having failed bur continue execution.
func (f *F) Fail() {
	f.failed = true
}

// Fatal is equivalent to Log followed by FailNow.
// It logs the message and marks the fuzzing as failed.
func (f *F) Fatal(args ...interface{}) {
	var sb strings.Builder

	for _, arg := range args {
		sb.WriteString(arg.(string))
	}

	f.msgs = append(f.msgs, sb.String())
	f.Fail()
}<|MERGE_RESOLUTION|>--- conflicted
+++ resolved
@@ -1,12 +1,6 @@
 package testing
 
-<<<<<<< HEAD
-import (
-	"strings"
-)
-=======
 import "strings"
->>>>>>> edb321f8
 
 type Fuzzer interface {
 	InsertDeleteMutate(p float64) Fuzzer
