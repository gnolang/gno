package overflow

import (
	"math"
<<<<<<< HEAD
=======
	"math/rand"
>>>>>>> f6b72554
	testing "testing/base"
)

func TestSigned(t *testing.T) {
	tt := []struct {
		opName string
		fn8    func(a, b int8) (int8, bool)
		fn16   func(a, b int16) (int16, bool)
		fn32   func(a, b int32) (int32, bool)
		fn64   func(a, b int64) (int64, bool)
	}{
		{
			"Add",
			Add8, Add16, Add32, Add64,
		},
		{
			"Sub",
			Sub8, Sub16, Sub32, Sub64,
		},
		{
			"Mul",
			Mul8, Mul16, Mul32, Mul64,
		},
		{
			"Div",
			Div8, Div16, Div32, Div64,
		},
	}
	mk := func(i int64) int64 {
		// Ensure to always have "edge case" values.
		switch i {
		case 0:
			return 0
		case 127:
			// biggest positive int
			return math.MaxInt64
		case 128:
			// smallest negative int
			return math.MinInt64
		case 255:
			// negative all 1's bits
			return -1
		default:
			return i<<56 | rand.Int64N(1<<56)
		}
	}
	for _, tc := range tt {
		t.Run(tc.opName, func(t *testing.T) {
			errors := 0
			for x := int64(0); x < (1<<16)-1; x++ {
				// Construct i and j: the high byte is set, the later 7 bytes
				// are random.
				i, j := mk(x>>8), mk(x&0xFF)

				// For each bit size, test the function, ignoring random LSB's
				// as necessary. The value is cross-checked against using the
				// equivalent in int64.
				{
					i8, j8 := int8(i>>56), int8(j>>56)
					r8, ok := tc.fn8(i8, j8)
					r64, ok64 := tc.fn64(i>>56, j>>56)
					errors += checkResult(
						t, tc.opName, 8,
						int64(i8), int64(j8),
						int64(r8), ok,
						r64, ok64,
					)
				}
				{
					i16, j16 := int16(i>>48), int16(j>>48)
					r16, ok := tc.fn16(i16, j16)
					r64, ok64 := tc.fn64(i>>48, j>>48)
					errors += checkResult(
						t, tc.opName, 16,
						int64(i16), int64(j16),
						int64(r16), ok,
						r64, ok64,
					)
				}
				{
					i32, j32 := int32(i>>32), int32(j>>32)
					r32, ok := tc.fn32(i32, j32)
					r64, ok64 := tc.fn64(i>>32, j>>32)
					errors += checkResult(
						t, tc.opName, 32,
						int64(i32), int64(j32),
						int64(r32), ok,
						r64, ok64,
					)
				}
				// fn64 is the baseline; no need to test it.

				if errors > 100 {
					t.Error("too many errors")
					return
				}
			}
		})
	}
}

func checkResult(
	t *testing.T,
	op string, bits uint, // name of op, like "Add", and the number of bits of the op.
	i, j int64, // added values
	r int64, ok bool, // result in the target bit size
	r64 int64, ok64 bool, // result using the 64-bit version
) int {
	mask := int64(1<<bits) - 1
	expR := r64 & mask
	if expR&(1<<(bits-1)) != 0 {
		// If it's negative, subtract 2^bits.
		// For example: int8(-32) is 0xE0 in binary, would be 0x00000000E0 as int64 (224).
		// We subtract 2^8, so this becomes 0xFFFFFFFFFFFFFFE0, ie. -32 also in int64.
		expR -= 1 << bits
	}
	expOk := ok64 && expR == r64
	if r != expR {
		t.Errorf("int%d: %d %s %d: expected %d got %d", bits, i, op, j, expR, r)
		return 1
	}
	if ok != expOk {
		t.Errorf("int%d: %d %s %d: expected %t got %t", bits, i, op, j, expOk, ok)
		return 1
	}
	return 0
}

func TestUnsigned(t *testing.T) {
	tt := []struct {
		opName string
		fn8    func(a, b uint8) (uint8, bool)
		fn16   func(a, b uint16) (uint16, bool)
		fn32   func(a, b uint32) (uint32, bool)
		fn64   func(a, b uint64) (uint64, bool)
	}{
		{
			"Add",
			Addu8, Addu16, Addu32, Addu64,
		},
		{
			"Sub",
			Subu8, Subu16, Subu32, Subu64,
		},
		{
			"Mul",
			Mulu8, Mulu16, Mulu32, Mulu64,
		},
		{
			"Div",
			Divu8, Divu16, Divu32, Divu64,
		},
	}
	mk := func(i uint64) uint64 {
		// Ensure to always have "edge case" values.
		switch i {
		case 0:
			return 0
		case 255:
			return (1 << 64) - 1
		default:
			return i<<56 | rand.Uint64N(1<<56)
		}
	}
	for _, tc := range tt {
		t.Run(tc.opName, func(t *testing.T) {
			errors := 0
			for x := uint64(0); x < (1<<16)-1; x++ {
				// Construct i and j: the high byte is set, the later 7 bytes
				// are random.
				i, j := mk(x>>8), mk(x&0xFF)

				// For each bit size, test the function, ignoring random LSB's
				// as necessary. The value is cross-checked against using the
				// equivalent in uint64.
				{
					i8, j8 := uint8(i>>56), uint8(j>>56)
					r8, ok := tc.fn8(i8, j8)
					r64, ok64 := tc.fn64(i>>56, j>>56)
					errors += checkResultUnsigned(
						t, tc.opName, 8,
						uint64(i8), uint64(j8),
						uint64(r8), ok,
						r64, ok64,
					)
				}
				{
					i16, j16 := uint16(i>>48), uint16(j>>48)
					r16, ok := tc.fn16(i16, j16)
					r64, ok64 := tc.fn64(i>>48, j>>48)
					errors += checkResultUnsigned(
						t, tc.opName, 16,
						uint64(i16), uint64(j16),
						uint64(r16), ok,
						r64, ok64,
					)
				}
				{
					i32, j32 := uint32(i>>32), uint32(j>>32)
					r32, ok := tc.fn32(i32, j32)
					r64, ok64 := tc.fn64(i>>32, j>>32)
					errors += checkResultUnsigned(
						t, tc.opName, 32,
						uint64(i32), uint64(j32),
						uint64(r32), ok,
						r64, ok64,
					)
				}
				// fn64 is the baseline; no need to test it.

				if errors > 100 {
					t.Error("too many errors")
					return
				}
			}
		})
	}
}

func checkResultUnsigned(
	t *testing.T,
	op string, bits uint, // name of op, like "Add", and the number of bits of the op.
	i, j uint64, // added values
	r uint64, ok bool, // result in the target bit size
	r64 uint64, ok64 bool, // result using the 64-bit version
) int {
	mask := uint64(1<<bits) - 1
	expR := r64 & mask
	expOk := ok64 && expR == r64
	if r != expR {
		t.Errorf("int%d: %d %s %d: expected %d got %d", bits, i, op, j, expR, r)
		return 1
	}
	if ok != expOk {
		t.Errorf("int%d: %d %s %d: expected %t got %t", bits, i, op, j, expOk, ok)
		return 1
	}
	return 0
}<|MERGE_RESOLUTION|>--- conflicted
+++ resolved
@@ -2,10 +2,7 @@
 
 import (
 	"math"
-<<<<<<< HEAD
-=======
 	"math/rand"
->>>>>>> f6b72554
 	testing "testing/base"
 )
 
