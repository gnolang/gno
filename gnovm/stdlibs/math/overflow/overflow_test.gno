--- conflicted
+++ resolved
@@ -2,12 +2,8 @@
 
 import (
 	"math"
-<<<<<<< HEAD
 	"math/rand"
-	"testing"
-=======
 	testing "testing/base"
->>>>>>> dd872a14
 )
 
 func TestSigned(t *testing.T) {
