package stdlibs

//go:generate go run github.com/gnolang/gno/misc/genstd

import (
	"reflect"

	gno "github.com/gnolang/gno/gnovm/pkg/gnolang"
	libsstd "github.com/gnolang/gno/gnovm/stdlibs/std"
	"github.com/gnolang/gno/tm2/pkg/crypto"
	"github.com/gnolang/gno/tm2/pkg/std"
)

type ExecContext = libsstd.ExecContext

func InjectNativeMappings(store gno.Store) {
	store.AddGo2GnoMapping(reflect.TypeOf(crypto.Bech32Address("")), "std", "Address")
	store.AddGo2GnoMapping(reflect.TypeOf(std.Coins{}), "std", "Coins")
	store.AddGo2GnoMapping(reflect.TypeOf(std.Coin{}), "std", "Coin")
<<<<<<< HEAD
	store.AddGo2GnoMapping(reflect.TypeOf(Realm{}), "std", "Realm")
}

func InjectPackage(store gno.Store, pn *gno.PackageNode) {
	switch pn.PkgPath {
	case "internal/crypto/sha256":
		pn.DefineNative("Sum256",
			gno.Flds( // params
				"data", "[]byte",
			),
			gno.Flds( // results
				"bz", "[32]byte",
			),
			func(m *gno.Machine) {
				arg0 := m.LastBlock().GetParams1().TV
				bz := []byte(nil)

				if arg0.V != nil {
					slice := arg0.V.(*gno.SliceValue)
					array := slice.GetBase(m.Store)
					bz = array.GetReadonlyBytes()[:slice.Length]
				}

				hash := sha256.Sum256(bz)
				res0 := gno.Go2GnoValue(
					m.Alloc,
					m.Store,
					reflect.ValueOf(hash),
				)
				m.PushValue(res0)
			},
		)
	case "internal/math":
		pn.DefineNative("Float32bits",
			gno.Flds( // params
				"f", "float32",
			),
			gno.Flds( // results
				"b", "uint32",
			),
			func(m *gno.Machine) {
				arg0 := m.LastBlock().GetParams1().TV
				res0 := typedUint32(math.Float32bits(arg0.GetFloat32()))
				m.PushValue(res0)
			},
		)
		pn.DefineNative("Float32frombits",
			gno.Flds( // params
				"b", "uint32",
			),
			gno.Flds( // results
				"f", "float32",
			),
			func(m *gno.Machine) {
				arg0 := m.LastBlock().GetParams1().TV
				res0 := typedFloat32(math.Float32frombits(arg0.GetUint32()))
				m.PushValue(res0)
			},
		)
		pn.DefineNative("Float64bits",
			gno.Flds( // params
				"f", "float64",
			),
			gno.Flds( // results
				"b", "uint64",
			),
			func(m *gno.Machine) {
				arg0 := m.LastBlock().GetParams1().TV
				res0 := typedUint64(math.Float64bits(arg0.GetFloat64()))
				m.PushValue(res0)
			},
		)
		pn.DefineNative("Float64frombits",
			gno.Flds( // params
				"b", "uint64",
			),
			gno.Flds( // results
				"f", "float64",
			),
			func(m *gno.Machine) {
				arg0 := m.LastBlock().GetParams1().TV
				res0 := typedFloat64(math.Float64frombits(arg0.GetUint64()))
				m.PushValue(res0)
			},
		)
	case "internal/os":
		pn.DefineNative("Now",
			gno.Flds( // params
			),
			gno.Flds( // results
				"sec", "int64",
				"nsec", "int32",
				"mono", "int64",
			),
			func(m *gno.Machine) {
				if m.Context == nil {
					res0 := typedInt64(0)
					res1 := typedInt32(0)
					res2 := typedInt64(0)
					m.PushValue(res0)
					m.PushValue(res1)
					m.PushValue(res2)
				} else {
					ctx := m.Context.(ExecContext)
					res0 := typedInt64(ctx.Timestamp)
					res1 := typedInt32(int32(ctx.TimestampNano))
					res2 := typedInt64(ctx.Timestamp*int64(time.Second) + ctx.TimestampNano)
					m.PushValue(res0)
					m.PushValue(res1)
					m.PushValue(res2)
				}
			},
		)
	// case "internal/os_test":
	// XXX defined in tests/imports.go
	case "strconv":
		pn.DefineGoNativeValue("Itoa", strconv.Itoa)
		pn.DefineGoNativeValue("Atoi", strconv.Atoi)
		pn.DefineGoNativeValue("FormatInt", strconv.FormatInt)
		pn.DefineGoNativeValue("FormatUint", strconv.FormatUint)
		pn.DefineGoNativeValue("Quote", strconv.Quote)
		pn.DefineGoNativeValue("QuoteToASCII", strconv.QuoteToASCII)
		pn.DefineGoNativeValue("CanBackquote", strconv.CanBackquote)
		pn.DefineGoNativeValue("IntSize", strconv.IntSize)
		pn.DefineGoNativeValue("AppendUint", strconv.AppendUint)
	case "std":
		// NOTE: some of these are overridden in tests/imports.go
		// Also see stdlibs/InjectPackage.
		pn.DefineNative("AssertOriginCall",
			gno.Flds( // params
			),
			gno.Flds( // results
			),
			func(m *gno.Machine) {
				if !isOriginCall(m) {
					m.Panic(typedString("invalid non-origin call"))
					return
				}
			},
		)
		pn.DefineNative("IsOriginCall",
			gno.Flds( // params
			),
			gno.Flds( // results
				"isOrigin", "bool",
			),
			func(m *gno.Machine) {
				isOrigin := isOriginCall(m)
				res0 := gno.TypedValue{T: gno.BoolType}
				res0.SetBool(isOrigin)
				m.PushValue(res0)
			},
		)
		pn.DefineNative("CurrentRealmPath",
			gno.Flds( // params
			),
			gno.Flds( // results
				"", "string",
			),
			func(m *gno.Machine) {
				realmPath := ""
				if m.Realm != nil {
					realmPath = m.Realm.Path
				}
				res0 := gno.Go2GnoValue(
					m.Alloc,
					m.Store,
					reflect.ValueOf(realmPath),
				)
				m.PushValue(res0)
			},
		)
		pn.DefineNative("GetChainID",
			gno.Flds( // params
			),
			gno.Flds( // results
				"", "string",
			),
			func(m *gno.Machine) {
				ctx := m.Context.(ExecContext)
				res0 := gno.Go2GnoValue(
					m.Alloc,
					m.Store,
					reflect.ValueOf(ctx.ChainID),
				)
				m.PushValue(res0)
			},
		)
		pn.DefineNative("GetHeight",
			gno.Flds( // params
			),
			gno.Flds( // results
				"", "int64",
			),
			func(m *gno.Machine) {
				ctx := m.Context.(ExecContext)
				res0 := gno.Go2GnoValue(
					m.Alloc,
					m.Store,
					reflect.ValueOf(ctx.Height),
				)
				m.PushValue(res0)
			},
		)
		pn.DefineNative("GetOrigSend",
			gno.Flds( // params
			),
			gno.Flds( // results
				"", "Coins",
			),
			func(m *gno.Machine) {
				ctx := m.Context.(ExecContext)
				res0 := gno.Go2GnoValue(
					m.Alloc,
					m.Store,
					reflect.ValueOf(ctx.OrigSend),
				)
				coinT := store.GetType(gno.DeclaredTypeID("std", "Coin"))
				coinsT := store.GetType(gno.DeclaredTypeID("std", "Coins"))
				res0.T = coinsT
				av := res0.V.(*gno.SliceValue).Base.(*gno.ArrayValue)
				for i := range av.List {
					av.List[i].T = coinT
				}
				m.PushValue(res0)
			},
		)
		pn.DefineNative("GetOrigCaller",
			gno.Flds( // params
			),
			gno.Flds( // results
				"", "Address",
			),
			func(m *gno.Machine) {
				ctx := m.Context.(ExecContext)
				res0 := gno.Go2GnoValue(
					m.Alloc,
					m.Store,
					reflect.ValueOf(ctx.OrigCaller),
				)
				addrT := store.GetType(gno.DeclaredTypeID("std", "Address"))
				res0.T = addrT
				m.PushValue(res0)
			},
		)
		pn.DefineNative("CurrentRealm",
			gno.Flds( // params
			),
			gno.Flds( // results
				"", "Realm",
			),
			func(m *gno.Machine) {
				var (
					ctx = m.Context.(ExecContext)
					// Default lastCaller is OrigCaller, the signer of the tx
					lastCaller  = ctx.OrigCaller
					lastPkgPath = ""
				)

				for i := m.NumFrames() - 1; i > 0; i-- {
					fr := m.Frames[i]
					if fr.LastPackage != nil && fr.LastPackage.IsRealm() {
						lastCaller = fr.LastPackage.GetPkgAddr().Bech32()
						lastPkgPath = fr.LastPackage.PkgPath
						break
					}
				}

				// Return the result
				res0 := gno.Go2GnoValue(
					m.Alloc,
					m.Store,
					reflect.ValueOf(Realm{
						addr:    lastCaller,
						pkgPath: lastPkgPath,
					}),
				)

				realmT := store.GetType(gno.DeclaredTypeID("std", "Realm"))
				res0.T = realmT
				m.PushValue(res0)
			},
		)
		pn.DefineNative("PrevRealm",
			gno.Flds( // params
			),
			gno.Flds( // results
				"", "Realm",
			),
			func(m *gno.Machine) {
				realm := prevRealm(m)

				// Return the result
				res0 := gno.Go2GnoValue(
					m.Alloc,
					m.Store,
					reflect.ValueOf(realm),
				)

				realmT := store.GetType(gno.DeclaredTypeID("std", "Realm"))
				res0.T = realmT
				m.PushValue(res0)
			},
		)
		pn.DefineNative("GetOrigPkgAddr",
			gno.Flds( // params
			),
			gno.Flds( // results
				"", "Address",
			),
			func(m *gno.Machine) {
				ctx := m.Context.(ExecContext)
				res0 := gno.Go2GnoValue(
					m.Alloc,
					m.Store,
					reflect.ValueOf(ctx.OrigPkgAddr),
				)
				addrT := store.GetType(gno.DeclaredTypeID("std", "Address"))
				res0.T = addrT
				m.PushValue(res0)
			},
		)
		pn.DefineNative("GetCallerAt",
			gno.Flds( // params
				"n", "int",
			),
			gno.Flds( // results
				"", "Address",
			),
			func(m *gno.Machine) {
				arg0 := m.LastBlock().GetParams1().TV
				n := arg0.GetInt()
				if n <= 0 {
					m.Panic(typedString("GetCallerAt requires positive arg"))
					return
				}
				if n > m.NumFrames() {
					// NOTE: the last frame's LastPackage
					// is set to the original non-frame
					// package, so need this check.
					m.Panic(typedString("frame not found"))
					return
				}
				var pkgAddr string
				if n == m.NumFrames() {
					// This makes it consistent with GetOrigCaller.
					ctx := m.Context.(ExecContext)
					pkgAddr = string(ctx.OrigCaller)
				} else {
					pkgAddr = string(m.LastCallFrame(n).LastPackage.GetPkgAddr().Bech32())
				}
				res0 := gno.Go2GnoValue(
					m.Alloc,
					m.Store,
					reflect.ValueOf(pkgAddr),
				)
				addrT := store.GetType(gno.DeclaredTypeID("std", "Address"))
				res0.T = addrT
				m.PushValue(res0)
			},
		)
		pn.DefineNative("GetBanker",
			gno.Flds( // params
				"bankerType", "BankerType",
			),
			gno.Flds( // results
				"", "Banker",
			),
			func(m *gno.Machine) {
				ctx := m.Context.(ExecContext)
				arg0 := m.LastBlock().GetParams1().TV
				bankerType := BankerType(arg0.GetUint8())
				banker := ctx.Banker
				switch bankerType {
				case BankerTypeReadonly:
					banker = NewReadonlyBanker(banker)
				case BankerTypeOrigSend:
					banker = NewOrigSendBanker(banker, ctx.OrigPkgAddr, ctx.OrigSend, ctx.OrigSendSpent)
				case BankerTypeRealmSend:
					banker = NewRealmSendBanker(banker, ctx.OrigPkgAddr)
				case BankerTypeRealmIssue:
					banker = banker
				default:
					panic("should not happen") // defensive
				}
				rv := reflect.ValueOf(banker)
				m.Alloc.AllocateStruct()         // defensive; native space not allocated.
				m.Alloc.AllocateStructFields(10) // defensive 10; native space not allocated.

				// make gno bankAdapter{rv}
				btv := gno.Go2GnoNativeValue(m.Alloc, rv)
				bsv := m.Alloc.NewStructWithFields(btv)
				bankAdapterType := store.GetType(gno.DeclaredTypeID("std", "bankAdapter"))
				res0 := gno.TypedValue{T: bankAdapterType, V: bsv}
				m.PushValue(res0)
			},
		)
		pn.DefineNative("EncodeBech32",
			gno.Flds( // params
				"prefix", "string",
				"bytes", "[20]byte",
			),
			gno.Flds( // results
				"addr", "Address",
			),
			func(m *gno.Machine) {
				arg0, arg1 := m.LastBlock().GetParams2()
				prefix := arg0.TV.GetString()
				bz := arg1.TV.V.(*gno.ArrayValue).GetReadonlyBytes()
				if len(bz) != crypto.AddressSize {
					panic("should not happen")
				}
				b32, err := bech32.ConvertAndEncode(prefix, bz)
				if err != nil {
					panic(err) // should not happen
				}
				res0 := gno.Go2GnoValue(
					m.Alloc,
					m.Store,
					reflect.ValueOf(b32),
				)
				addrT := store.GetType(gno.DeclaredTypeID("std", "Address"))
				res0.T = addrT
				m.PushValue(res0)
			},
		)
		pn.DefineNative("DecodeBech32",
			gno.Flds( // params
				"addr", "Address",
			),
			gno.Flds( // results
				"prefix", "string",
				"bytes", "[20]byte",
				"ok", "bool",
			),
			func(m *gno.Machine) {
				arg0 := m.LastBlock().GetParams1()
				addr := arg0.TV.GetString()
				prefix, bz, err := bech32.Decode(addr)
				if err != nil || len(bz) != 20 {
					m.PushValue(typedString(m.Alloc.NewString("")))
					m.PushValue(typedByteArray(20, m.Alloc.NewDataArray(20)))
					m.PushValue(typedBool(false))
				} else {
					m.PushValue(typedString(m.Alloc.NewString(prefix)))
					m.PushValue(typedByteArray(20, m.Alloc.NewArrayFromData(bz)))
					m.PushValue(typedBool(true))
				}
			},
		)
		pn.DefineNative("DerivePkgAddr",
			gno.Flds( // params
				"pkgPath", "string",
			),
			gno.Flds( // results
				"addr", "Address",
			),
			func(m *gno.Machine) {
				arg0 := m.LastBlock().GetParams1().TV
				pkgPath := arg0.GetString()
				pkgAddr := gno.DerivePkgAddr(pkgPath).Bech32()
				res0 := gno.Go2GnoValue(
					m.Alloc,
					m.Store,
					reflect.ValueOf(pkgAddr),
				)
				addrT := store.GetType(gno.DeclaredTypeID("std", "Address"))
				res0.T = addrT
				m.PushValue(res0)
			},
		)
	}
}

func typedInt32(i32 int32) gno.TypedValue {
	tv := gno.TypedValue{T: gno.Int32Type}
	tv.SetInt32(i32)
	return tv
}

func typedInt64(i64 int64) gno.TypedValue {
	tv := gno.TypedValue{T: gno.Int64Type}
	tv.SetInt64(i64)
	return tv
}

func typedUint32(u32 uint32) gno.TypedValue {
	tv := gno.TypedValue{T: gno.Uint32Type}
	tv.SetUint32(u32)
	return tv
}

func typedUint64(u64 uint64) gno.TypedValue {
	tv := gno.TypedValue{T: gno.Uint64Type}
	tv.SetUint64(u64)
	return tv
}

func typedFloat32(f32 float32) gno.TypedValue {
	tv := gno.TypedValue{T: gno.Float32Type}
	tv.SetFloat32(f32)
	return tv
}

func typedFloat64(f64 float64) gno.TypedValue {
	tv := gno.TypedValue{T: gno.Float64Type}
	tv.SetFloat64(f64)
	return tv
}

func typedString(s gno.StringValue) gno.TypedValue {
	tv := gno.TypedValue{T: gno.StringType}
	tv.SetString(s)
	return tv
}

func typedBool(b bool) gno.TypedValue {
	tv := gno.TypedValue{T: gno.BoolType}
	tv.SetBool(b)
	return tv
=======
	store.AddGo2GnoMapping(reflect.TypeOf(libsstd.Realm{}), "std", "Realm")
>>>>>>> 05dcccee
}

func NativeStore(pkgPath string, name gno.Name) func(*gno.Machine) {
	for _, nf := range nativeFuncs {
		if nf.gnoPkg == pkgPath && name == nf.gnoFunc {
			return nf.f
		}
	}
	return nil
}<|MERGE_RESOLUTION|>--- conflicted
+++ resolved
@@ -17,530 +17,7 @@
 	store.AddGo2GnoMapping(reflect.TypeOf(crypto.Bech32Address("")), "std", "Address")
 	store.AddGo2GnoMapping(reflect.TypeOf(std.Coins{}), "std", "Coins")
 	store.AddGo2GnoMapping(reflect.TypeOf(std.Coin{}), "std", "Coin")
-<<<<<<< HEAD
-	store.AddGo2GnoMapping(reflect.TypeOf(Realm{}), "std", "Realm")
-}
-
-func InjectPackage(store gno.Store, pn *gno.PackageNode) {
-	switch pn.PkgPath {
-	case "internal/crypto/sha256":
-		pn.DefineNative("Sum256",
-			gno.Flds( // params
-				"data", "[]byte",
-			),
-			gno.Flds( // results
-				"bz", "[32]byte",
-			),
-			func(m *gno.Machine) {
-				arg0 := m.LastBlock().GetParams1().TV
-				bz := []byte(nil)
-
-				if arg0.V != nil {
-					slice := arg0.V.(*gno.SliceValue)
-					array := slice.GetBase(m.Store)
-					bz = array.GetReadonlyBytes()[:slice.Length]
-				}
-
-				hash := sha256.Sum256(bz)
-				res0 := gno.Go2GnoValue(
-					m.Alloc,
-					m.Store,
-					reflect.ValueOf(hash),
-				)
-				m.PushValue(res0)
-			},
-		)
-	case "internal/math":
-		pn.DefineNative("Float32bits",
-			gno.Flds( // params
-				"f", "float32",
-			),
-			gno.Flds( // results
-				"b", "uint32",
-			),
-			func(m *gno.Machine) {
-				arg0 := m.LastBlock().GetParams1().TV
-				res0 := typedUint32(math.Float32bits(arg0.GetFloat32()))
-				m.PushValue(res0)
-			},
-		)
-		pn.DefineNative("Float32frombits",
-			gno.Flds( // params
-				"b", "uint32",
-			),
-			gno.Flds( // results
-				"f", "float32",
-			),
-			func(m *gno.Machine) {
-				arg0 := m.LastBlock().GetParams1().TV
-				res0 := typedFloat32(math.Float32frombits(arg0.GetUint32()))
-				m.PushValue(res0)
-			},
-		)
-		pn.DefineNative("Float64bits",
-			gno.Flds( // params
-				"f", "float64",
-			),
-			gno.Flds( // results
-				"b", "uint64",
-			),
-			func(m *gno.Machine) {
-				arg0 := m.LastBlock().GetParams1().TV
-				res0 := typedUint64(math.Float64bits(arg0.GetFloat64()))
-				m.PushValue(res0)
-			},
-		)
-		pn.DefineNative("Float64frombits",
-			gno.Flds( // params
-				"b", "uint64",
-			),
-			gno.Flds( // results
-				"f", "float64",
-			),
-			func(m *gno.Machine) {
-				arg0 := m.LastBlock().GetParams1().TV
-				res0 := typedFloat64(math.Float64frombits(arg0.GetUint64()))
-				m.PushValue(res0)
-			},
-		)
-	case "internal/os":
-		pn.DefineNative("Now",
-			gno.Flds( // params
-			),
-			gno.Flds( // results
-				"sec", "int64",
-				"nsec", "int32",
-				"mono", "int64",
-			),
-			func(m *gno.Machine) {
-				if m.Context == nil {
-					res0 := typedInt64(0)
-					res1 := typedInt32(0)
-					res2 := typedInt64(0)
-					m.PushValue(res0)
-					m.PushValue(res1)
-					m.PushValue(res2)
-				} else {
-					ctx := m.Context.(ExecContext)
-					res0 := typedInt64(ctx.Timestamp)
-					res1 := typedInt32(int32(ctx.TimestampNano))
-					res2 := typedInt64(ctx.Timestamp*int64(time.Second) + ctx.TimestampNano)
-					m.PushValue(res0)
-					m.PushValue(res1)
-					m.PushValue(res2)
-				}
-			},
-		)
-	// case "internal/os_test":
-	// XXX defined in tests/imports.go
-	case "strconv":
-		pn.DefineGoNativeValue("Itoa", strconv.Itoa)
-		pn.DefineGoNativeValue("Atoi", strconv.Atoi)
-		pn.DefineGoNativeValue("FormatInt", strconv.FormatInt)
-		pn.DefineGoNativeValue("FormatUint", strconv.FormatUint)
-		pn.DefineGoNativeValue("Quote", strconv.Quote)
-		pn.DefineGoNativeValue("QuoteToASCII", strconv.QuoteToASCII)
-		pn.DefineGoNativeValue("CanBackquote", strconv.CanBackquote)
-		pn.DefineGoNativeValue("IntSize", strconv.IntSize)
-		pn.DefineGoNativeValue("AppendUint", strconv.AppendUint)
-	case "std":
-		// NOTE: some of these are overridden in tests/imports.go
-		// Also see stdlibs/InjectPackage.
-		pn.DefineNative("AssertOriginCall",
-			gno.Flds( // params
-			),
-			gno.Flds( // results
-			),
-			func(m *gno.Machine) {
-				if !isOriginCall(m) {
-					m.Panic(typedString("invalid non-origin call"))
-					return
-				}
-			},
-		)
-		pn.DefineNative("IsOriginCall",
-			gno.Flds( // params
-			),
-			gno.Flds( // results
-				"isOrigin", "bool",
-			),
-			func(m *gno.Machine) {
-				isOrigin := isOriginCall(m)
-				res0 := gno.TypedValue{T: gno.BoolType}
-				res0.SetBool(isOrigin)
-				m.PushValue(res0)
-			},
-		)
-		pn.DefineNative("CurrentRealmPath",
-			gno.Flds( // params
-			),
-			gno.Flds( // results
-				"", "string",
-			),
-			func(m *gno.Machine) {
-				realmPath := ""
-				if m.Realm != nil {
-					realmPath = m.Realm.Path
-				}
-				res0 := gno.Go2GnoValue(
-					m.Alloc,
-					m.Store,
-					reflect.ValueOf(realmPath),
-				)
-				m.PushValue(res0)
-			},
-		)
-		pn.DefineNative("GetChainID",
-			gno.Flds( // params
-			),
-			gno.Flds( // results
-				"", "string",
-			),
-			func(m *gno.Machine) {
-				ctx := m.Context.(ExecContext)
-				res0 := gno.Go2GnoValue(
-					m.Alloc,
-					m.Store,
-					reflect.ValueOf(ctx.ChainID),
-				)
-				m.PushValue(res0)
-			},
-		)
-		pn.DefineNative("GetHeight",
-			gno.Flds( // params
-			),
-			gno.Flds( // results
-				"", "int64",
-			),
-			func(m *gno.Machine) {
-				ctx := m.Context.(ExecContext)
-				res0 := gno.Go2GnoValue(
-					m.Alloc,
-					m.Store,
-					reflect.ValueOf(ctx.Height),
-				)
-				m.PushValue(res0)
-			},
-		)
-		pn.DefineNative("GetOrigSend",
-			gno.Flds( // params
-			),
-			gno.Flds( // results
-				"", "Coins",
-			),
-			func(m *gno.Machine) {
-				ctx := m.Context.(ExecContext)
-				res0 := gno.Go2GnoValue(
-					m.Alloc,
-					m.Store,
-					reflect.ValueOf(ctx.OrigSend),
-				)
-				coinT := store.GetType(gno.DeclaredTypeID("std", "Coin"))
-				coinsT := store.GetType(gno.DeclaredTypeID("std", "Coins"))
-				res0.T = coinsT
-				av := res0.V.(*gno.SliceValue).Base.(*gno.ArrayValue)
-				for i := range av.List {
-					av.List[i].T = coinT
-				}
-				m.PushValue(res0)
-			},
-		)
-		pn.DefineNative("GetOrigCaller",
-			gno.Flds( // params
-			),
-			gno.Flds( // results
-				"", "Address",
-			),
-			func(m *gno.Machine) {
-				ctx := m.Context.(ExecContext)
-				res0 := gno.Go2GnoValue(
-					m.Alloc,
-					m.Store,
-					reflect.ValueOf(ctx.OrigCaller),
-				)
-				addrT := store.GetType(gno.DeclaredTypeID("std", "Address"))
-				res0.T = addrT
-				m.PushValue(res0)
-			},
-		)
-		pn.DefineNative("CurrentRealm",
-			gno.Flds( // params
-			),
-			gno.Flds( // results
-				"", "Realm",
-			),
-			func(m *gno.Machine) {
-				var (
-					ctx = m.Context.(ExecContext)
-					// Default lastCaller is OrigCaller, the signer of the tx
-					lastCaller  = ctx.OrigCaller
-					lastPkgPath = ""
-				)
-
-				for i := m.NumFrames() - 1; i > 0; i-- {
-					fr := m.Frames[i]
-					if fr.LastPackage != nil && fr.LastPackage.IsRealm() {
-						lastCaller = fr.LastPackage.GetPkgAddr().Bech32()
-						lastPkgPath = fr.LastPackage.PkgPath
-						break
-					}
-				}
-
-				// Return the result
-				res0 := gno.Go2GnoValue(
-					m.Alloc,
-					m.Store,
-					reflect.ValueOf(Realm{
-						addr:    lastCaller,
-						pkgPath: lastPkgPath,
-					}),
-				)
-
-				realmT := store.GetType(gno.DeclaredTypeID("std", "Realm"))
-				res0.T = realmT
-				m.PushValue(res0)
-			},
-		)
-		pn.DefineNative("PrevRealm",
-			gno.Flds( // params
-			),
-			gno.Flds( // results
-				"", "Realm",
-			),
-			func(m *gno.Machine) {
-				realm := prevRealm(m)
-
-				// Return the result
-				res0 := gno.Go2GnoValue(
-					m.Alloc,
-					m.Store,
-					reflect.ValueOf(realm),
-				)
-
-				realmT := store.GetType(gno.DeclaredTypeID("std", "Realm"))
-				res0.T = realmT
-				m.PushValue(res0)
-			},
-		)
-		pn.DefineNative("GetOrigPkgAddr",
-			gno.Flds( // params
-			),
-			gno.Flds( // results
-				"", "Address",
-			),
-			func(m *gno.Machine) {
-				ctx := m.Context.(ExecContext)
-				res0 := gno.Go2GnoValue(
-					m.Alloc,
-					m.Store,
-					reflect.ValueOf(ctx.OrigPkgAddr),
-				)
-				addrT := store.GetType(gno.DeclaredTypeID("std", "Address"))
-				res0.T = addrT
-				m.PushValue(res0)
-			},
-		)
-		pn.DefineNative("GetCallerAt",
-			gno.Flds( // params
-				"n", "int",
-			),
-			gno.Flds( // results
-				"", "Address",
-			),
-			func(m *gno.Machine) {
-				arg0 := m.LastBlock().GetParams1().TV
-				n := arg0.GetInt()
-				if n <= 0 {
-					m.Panic(typedString("GetCallerAt requires positive arg"))
-					return
-				}
-				if n > m.NumFrames() {
-					// NOTE: the last frame's LastPackage
-					// is set to the original non-frame
-					// package, so need this check.
-					m.Panic(typedString("frame not found"))
-					return
-				}
-				var pkgAddr string
-				if n == m.NumFrames() {
-					// This makes it consistent with GetOrigCaller.
-					ctx := m.Context.(ExecContext)
-					pkgAddr = string(ctx.OrigCaller)
-				} else {
-					pkgAddr = string(m.LastCallFrame(n).LastPackage.GetPkgAddr().Bech32())
-				}
-				res0 := gno.Go2GnoValue(
-					m.Alloc,
-					m.Store,
-					reflect.ValueOf(pkgAddr),
-				)
-				addrT := store.GetType(gno.DeclaredTypeID("std", "Address"))
-				res0.T = addrT
-				m.PushValue(res0)
-			},
-		)
-		pn.DefineNative("GetBanker",
-			gno.Flds( // params
-				"bankerType", "BankerType",
-			),
-			gno.Flds( // results
-				"", "Banker",
-			),
-			func(m *gno.Machine) {
-				ctx := m.Context.(ExecContext)
-				arg0 := m.LastBlock().GetParams1().TV
-				bankerType := BankerType(arg0.GetUint8())
-				banker := ctx.Banker
-				switch bankerType {
-				case BankerTypeReadonly:
-					banker = NewReadonlyBanker(banker)
-				case BankerTypeOrigSend:
-					banker = NewOrigSendBanker(banker, ctx.OrigPkgAddr, ctx.OrigSend, ctx.OrigSendSpent)
-				case BankerTypeRealmSend:
-					banker = NewRealmSendBanker(banker, ctx.OrigPkgAddr)
-				case BankerTypeRealmIssue:
-					banker = banker
-				default:
-					panic("should not happen") // defensive
-				}
-				rv := reflect.ValueOf(banker)
-				m.Alloc.AllocateStruct()         // defensive; native space not allocated.
-				m.Alloc.AllocateStructFields(10) // defensive 10; native space not allocated.
-
-				// make gno bankAdapter{rv}
-				btv := gno.Go2GnoNativeValue(m.Alloc, rv)
-				bsv := m.Alloc.NewStructWithFields(btv)
-				bankAdapterType := store.GetType(gno.DeclaredTypeID("std", "bankAdapter"))
-				res0 := gno.TypedValue{T: bankAdapterType, V: bsv}
-				m.PushValue(res0)
-			},
-		)
-		pn.DefineNative("EncodeBech32",
-			gno.Flds( // params
-				"prefix", "string",
-				"bytes", "[20]byte",
-			),
-			gno.Flds( // results
-				"addr", "Address",
-			),
-			func(m *gno.Machine) {
-				arg0, arg1 := m.LastBlock().GetParams2()
-				prefix := arg0.TV.GetString()
-				bz := arg1.TV.V.(*gno.ArrayValue).GetReadonlyBytes()
-				if len(bz) != crypto.AddressSize {
-					panic("should not happen")
-				}
-				b32, err := bech32.ConvertAndEncode(prefix, bz)
-				if err != nil {
-					panic(err) // should not happen
-				}
-				res0 := gno.Go2GnoValue(
-					m.Alloc,
-					m.Store,
-					reflect.ValueOf(b32),
-				)
-				addrT := store.GetType(gno.DeclaredTypeID("std", "Address"))
-				res0.T = addrT
-				m.PushValue(res0)
-			},
-		)
-		pn.DefineNative("DecodeBech32",
-			gno.Flds( // params
-				"addr", "Address",
-			),
-			gno.Flds( // results
-				"prefix", "string",
-				"bytes", "[20]byte",
-				"ok", "bool",
-			),
-			func(m *gno.Machine) {
-				arg0 := m.LastBlock().GetParams1()
-				addr := arg0.TV.GetString()
-				prefix, bz, err := bech32.Decode(addr)
-				if err != nil || len(bz) != 20 {
-					m.PushValue(typedString(m.Alloc.NewString("")))
-					m.PushValue(typedByteArray(20, m.Alloc.NewDataArray(20)))
-					m.PushValue(typedBool(false))
-				} else {
-					m.PushValue(typedString(m.Alloc.NewString(prefix)))
-					m.PushValue(typedByteArray(20, m.Alloc.NewArrayFromData(bz)))
-					m.PushValue(typedBool(true))
-				}
-			},
-		)
-		pn.DefineNative("DerivePkgAddr",
-			gno.Flds( // params
-				"pkgPath", "string",
-			),
-			gno.Flds( // results
-				"addr", "Address",
-			),
-			func(m *gno.Machine) {
-				arg0 := m.LastBlock().GetParams1().TV
-				pkgPath := arg0.GetString()
-				pkgAddr := gno.DerivePkgAddr(pkgPath).Bech32()
-				res0 := gno.Go2GnoValue(
-					m.Alloc,
-					m.Store,
-					reflect.ValueOf(pkgAddr),
-				)
-				addrT := store.GetType(gno.DeclaredTypeID("std", "Address"))
-				res0.T = addrT
-				m.PushValue(res0)
-			},
-		)
-	}
-}
-
-func typedInt32(i32 int32) gno.TypedValue {
-	tv := gno.TypedValue{T: gno.Int32Type}
-	tv.SetInt32(i32)
-	return tv
-}
-
-func typedInt64(i64 int64) gno.TypedValue {
-	tv := gno.TypedValue{T: gno.Int64Type}
-	tv.SetInt64(i64)
-	return tv
-}
-
-func typedUint32(u32 uint32) gno.TypedValue {
-	tv := gno.TypedValue{T: gno.Uint32Type}
-	tv.SetUint32(u32)
-	return tv
-}
-
-func typedUint64(u64 uint64) gno.TypedValue {
-	tv := gno.TypedValue{T: gno.Uint64Type}
-	tv.SetUint64(u64)
-	return tv
-}
-
-func typedFloat32(f32 float32) gno.TypedValue {
-	tv := gno.TypedValue{T: gno.Float32Type}
-	tv.SetFloat32(f32)
-	return tv
-}
-
-func typedFloat64(f64 float64) gno.TypedValue {
-	tv := gno.TypedValue{T: gno.Float64Type}
-	tv.SetFloat64(f64)
-	return tv
-}
-
-func typedString(s gno.StringValue) gno.TypedValue {
-	tv := gno.TypedValue{T: gno.StringType}
-	tv.SetString(s)
-	return tv
-}
-
-func typedBool(b bool) gno.TypedValue {
-	tv := gno.TypedValue{T: gno.BoolType}
-	tv.SetBool(b)
-	return tv
-=======
 	store.AddGo2GnoMapping(reflect.TypeOf(libsstd.Realm{}), "std", "Realm")
->>>>>>> 05dcccee
 }
 
 func NativeStore(pkgPath string, name gno.Name) func(*gno.Machine) {
