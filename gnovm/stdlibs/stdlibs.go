--- conflicted
+++ resolved
@@ -9,15 +9,11 @@
 
 type ExecContext = libsstd.ExecContext
 
-<<<<<<< HEAD
-func findNative(pkgPath string, name gno.Name) nativeFunc {
-=======
 func GetContext(m *gno.Machine) ExecContext {
 	return libsstd.GetContext(m)
 }
 
-func NativeStore(pkgPath string, name gno.Name) func(*gno.Machine) {
->>>>>>> e8b26ec7
+func findNative(pkgPath string, name gno.Name) nativeFunc {
 	for _, nf := range nativeFuncs {
 		if nf.gnoPkg == pkgPath && name == nf.gnoFunc {
 			return nf
