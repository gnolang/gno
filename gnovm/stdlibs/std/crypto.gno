package std

import (
	"crypto/bech32"
	"errors"
)

type Address = address // NOTE: bech32

// bech32AddrPrefix defines the Bech32 prefix of an address
const bech32AddrPrefix = "g"

<<<<<<< HEAD
func (a Address) String() string {
	return string(a)
}

// IsValid checks if the address is valid bech32 encoded string.
// It also checks if the address has the correct prefix "g".
func (a Address) IsValid() bool {
	prefix, _, ok := DecodeBech32(a)
	return prefix == bech32AddrPrefix && ok
}

=======
>>>>>>> 71e9ac35
const RawAddressSize = 20

type RawAddress [RawAddressSize]byte

func EncodeBech32(prefix string, bz [20]byte) Address {
	b32, err := convertAndEncode(prefix, bz[:])
	if err != nil {
		panic(err) // should not happen
	}
	return Address(b32)
}

func DecodeBech32(addr Address) (string, [20]byte, bool) {
	prefix, bz, err := decodeAndConvert(string(addr))
	if err != nil || len(bz) != 20 {
		return "", [20]byte{}, false
	}
	return prefix, convertTo20Byte(bz), true
}

func convertAndEncode(hrp string, data []byte) (string, error) {
	converted, err := bech32.ConvertBits(data, 8, 5, true)
	if err != nil {
		return "", errors.New("encoding bech32 failed: " + err.Error())
	}
	return bech32.Encode(hrp, converted)
}

func decodeAndConvert(bech string) (string, []byte, error) {
	hrp, data, err := bech32.DecodeNoLimit(bech)
	if err != nil {
		return "", nil, errors.New("decoding bech32 failed" + err.Error())
	}
	converted, err := bech32.ConvertBits(data, 5, 8, false)
	if err != nil {
		return "", nil, errors.New("decoding bech32 failed" + err.Error())
	}
	return hrp, converted, nil
}

func derivePkgAddr(string) string

// Returns a crypto hash derived pkgPath, unless pkgPath is a MsgRun run path,
// in which case the address is extracted from the path.
func DerivePkgAddr(pkgPath string) Address {
	addr := derivePkgAddr(pkgPath)
	return Address(addr)
}

func deriveStorageDepositAddr(string) string

// Returns a crypto hash derived pkgPath, unless pkgPath is a MsgRun run path,
// in which case the address is extracted from the path.
func DeriveStorageDepositAddr(pkgPath string) Address {
	addr := deriveStorageDepositAddr(pkgPath)
	return Address(addr)
}

func convertTo20Byte(in []byte) [20]byte {
	result := [20]byte{}
	copy(result[:], in)
	return result
}<|MERGE_RESOLUTION|>--- conflicted
+++ resolved
@@ -10,20 +10,6 @@
 // bech32AddrPrefix defines the Bech32 prefix of an address
 const bech32AddrPrefix = "g"
 
-<<<<<<< HEAD
-func (a Address) String() string {
-	return string(a)
-}
-
-// IsValid checks if the address is valid bech32 encoded string.
-// It also checks if the address has the correct prefix "g".
-func (a Address) IsValid() bool {
-	prefix, _, ok := DecodeBech32(a)
-	return prefix == bech32AddrPrefix && ok
-}
-
-=======
->>>>>>> 71e9ac35
 const RawAddressSize = 20
 
 type RawAddress [RawAddressSize]byte
