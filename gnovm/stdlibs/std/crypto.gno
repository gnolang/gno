package std

import (
	"crypto/bech32"
	"errors"
)

type Address = address // NOTE: bech32

// Bech32AddrPrefix defines the Bech32 prefix of an address
const Bech32AddrPrefix = "g"

const RawAddressSize = 20

type RawAddress [RawAddressSize]byte

func EncodeBech32(prefix string, bz []byte) Address {
	b32, err := convertAndEncode(prefix, bz)
	if err != nil {
		panic(err) // should not happen
	}
	return Address(b32)
}

func convertAndEncode(hrp string, data []byte) (string, error) {
	converted, err := bech32.ConvertBits(data, 8, 5, true)
	if err != nil {
		return "", errors.New("encoding bech32 failed: " + err.Error())
	}
	return bech32.Encode(hrp, converted)
}

func DecodeBech32(bech string) (string, []byte, error) {
	hrp, data, err := bech32.DecodeNoLimit(bech)
	if err != nil {
		return "", nil, errors.New("decoding bech32 failed" + err.Error())
	}
	converted, err := bech32.ConvertBits(data, 5, 8, false)
	if err != nil {
		return "", nil, errors.New("decoding bech32 failed" + err.Error())
	}
	return hrp, converted, nil
}

func derivePkgAddr(string) string

// Returns a crypto hash derived pkgPath, unless pkgPath is a MsgRun run path,
// in which case the address is extracted from the path.
func DerivePkgAddr(pkgPath string) Address {
	addr := derivePkgAddr(pkgPath)
	return Address(addr)
<<<<<<< HEAD
=======
}

func deriveStorageDepositAddr(string) string

// Returns a crypto hash derived pkgPath, unless pkgPath is a MsgRun run path,
// in which case the address is extracted from the path.
func DeriveStorageDepositAddr(pkgPath string) Address {
	addr := deriveStorageDepositAddr(pkgPath)
	return Address(addr)
}

func convertTo20Byte(in []byte) [20]byte {
	result := [20]byte{}
	copy(result[:], in)
	return result
>>>>>>> 34ba1efd
}<|MERGE_RESOLUTION|>--- conflicted
+++ resolved
@@ -49,8 +49,6 @@
 func DerivePkgAddr(pkgPath string) Address {
 	addr := derivePkgAddr(pkgPath)
 	return Address(addr)
-<<<<<<< HEAD
-=======
 }
 
 func deriveStorageDepositAddr(string) string
@@ -60,11 +58,4 @@
 func DeriveStorageDepositAddr(pkgPath string) Address {
 	addr := deriveStorageDepositAddr(pkgPath)
 	return Address(addr)
-}
-
-func convertTo20Byte(in []byte) [20]byte {
-	result := [20]byte{}
-	copy(result[:], in)
-	return result
->>>>>>> 34ba1efd
 }