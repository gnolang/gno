--- conflicted
+++ resolved
@@ -47,11 +47,7 @@
 		return false
 	}
 
-<<<<<<< HEAD
-	// has a domain before /e/
-=======
 	// has a domain right before /e/
->>>>>>> f659340f
 	if strings.Index(r.pkgPath[:idx], "/") != -1 {
 		return false
 	}
@@ -71,7 +67,6 @@
 // - true if CodeRealm and IsEphemeral, 'gnokey maketx run',
 // - false if Coderealm and !IsEphemeral, an uploaded code realm.
 func (r Realm) IsUser() bool {
-<<<<<<< HEAD
 	return r.IsUserCall() || r.IsUserRun()
 }
 
@@ -95,9 +90,6 @@
 // - false for any code realm execution
 func (r Realm) IsUserCall() bool {
 	return r.pkgPath == ""
-=======
-	return !r.IsCode() || r.IsEphemeral()
->>>>>>> f659340f
 }
 
 func (r Realm) CoinDenom(coinName string) string {
