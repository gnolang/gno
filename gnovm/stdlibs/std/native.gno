package std

<<<<<<< HEAD
func AssertOriginCall()        // injected
func IsOriginCall() bool       // injected
func CurrentRealmPath() string // injected
func GetChainID() string       // injected
func GetHeight() int64         // injected
func GetCurrAllocatedMem() int64 //injected
func GetAllocMaxSize() int64	//injected
func GetAllocStatus() (int64, int64)
func GetMemGasUsage() (int64, float64)
=======
func AssertOriginCall()  // injected
func IsOriginCall() bool // injected
func GetChainID() string // injected
func GetHeight() int64   // injected
>>>>>>> 1a532555

func GetOrigSend() Coins {
	den, amt := origSend()
	coins := make(Coins, len(den))
	for i := range coins {
		coins[i] = Coin{Denom: den[i], Amount: amt[i]}
	}
	return coins
}

func GetOrigCaller() Address {
	return Address(origCaller())
}

func CurrentRealm() Realm {
	addr, path := getRealm(0)
	return Realm{Address(addr), path}
}

func PrevRealm() Realm {
	addr, path := getRealm(1)
	return Realm{Address(addr), path}
}

func GetOrigPkgAddr() Address {
	return Address(origPkgAddr())
}

func GetCallerAt(n int) Address {
	return Address(callerAt(n))
}

func DerivePkgAddr(pkgPath string) Address {
	return Address(derivePkgAddr(pkgPath))
}

func EncodeBech32(prefix string, bz [20]byte) Address {
	return Address(encodeBech32(prefix, bz))
}

func DecodeBech32(addr Address) (prefix string, bz [20]byte, ok bool) {
	return decodeBech32(string(addr))
}

// Variations which don't use named types.
func origSend() (denoms []string, amounts []int64)
func origCaller() string
func origPkgAddr() string
func callerAt(n int) string
func getRealm(height int) (address string, pkgPath string)
func derivePkgAddr(pkgPath string) string
func encodeBech32(prefix string, bz [20]byte) string
func decodeBech32(addr string) (prefix string, bz [20]byte, ok bool)<|MERGE_RESOLUTION|>--- conflicted
+++ resolved
@@ -1,21 +1,14 @@
 package std
 
-<<<<<<< HEAD
 func AssertOriginCall()        // injected
 func IsOriginCall() bool       // injected
-func CurrentRealmPath() string // injected
 func GetChainID() string       // injected
 func GetHeight() int64         // injected
+
 func GetCurrAllocatedMem() int64 //injected
 func GetAllocMaxSize() int64	//injected
 func GetAllocStatus() (int64, int64)
 func GetMemGasUsage() (int64, float64)
-=======
-func AssertOriginCall()  // injected
-func IsOriginCall() bool // injected
-func GetChainID() string // injected
-func GetHeight() int64   // injected
->>>>>>> 1a532555
 
 func GetOrigSend() Coins {
 	den, amt := origSend()
