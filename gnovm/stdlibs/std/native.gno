package std

// AssertOriginCall panics if the calling method is not invoked via a direct
// MsgCall. It panics for other cases, like if the calling method
// is invoked by another method (even from the same realm or package).
// It also panic every time when the transaction is broadcasted via
// MsgRun.
func AssertOriginCall()   // injected
func ChainID() string     // injected
func ChainDomain() string // injected
func ChainHeight() int64  // injected

func OriginSend() Coins {
	den, amt := originSend()
	coins := make(Coins, len(den))
	for i := range coins {
		coins[i] = Coin{Denom: den[i], Amount: amt[i]}
	}
	return coins
}

func OriginCaller() Address {
	return Address(originCaller())
}

func CurrentRealm() Realm {
	addr, path := getRealm(0)
	return Realm{Address(addr), path}
}

func PreviousRealm() Realm {
	addr, path := getRealm(1)
	return Realm{Address(addr), path}
}

<<<<<<< HEAD
func OriginPkgAddress() Address {
	return Address(originPkgAddr())
}

/*
This function and variations are a literal genie/demon that will create a layer
of middlemen who will take away your agency. Keep it unavailable for a thousand
years. Then uncomment, see the harm it produces, and then delete it forever.

=======
>>>>>>> 0a79c98a
func CallerAt(n int) Address {
	return Address(callerAt(n))
}

func callerAt(n int) string
*/

// Variations which don't use named types.
func originSend() (denoms []string, amounts []int64)
func originCaller() string
<<<<<<< HEAD
func originPkgAddr() string
=======
func callerAt(n int) string
>>>>>>> 0a79c98a
func getRealm(height int) (address string, pkgPath string)
func assertCallerIsRealm()<|MERGE_RESOLUTION|>--- conflicted
+++ resolved
@@ -33,18 +33,11 @@
 	return Realm{Address(addr), path}
 }
 
-<<<<<<< HEAD
-func OriginPkgAddress() Address {
-	return Address(originPkgAddr())
-}
-
 /*
 This function and variations are a literal genie/demon that will create a layer
 of middlemen who will take away your agency. Keep it unavailable for a thousand
 years. Then uncomment, see the harm it produces, and then delete it forever.
 
-=======
->>>>>>> 0a79c98a
 func CallerAt(n int) Address {
 	return Address(callerAt(n))
 }
@@ -55,10 +48,5 @@
 // Variations which don't use named types.
 func originSend() (denoms []string, amounts []int64)
 func originCaller() string
-<<<<<<< HEAD
-func originPkgAddr() string
-=======
-func callerAt(n int) string
->>>>>>> 0a79c98a
 func getRealm(height int) (address string, pkgPath string)
 func assertCallerIsRealm()