package std

<<<<<<< HEAD
func AssertOriginCall()        // injected
func IsOriginCall() bool       // injected
func GetChainID() string       // injected
func GetHeight() int64         // injected
func GasUsed() int64           // injected
=======
// AssertOriginCall panics if [IsOriginCall] returns false.
func AssertOriginCall() // injected

// IsOriginCall returns true only if the calling method is invoked via a direct
// MsgCall. It returns false for all other cases, like if the calling method
// is invoked by another method (even from the same realm or package).
// It also returns false every time when the transaction is broadcasted via
// MsgRun.
func IsOriginCall() bool // injected

func GetChainID() string // injected
func GetHeight() int64   // injected
>>>>>>> 5924df8e

func GetOrigSend() Coins {
	den, amt := origSend()
	coins := make(Coins, len(den))
	for i := range coins {
		coins[i] = Coin{Denom: den[i], Amount: amt[i]}
	}
	return coins
}

func GetOrigCaller() Address {
	return Address(origCaller())
}

func CurrentRealm() Realm {
	addr, path := getRealm(0)
	return Realm{Address(addr), path}
}

func PrevRealm() Realm {
	addr, path := getRealm(1)
	return Realm{Address(addr), path}
}

func GetOrigPkgAddr() Address {
	return Address(origPkgAddr())
}

func GetCallerAt(n int) Address {
	return Address(callerAt(n))
}

func DerivePkgAddr(pkgPath string) Address {
	return Address(derivePkgAddr(pkgPath))
}

func EncodeBech32(prefix string, bz [20]byte) Address {
	return Address(encodeBech32(prefix, bz))
}

func DecodeBech32(addr Address) (prefix string, bz [20]byte, ok bool) {
	return decodeBech32(string(addr))
}

// Variations which don't use named types.
func origSend() (denoms []string, amounts []int64)
func origCaller() string
func origPkgAddr() string
func callerAt(n int) string
func getRealm(height int) (address string, pkgPath string)
func derivePkgAddr(pkgPath string) string
func encodeBech32(prefix string, bz [20]byte) string
func decodeBech32(addr string) (prefix string, bz [20]byte, ok bool)<|MERGE_RESOLUTION|>--- conflicted
+++ resolved
@@ -1,12 +1,5 @@
 package std
 
-<<<<<<< HEAD
-func AssertOriginCall()        // injected
-func IsOriginCall() bool       // injected
-func GetChainID() string       // injected
-func GetHeight() int64         // injected
-func GasUsed() int64           // injected
-=======
 // AssertOriginCall panics if [IsOriginCall] returns false.
 func AssertOriginCall() // injected
 
@@ -19,7 +12,8 @@
 
 func GetChainID() string // injected
 func GetHeight() int64   // injected
->>>>>>> 5924df8e
+
+func GasUsed() int64           // injected
 
 func GetOrigSend() Coins {
 	den, amt := origSend()
