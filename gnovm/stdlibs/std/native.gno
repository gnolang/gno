package std

<<<<<<< HEAD
// AssertOriginCall panics if [IsOriginCall] returns false.
func AssertOriginCall() // injected

// IsOriginCall returns true only if the calling method is invoked via a direct
// MsgCall. It returns false for all other cases, like if the calling method
// is invoked by another method (even from the same realm or package).
// It also returns false every time when the transaction is broadcasted via
// MsgRun.
func IsOriginCall() bool // injected

func CurrentRealmPath() string // injected
func GetChainID() string       // injected
func GetHeight() int64         // injected
=======
func AssertOriginCall()  // injected
func IsOriginCall() bool // injected
func GetChainID() string // injected
func GetHeight() int64   // injected
>>>>>>> 8de4c31f

func GetOrigSend() Coins {
	den, amt := origSend()
	coins := make(Coins, len(den))
	for i := range coins {
		coins[i] = Coin{Denom: den[i], Amount: amt[i]}
	}
	return coins
}

func GetOrigCaller() Address {
	return Address(origCaller())
}

func CurrentRealm() Realm {
	addr, path := getRealm(0)
	return Realm{Address(addr), path}
}

func PrevRealm() Realm {
	addr, path := getRealm(1)
	return Realm{Address(addr), path}
}

func GetOrigPkgAddr() Address {
	return Address(origPkgAddr())
}

func GetCallerAt(n int) Address {
	return Address(callerAt(n))
}

func DerivePkgAddr(pkgPath string) Address {
	return Address(derivePkgAddr(pkgPath))
}

func EncodeBech32(prefix string, bz [20]byte) Address {
	return Address(encodeBech32(prefix, bz))
}

func DecodeBech32(addr Address) (prefix string, bz [20]byte, ok bool) {
	return decodeBech32(string(addr))
}

// Variations which don't use named types.
func origSend() (denoms []string, amounts []int64)
func origCaller() string
func origPkgAddr() string
func callerAt(n int) string
func getRealm(height int) (address string, pkgPath string)
func derivePkgAddr(pkgPath string) string
func encodeBech32(prefix string, bz [20]byte) string
func decodeBech32(addr string) (prefix string, bz [20]byte, ok bool)<|MERGE_RESOLUTION|>--- conflicted
+++ resolved
@@ -1,6 +1,5 @@
 package std
 
-<<<<<<< HEAD
 // AssertOriginCall panics if [IsOriginCall] returns false.
 func AssertOriginCall() // injected
 
@@ -11,15 +10,8 @@
 // MsgRun.
 func IsOriginCall() bool // injected
 
-func CurrentRealmPath() string // injected
-func GetChainID() string       // injected
-func GetHeight() int64         // injected
-=======
-func AssertOriginCall()  // injected
-func IsOriginCall() bool // injected
 func GetChainID() string // injected
 func GetHeight() int64   // injected
->>>>>>> 8de4c31f
 
 func GetOrigSend() Coins {
 	den, amt := origSend()
