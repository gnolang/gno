--- conflicted
+++ resolved
@@ -11,18 +11,6 @@
 	"github.com/stretchr/testify/assert"
 )
 
-<<<<<<< HEAD
-func NewMachine(pkgPath string) *gno.Machine {
-	m := gno.NewMachine(pkgPath, nil)
-	m.Frames = append(m.Frames, &gno.Frame{LastPackage: &gno.PackageValue{PkgPath: ""}, Func: &gno.FuncValue{Name: "SetFoo"},
-		WithSwitch: true, DidSwitch: true, LastRealm: &gno.Realm{Path: ""}})
-	m.Context = ExecContext{}
-	return m
-}
-
-func TestEmit(t *testing.T) {
-	m := NewMachine("emit")
-=======
 func pushMainFrame(m *gno.Machine) {
 	fv := &gno.FuncValue{PkgPath: m.Package.PkgPath}
 	m.PushFrameCall(gno.Call("main"), fv, gno.TypedValue{}) // fake frame
@@ -32,7 +20,6 @@
 	m := gno.NewMachine("emit", nil)
 	m.Context = ExecContext{}
 	pushMainFrame(m)
->>>>>>> b2d0c97a
 	_, pkgPath := X_getRealm(m, 0)
 	if pkgPath != m.Package.PkgPath {
 		panic("inconsistent package paths")
@@ -151,12 +138,8 @@
 
 func TestEmit_MultipleEvents(t *testing.T) {
 	t.Parallel()
-<<<<<<< HEAD
-	m := NewMachine("emit")
-=======
-	m := gno.NewMachine("emit", nil)
-	pushMainFrame(m)
->>>>>>> b2d0c97a
+	m := gno.NewMachine("emit", nil)
+	pushMainFrame(m)
 
 	elgs := sdk.NewEventLogger()
 	m.Context = ExecContext{EventLogger: elgs}
@@ -219,13 +202,8 @@
 	)
 
 	t.Parallel()
-<<<<<<< HEAD
-	m := NewMachine("emit")
-
-=======
-	m := gno.NewMachine("emit", nil)
-	pushMainFrame(m)
->>>>>>> b2d0c97a
+	m := gno.NewMachine("emit", nil)
+	pushMainFrame(m)
 	elgs := sdk.NewEventLogger()
 	m.Context = ExecContext{EventLogger: elgs}
 
@@ -263,12 +241,8 @@
 
 func TestEmit_Iteration(t *testing.T) {
 	const testBar = "bar"
-<<<<<<< HEAD
-	m := NewMachine("emit")
-=======
-	m := gno.NewMachine("emit", nil)
-	pushMainFrame(m)
->>>>>>> b2d0c97a
+	m := gno.NewMachine("emit", nil)
+	pushMainFrame(m)
 
 	elgs := sdk.NewEventLogger()
 	m.Context = ExecContext{EventLogger: elgs}
@@ -333,12 +307,8 @@
 }
 
 func TestEmit_ComplexInteraction(t *testing.T) {
-<<<<<<< HEAD
-	m := NewMachine("emit")
-=======
-	m := gno.NewMachine("emit", nil)
-	pushMainFrame(m)
->>>>>>> b2d0c97a
+	m := gno.NewMachine("emit", nil)
+	pushMainFrame(m)
 
 	elgs := sdk.NewEventLogger()
 	m.Context = ExecContext{EventLogger: elgs}
