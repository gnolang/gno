--- conflicted
+++ resolved
@@ -106,19 +106,6 @@
 		lfr = fr
 	}
 
-<<<<<<< HEAD
-	if crosses != height {
-		m.Panic(typedString("frame not found"))
-		return
-	}
-
-	// Special case if package initialization.
-	if ctx.OriginCaller == "" {
-		fr := &m.Frames[0]
-		caller := fr.LastPackage.GetPkgAddr().Bech32()
-		pkgPath := fr.LastPackage.PkgPath
-		return string(caller), pkgPath
-=======
 	switch m.Stage {
 	case gno.StageAdd:
 		switch height {
@@ -142,7 +129,6 @@
 		}
 	default:
 		panic("exec kind unspecified")
->>>>>>> 66e4aeaa
 	}
 }
 
