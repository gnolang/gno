// This file is autogenerated from the genstd tool (@/misc/genstd); do not edit.
// To regenerate it, run `go generate` from this directory.

package stdlibs

import (
	"reflect"

	gno "github.com/gnolang/gno/gnovm/pkg/gnolang"
	libs_crypto_ed25519 "github.com/gnolang/gno/gnovm/stdlibs/crypto/ed25519"
	libs_crypto_sha256 "github.com/gnolang/gno/gnovm/stdlibs/crypto/sha256"
	libs_math "github.com/gnolang/gno/gnovm/stdlibs/math"
	libs_std "github.com/gnolang/gno/gnovm/stdlibs/std"
	libs_testing "github.com/gnolang/gno/gnovm/stdlibs/testing"
	libs_time "github.com/gnolang/gno/gnovm/stdlibs/time"
)

// NativeFunc represents a function in the standard library which has a native
// (go-based) implementation, commonly referred to as a "native binding".
type NativeFunc struct {
	gnoPkg     string
	gnoFunc    gno.Name
	params     []gno.FieldTypeExpr
	results    []gno.FieldTypeExpr
	hasMachine bool
	f          func(m *gno.Machine)
}

// HasMachineParam returns whether the given native binding has a machine parameter.
// This means that the Go version of this function expects a *gno.Machine
// as its first parameter.
func (n *NativeFunc) HasMachineParam() bool {
	return n.hasMachine
}

var nativeFuncs = [...]NativeFunc{
	{
		"crypto/ed25519",
		"verify",
		[]gno.FieldTypeExpr{
			{Name: gno.N("p0"), Type: gno.X("[]byte")},
			{Name: gno.N("p1"), Type: gno.X("[]byte")},
			{Name: gno.N("p2"), Type: gno.X("[]byte")},
		},
		[]gno.FieldTypeExpr{
			{Name: gno.N("r0"), Type: gno.X("bool")},
		},
		false,
		func(m *gno.Machine) {
			b := m.LastBlock()
			var (
				p0  []byte
				rp0 = reflect.ValueOf(&p0).Elem()
				p1  []byte
				rp1 = reflect.ValueOf(&p1).Elem()
				p2  []byte
				rp2 = reflect.ValueOf(&p2).Elem()
			)

			gno.Gno2GoValue(b.GetPointerTo(nil, gno.NewValuePathBlock(1, 0, "")).TV, rp0)
			gno.Gno2GoValue(b.GetPointerTo(nil, gno.NewValuePathBlock(1, 1, "")).TV, rp1)
			gno.Gno2GoValue(b.GetPointerTo(nil, gno.NewValuePathBlock(1, 2, "")).TV, rp2)

			r0 := libs_crypto_ed25519.X_verify(p0, p1, p2)

			m.PushValue(gno.Go2GnoValue(
				m.Alloc,
				m.Store,
				reflect.ValueOf(&r0).Elem(),
			))
		},
	},
	{
		"crypto/sha256",
		"sum256",
		[]gno.FieldTypeExpr{
			{Name: gno.N("p0"), Type: gno.X("[]byte")},
		},
		[]gno.FieldTypeExpr{
			{Name: gno.N("r0"), Type: gno.X("[32]byte")},
		},
		false,
		func(m *gno.Machine) {
			b := m.LastBlock()
			var (
				p0  []byte
				rp0 = reflect.ValueOf(&p0).Elem()
			)

			gno.Gno2GoValue(b.GetPointerTo(nil, gno.NewValuePathBlock(1, 0, "")).TV, rp0)

			r0 := libs_crypto_sha256.X_sum256(p0)

			m.PushValue(gno.Go2GnoValue(
				m.Alloc,
				m.Store,
				reflect.ValueOf(&r0).Elem(),
			))
		},
	},
	{
		"math",
		"Float32bits",
		[]gno.FieldTypeExpr{
			{Name: gno.N("p0"), Type: gno.X("float32")},
		},
		[]gno.FieldTypeExpr{
			{Name: gno.N("r0"), Type: gno.X("uint32")},
		},
		false,
		func(m *gno.Machine) {
			b := m.LastBlock()
			var (
				p0  float32
				rp0 = reflect.ValueOf(&p0).Elem()
			)

			gno.Gno2GoValue(b.GetPointerTo(nil, gno.NewValuePathBlock(1, 0, "")).TV, rp0)

			r0 := libs_math.Float32bits(p0)

			m.PushValue(gno.Go2GnoValue(
				m.Alloc,
				m.Store,
				reflect.ValueOf(&r0).Elem(),
			))
		},
	},
	{
		"math",
		"Float32frombits",
		[]gno.FieldTypeExpr{
			{Name: gno.N("p0"), Type: gno.X("uint32")},
		},
		[]gno.FieldTypeExpr{
			{Name: gno.N("r0"), Type: gno.X("float32")},
		},
		false,
		func(m *gno.Machine) {
			b := m.LastBlock()
			var (
				p0  uint32
				rp0 = reflect.ValueOf(&p0).Elem()
			)

			gno.Gno2GoValue(b.GetPointerTo(nil, gno.NewValuePathBlock(1, 0, "")).TV, rp0)

			r0 := libs_math.Float32frombits(p0)

			m.PushValue(gno.Go2GnoValue(
				m.Alloc,
				m.Store,
				reflect.ValueOf(&r0).Elem(),
			))
		},
	},
	{
		"math",
		"Float64bits",
		[]gno.FieldTypeExpr{
			{Name: gno.N("p0"), Type: gno.X("float64")},
		},
		[]gno.FieldTypeExpr{
			{Name: gno.N("r0"), Type: gno.X("uint64")},
		},
		false,
		func(m *gno.Machine) {
			b := m.LastBlock()
			var (
				p0  float64
				rp0 = reflect.ValueOf(&p0).Elem()
			)

			gno.Gno2GoValue(b.GetPointerTo(nil, gno.NewValuePathBlock(1, 0, "")).TV, rp0)

			r0 := libs_math.Float64bits(p0)

			m.PushValue(gno.Go2GnoValue(
				m.Alloc,
				m.Store,
				reflect.ValueOf(&r0).Elem(),
			))
		},
	},
	{
		"math",
		"Float64frombits",
		[]gno.FieldTypeExpr{
			{Name: gno.N("p0"), Type: gno.X("uint64")},
		},
		[]gno.FieldTypeExpr{
			{Name: gno.N("r0"), Type: gno.X("float64")},
		},
		false,
		func(m *gno.Machine) {
			b := m.LastBlock()
			var (
				p0  uint64
				rp0 = reflect.ValueOf(&p0).Elem()
			)

			gno.Gno2GoValue(b.GetPointerTo(nil, gno.NewValuePathBlock(1, 0, "")).TV, rp0)

			r0 := libs_math.Float64frombits(p0)

			m.PushValue(gno.Go2GnoValue(
				m.Alloc,
				m.Store,
				reflect.ValueOf(&r0).Elem(),
			))
		},
	},
	{
		"std",
		"bankerGetCoins",
		[]gno.FieldTypeExpr{
			{Name: gno.N("p0"), Type: gno.X("uint8")},
			{Name: gno.N("p1"), Type: gno.X("string")},
		},
		[]gno.FieldTypeExpr{
			{Name: gno.N("r0"), Type: gno.X("[]string")},
			{Name: gno.N("r1"), Type: gno.X("[]int64")},
		},
		true,
		func(m *gno.Machine) {
			b := m.LastBlock()
			var (
				p0  uint8
				rp0 = reflect.ValueOf(&p0).Elem()
				p1  string
				rp1 = reflect.ValueOf(&p1).Elem()
			)

			gno.Gno2GoValue(b.GetPointerTo(nil, gno.NewValuePathBlock(1, 0, "")).TV, rp0)
			gno.Gno2GoValue(b.GetPointerTo(nil, gno.NewValuePathBlock(1, 1, "")).TV, rp1)

			r0, r1 := libs_std.X_bankerGetCoins(
				m,
				p0, p1)

			m.PushValue(gno.Go2GnoValue(
				m.Alloc,
				m.Store,
				reflect.ValueOf(&r0).Elem(),
			))
			m.PushValue(gno.Go2GnoValue(
				m.Alloc,
				m.Store,
				reflect.ValueOf(&r1).Elem(),
			))
		},
	},
	{
		"std",
		"bankerSendCoins",
		[]gno.FieldTypeExpr{
			{Name: gno.N("p0"), Type: gno.X("uint8")},
			{Name: gno.N("p1"), Type: gno.X("string")},
			{Name: gno.N("p2"), Type: gno.X("string")},
			{Name: gno.N("p3"), Type: gno.X("[]string")},
			{Name: gno.N("p4"), Type: gno.X("[]int64")},
		},
		[]gno.FieldTypeExpr{},
		true,
		func(m *gno.Machine) {
			b := m.LastBlock()
			var (
				p0  uint8
				rp0 = reflect.ValueOf(&p0).Elem()
				p1  string
				rp1 = reflect.ValueOf(&p1).Elem()
				p2  string
				rp2 = reflect.ValueOf(&p2).Elem()
				p3  []string
				rp3 = reflect.ValueOf(&p3).Elem()
				p4  []int64
				rp4 = reflect.ValueOf(&p4).Elem()
			)

			gno.Gno2GoValue(b.GetPointerTo(nil, gno.NewValuePathBlock(1, 0, "")).TV, rp0)
			gno.Gno2GoValue(b.GetPointerTo(nil, gno.NewValuePathBlock(1, 1, "")).TV, rp1)
			gno.Gno2GoValue(b.GetPointerTo(nil, gno.NewValuePathBlock(1, 2, "")).TV, rp2)
			gno.Gno2GoValue(b.GetPointerTo(nil, gno.NewValuePathBlock(1, 3, "")).TV, rp3)
			gno.Gno2GoValue(b.GetPointerTo(nil, gno.NewValuePathBlock(1, 4, "")).TV, rp4)

			libs_std.X_bankerSendCoins(
				m,
				p0, p1, p2, p3, p4)
		},
	},
	{
		"std",
		"bankerTotalCoin",
		[]gno.FieldTypeExpr{
			{Name: gno.N("p0"), Type: gno.X("uint8")},
			{Name: gno.N("p1"), Type: gno.X("string")},
		},
		[]gno.FieldTypeExpr{
			{Name: gno.N("r0"), Type: gno.X("int64")},
		},
		true,
		func(m *gno.Machine) {
			b := m.LastBlock()
			var (
				p0  uint8
				rp0 = reflect.ValueOf(&p0).Elem()
				p1  string
				rp1 = reflect.ValueOf(&p1).Elem()
			)

			gno.Gno2GoValue(b.GetPointerTo(nil, gno.NewValuePathBlock(1, 0, "")).TV, rp0)
			gno.Gno2GoValue(b.GetPointerTo(nil, gno.NewValuePathBlock(1, 1, "")).TV, rp1)

			r0 := libs_std.X_bankerTotalCoin(
				m,
				p0, p1)

			m.PushValue(gno.Go2GnoValue(
				m.Alloc,
				m.Store,
				reflect.ValueOf(&r0).Elem(),
			))
		},
	},
	{
		"std",
		"bankerIssueCoin",
		[]gno.FieldTypeExpr{
			{Name: gno.N("p0"), Type: gno.X("uint8")},
			{Name: gno.N("p1"), Type: gno.X("string")},
			{Name: gno.N("p2"), Type: gno.X("string")},
			{Name: gno.N("p3"), Type: gno.X("int64")},
		},
		[]gno.FieldTypeExpr{},
		true,
		func(m *gno.Machine) {
			b := m.LastBlock()
			var (
				p0  uint8
				rp0 = reflect.ValueOf(&p0).Elem()
				p1  string
				rp1 = reflect.ValueOf(&p1).Elem()
				p2  string
				rp2 = reflect.ValueOf(&p2).Elem()
				p3  int64
				rp3 = reflect.ValueOf(&p3).Elem()
			)

			gno.Gno2GoValue(b.GetPointerTo(nil, gno.NewValuePathBlock(1, 0, "")).TV, rp0)
			gno.Gno2GoValue(b.GetPointerTo(nil, gno.NewValuePathBlock(1, 1, "")).TV, rp1)
			gno.Gno2GoValue(b.GetPointerTo(nil, gno.NewValuePathBlock(1, 2, "")).TV, rp2)
			gno.Gno2GoValue(b.GetPointerTo(nil, gno.NewValuePathBlock(1, 3, "")).TV, rp3)

			libs_std.X_bankerIssueCoin(
				m,
				p0, p1, p2, p3)
		},
	},
	{
		"std",
		"bankerRemoveCoin",
		[]gno.FieldTypeExpr{
			{Name: gno.N("p0"), Type: gno.X("uint8")},
			{Name: gno.N("p1"), Type: gno.X("string")},
			{Name: gno.N("p2"), Type: gno.X("string")},
			{Name: gno.N("p3"), Type: gno.X("int64")},
		},
		[]gno.FieldTypeExpr{},
		true,
		func(m *gno.Machine) {
			b := m.LastBlock()
			var (
				p0  uint8
				rp0 = reflect.ValueOf(&p0).Elem()
				p1  string
				rp1 = reflect.ValueOf(&p1).Elem()
				p2  string
				rp2 = reflect.ValueOf(&p2).Elem()
				p3  int64
				rp3 = reflect.ValueOf(&p3).Elem()
			)

			gno.Gno2GoValue(b.GetPointerTo(nil, gno.NewValuePathBlock(1, 0, "")).TV, rp0)
			gno.Gno2GoValue(b.GetPointerTo(nil, gno.NewValuePathBlock(1, 1, "")).TV, rp1)
			gno.Gno2GoValue(b.GetPointerTo(nil, gno.NewValuePathBlock(1, 2, "")).TV, rp2)
			gno.Gno2GoValue(b.GetPointerTo(nil, gno.NewValuePathBlock(1, 3, "")).TV, rp3)

			libs_std.X_bankerRemoveCoin(
				m,
				p0, p1, p2, p3)
		},
	},
	{
		"std",
		"emit",
		[]gno.FieldTypeExpr{
			{Name: gno.N("p0"), Type: gno.X("string")},
			{Name: gno.N("p1"), Type: gno.X("[]string")},
		},
		[]gno.FieldTypeExpr{},
		true,
		func(m *gno.Machine) {
			b := m.LastBlock()
			var (
				p0  string
				rp0 = reflect.ValueOf(&p0).Elem()
				p1  []string
				rp1 = reflect.ValueOf(&p1).Elem()
			)

			gno.Gno2GoValue(b.GetPointerTo(nil, gno.NewValuePathBlock(1, 0, "")).TV, rp0)
			gno.Gno2GoValue(b.GetPointerTo(nil, gno.NewValuePathBlock(1, 1, "")).TV, rp1)

			libs_std.X_emit(
				m,
				p0, p1)
		},
	},
	{
		"std",
		"AssertOriginCall",
		[]gno.FieldTypeExpr{},
		[]gno.FieldTypeExpr{},
		true,
		func(m *gno.Machine) {
			libs_std.AssertOriginCall(
				m,
			)
		},
	},
	{
		"std",
		"IsOriginCall",
		[]gno.FieldTypeExpr{},
		[]gno.FieldTypeExpr{
			{Name: gno.N("r0"), Type: gno.X("bool")},
		},
		true,
		func(m *gno.Machine) {
			r0 := libs_std.IsOriginCall(
				m,
			)

			m.PushValue(gno.Go2GnoValue(
				m.Alloc,
				m.Store,
				reflect.ValueOf(&r0).Elem(),
			))
		},
	},
	{
		"std",
		"GetChainID",
		[]gno.FieldTypeExpr{},
		[]gno.FieldTypeExpr{
			{Name: gno.N("r0"), Type: gno.X("string")},
		},
		true,
		func(m *gno.Machine) {
			r0 := libs_std.GetChainID(
				m,
			)

			m.PushValue(gno.Go2GnoValue(
				m.Alloc,
				m.Store,
				reflect.ValueOf(&r0).Elem(),
			))
		},
	},
	{
		"std",
		"GetHeight",
		[]gno.FieldTypeExpr{},
		[]gno.FieldTypeExpr{
			{Name: gno.N("r0"), Type: gno.X("int64")},
		},
		true,
		func(m *gno.Machine) {
			r0 := libs_std.GetHeight(
				m,
			)

			m.PushValue(gno.Go2GnoValue(
				m.Alloc,
				m.Store,
				reflect.ValueOf(&r0).Elem(),
			))
		},
	},
	{
		"std",
		"origSend",
		[]gno.FieldTypeExpr{},
		[]gno.FieldTypeExpr{
			{Name: gno.N("r0"), Type: gno.X("[]string")},
			{Name: gno.N("r1"), Type: gno.X("[]int64")},
		},
		true,
		func(m *gno.Machine) {
			r0, r1 := libs_std.X_origSend(
				m,
			)

			m.PushValue(gno.Go2GnoValue(
				m.Alloc,
				m.Store,
				reflect.ValueOf(&r0).Elem(),
			))
			m.PushValue(gno.Go2GnoValue(
				m.Alloc,
				m.Store,
				reflect.ValueOf(&r1).Elem(),
			))
		},
	},
	{
		"std",
		"origCaller",
		[]gno.FieldTypeExpr{},
		[]gno.FieldTypeExpr{
			{Name: gno.N("r0"), Type: gno.X("string")},
		},
		true,
		func(m *gno.Machine) {
			r0 := libs_std.X_origCaller(
				m,
			)

			m.PushValue(gno.Go2GnoValue(
				m.Alloc,
				m.Store,
				reflect.ValueOf(&r0).Elem(),
			))
		},
	},
	{
		"std",
		"origPkgAddr",
		[]gno.FieldTypeExpr{},
		[]gno.FieldTypeExpr{
			{Name: gno.N("r0"), Type: gno.X("string")},
		},
		true,
		func(m *gno.Machine) {
			r0 := libs_std.X_origPkgAddr(
				m,
			)

			m.PushValue(gno.Go2GnoValue(
				m.Alloc,
				m.Store,
				reflect.ValueOf(&r0).Elem(),
			))
		},
	},
	{
		"std",
		"callerAt",
		[]gno.FieldTypeExpr{
			{Name: gno.N("p0"), Type: gno.X("int")},
		},
		[]gno.FieldTypeExpr{
			{Name: gno.N("r0"), Type: gno.X("string")},
		},
		true,
		func(m *gno.Machine) {
			b := m.LastBlock()
			var (
				p0  int
				rp0 = reflect.ValueOf(&p0).Elem()
			)

			gno.Gno2GoValue(b.GetPointerTo(nil, gno.NewValuePathBlock(1, 0, "")).TV, rp0)

			r0 := libs_std.X_callerAt(
				m,
				p0)

			m.PushValue(gno.Go2GnoValue(
				m.Alloc,
				m.Store,
				reflect.ValueOf(&r0).Elem(),
			))
		},
	},
	{
		"std",
		"getRealm",
		[]gno.FieldTypeExpr{
			{Name: gno.N("p0"), Type: gno.X("int")},
		},
		[]gno.FieldTypeExpr{
			{Name: gno.N("r0"), Type: gno.X("string")},
			{Name: gno.N("r1"), Type: gno.X("string")},
		},
		true,
		func(m *gno.Machine) {
			b := m.LastBlock()
			var (
				p0  int
				rp0 = reflect.ValueOf(&p0).Elem()
			)

			gno.Gno2GoValue(b.GetPointerTo(nil, gno.NewValuePathBlock(1, 0, "")).TV, rp0)

			r0, r1 := libs_std.X_getRealm(
				m,
				p0)

			m.PushValue(gno.Go2GnoValue(
				m.Alloc,
				m.Store,
				reflect.ValueOf(&r0).Elem(),
			))
			m.PushValue(gno.Go2GnoValue(
				m.Alloc,
				m.Store,
				reflect.ValueOf(&r1).Elem(),
			))
		},
	},
	{
		"std",
		"derivePkgAddr",
		[]gno.FieldTypeExpr{
			{Name: gno.N("p0"), Type: gno.X("string")},
		},
		[]gno.FieldTypeExpr{
			{Name: gno.N("r0"), Type: gno.X("string")},
		},
		false,
		func(m *gno.Machine) {
			b := m.LastBlock()
			var (
				p0  string
				rp0 = reflect.ValueOf(&p0).Elem()
			)

			gno.Gno2GoValue(b.GetPointerTo(nil, gno.NewValuePathBlock(1, 0, "")).TV, rp0)

			r0 := libs_std.X_derivePkgAddr(p0)

			m.PushValue(gno.Go2GnoValue(
				m.Alloc,
				m.Store,
				reflect.ValueOf(&r0).Elem(),
			))
		},
	},
	{
		"std",
		"encodeBech32",
		[]gno.FieldTypeExpr{
			{Name: gno.N("p0"), Type: gno.X("string")},
			{Name: gno.N("p1"), Type: gno.X("[20]byte")},
		},
		[]gno.FieldTypeExpr{
			{Name: gno.N("r0"), Type: gno.X("string")},
		},
		false,
		func(m *gno.Machine) {
			b := m.LastBlock()
			var (
				p0  string
				rp0 = reflect.ValueOf(&p0).Elem()
				p1  [20]byte
				rp1 = reflect.ValueOf(&p1).Elem()
			)

			gno.Gno2GoValue(b.GetPointerTo(nil, gno.NewValuePathBlock(1, 0, "")).TV, rp0)
			gno.Gno2GoValue(b.GetPointerTo(nil, gno.NewValuePathBlock(1, 1, "")).TV, rp1)

			r0 := libs_std.X_encodeBech32(p0, p1)

			m.PushValue(gno.Go2GnoValue(
				m.Alloc,
				m.Store,
				reflect.ValueOf(&r0).Elem(),
			))
		},
	},
	{
		"std",
		"decodeBech32",
		[]gno.FieldTypeExpr{
			{Name: gno.N("p0"), Type: gno.X("string")},
		},
		[]gno.FieldTypeExpr{
			{Name: gno.N("r0"), Type: gno.X("string")},
			{Name: gno.N("r1"), Type: gno.X("[20]byte")},
			{Name: gno.N("r2"), Type: gno.X("bool")},
		},
		false,
		func(m *gno.Machine) {
			b := m.LastBlock()
			var (
				p0  string
				rp0 = reflect.ValueOf(&p0).Elem()
			)

			gno.Gno2GoValue(b.GetPointerTo(nil, gno.NewValuePathBlock(1, 0, "")).TV, rp0)

			r0, r1, r2 := libs_std.X_decodeBech32(p0)

			m.PushValue(gno.Go2GnoValue(
				m.Alloc,
				m.Store,
				reflect.ValueOf(&r0).Elem(),
			))
			m.PushValue(gno.Go2GnoValue(
				m.Alloc,
				m.Store,
				reflect.ValueOf(&r1).Elem(),
			))
			m.PushValue(gno.Go2GnoValue(
				m.Alloc,
				m.Store,
				reflect.ValueOf(&r2).Elem(),
			))
		},
	},
	{
<<<<<<< HEAD
		"std",
		"setConfigString",
		[]gno.FieldTypeExpr{
			{Name: gno.N("p0"), Type: gno.X("string")},
			{Name: gno.N("p1"), Type: gno.X("string")},
		},
		[]gno.FieldTypeExpr{},
		true,
		func(m *gno.Machine) {
			b := m.LastBlock()
			var (
				p0  string
				rp0 = reflect.ValueOf(&p0).Elem()
				p1  string
				rp1 = reflect.ValueOf(&p1).Elem()
			)

			gno.Gno2GoValue(b.GetPointerTo(nil, gno.NewValuePathBlock(1, 0, "")).TV, rp0)
			gno.Gno2GoValue(b.GetPointerTo(nil, gno.NewValuePathBlock(1, 1, "")).TV, rp1)

			libs_std.X_setConfigString(
				m,
				p0, p1)
		},
	},
	{
		"std",
		"setConfigBool",
		[]gno.FieldTypeExpr{
			{Name: gno.N("p0"), Type: gno.X("string")},
			{Name: gno.N("p1"), Type: gno.X("bool")},
		},
		[]gno.FieldTypeExpr{},
		true,
		func(m *gno.Machine) {
			b := m.LastBlock()
			var (
				p0  string
				rp0 = reflect.ValueOf(&p0).Elem()
				p1  bool
				rp1 = reflect.ValueOf(&p1).Elem()
			)

			gno.Gno2GoValue(b.GetPointerTo(nil, gno.NewValuePathBlock(1, 0, "")).TV, rp0)
			gno.Gno2GoValue(b.GetPointerTo(nil, gno.NewValuePathBlock(1, 1, "")).TV, rp1)

			libs_std.X_setConfigBool(
				m,
				p0, p1)
		},
	},
	{
		"std",
		"setConfigInt64",
		[]gno.FieldTypeExpr{
			{Name: gno.N("p0"), Type: gno.X("string")},
			{Name: gno.N("p1"), Type: gno.X("int64")},
		},
		[]gno.FieldTypeExpr{},
		true,
		func(m *gno.Machine) {
			b := m.LastBlock()
			var (
				p0  string
				rp0 = reflect.ValueOf(&p0).Elem()
				p1  int64
				rp1 = reflect.ValueOf(&p1).Elem()
			)

			gno.Gno2GoValue(b.GetPointerTo(nil, gno.NewValuePathBlock(1, 0, "")).TV, rp0)
			gno.Gno2GoValue(b.GetPointerTo(nil, gno.NewValuePathBlock(1, 1, "")).TV, rp1)

			libs_std.X_setConfigInt64(
				m,
				p0, p1)
		},
	},
	{
		"std",
		"setConfigUint64",
		[]gno.FieldTypeExpr{
			{Name: gno.N("p0"), Type: gno.X("string")},
			{Name: gno.N("p1"), Type: gno.X("uint64")},
		},
		[]gno.FieldTypeExpr{},
		true,
		func(m *gno.Machine) {
			b := m.LastBlock()
			var (
				p0  string
				rp0 = reflect.ValueOf(&p0).Elem()
				p1  uint64
				rp1 = reflect.ValueOf(&p1).Elem()
			)

			gno.Gno2GoValue(b.GetPointerTo(nil, gno.NewValuePathBlock(1, 0, "")).TV, rp0)
			gno.Gno2GoValue(b.GetPointerTo(nil, gno.NewValuePathBlock(1, 1, "")).TV, rp1)

			libs_std.X_setConfigUint64(
				m,
				p0, p1)
		},
	},
	{
		"strconv",
		"Itoa",
		[]gno.FieldTypeExpr{
			{Name: gno.N("p0"), Type: gno.X("int")},
		},
		[]gno.FieldTypeExpr{
			{Name: gno.N("r0"), Type: gno.X("string")},
		},
		false,
		func(m *gno.Machine) {
			b := m.LastBlock()
			var (
				p0  int
				rp0 = reflect.ValueOf(&p0).Elem()
			)

			gno.Gno2GoValue(b.GetPointerTo(nil, gno.NewValuePathBlock(1, 0, "")).TV, rp0)

			r0 := libs_strconv.Itoa(p0)

			m.PushValue(gno.Go2GnoValue(
				m.Alloc,
				m.Store,
				reflect.ValueOf(&r0).Elem(),
			))
		},
	},
	{
		"strconv",
		"AppendUint",
		[]gno.FieldTypeExpr{
			{Name: gno.N("p0"), Type: gno.X("[]byte")},
			{Name: gno.N("p1"), Type: gno.X("uint64")},
			{Name: gno.N("p2"), Type: gno.X("int")},
		},
		[]gno.FieldTypeExpr{
			{Name: gno.N("r0"), Type: gno.X("[]byte")},
		},
		false,
		func(m *gno.Machine) {
			b := m.LastBlock()
			var (
				p0  []byte
				rp0 = reflect.ValueOf(&p0).Elem()
				p1  uint64
				rp1 = reflect.ValueOf(&p1).Elem()
				p2  int
				rp2 = reflect.ValueOf(&p2).Elem()
			)

			gno.Gno2GoValue(b.GetPointerTo(nil, gno.NewValuePathBlock(1, 0, "")).TV, rp0)
			gno.Gno2GoValue(b.GetPointerTo(nil, gno.NewValuePathBlock(1, 1, "")).TV, rp1)
			gno.Gno2GoValue(b.GetPointerTo(nil, gno.NewValuePathBlock(1, 2, "")).TV, rp2)

			r0 := libs_strconv.AppendUint(p0, p1, p2)

			m.PushValue(gno.Go2GnoValue(
				m.Alloc,
				m.Store,
				reflect.ValueOf(&r0).Elem(),
			))
		},
	},
	{
		"strconv",
		"Atoi",
		[]gno.FieldTypeExpr{
			{Name: gno.N("p0"), Type: gno.X("string")},
		},
		[]gno.FieldTypeExpr{
			{Name: gno.N("r0"), Type: gno.X("int")},
			{Name: gno.N("r1"), Type: gno.X("error")},
		},
		false,
		func(m *gno.Machine) {
			b := m.LastBlock()
			var (
				p0  string
				rp0 = reflect.ValueOf(&p0).Elem()
			)

			gno.Gno2GoValue(b.GetPointerTo(nil, gno.NewValuePathBlock(1, 0, "")).TV, rp0)

			r0, r1 := libs_strconv.Atoi(p0)

			m.PushValue(gno.Go2GnoValue(
				m.Alloc,
				m.Store,
				reflect.ValueOf(&r0).Elem(),
			))
			m.PushValue(gno.Go2GnoValue(
				m.Alloc,
				m.Store,
				reflect.ValueOf(&r1).Elem(),
			))
		},
	},
	{
		"strconv",
		"CanBackquote",
		[]gno.FieldTypeExpr{
			{Name: gno.N("p0"), Type: gno.X("string")},
		},
		[]gno.FieldTypeExpr{
			{Name: gno.N("r0"), Type: gno.X("bool")},
		},
		false,
		func(m *gno.Machine) {
			b := m.LastBlock()
			var (
				p0  string
				rp0 = reflect.ValueOf(&p0).Elem()
			)

			gno.Gno2GoValue(b.GetPointerTo(nil, gno.NewValuePathBlock(1, 0, "")).TV, rp0)

			r0 := libs_strconv.CanBackquote(p0)

			m.PushValue(gno.Go2GnoValue(
				m.Alloc,
				m.Store,
				reflect.ValueOf(&r0).Elem(),
			))
		},
	},
	{
		"strconv",
		"FormatInt",
		[]gno.FieldTypeExpr{
			{Name: gno.N("p0"), Type: gno.X("int64")},
			{Name: gno.N("p1"), Type: gno.X("int")},
		},
		[]gno.FieldTypeExpr{
			{Name: gno.N("r0"), Type: gno.X("string")},
		},
		false,
		func(m *gno.Machine) {
			b := m.LastBlock()
			var (
				p0  int64
				rp0 = reflect.ValueOf(&p0).Elem()
				p1  int
				rp1 = reflect.ValueOf(&p1).Elem()
			)

			gno.Gno2GoValue(b.GetPointerTo(nil, gno.NewValuePathBlock(1, 0, "")).TV, rp0)
			gno.Gno2GoValue(b.GetPointerTo(nil, gno.NewValuePathBlock(1, 1, "")).TV, rp1)

			r0 := libs_strconv.FormatInt(p0, p1)

			m.PushValue(gno.Go2GnoValue(
				m.Alloc,
				m.Store,
				reflect.ValueOf(&r0).Elem(),
			))
		},
	},
	{
		"strconv",
		"FormatUint",
		[]gno.FieldTypeExpr{
			{Name: gno.N("p0"), Type: gno.X("uint64")},
			{Name: gno.N("p1"), Type: gno.X("int")},
		},
		[]gno.FieldTypeExpr{
			{Name: gno.N("r0"), Type: gno.X("string")},
		},
		false,
		func(m *gno.Machine) {
			b := m.LastBlock()
			var (
				p0  uint64
				rp0 = reflect.ValueOf(&p0).Elem()
				p1  int
				rp1 = reflect.ValueOf(&p1).Elem()
			)

			gno.Gno2GoValue(b.GetPointerTo(nil, gno.NewValuePathBlock(1, 0, "")).TV, rp0)
			gno.Gno2GoValue(b.GetPointerTo(nil, gno.NewValuePathBlock(1, 1, "")).TV, rp1)

			r0 := libs_strconv.FormatUint(p0, p1)

			m.PushValue(gno.Go2GnoValue(
				m.Alloc,
				m.Store,
				reflect.ValueOf(&r0).Elem(),
			))
		},
	},
	{
		"strconv",
		"Quote",
		[]gno.FieldTypeExpr{
			{Name: gno.N("p0"), Type: gno.X("string")},
		},
		[]gno.FieldTypeExpr{
			{Name: gno.N("r0"), Type: gno.X("string")},
		},
		false,
		func(m *gno.Machine) {
			b := m.LastBlock()
			var (
				p0  string
				rp0 = reflect.ValueOf(&p0).Elem()
			)

			gno.Gno2GoValue(b.GetPointerTo(nil, gno.NewValuePathBlock(1, 0, "")).TV, rp0)

			r0 := libs_strconv.Quote(p0)

			m.PushValue(gno.Go2GnoValue(
				m.Alloc,
				m.Store,
				reflect.ValueOf(&r0).Elem(),
			))
		},
	},
	{
		"strconv",
		"QuoteToASCII",
		[]gno.FieldTypeExpr{
			{Name: gno.N("p0"), Type: gno.X("string")},
		},
		[]gno.FieldTypeExpr{
			{Name: gno.N("r0"), Type: gno.X("string")},
		},
		false,
		func(m *gno.Machine) {
			b := m.LastBlock()
			var (
				p0  string
				rp0 = reflect.ValueOf(&p0).Elem()
			)

			gno.Gno2GoValue(b.GetPointerTo(nil, gno.NewValuePathBlock(1, 0, "")).TV, rp0)

			r0 := libs_strconv.QuoteToASCII(p0)

			m.PushValue(gno.Go2GnoValue(
				m.Alloc,
				m.Store,
				reflect.ValueOf(&r0).Elem(),
			))
		},
	},
	{
=======
>>>>>>> f6bd2d36
		"testing",
		"unixNano",
		[]gno.FieldTypeExpr{},
		[]gno.FieldTypeExpr{
			{Name: gno.N("r0"), Type: gno.X("int64")},
		},
		false,
		func(m *gno.Machine) {
			r0 := libs_testing.X_unixNano()

			m.PushValue(gno.Go2GnoValue(
				m.Alloc,
				m.Store,
				reflect.ValueOf(&r0).Elem(),
			))
		},
	},
	{
		"time",
		"now",
		[]gno.FieldTypeExpr{},
		[]gno.FieldTypeExpr{
			{Name: gno.N("r0"), Type: gno.X("int64")},
			{Name: gno.N("r1"), Type: gno.X("int32")},
			{Name: gno.N("r2"), Type: gno.X("int64")},
		},
		true,
		func(m *gno.Machine) {
			r0, r1, r2 := libs_time.X_now(
				m,
			)

			m.PushValue(gno.Go2GnoValue(
				m.Alloc,
				m.Store,
				reflect.ValueOf(&r0).Elem(),
			))
			m.PushValue(gno.Go2GnoValue(
				m.Alloc,
				m.Store,
				reflect.ValueOf(&r1).Elem(),
			))
			m.PushValue(gno.Go2GnoValue(
				m.Alloc,
				m.Store,
				reflect.ValueOf(&r2).Elem(),
			))
		},
	},
	{
		"time",
		"loadFromEmbeddedTZData",
		[]gno.FieldTypeExpr{
			{Name: gno.N("p0"), Type: gno.X("string")},
		},
		[]gno.FieldTypeExpr{
			{Name: gno.N("r0"), Type: gno.X("[]byte")},
			{Name: gno.N("r1"), Type: gno.X("bool")},
		},
		false,
		func(m *gno.Machine) {
			b := m.LastBlock()
			var (
				p0  string
				rp0 = reflect.ValueOf(&p0).Elem()
			)

			gno.Gno2GoValue(b.GetPointerTo(nil, gno.NewValuePathBlock(1, 0, "")).TV, rp0)

			r0, r1 := libs_time.X_loadFromEmbeddedTZData(p0)

			m.PushValue(gno.Go2GnoValue(
				m.Alloc,
				m.Store,
				reflect.ValueOf(&r0).Elem(),
			))
			m.PushValue(gno.Go2GnoValue(
				m.Alloc,
				m.Store,
				reflect.ValueOf(&r1).Elem(),
			))
		},
	},
}

var initOrder = [...]string{
	"errors",
	"internal/bytealg",
	"io",
	"unicode",
	"unicode/utf8",
	"bytes",
	"strings",
	"bufio",
	"encoding/binary",
	"math/bits",
	"math",
	"crypto/chacha20/chacha",
	"crypto/cipher",
	"crypto/chacha20",
	"strconv",
	"crypto/chacha20/rand",
	"crypto/ed25519",
	"crypto/sha256",
	"encoding",
	"encoding/base64",
	"encoding/hex",
	"hash",
	"hash/adler32",
	"html",
	"math/overflow",
	"math/rand",
	"path",
	"sort",
	"net/url",
	"regexp/syntax",
	"regexp",
	"std",
	"testing",
	"time",
	"unicode/utf16",
}

// InitOrder returns the initialization order of the standard libraries.
// This is calculated starting from the list of all standard libraries and
// iterating through each: if a package depends on an unitialized package, that
// is processed first, and so on recursively; matching the behaviour of Go's
// [program initialization].
//
// [program initialization]: https://go.dev/ref/spec#Program_initialization
func InitOrder() []string {
	return initOrder[:]
}<|MERGE_RESOLUTION|>--- conflicted
+++ resolved
@@ -721,7 +721,6 @@
 		},
 	},
 	{
-<<<<<<< HEAD
 		"std",
 		"setConfigString",
 		[]gno.FieldTypeExpr{
@@ -826,254 +825,6 @@
 		},
 	},
 	{
-		"strconv",
-		"Itoa",
-		[]gno.FieldTypeExpr{
-			{Name: gno.N("p0"), Type: gno.X("int")},
-		},
-		[]gno.FieldTypeExpr{
-			{Name: gno.N("r0"), Type: gno.X("string")},
-		},
-		false,
-		func(m *gno.Machine) {
-			b := m.LastBlock()
-			var (
-				p0  int
-				rp0 = reflect.ValueOf(&p0).Elem()
-			)
-
-			gno.Gno2GoValue(b.GetPointerTo(nil, gno.NewValuePathBlock(1, 0, "")).TV, rp0)
-
-			r0 := libs_strconv.Itoa(p0)
-
-			m.PushValue(gno.Go2GnoValue(
-				m.Alloc,
-				m.Store,
-				reflect.ValueOf(&r0).Elem(),
-			))
-		},
-	},
-	{
-		"strconv",
-		"AppendUint",
-		[]gno.FieldTypeExpr{
-			{Name: gno.N("p0"), Type: gno.X("[]byte")},
-			{Name: gno.N("p1"), Type: gno.X("uint64")},
-			{Name: gno.N("p2"), Type: gno.X("int")},
-		},
-		[]gno.FieldTypeExpr{
-			{Name: gno.N("r0"), Type: gno.X("[]byte")},
-		},
-		false,
-		func(m *gno.Machine) {
-			b := m.LastBlock()
-			var (
-				p0  []byte
-				rp0 = reflect.ValueOf(&p0).Elem()
-				p1  uint64
-				rp1 = reflect.ValueOf(&p1).Elem()
-				p2  int
-				rp2 = reflect.ValueOf(&p2).Elem()
-			)
-
-			gno.Gno2GoValue(b.GetPointerTo(nil, gno.NewValuePathBlock(1, 0, "")).TV, rp0)
-			gno.Gno2GoValue(b.GetPointerTo(nil, gno.NewValuePathBlock(1, 1, "")).TV, rp1)
-			gno.Gno2GoValue(b.GetPointerTo(nil, gno.NewValuePathBlock(1, 2, "")).TV, rp2)
-
-			r0 := libs_strconv.AppendUint(p0, p1, p2)
-
-			m.PushValue(gno.Go2GnoValue(
-				m.Alloc,
-				m.Store,
-				reflect.ValueOf(&r0).Elem(),
-			))
-		},
-	},
-	{
-		"strconv",
-		"Atoi",
-		[]gno.FieldTypeExpr{
-			{Name: gno.N("p0"), Type: gno.X("string")},
-		},
-		[]gno.FieldTypeExpr{
-			{Name: gno.N("r0"), Type: gno.X("int")},
-			{Name: gno.N("r1"), Type: gno.X("error")},
-		},
-		false,
-		func(m *gno.Machine) {
-			b := m.LastBlock()
-			var (
-				p0  string
-				rp0 = reflect.ValueOf(&p0).Elem()
-			)
-
-			gno.Gno2GoValue(b.GetPointerTo(nil, gno.NewValuePathBlock(1, 0, "")).TV, rp0)
-
-			r0, r1 := libs_strconv.Atoi(p0)
-
-			m.PushValue(gno.Go2GnoValue(
-				m.Alloc,
-				m.Store,
-				reflect.ValueOf(&r0).Elem(),
-			))
-			m.PushValue(gno.Go2GnoValue(
-				m.Alloc,
-				m.Store,
-				reflect.ValueOf(&r1).Elem(),
-			))
-		},
-	},
-	{
-		"strconv",
-		"CanBackquote",
-		[]gno.FieldTypeExpr{
-			{Name: gno.N("p0"), Type: gno.X("string")},
-		},
-		[]gno.FieldTypeExpr{
-			{Name: gno.N("r0"), Type: gno.X("bool")},
-		},
-		false,
-		func(m *gno.Machine) {
-			b := m.LastBlock()
-			var (
-				p0  string
-				rp0 = reflect.ValueOf(&p0).Elem()
-			)
-
-			gno.Gno2GoValue(b.GetPointerTo(nil, gno.NewValuePathBlock(1, 0, "")).TV, rp0)
-
-			r0 := libs_strconv.CanBackquote(p0)
-
-			m.PushValue(gno.Go2GnoValue(
-				m.Alloc,
-				m.Store,
-				reflect.ValueOf(&r0).Elem(),
-			))
-		},
-	},
-	{
-		"strconv",
-		"FormatInt",
-		[]gno.FieldTypeExpr{
-			{Name: gno.N("p0"), Type: gno.X("int64")},
-			{Name: gno.N("p1"), Type: gno.X("int")},
-		},
-		[]gno.FieldTypeExpr{
-			{Name: gno.N("r0"), Type: gno.X("string")},
-		},
-		false,
-		func(m *gno.Machine) {
-			b := m.LastBlock()
-			var (
-				p0  int64
-				rp0 = reflect.ValueOf(&p0).Elem()
-				p1  int
-				rp1 = reflect.ValueOf(&p1).Elem()
-			)
-
-			gno.Gno2GoValue(b.GetPointerTo(nil, gno.NewValuePathBlock(1, 0, "")).TV, rp0)
-			gno.Gno2GoValue(b.GetPointerTo(nil, gno.NewValuePathBlock(1, 1, "")).TV, rp1)
-
-			r0 := libs_strconv.FormatInt(p0, p1)
-
-			m.PushValue(gno.Go2GnoValue(
-				m.Alloc,
-				m.Store,
-				reflect.ValueOf(&r0).Elem(),
-			))
-		},
-	},
-	{
-		"strconv",
-		"FormatUint",
-		[]gno.FieldTypeExpr{
-			{Name: gno.N("p0"), Type: gno.X("uint64")},
-			{Name: gno.N("p1"), Type: gno.X("int")},
-		},
-		[]gno.FieldTypeExpr{
-			{Name: gno.N("r0"), Type: gno.X("string")},
-		},
-		false,
-		func(m *gno.Machine) {
-			b := m.LastBlock()
-			var (
-				p0  uint64
-				rp0 = reflect.ValueOf(&p0).Elem()
-				p1  int
-				rp1 = reflect.ValueOf(&p1).Elem()
-			)
-
-			gno.Gno2GoValue(b.GetPointerTo(nil, gno.NewValuePathBlock(1, 0, "")).TV, rp0)
-			gno.Gno2GoValue(b.GetPointerTo(nil, gno.NewValuePathBlock(1, 1, "")).TV, rp1)
-
-			r0 := libs_strconv.FormatUint(p0, p1)
-
-			m.PushValue(gno.Go2GnoValue(
-				m.Alloc,
-				m.Store,
-				reflect.ValueOf(&r0).Elem(),
-			))
-		},
-	},
-	{
-		"strconv",
-		"Quote",
-		[]gno.FieldTypeExpr{
-			{Name: gno.N("p0"), Type: gno.X("string")},
-		},
-		[]gno.FieldTypeExpr{
-			{Name: gno.N("r0"), Type: gno.X("string")},
-		},
-		false,
-		func(m *gno.Machine) {
-			b := m.LastBlock()
-			var (
-				p0  string
-				rp0 = reflect.ValueOf(&p0).Elem()
-			)
-
-			gno.Gno2GoValue(b.GetPointerTo(nil, gno.NewValuePathBlock(1, 0, "")).TV, rp0)
-
-			r0 := libs_strconv.Quote(p0)
-
-			m.PushValue(gno.Go2GnoValue(
-				m.Alloc,
-				m.Store,
-				reflect.ValueOf(&r0).Elem(),
-			))
-		},
-	},
-	{
-		"strconv",
-		"QuoteToASCII",
-		[]gno.FieldTypeExpr{
-			{Name: gno.N("p0"), Type: gno.X("string")},
-		},
-		[]gno.FieldTypeExpr{
-			{Name: gno.N("r0"), Type: gno.X("string")},
-		},
-		false,
-		func(m *gno.Machine) {
-			b := m.LastBlock()
-			var (
-				p0  string
-				rp0 = reflect.ValueOf(&p0).Elem()
-			)
-
-			gno.Gno2GoValue(b.GetPointerTo(nil, gno.NewValuePathBlock(1, 0, "")).TV, rp0)
-
-			r0 := libs_strconv.QuoteToASCII(p0)
-
-			m.PushValue(gno.Go2GnoValue(
-				m.Alloc,
-				m.Store,
-				reflect.ValueOf(&r0).Elem(),
-			))
-		},
-	},
-	{
-=======
->>>>>>> f6bd2d36
 		"testing",
 		"unixNano",
 		[]gno.FieldTypeExpr{},
