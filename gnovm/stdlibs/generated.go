// Code generated by the genstd tool (@/misc/genstd); DO NOT EDIT.
// To regenerate it, run `go generate` from this directory.

package stdlibs

import (
	"reflect"

	gno "github.com/gnolang/gno/gnovm/pkg/gnolang"
	libs_crypto_ed25519 "github.com/gnolang/gno/gnovm/stdlibs/crypto/ed25519"
	libs_crypto_sha256 "github.com/gnolang/gno/gnovm/stdlibs/crypto/sha256"
	libs_math "github.com/gnolang/gno/gnovm/stdlibs/math"
	libs_std "github.com/gnolang/gno/gnovm/stdlibs/std"
	libs_sys_params "github.com/gnolang/gno/gnovm/stdlibs/sys/params"
	libs_testing "github.com/gnolang/gno/gnovm/stdlibs/testing"
	libs_time "github.com/gnolang/gno/gnovm/stdlibs/time"
)

// NativeFunc represents a function in the standard library which has a native
// (go-based) implementation, commonly referred to as a "native binding".
type NativeFunc struct {
	gnoPkg     string
	gnoFunc    gno.Name
	params     []gno.FieldTypeExpr
	results    []gno.FieldTypeExpr
	hasMachine bool
	f          func(m *gno.Machine)
}

// HasMachineParam returns whether the given native binding has a machine parameter.
// This means that the Go version of this function expects a *gno.Machine
// as its first parameter.
func (n *NativeFunc) HasMachineParam() bool {
	return n.hasMachine
}

var nativeFuncs = [...]NativeFunc{
	{
		"crypto/ed25519",
		"verify",
		[]gno.FieldTypeExpr{
			{Name: gno.N("p0"), Type: gno.X("[]byte")},
			{Name: gno.N("p1"), Type: gno.X("[]byte")},
			{Name: gno.N("p2"), Type: gno.X("[]byte")},
		},
		[]gno.FieldTypeExpr{
			{Name: gno.N("r0"), Type: gno.X("bool")},
		},
		false,
		func(m *gno.Machine) {
			b := m.LastBlock()
			var (
				p0  []byte
				rp0 = reflect.ValueOf(&p0).Elem()
				p1  []byte
				rp1 = reflect.ValueOf(&p1).Elem()
				p2  []byte
				rp2 = reflect.ValueOf(&p2).Elem()
			)

			tv0 := b.GetPointerTo(nil, gno.NewValuePathBlock(1, 0, "")).TV
			tv0.DeepFill(m.Store)
			gno.Gno2GoValue(tv0, rp0)
			tv1 := b.GetPointerTo(nil, gno.NewValuePathBlock(1, 1, "")).TV
			tv1.DeepFill(m.Store)
			gno.Gno2GoValue(tv1, rp1)
			tv2 := b.GetPointerTo(nil, gno.NewValuePathBlock(1, 2, "")).TV
			tv2.DeepFill(m.Store)
			gno.Gno2GoValue(tv2, rp2)

			r0 := libs_crypto_ed25519.X_verify(p0, p1, p2)

			m.PushValue(gno.Go2GnoValue(
				m.Alloc,
				m.Store,
				reflect.ValueOf(&r0).Elem(),
			))
		},
	},
	{
		"crypto/sha256",
		"sum256",
		[]gno.FieldTypeExpr{
			{Name: gno.N("p0"), Type: gno.X("[]byte")},
		},
		[]gno.FieldTypeExpr{
			{Name: gno.N("r0"), Type: gno.X("[32]byte")},
		},
		false,
		func(m *gno.Machine) {
			b := m.LastBlock()
			var (
				p0  []byte
				rp0 = reflect.ValueOf(&p0).Elem()
			)

			tv0 := b.GetPointerTo(nil, gno.NewValuePathBlock(1, 0, "")).TV
			tv0.DeepFill(m.Store)
			gno.Gno2GoValue(tv0, rp0)

			r0 := libs_crypto_sha256.X_sum256(p0)

			m.PushValue(gno.Go2GnoValue(
				m.Alloc,
				m.Store,
				reflect.ValueOf(&r0).Elem(),
			))
		},
	},
	{
		"math",
		"Float32bits",
		[]gno.FieldTypeExpr{
			{Name: gno.N("p0"), Type: gno.X("float32")},
		},
		[]gno.FieldTypeExpr{
			{Name: gno.N("r0"), Type: gno.X("uint32")},
		},
		false,
		func(m *gno.Machine) {
			b := m.LastBlock()
			var (
				p0  float32
				rp0 = reflect.ValueOf(&p0).Elem()
			)

			tv0 := b.GetPointerTo(nil, gno.NewValuePathBlock(1, 0, "")).TV
			tv0.DeepFill(m.Store)
			gno.Gno2GoValue(tv0, rp0)

			r0 := libs_math.Float32bits(p0)

			m.PushValue(gno.Go2GnoValue(
				m.Alloc,
				m.Store,
				reflect.ValueOf(&r0).Elem(),
			))
		},
	},
	{
		"math",
		"Float32frombits",
		[]gno.FieldTypeExpr{
			{Name: gno.N("p0"), Type: gno.X("uint32")},
		},
		[]gno.FieldTypeExpr{
			{Name: gno.N("r0"), Type: gno.X("float32")},
		},
		false,
		func(m *gno.Machine) {
			b := m.LastBlock()
			var (
				p0  uint32
				rp0 = reflect.ValueOf(&p0).Elem()
			)

			tv0 := b.GetPointerTo(nil, gno.NewValuePathBlock(1, 0, "")).TV
			tv0.DeepFill(m.Store)
			gno.Gno2GoValue(tv0, rp0)

			r0 := libs_math.Float32frombits(p0)

			m.PushValue(gno.Go2GnoValue(
				m.Alloc,
				m.Store,
				reflect.ValueOf(&r0).Elem(),
			))
		},
	},
	{
		"math",
		"Float64bits",
		[]gno.FieldTypeExpr{
			{Name: gno.N("p0"), Type: gno.X("float64")},
		},
		[]gno.FieldTypeExpr{
			{Name: gno.N("r0"), Type: gno.X("uint64")},
		},
		false,
		func(m *gno.Machine) {
			b := m.LastBlock()
			var (
				p0  float64
				rp0 = reflect.ValueOf(&p0).Elem()
			)

			tv0 := b.GetPointerTo(nil, gno.NewValuePathBlock(1, 0, "")).TV
			tv0.DeepFill(m.Store)
			gno.Gno2GoValue(tv0, rp0)

			r0 := libs_math.Float64bits(p0)

			m.PushValue(gno.Go2GnoValue(
				m.Alloc,
				m.Store,
				reflect.ValueOf(&r0).Elem(),
			))
		},
	},
	{
		"math",
		"Float64frombits",
		[]gno.FieldTypeExpr{
			{Name: gno.N("p0"), Type: gno.X("uint64")},
		},
		[]gno.FieldTypeExpr{
			{Name: gno.N("r0"), Type: gno.X("float64")},
		},
		false,
		func(m *gno.Machine) {
			b := m.LastBlock()
			var (
				p0  uint64
				rp0 = reflect.ValueOf(&p0).Elem()
			)

			tv0 := b.GetPointerTo(nil, gno.NewValuePathBlock(1, 0, "")).TV
			tv0.DeepFill(m.Store)
			gno.Gno2GoValue(tv0, rp0)

			r0 := libs_math.Float64frombits(p0)

			m.PushValue(gno.Go2GnoValue(
				m.Alloc,
				m.Store,
				reflect.ValueOf(&r0).Elem(),
			))
		},
	},
	{
		"std",
		"bankerGetCoins",
		[]gno.FieldTypeExpr{
			{Name: gno.N("p0"), Type: gno.X("uint8")},
			{Name: gno.N("p1"), Type: gno.X("string")},
		},
		[]gno.FieldTypeExpr{
			{Name: gno.N("r0"), Type: gno.X("[]string")},
			{Name: gno.N("r1"), Type: gno.X("[]int64")},
		},
		true,
		func(m *gno.Machine) {
			b := m.LastBlock()
			var (
				p0  uint8
				rp0 = reflect.ValueOf(&p0).Elem()
				p1  string
				rp1 = reflect.ValueOf(&p1).Elem()
			)

			tv0 := b.GetPointerTo(nil, gno.NewValuePathBlock(1, 0, "")).TV
			tv0.DeepFill(m.Store)
			gno.Gno2GoValue(tv0, rp0)
			tv1 := b.GetPointerTo(nil, gno.NewValuePathBlock(1, 1, "")).TV
			tv1.DeepFill(m.Store)
			gno.Gno2GoValue(tv1, rp1)

			r0, r1 := libs_std.X_bankerGetCoins(
				m,
				p0, p1)

			m.PushValue(gno.Go2GnoValue(
				m.Alloc,
				m.Store,
				reflect.ValueOf(&r0).Elem(),
			))
			m.PushValue(gno.Go2GnoValue(
				m.Alloc,
				m.Store,
				reflect.ValueOf(&r1).Elem(),
			))
		},
	},
	{
		"std",
		"bankerSendCoins",
		[]gno.FieldTypeExpr{
			{Name: gno.N("p0"), Type: gno.X("uint8")},
			{Name: gno.N("p1"), Type: gno.X("string")},
			{Name: gno.N("p2"), Type: gno.X("string")},
			{Name: gno.N("p3"), Type: gno.X("[]string")},
			{Name: gno.N("p4"), Type: gno.X("[]int64")},
		},
		[]gno.FieldTypeExpr{},
		true,
		func(m *gno.Machine) {
			b := m.LastBlock()
			var (
				p0  uint8
				rp0 = reflect.ValueOf(&p0).Elem()
				p1  string
				rp1 = reflect.ValueOf(&p1).Elem()
				p2  string
				rp2 = reflect.ValueOf(&p2).Elem()
				p3  []string
				rp3 = reflect.ValueOf(&p3).Elem()
				p4  []int64
				rp4 = reflect.ValueOf(&p4).Elem()
			)

			tv0 := b.GetPointerTo(nil, gno.NewValuePathBlock(1, 0, "")).TV
			tv0.DeepFill(m.Store)
			gno.Gno2GoValue(tv0, rp0)
			tv1 := b.GetPointerTo(nil, gno.NewValuePathBlock(1, 1, "")).TV
			tv1.DeepFill(m.Store)
			gno.Gno2GoValue(tv1, rp1)
			tv2 := b.GetPointerTo(nil, gno.NewValuePathBlock(1, 2, "")).TV
			tv2.DeepFill(m.Store)
			gno.Gno2GoValue(tv2, rp2)
			tv3 := b.GetPointerTo(nil, gno.NewValuePathBlock(1, 3, "")).TV
			tv3.DeepFill(m.Store)
			gno.Gno2GoValue(tv3, rp3)
			tv4 := b.GetPointerTo(nil, gno.NewValuePathBlock(1, 4, "")).TV
			tv4.DeepFill(m.Store)
			gno.Gno2GoValue(tv4, rp4)

			libs_std.X_bankerSendCoins(
				m,
				p0, p1, p2, p3, p4)
		},
	},
	{
		"std",
		"bankerTotalCoin",
		[]gno.FieldTypeExpr{
			{Name: gno.N("p0"), Type: gno.X("uint8")},
			{Name: gno.N("p1"), Type: gno.X("string")},
		},
		[]gno.FieldTypeExpr{
			{Name: gno.N("r0"), Type: gno.X("int64")},
		},
		true,
		func(m *gno.Machine) {
			b := m.LastBlock()
			var (
				p0  uint8
				rp0 = reflect.ValueOf(&p0).Elem()
				p1  string
				rp1 = reflect.ValueOf(&p1).Elem()
			)

			tv0 := b.GetPointerTo(nil, gno.NewValuePathBlock(1, 0, "")).TV
			tv0.DeepFill(m.Store)
			gno.Gno2GoValue(tv0, rp0)
			tv1 := b.GetPointerTo(nil, gno.NewValuePathBlock(1, 1, "")).TV
			tv1.DeepFill(m.Store)
			gno.Gno2GoValue(tv1, rp1)

			r0 := libs_std.X_bankerTotalCoin(
				m,
				p0, p1)

			m.PushValue(gno.Go2GnoValue(
				m.Alloc,
				m.Store,
				reflect.ValueOf(&r0).Elem(),
			))
		},
	},
	{
		"std",
		"bankerIssueCoin",
		[]gno.FieldTypeExpr{
			{Name: gno.N("p0"), Type: gno.X("uint8")},
			{Name: gno.N("p1"), Type: gno.X("string")},
			{Name: gno.N("p2"), Type: gno.X("string")},
			{Name: gno.N("p3"), Type: gno.X("int64")},
		},
		[]gno.FieldTypeExpr{},
		true,
		func(m *gno.Machine) {
			b := m.LastBlock()
			var (
				p0  uint8
				rp0 = reflect.ValueOf(&p0).Elem()
				p1  string
				rp1 = reflect.ValueOf(&p1).Elem()
				p2  string
				rp2 = reflect.ValueOf(&p2).Elem()
				p3  int64
				rp3 = reflect.ValueOf(&p3).Elem()
			)

			tv0 := b.GetPointerTo(nil, gno.NewValuePathBlock(1, 0, "")).TV
			tv0.DeepFill(m.Store)
			gno.Gno2GoValue(tv0, rp0)
			tv1 := b.GetPointerTo(nil, gno.NewValuePathBlock(1, 1, "")).TV
			tv1.DeepFill(m.Store)
			gno.Gno2GoValue(tv1, rp1)
			tv2 := b.GetPointerTo(nil, gno.NewValuePathBlock(1, 2, "")).TV
			tv2.DeepFill(m.Store)
			gno.Gno2GoValue(tv2, rp2)
			tv3 := b.GetPointerTo(nil, gno.NewValuePathBlock(1, 3, "")).TV
			tv3.DeepFill(m.Store)
			gno.Gno2GoValue(tv3, rp3)

			libs_std.X_bankerIssueCoin(
				m,
				p0, p1, p2, p3)
		},
	},
	{
		"std",
		"bankerRemoveCoin",
		[]gno.FieldTypeExpr{
			{Name: gno.N("p0"), Type: gno.X("uint8")},
			{Name: gno.N("p1"), Type: gno.X("string")},
			{Name: gno.N("p2"), Type: gno.X("string")},
			{Name: gno.N("p3"), Type: gno.X("int64")},
		},
		[]gno.FieldTypeExpr{},
		true,
		func(m *gno.Machine) {
			b := m.LastBlock()
			var (
				p0  uint8
				rp0 = reflect.ValueOf(&p0).Elem()
				p1  string
				rp1 = reflect.ValueOf(&p1).Elem()
				p2  string
				rp2 = reflect.ValueOf(&p2).Elem()
				p3  int64
				rp3 = reflect.ValueOf(&p3).Elem()
			)

			tv0 := b.GetPointerTo(nil, gno.NewValuePathBlock(1, 0, "")).TV
			tv0.DeepFill(m.Store)
			gno.Gno2GoValue(tv0, rp0)
			tv1 := b.GetPointerTo(nil, gno.NewValuePathBlock(1, 1, "")).TV
			tv1.DeepFill(m.Store)
			gno.Gno2GoValue(tv1, rp1)
			tv2 := b.GetPointerTo(nil, gno.NewValuePathBlock(1, 2, "")).TV
			tv2.DeepFill(m.Store)
			gno.Gno2GoValue(tv2, rp2)
			tv3 := b.GetPointerTo(nil, gno.NewValuePathBlock(1, 3, "")).TV
			tv3.DeepFill(m.Store)
			gno.Gno2GoValue(tv3, rp3)

			libs_std.X_bankerRemoveCoin(
				m,
				p0, p1, p2, p3)
		},
	},
	{
		"std",
		"emit",
		[]gno.FieldTypeExpr{
			{Name: gno.N("p0"), Type: gno.X("string")},
			{Name: gno.N("p1"), Type: gno.X("[]string")},
		},
		[]gno.FieldTypeExpr{},
		true,
		func(m *gno.Machine) {
			b := m.LastBlock()
			var (
				p0  string
				rp0 = reflect.ValueOf(&p0).Elem()
				p1  []string
				rp1 = reflect.ValueOf(&p1).Elem()
			)

			tv0 := b.GetPointerTo(nil, gno.NewValuePathBlock(1, 0, "")).TV
			tv0.DeepFill(m.Store)
			gno.Gno2GoValue(tv0, rp0)
			tv1 := b.GetPointerTo(nil, gno.NewValuePathBlock(1, 1, "")).TV
			tv1.DeepFill(m.Store)
			gno.Gno2GoValue(tv1, rp1)

			libs_std.X_emit(
				m,
				p0, p1)
		},
	},
	{
		"std",
		"AssertOriginCall",
		[]gno.FieldTypeExpr{},
		[]gno.FieldTypeExpr{},
		true,
		func(m *gno.Machine) {
			libs_std.AssertOriginCall(
				m,
			)
		},
	},
	{
		"std",
		"ChainID",
		[]gno.FieldTypeExpr{},
		[]gno.FieldTypeExpr{
			{Name: gno.N("r0"), Type: gno.X("string")},
		},
		true,
		func(m *gno.Machine) {
			r0 := libs_std.ChainID(
				m,
			)

			m.PushValue(gno.Go2GnoValue(
				m.Alloc,
				m.Store,
				reflect.ValueOf(&r0).Elem(),
			))
		},
	},
	{
		"std",
		"ChainDomain",
		[]gno.FieldTypeExpr{},
		[]gno.FieldTypeExpr{
			{Name: gno.N("r0"), Type: gno.X("string")},
		},
		true,
		func(m *gno.Machine) {
			r0 := libs_std.ChainDomain(
				m,
			)

			m.PushValue(gno.Go2GnoValue(
				m.Alloc,
				m.Store,
				reflect.ValueOf(&r0).Elem(),
			))
		},
	},
	{
		"std",
		"ChainHeight",
		[]gno.FieldTypeExpr{},
		[]gno.FieldTypeExpr{
			{Name: gno.N("r0"), Type: gno.X("int64")},
		},
		true,
		func(m *gno.Machine) {
			r0 := libs_std.ChainHeight(
				m,
			)

			m.PushValue(gno.Go2GnoValue(
				m.Alloc,
				m.Store,
				reflect.ValueOf(&r0).Elem(),
			))
		},
	},
	{
		"std",
		"originSend",
		[]gno.FieldTypeExpr{},
		[]gno.FieldTypeExpr{
			{Name: gno.N("r0"), Type: gno.X("[]string")},
			{Name: gno.N("r1"), Type: gno.X("[]int64")},
		},
		true,
		func(m *gno.Machine) {
			r0, r1 := libs_std.X_originSend(
				m,
			)

			m.PushValue(gno.Go2GnoValue(
				m.Alloc,
				m.Store,
				reflect.ValueOf(&r0).Elem(),
			))
			m.PushValue(gno.Go2GnoValue(
				m.Alloc,
				m.Store,
				reflect.ValueOf(&r1).Elem(),
			))
		},
	},
	{
		"std",
		"originCaller",
		[]gno.FieldTypeExpr{},
		[]gno.FieldTypeExpr{
			{Name: gno.N("r0"), Type: gno.X("string")},
		},
		true,
		func(m *gno.Machine) {
			r0 := libs_std.X_originCaller(
				m,
			)

			m.PushValue(gno.Go2GnoValue(
				m.Alloc,
				m.Store,
				reflect.ValueOf(&r0).Elem(),
			))
		},
	},
	{
		"std",
		"originPkgAddr",
		[]gno.FieldTypeExpr{},
		[]gno.FieldTypeExpr{
			{Name: gno.N("r0"), Type: gno.X("string")},
		},
		true,
		func(m *gno.Machine) {
			r0 := libs_std.X_originPkgAddr(
				m,
			)

			m.PushValue(gno.Go2GnoValue(
				m.Alloc,
				m.Store,
				reflect.ValueOf(&r0).Elem(),
			))
		},
	},
	{
		"std",
		"callerAt",
		[]gno.FieldTypeExpr{
			{Name: gno.N("p0"), Type: gno.X("int")},
		},
		[]gno.FieldTypeExpr{
			{Name: gno.N("r0"), Type: gno.X("string")},
		},
		true,
		func(m *gno.Machine) {
			b := m.LastBlock()
			var (
				p0  int
				rp0 = reflect.ValueOf(&p0).Elem()
			)

			tv0 := b.GetPointerTo(nil, gno.NewValuePathBlock(1, 0, "")).TV
			tv0.DeepFill(m.Store)
			gno.Gno2GoValue(tv0, rp0)

			r0 := libs_std.X_callerAt(
				m,
				p0)

			m.PushValue(gno.Go2GnoValue(
				m.Alloc,
				m.Store,
				reflect.ValueOf(&r0).Elem(),
			))
		},
	},
	{
		"std",
		"getRealm",
		[]gno.FieldTypeExpr{
			{Name: gno.N("p0"), Type: gno.X("int")},
		},
		[]gno.FieldTypeExpr{
			{Name: gno.N("r0"), Type: gno.X("string")},
			{Name: gno.N("r1"), Type: gno.X("string")},
		},
		true,
		func(m *gno.Machine) {
			b := m.LastBlock()
			var (
				p0  int
				rp0 = reflect.ValueOf(&p0).Elem()
			)

			tv0 := b.GetPointerTo(nil, gno.NewValuePathBlock(1, 0, "")).TV
			tv0.DeepFill(m.Store)
			gno.Gno2GoValue(tv0, rp0)

			r0, r1 := libs_std.X_getRealm(
				m,
				p0)

			m.PushValue(gno.Go2GnoValue(
				m.Alloc,
				m.Store,
				reflect.ValueOf(&r0).Elem(),
			))
			m.PushValue(gno.Go2GnoValue(
				m.Alloc,
				m.Store,
				reflect.ValueOf(&r1).Elem(),
			))
		},
	},
	{
		"std",
		"assertCallerIsRealm",
		[]gno.FieldTypeExpr{},
		[]gno.FieldTypeExpr{},
		true,
		func(m *gno.Machine) {
			libs_std.X_assertCallerIsRealm(
				m,
			)
		},
	},
	{
		"std",
		"setParamString",
		[]gno.FieldTypeExpr{
			{Name: gno.N("p0"), Type: gno.X("string")},
			{Name: gno.N("p1"), Type: gno.X("string")},
		},
		[]gno.FieldTypeExpr{},
		true,
		func(m *gno.Machine) {
			b := m.LastBlock()
			var (
				p0  string
				rp0 = reflect.ValueOf(&p0).Elem()
				p1  string
				rp1 = reflect.ValueOf(&p1).Elem()
			)

			tv0 := b.GetPointerTo(nil, gno.NewValuePathBlock(1, 0, "")).TV
			tv0.DeepFill(m.Store)
			gno.Gno2GoValue(tv0, rp0)
			tv1 := b.GetPointerTo(nil, gno.NewValuePathBlock(1, 1, "")).TV
			tv1.DeepFill(m.Store)
			gno.Gno2GoValue(tv1, rp1)

			libs_std.X_setParamString(
				m,
				p0, p1)
		},
	},
	{
		"std",
		"setParamBool",
		[]gno.FieldTypeExpr{
			{Name: gno.N("p0"), Type: gno.X("string")},
			{Name: gno.N("p1"), Type: gno.X("bool")},
		},
		[]gno.FieldTypeExpr{},
		true,
		func(m *gno.Machine) {
			b := m.LastBlock()
			var (
				p0  string
				rp0 = reflect.ValueOf(&p0).Elem()
				p1  bool
				rp1 = reflect.ValueOf(&p1).Elem()
			)

			tv0 := b.GetPointerTo(nil, gno.NewValuePathBlock(1, 0, "")).TV
			tv0.DeepFill(m.Store)
			gno.Gno2GoValue(tv0, rp0)
			tv1 := b.GetPointerTo(nil, gno.NewValuePathBlock(1, 1, "")).TV
			tv1.DeepFill(m.Store)
			gno.Gno2GoValue(tv1, rp1)

			libs_std.X_setParamBool(
				m,
				p0, p1)
		},
	},
	{
		"std",
		"setParamInt64",
		[]gno.FieldTypeExpr{
			{Name: gno.N("p0"), Type: gno.X("string")},
			{Name: gno.N("p1"), Type: gno.X("int64")},
		},
		[]gno.FieldTypeExpr{},
		true,
		func(m *gno.Machine) {
			b := m.LastBlock()
			var (
				p0  string
				rp0 = reflect.ValueOf(&p0).Elem()
				p1  int64
				rp1 = reflect.ValueOf(&p1).Elem()
			)

			tv0 := b.GetPointerTo(nil, gno.NewValuePathBlock(1, 0, "")).TV
			tv0.DeepFill(m.Store)
			gno.Gno2GoValue(tv0, rp0)
			tv1 := b.GetPointerTo(nil, gno.NewValuePathBlock(1, 1, "")).TV
			tv1.DeepFill(m.Store)
			gno.Gno2GoValue(tv1, rp1)

			libs_std.X_setParamInt64(
				m,
				p0, p1)
		},
	},
	{
		"std",
		"setParamUint64",
		[]gno.FieldTypeExpr{
			{Name: gno.N("p0"), Type: gno.X("string")},
			{Name: gno.N("p1"), Type: gno.X("uint64")},
		},
		[]gno.FieldTypeExpr{},
		true,
		func(m *gno.Machine) {
			b := m.LastBlock()
			var (
				p0  string
				rp0 = reflect.ValueOf(&p0).Elem()
				p1  uint64
				rp1 = reflect.ValueOf(&p1).Elem()
			)

			tv0 := b.GetPointerTo(nil, gno.NewValuePathBlock(1, 0, "")).TV
			tv0.DeepFill(m.Store)
			gno.Gno2GoValue(tv0, rp0)
			tv1 := b.GetPointerTo(nil, gno.NewValuePathBlock(1, 1, "")).TV
			tv1.DeepFill(m.Store)
			gno.Gno2GoValue(tv1, rp1)

			libs_std.X_setParamUint64(
				m,
				p0, p1)
		},
	},
	{
		"std",
		"setParamBytes",
		[]gno.FieldTypeExpr{
			{Name: gno.N("p0"), Type: gno.X("string")},
			{Name: gno.N("p1"), Type: gno.X("[]byte")},
		},
		[]gno.FieldTypeExpr{},
		true,
		func(m *gno.Machine) {
			b := m.LastBlock()
			var (
				p0  string
				rp0 = reflect.ValueOf(&p0).Elem()
				p1  []byte
				rp1 = reflect.ValueOf(&p1).Elem()
			)

			tv0 := b.GetPointerTo(nil, gno.NewValuePathBlock(1, 0, "")).TV
			tv0.DeepFill(m.Store)
			gno.Gno2GoValue(tv0, rp0)
			tv1 := b.GetPointerTo(nil, gno.NewValuePathBlock(1, 1, "")).TV
			tv1.DeepFill(m.Store)
			gno.Gno2GoValue(tv1, rp1)

			libs_std.X_setParamBytes(
				m,
				p0, p1)
		},
	},
	{
		"std",
		"setParamStrings",
		[]gno.FieldTypeExpr{
			{Name: gno.N("p0"), Type: gno.X("string")},
			{Name: gno.N("p1"), Type: gno.X("[]string")},
		},
		[]gno.FieldTypeExpr{},
		true,
		func(m *gno.Machine) {
			b := m.LastBlock()
			var (
				p0  string
				rp0 = reflect.ValueOf(&p0).Elem()
				p1  []string
				rp1 = reflect.ValueOf(&p1).Elem()
			)

			tv0 := b.GetPointerTo(nil, gno.NewValuePathBlock(1, 0, "")).TV
			tv0.DeepFill(m.Store)
			gno.Gno2GoValue(tv0, rp0)
			tv1 := b.GetPointerTo(nil, gno.NewValuePathBlock(1, 1, "")).TV
			tv1.DeepFill(m.Store)
			gno.Gno2GoValue(tv1, rp1)

			libs_std.X_setParamStrings(
				m,
				p0, p1)
		},
	},
	{
		"sys/params",
		"setSysParamString",
		[]gno.FieldTypeExpr{
			{Name: gno.N("p0"), Type: gno.X("string")},
			{Name: gno.N("p1"), Type: gno.X("string")},
			{Name: gno.N("p2"), Type: gno.X("string")},
			{Name: gno.N("p3"), Type: gno.X("string")},
		},
		[]gno.FieldTypeExpr{},
		true,
		func(m *gno.Machine) {
			b := m.LastBlock()
			var (
				p0  string
				rp0 = reflect.ValueOf(&p0).Elem()
				p1  string
				rp1 = reflect.ValueOf(&p1).Elem()
				p2  string
				rp2 = reflect.ValueOf(&p2).Elem()
				p3  string
				rp3 = reflect.ValueOf(&p3).Elem()
			)

			tv0 := b.GetPointerTo(nil, gno.NewValuePathBlock(1, 0, "")).TV
			tv0.DeepFill(m.Store)
			gno.Gno2GoValue(tv0, rp0)
			tv1 := b.GetPointerTo(nil, gno.NewValuePathBlock(1, 1, "")).TV
			tv1.DeepFill(m.Store)
			gno.Gno2GoValue(tv1, rp1)
			tv2 := b.GetPointerTo(nil, gno.NewValuePathBlock(1, 2, "")).TV
			tv2.DeepFill(m.Store)
			gno.Gno2GoValue(tv2, rp2)
			tv3 := b.GetPointerTo(nil, gno.NewValuePathBlock(1, 3, "")).TV
			tv3.DeepFill(m.Store)
			gno.Gno2GoValue(tv3, rp3)

			libs_sys_params.X_setSysParamString(
				m,
				p0, p1, p2, p3)
		},
	},
	{
		"sys/params",
		"setSysParamBool",
		[]gno.FieldTypeExpr{
			{Name: gno.N("p0"), Type: gno.X("string")},
			{Name: gno.N("p1"), Type: gno.X("string")},
			{Name: gno.N("p2"), Type: gno.X("string")},
			{Name: gno.N("p3"), Type: gno.X("bool")},
		},
		[]gno.FieldTypeExpr{},
		true,
		func(m *gno.Machine) {
			b := m.LastBlock()
			var (
				p0  string
				rp0 = reflect.ValueOf(&p0).Elem()
				p1  string
				rp1 = reflect.ValueOf(&p1).Elem()
				p2  string
				rp2 = reflect.ValueOf(&p2).Elem()
				p3  bool
				rp3 = reflect.ValueOf(&p3).Elem()
			)

			tv0 := b.GetPointerTo(nil, gno.NewValuePathBlock(1, 0, "")).TV
			tv0.DeepFill(m.Store)
			gno.Gno2GoValue(tv0, rp0)
			tv1 := b.GetPointerTo(nil, gno.NewValuePathBlock(1, 1, "")).TV
			tv1.DeepFill(m.Store)
			gno.Gno2GoValue(tv1, rp1)
			tv2 := b.GetPointerTo(nil, gno.NewValuePathBlock(1, 2, "")).TV
			tv2.DeepFill(m.Store)
			gno.Gno2GoValue(tv2, rp2)
			tv3 := b.GetPointerTo(nil, gno.NewValuePathBlock(1, 3, "")).TV
			tv3.DeepFill(m.Store)
			gno.Gno2GoValue(tv3, rp3)

			libs_sys_params.X_setSysParamBool(
				m,
				p0, p1, p2, p3)
		},
	},
	{
		"sys/params",
		"setSysParamInt64",
		[]gno.FieldTypeExpr{
			{Name: gno.N("p0"), Type: gno.X("string")},
			{Name: gno.N("p1"), Type: gno.X("string")},
			{Name: gno.N("p2"), Type: gno.X("string")},
			{Name: gno.N("p3"), Type: gno.X("int64")},
		},
		[]gno.FieldTypeExpr{},
		true,
		func(m *gno.Machine) {
			b := m.LastBlock()
			var (
				p0  string
				rp0 = reflect.ValueOf(&p0).Elem()
				p1  string
				rp1 = reflect.ValueOf(&p1).Elem()
				p2  string
				rp2 = reflect.ValueOf(&p2).Elem()
				p3  int64
				rp3 = reflect.ValueOf(&p3).Elem()
			)

			tv0 := b.GetPointerTo(nil, gno.NewValuePathBlock(1, 0, "")).TV
			tv0.DeepFill(m.Store)
			gno.Gno2GoValue(tv0, rp0)
			tv1 := b.GetPointerTo(nil, gno.NewValuePathBlock(1, 1, "")).TV
			tv1.DeepFill(m.Store)
			gno.Gno2GoValue(tv1, rp1)
			tv2 := b.GetPointerTo(nil, gno.NewValuePathBlock(1, 2, "")).TV
			tv2.DeepFill(m.Store)
			gno.Gno2GoValue(tv2, rp2)
			tv3 := b.GetPointerTo(nil, gno.NewValuePathBlock(1, 3, "")).TV
			tv3.DeepFill(m.Store)
			gno.Gno2GoValue(tv3, rp3)

			libs_sys_params.X_setSysParamInt64(
				m,
				p0, p1, p2, p3)
		},
	},
	{
		"sys/params",
		"setSysParamUint64",
		[]gno.FieldTypeExpr{
			{Name: gno.N("p0"), Type: gno.X("string")},
			{Name: gno.N("p1"), Type: gno.X("string")},
			{Name: gno.N("p2"), Type: gno.X("string")},
			{Name: gno.N("p3"), Type: gno.X("uint64")},
		},
		[]gno.FieldTypeExpr{},
		true,
		func(m *gno.Machine) {
			b := m.LastBlock()
			var (
				p0  string
				rp0 = reflect.ValueOf(&p0).Elem()
				p1  string
				rp1 = reflect.ValueOf(&p1).Elem()
				p2  string
				rp2 = reflect.ValueOf(&p2).Elem()
				p3  uint64
				rp3 = reflect.ValueOf(&p3).Elem()
			)

			tv0 := b.GetPointerTo(nil, gno.NewValuePathBlock(1, 0, "")).TV
			tv0.DeepFill(m.Store)
			gno.Gno2GoValue(tv0, rp0)
			tv1 := b.GetPointerTo(nil, gno.NewValuePathBlock(1, 1, "")).TV
			tv1.DeepFill(m.Store)
			gno.Gno2GoValue(tv1, rp1)
			tv2 := b.GetPointerTo(nil, gno.NewValuePathBlock(1, 2, "")).TV
			tv2.DeepFill(m.Store)
			gno.Gno2GoValue(tv2, rp2)
			tv3 := b.GetPointerTo(nil, gno.NewValuePathBlock(1, 3, "")).TV
			tv3.DeepFill(m.Store)
			gno.Gno2GoValue(tv3, rp3)

			libs_sys_params.X_setSysParamUint64(
				m,
				p0, p1, p2, p3)
		},
	},
	{
		"sys/params",
		"setSysParamBytes",
		[]gno.FieldTypeExpr{
			{Name: gno.N("p0"), Type: gno.X("string")},
			{Name: gno.N("p1"), Type: gno.X("string")},
			{Name: gno.N("p2"), Type: gno.X("string")},
			{Name: gno.N("p3"), Type: gno.X("[]byte")},
		},
		[]gno.FieldTypeExpr{},
		true,
		func(m *gno.Machine) {
			b := m.LastBlock()
			var (
				p0  string
				rp0 = reflect.ValueOf(&p0).Elem()
				p1  string
				rp1 = reflect.ValueOf(&p1).Elem()
				p2  string
				rp2 = reflect.ValueOf(&p2).Elem()
				p3  []byte
				rp3 = reflect.ValueOf(&p3).Elem()
			)

			tv0 := b.GetPointerTo(nil, gno.NewValuePathBlock(1, 0, "")).TV
			tv0.DeepFill(m.Store)
			gno.Gno2GoValue(tv0, rp0)
			tv1 := b.GetPointerTo(nil, gno.NewValuePathBlock(1, 1, "")).TV
			tv1.DeepFill(m.Store)
			gno.Gno2GoValue(tv1, rp1)
			tv2 := b.GetPointerTo(nil, gno.NewValuePathBlock(1, 2, "")).TV
			tv2.DeepFill(m.Store)
			gno.Gno2GoValue(tv2, rp2)
			tv3 := b.GetPointerTo(nil, gno.NewValuePathBlock(1, 3, "")).TV
			tv3.DeepFill(m.Store)
			gno.Gno2GoValue(tv3, rp3)

			libs_sys_params.X_setSysParamBytes(
				m,
				p0, p1, p2, p3)
		},
	},
	{
		"sys/params",
		"setSysParamStrings",
		[]gno.FieldTypeExpr{
			{Name: gno.N("p0"), Type: gno.X("string")},
			{Name: gno.N("p1"), Type: gno.X("string")},
			{Name: gno.N("p2"), Type: gno.X("string")},
			{Name: gno.N("p3"), Type: gno.X("[]string")},
		},
		[]gno.FieldTypeExpr{},
		true,
		func(m *gno.Machine) {
			b := m.LastBlock()
			var (
				p0  string
				rp0 = reflect.ValueOf(&p0).Elem()
				p1  string
				rp1 = reflect.ValueOf(&p1).Elem()
				p2  string
				rp2 = reflect.ValueOf(&p2).Elem()
				p3  []string
				rp3 = reflect.ValueOf(&p3).Elem()
			)

			tv0 := b.GetPointerTo(nil, gno.NewValuePathBlock(1, 0, "")).TV
			tv0.DeepFill(m.Store)
			gno.Gno2GoValue(tv0, rp0)
			tv1 := b.GetPointerTo(nil, gno.NewValuePathBlock(1, 1, "")).TV
			tv1.DeepFill(m.Store)
			gno.Gno2GoValue(tv1, rp1)
			tv2 := b.GetPointerTo(nil, gno.NewValuePathBlock(1, 2, "")).TV
			tv2.DeepFill(m.Store)
			gno.Gno2GoValue(tv2, rp2)
			tv3 := b.GetPointerTo(nil, gno.NewValuePathBlock(1, 3, "")).TV
			tv3.DeepFill(m.Store)
			gno.Gno2GoValue(tv3, rp3)

			libs_sys_params.X_setSysParamStrings(
				m,
				p0, p1, p2, p3)
		},
	},
	{
		"testing",
		"unixNano",
		[]gno.FieldTypeExpr{},
		[]gno.FieldTypeExpr{
			{Name: gno.N("r0"), Type: gno.X("int64")},
		},
		false,
		func(m *gno.Machine) {
			r0 := libs_testing.X_unixNano()

			m.PushValue(gno.Go2GnoValue(
				m.Alloc,
				m.Store,
				reflect.ValueOf(&r0).Elem(),
			))
		},
	},
	{
		"testing",
		"recoverWithStacktrace",
		[]gno.FieldTypeExpr{},
		[]gno.FieldTypeExpr{
			{Name: gno.N("r0"), Type: gno.AnyT()},
			{Name: gno.N("r1"), Type: gno.X("string")},
		},
		false,
		func(m *gno.Machine) {
			r0, r1 := libs_testing.X_recoverWithStacktrace()

			m.PushValue(r0)
			m.PushValue(gno.Go2GnoValue(
				m.Alloc,
				m.Store,
				reflect.ValueOf(&r1).Elem(),
			))
		},
	},
	{
		"testing",
		"matchString",
		[]gno.FieldTypeExpr{
			{Name: gno.N("p0"), Type: gno.X("string")},
			{Name: gno.N("p1"), Type: gno.X("string")},
		},
		[]gno.FieldTypeExpr{
			{Name: gno.N("r0"), Type: gno.X("bool")},
			{Name: gno.N("r1"), Type: gno.X("error")},
		},
		false,
		func(m *gno.Machine) {
			b := m.LastBlock()
			var (
				p0  string
				rp0 = reflect.ValueOf(&p0).Elem()
				p1  string
				rp1 = reflect.ValueOf(&p1).Elem()
			)

			tv0 := b.GetPointerTo(nil, gno.NewValuePathBlock(1, 0, "")).TV
			tv0.DeepFill(m.Store)
			gno.Gno2GoValue(tv0, rp0)
			tv1 := b.GetPointerTo(nil, gno.NewValuePathBlock(1, 1, "")).TV
			tv1.DeepFill(m.Store)
			gno.Gno2GoValue(tv1, rp1)

			r0, r1 := libs_testing.X_matchString(p0, p1)

			m.PushValue(gno.Go2GnoValue(
				m.Alloc,
				m.Store,
				reflect.ValueOf(&r0).Elem(),
			))
			m.PushValue(gno.Go2GnoValue(
				m.Alloc,
				m.Store,
				reflect.ValueOf(&r1).Elem(),
			))
		},
	},
	{
		"time",
		"now",
		[]gno.FieldTypeExpr{},
		[]gno.FieldTypeExpr{
			{Name: gno.N("r0"), Type: gno.X("int64")},
			{Name: gno.N("r1"), Type: gno.X("int32")},
			{Name: gno.N("r2"), Type: gno.X("int64")},
		},
		true,
		func(m *gno.Machine) {
			r0, r1, r2 := libs_time.X_now(
				m,
			)

			m.PushValue(gno.Go2GnoValue(
				m.Alloc,
				m.Store,
				reflect.ValueOf(&r0).Elem(),
			))
			m.PushValue(gno.Go2GnoValue(
				m.Alloc,
				m.Store,
				reflect.ValueOf(&r1).Elem(),
			))
			m.PushValue(gno.Go2GnoValue(
				m.Alloc,
				m.Store,
				reflect.ValueOf(&r2).Elem(),
			))
		},
	},
	{
		"time",
		"loadFromEmbeddedTZData",
		[]gno.FieldTypeExpr{
			{Name: gno.N("p0"), Type: gno.X("string")},
		},
		[]gno.FieldTypeExpr{
			{Name: gno.N("r0"), Type: gno.X("[]byte")},
			{Name: gno.N("r1"), Type: gno.X("bool")},
		},
		false,
		func(m *gno.Machine) {
			b := m.LastBlock()
			var (
				p0  string
				rp0 = reflect.ValueOf(&p0).Elem()
			)

			tv0 := b.GetPointerTo(nil, gno.NewValuePathBlock(1, 0, "")).TV
			tv0.DeepFill(m.Store)
			gno.Gno2GoValue(tv0, rp0)

			r0, r1 := libs_time.X_loadFromEmbeddedTZData(p0)

			m.PushValue(gno.Go2GnoValue(
				m.Alloc,
				m.Store,
				reflect.ValueOf(&r0).Elem(),
			))
			m.PushValue(gno.Go2GnoValue(
				m.Alloc,
				m.Store,
				reflect.ValueOf(&r1).Elem(),
			))
		},
	},
}

var initOrder = [...]string{
	"errors",
	"internal/bytealg",
	"io",
	"unicode",
	"unicode/utf8",
	"bytes",
	"strings",
	"bufio",
	"crypto/bech32",
	"encoding/binary",
	"math/bits",
	"math",
	"crypto/chacha20/chacha",
	"crypto/cipher",
	"crypto/chacha20",
	"strconv",
	"crypto/chacha20/rand",
	"crypto/ed25519",
	"crypto/sha256",
	"encoding",
	"encoding/base32",
	"encoding/base64",
	"encoding/csv",
	"encoding/hex",
	"hash",
	"hash/adler32",
	"html",
	"math/overflow",
	"math/rand",
	"path",
	"sort",
	"net/url",
	"regexp/syntax",
	"regexp",
	"std",
<<<<<<< HEAD
=======
	"sys/params",
	"testing",
>>>>>>> d24efa03
	"time",
	"testing",
	"unicode/utf16",
}

// InitOrder returns the initialization order of the standard libraries.
// This is calculated starting from the list of all standard libraries and
// iterating through each: if a package depends on an unitialized package, that
// is processed first, and so on recursively; matching the behaviour of Go's
// [program initialization].
//
// [program initialization]: https://go.dev/ref/spec#Program_initialization
func InitOrder() []string {
	return initOrder[:]
}<|MERGE_RESOLUTION|>--- conflicted
+++ resolved
@@ -1309,11 +1309,7 @@
 	"regexp/syntax",
 	"regexp",
 	"std",
-<<<<<<< HEAD
-=======
 	"sys/params",
-	"testing",
->>>>>>> d24efa03
 	"time",
 	"testing",
 	"unicode/utf16",
