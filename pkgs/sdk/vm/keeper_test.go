--- conflicted
+++ resolved
@@ -108,15 +108,6 @@
 	assert.Equal(t, res, "")
 	fmt.Println(err.Error())
 	assert.True(t, strings.Contains(err.Error(), "insufficient coins error"))
-<<<<<<< HEAD
-=======
-
-	// Run GetAdmin()
-	msg3 := NewMsgCall(addr, coins, pkgPath, "GetAdmin", []string{})
-	res, err = env.vmk.Call(ctx, msg3)
-	assert.NoError(t, err)
-	assert.Equal(t, res, addr)
->>>>>>> bff2dad4
 }
 
 // Sending more than tx send fails.
