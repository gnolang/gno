package client

import (
	"fmt"
	"os"
	"path/filepath"
)

type BaseOptions struct {
	Home                  string
	Remote                string
	Quiet                 bool
	InsecurePasswordStdin bool
}

var DefaultBaseOptions = BaseOptions{
	Home:                  HomeDir(),
	Remote:                "127.0.0.1:26657",
	Quiet:                 false,
	InsecurePasswordStdin: false,
}

func HomeDir() string {
	// if environment set, always use that.
	// if not, check whether can get os.UserHomeDir()
	// if not, fall back to home directory
	var err error
	dir := os.Getenv("GNO_HOME")
	if dir != "" {
		return dir
	}
	dir, err = os.UserConfigDir()
	if err == nil {
<<<<<<< HEAD
		return fmt.Sprintf("%s/gno", dir)
=======
		return filepath.Join(hd, "gno")
>>>>>>> 4a4f46cd
	}
	dir, err = os.UserHomeDir()
	if err != nil {
		panic(err)
	}
	return fmt.Sprintf("%s/.gno", dir)
}<|MERGE_RESOLUTION|>--- conflicted
+++ resolved
@@ -31,11 +31,7 @@
 	}
 	dir, err = os.UserConfigDir()
 	if err == nil {
-<<<<<<< HEAD
-		return fmt.Sprintf("%s/gno", dir)
-=======
 		return filepath.Join(hd, "gno")
->>>>>>> 4a4f46cd
 	}
 	dir, err = os.UserHomeDir()
 	if err != nil {
