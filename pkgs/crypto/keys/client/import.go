--- conflicted
+++ resolved
@@ -15,6 +15,7 @@
 
 	keyName   string
 	armorPath string
+	unsafe    bool
 }
 
 func newImportCmd(rootCfg *baseCfg) *commands.Command {
@@ -22,7 +23,6 @@
 		rootCfg: rootCfg,
 	}
 
-<<<<<<< HEAD
 	return commands.NewCommand(
 		commands.Metadata{
 			Name:       "import",
@@ -34,13 +34,6 @@
 			return execImport(cfg, commands.NewDefaultIO())
 		},
 	)
-=======
-	// Path to the encrypted private key armor
-	ArmorPath string `flag:"armor-path" help:"The path to the encrypted armor file"`
-
-	// Unsafe flag for specifying the input as unencrypted
-	Unsafe bool `flag:"unsafe" help:"Import the private key armor as unencrypted"`
->>>>>>> b6195827
 }
 
 func (c *importCfg) RegisterFlags(fs *flag.FlagSet) {
@@ -56,6 +49,13 @@
 		"armor-path",
 		"",
 		"The path to the encrypted armor file",
+	)
+
+	fs.BoolVar(
+		&c.unsafe,
+		"unsafe",
+		false,
+		"Import the private key armor as unencrypted",
 	)
 }
 
@@ -80,23 +80,16 @@
 		)
 	}
 
-<<<<<<< HEAD
-	// Get the armor decrypt password
-	decryptPassword, err := io.GetPassword(
-		"Enter a passphrase to decrypt your private key armor:",
-		cfg.rootCfg.InsecurePasswordStdin,
-=======
 	var (
 		decryptPassword string
 		encryptPassword string
->>>>>>> b6195827
 	)
 
-	if !opts.Unsafe {
+	if !cfg.unsafe {
 		// Get the armor decrypt password
-		decryptPassword, err = cmd.GetPassword(
+		decryptPassword, err = io.GetPassword(
 			"Enter a passphrase to decrypt your private key armor:",
-			false,
+			cfg.rootCfg.InsecurePasswordStdin,
 		)
 		if err != nil {
 			return fmt.Errorf(
@@ -107,19 +100,13 @@
 	}
 
 	// Get the key-base encrypt password
-<<<<<<< HEAD
-	encryptPassword, err := io.GetCheckPassword(
+	encryptPassword, err = io.GetCheckPassword(
 		[2]string{
 			"Enter a passphrase to encrypt your private key:",
 			"Repeat the passphrase:",
 		},
 		cfg.rootCfg.InsecurePasswordStdin,
 	)
-=======
-	encryptPassword, err = cmd.GetCheckPassword(
-		"Enter a passphrase to encrypt your private key:",
-		"Repeat the passphrase:")
->>>>>>> b6195827
 	if err != nil {
 		return fmt.Errorf(
 			"unable to retrieve key encrypt password from user, %w",
@@ -127,23 +114,10 @@
 		)
 	}
 
-<<<<<<< HEAD
-	// Import the private key
-	if err := kb.ImportPrivKey(
-		cfg.keyName,
-		string(armor),
-		decryptPassword,
-		encryptPassword,
-	); err != nil {
-		return fmt.Errorf(
-			"unable to import the private key, %w",
-			err,
-		)
-=======
-	if opts.Unsafe {
+	if cfg.unsafe {
 		// Import the unencrypted private key
 		if err := kb.ImportPrivKeyUnsafe(
-			opts.KeyName,
+			cfg.keyName,
 			string(armor),
 			encryptPassword,
 		); err != nil {
@@ -155,7 +129,7 @@
 	} else {
 		// Import the encrypted private key
 		if err := kb.ImportPrivKey(
-			opts.KeyName,
+			cfg.keyName,
 			string(armor),
 			decryptPassword,
 			encryptPassword,
@@ -165,7 +139,6 @@
 				err,
 			)
 		}
->>>>>>> b6195827
 	}
 
 	io.Printfln("Successfully imported private key %s", cfg.keyName)
