--- conflicted
+++ resolved
@@ -91,36 +91,16 @@
 					InsecurePasswordStdin: true,
 				},
 			},
-<<<<<<< HEAD
 			nameOrBech32: exportOpts.keyName,
 			outputPath:   exportOpts.outputPath,
-=======
-			NameOrBech32: exportOpts.keyName,
-			OutputPath:   exportOpts.outputPath,
-			Unsafe:       exportOpts.unsafe,
->>>>>>> b6195827
+			unsafe:       exportOpts.unsafe,
 		}
 	)
 
-	io := commands.NewTestIO()
-	io.SetIn(
-		strings.NewReader(
-			fmt.Sprintf(
-				"%s\n%s\n%s\n",
-				exportOpts.decryptPassword,
-				exportOpts.encryptPassword,
-				exportOpts.encryptPassword,
-			),
-		),
-	)
-
-<<<<<<< HEAD
-	return execExport(cfg, io)
-=======
-	cmd.SetIn(input)
-
-	return exportApp(cmd, nil, opts)
->>>>>>> b6195827
+	cmdIO := commands.NewTestIO()
+	cmdIO.SetIn(input)
+
+	return execExport(cfg, cmdIO)
 }
 
 // TestExport_ExportKey makes sure the key can be exported correctly
