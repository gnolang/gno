services:
  collector:
    image: otel/opentelemetry-collector-contrib:latest
    ports:
      - "4317:4317"
      - "4318:4318"
      - "8090"
    volumes:
      - ./collector/collector.yaml:/etc/otelcol-contrib/config.yaml
    networks:
      - gnoland-net
    depends_on:
      - tempo
      - prometheus
  
<<<<<<< HEAD
  jaeger:
    image: jaegertracing/all-in-one:latest
    ports:
      - "16686:16686"
      - "14268:14268"
=======
  tempo:
    image: grafana/tempo:latest
    command: [ "-config.file=/etc/tempo.yaml" ]
    volumes:
      - ./tempo/tempo.yaml:/etc/tempo.yaml
    ports:
      - "3200:3200"   # Tempo HTTP API
      - "4319:4317"   # OTLP gRPC
>>>>>>> 5c373c60
    networks:
      - gnoland-net

  prometheus:
    image: prom/prometheus:latest
    command:
      - "--enable-feature=remote-write-receiver"
      - "--config.file=/etc/prometheus/prometheus.yml"
    ports:
      - "9090:9090"
    volumes:
      - prometheus:/prometheus
      - ./prometheus/prometheus.yml:/etc/prometheus/prometheus.yml
    networks:
      - gnoland-net
  
  grafana:
    image: grafana/grafana
    environment:
      - GF_AUTH_ANONYMOUS_ENABLED=true
      - GF_AUTH_ANONYMOUS_ORG_ROLE=Admin
    volumes:
      - grafana_data:/var/lib/grafana
      - ./grafana/provisioning:/etc/grafana/provisioning
    ports:
      - "3000:3000"
    networks:
      - gnoland-net
  
  gnoland-val:
    image: ghcr.io/gnolang/gno/gnoland:master
    networks:
      - gnoland-net
    volumes:
      # Shared Volume
      - gnoland-shared:/gnoroot/shared-data
    entrypoint:
      - sh
      - -c
      # Recreate gno genesis from git :(
      - |
        gnoland secrets init
        rm -f /gnoroot/shared-data/node_p2p.id
        apk add git make go linux-headers
        git clone https://github.com/gnolang/gno.git --single-branch gnoland-src
        GOPATH='/usr/' make -C gnoland-src/contribs/gnogenesis/
        gnogenesis generate
        gnogenesis validator add -name val000 -address $(gnoland secrets get validator_key.address -raw) -pub-key $(gnoland secrets get validator_key.pub_key -raw)
        gnogenesis balances add -balance-sheet /gnoroot/gno.land/genesis/genesis_balances.txt
        gnogenesis txs add packages /gnoroot/examples/gno.land
        gnoland config init
        gnoland config set consensus.timeout_commit 1s
        gnoland config set moniker val000
        gnoland config set telemetry.enabled true
        gnoland config set telemetry.exporter_endpoint collector:4317
        gnoland config set telemetry.service_instance_id val0
        gnoland secrets get node_id.id -raw > /gnoroot/shared-data/node_p2p.id
        cp /gnoroot/genesis.json /gnoroot/shared-data/genesis.json
        gnoland start
    healthcheck:
      test: ["CMD-SHELL", "test -f /gnoroot/shared-data/node_p2p.id || exit 1"]
      interval: 10s
      timeout: 5s
      retries: 5
      start_period: 60s

  gnoland-rpc:
    image: ghcr.io/gnolang/gno/gnoland:master
    networks:
      - gnoland-net
    volumes:
      # Shared Volume
      - gnoland-shared:/gnoroot/shared-data
    entrypoint:
      - sh
      - -c
      - |
        gnoland secrets init
        gnoland config init
        gnoland config set consensus.timeout_commit 1s
        gnoland config set moniker rpc0
        gnoland config set rpc.laddr tcp://0.0.0.0:26657
        gnoland config set telemetry.enabled true
        gnoland config set telemetry.service_instance_id rpc000
        gnoland config set telemetry.exporter_endpoint collector:4317
        gnoland config set p2p.persistent_peers "$(cat /gnoroot/shared-data/node_p2p.id)@gnoland-val:26656"
        gnoland start -genesis /gnoroot/shared-data/genesis.json
    depends_on:
      gnoland-val:
        condition: service_healthy
        restart: true

  supernova:
    image: ghcr.io/gnolang/supernova:1.3.1
    command: >
      -sub-accounts 10 -transactions 100 -url http://gnoland-rpc:26657
      -mnemonic "source bonus chronic canvas draft south burst lottery vacant surface solve popular case indicate oppose farm nothing bullet exhibit title speed wink action roast"
      -mode PACKAGE_DEPLOYMENT
    restart: unless-stopped
    networks:
      - gnoland-net

networks:
  gnoland-net:
    driver: bridge

volumes:
  jaeger:
    driver: local
  prometheus:
    driver: local
  grafana_data:
    driver: local
  gnoland-shared:
    driver: local<|MERGE_RESOLUTION|>--- conflicted
+++ resolved
@@ -13,13 +13,6 @@
       - tempo
       - prometheus
   
-<<<<<<< HEAD
-  jaeger:
-    image: jaegertracing/all-in-one:latest
-    ports:
-      - "16686:16686"
-      - "14268:14268"
-=======
   tempo:
     image: grafana/tempo:latest
     command: [ "-config.file=/etc/tempo.yaml" ]
@@ -28,7 +21,6 @@
     ports:
       - "3200:3200"   # Tempo HTTP API
       - "4319:4317"   # OTLP gRPC
->>>>>>> 5c373c60
     networks:
       - gnoland-net
 
