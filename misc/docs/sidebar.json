{
  "tutorialSidebar": [
    "README",
    [
      {
        "type": "category",
        "label": "Use Gno.land",
        "items": [
          "users/discover-gnoland",
          "users/explore-with-gnoweb",
          "users/interact-with-gnokey",
          "users/example-boards",
          "users/third-party-wallets",
          "users/power-users"
        ]
      },
      {
        "type": "category",
        "label": "Build on Gno.land",
        "items": [
          "builders/what-is-gnolang",
          "builders/anatomy-of-a-gno-package",
          "builders/local-dev-with-gnodev",
          "builders/example-minisocial-dapp",
          "builders/deploy-packages",
          "builders/connect-clients-and-apps",
          "builders/become-a-gnome"
        ]
      },
      {
        "type": "category",
        "label": "Resources",
        "items": [
          "resources/effective-gno",
          "resources/gno-packages",
          "resources/gnoland-networks",
          "resources/users-and-teams",
          "resources/gas-fees",
          "resources/gno-stdlibs",
          "resources/configuring-gno-projects",
          "resources/gno-testing",
<<<<<<< HEAD
=======
          "resources/realms",
>>>>>>> 59595d42
          "resources/gno-interrealm",
          "resources/gno-memory-model",
          "resources/glossary",
          "resources/go-gno-compatibility",
          "resources/gnoconnect",
          {
            "type": "link",
            "label": "Gno Examples",
            "href": "https://github.com/gnolang/gno/tree/master/examples"
          },
          {
            "type": "link",
            "label": "Gno Workshops",
            "href": "https://github.com/gnolang/workshops"
          },
          {
            "type": "link",
            "label": "Awesome Gno",
            "href": "https://github.com/gnoverse/awesome-gno"
          }
        ]
      }
    ]
  ]
}<|MERGE_RESOLUTION|>--- conflicted
+++ resolved
@@ -39,10 +39,7 @@
           "resources/gno-stdlibs",
           "resources/configuring-gno-projects",
           "resources/gno-testing",
-<<<<<<< HEAD
-=======
           "resources/realms",
->>>>>>> 59595d42
           "resources/gno-interrealm",
           "resources/gno-memory-model",
           "resources/glossary",
