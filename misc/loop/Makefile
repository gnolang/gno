all: docker.start

docker.start: # Start the portal loop
	docker compose up -d

docker.stop: # Stop the portal loop
	docker compose down
	docker rm -f $(docker ps -aq --filter "label=the-portal-loop")

docker.build: # (re)Build snapshotter image
	docker compose build

<<<<<<< HEAD
docker.pull: # Pull new images to update versions
	docker compose pull
=======
start.gnoland:
	cd $(gnoland_dir) && $(gnoland_bin) start -skip-failing-genesis-txs -genesis-txs-file $(HISTORY_OUTPUT)
clean.gnoland:
	make -C $(gnoland_dir) fclean
.PHONY: start.gnoland clean.gnoland
>>>>>>> 29fd2ead


snapshotter.bash: # Get a bash command inside of the snapshotter container
	docker compose exec snapshotter bash

<<<<<<< HEAD
snapshotter.switch-now: # Force switch the portal loop with latest image
	docker compose exec snapshotter /scripts/switch.sh
=======
loop: clean.gnoland
	# backup history, if needed
	$(MAKE) save.history || true
	# run our dev loop
	./run_loop.sh
.PHONY: loop
>>>>>>> 29fd2ead
<|MERGE_RESOLUTION|>--- conflicted
+++ resolved
@@ -10,29 +10,11 @@
 docker.build: # (re)Build snapshotter image
 	docker compose build
 
-<<<<<<< HEAD
 docker.pull: # Pull new images to update versions
 	docker compose pull
-=======
-start.gnoland:
-	cd $(gnoland_dir) && $(gnoland_bin) start -skip-failing-genesis-txs -genesis-txs-file $(HISTORY_OUTPUT)
-clean.gnoland:
-	make -C $(gnoland_dir) fclean
-.PHONY: start.gnoland clean.gnoland
->>>>>>> 29fd2ead
-
 
 snapshotter.bash: # Get a bash command inside of the snapshotter container
 	docker compose exec snapshotter bash
 
-<<<<<<< HEAD
 snapshotter.switch-now: # Force switch the portal loop with latest image
 	docker compose exec snapshotter /scripts/switch.sh
-=======
-loop: clean.gnoland
-	# backup history, if needed
-	$(MAKE) save.history || true
-	# run our dev loop
-	./run_loop.sh
-.PHONY: loop
->>>>>>> 29fd2ead
