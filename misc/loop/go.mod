--- conflicted
+++ resolved
@@ -16,12 +16,8 @@
 replace github.com/gnolang/gno/contribs/tx-archive => ../../contribs/tx-archive
 
 require (
-<<<<<<< HEAD
 	connectrpc.com/connect v1.18.1 // indirect
-	dario.cat/mergo v1.0.1 // indirect
-=======
 	dario.cat/mergo v1.0.2 // indirect
->>>>>>> 6186ed2e
 	github.com/Microsoft/go-winio v0.6.2 // indirect
 	github.com/beorn7/perks v1.0.1 // indirect
 	github.com/btcsuite/btcd/btcec/v2 v2.3.4 // indirect
