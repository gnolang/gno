module github.com/gnolang/gno/misc/loop

go 1.23.6

require (
	github.com/docker/docker v25.0.6+incompatible
	github.com/docker/go-connections v0.4.0
	github.com/gnolang/gno v0.1.0-nightly.20240627
	github.com/gnolang/gno/contribs/tx-archive v0.5.0
)

replace github.com/gnolang/gno => ../..

replace github.com/gnolang/gno/contribs/tx-archive => ../../contribs/tx-archive

require (
	dario.cat/mergo v1.0.2 // indirect
	github.com/DataDog/zstd v1.5.6 // indirect
	github.com/Microsoft/go-winio v0.6.2 // indirect
	github.com/beorn7/perks v1.0.1 // indirect
	github.com/btcsuite/btcd/btcec/v2 v2.3.4 // indirect
	github.com/btcsuite/btcd/btcutil v1.1.6 // indirect
	github.com/cenkalti/backoff/v5 v5.0.2 // indirect
	github.com/cespare/xxhash/v2 v2.3.0 // indirect
	github.com/cockroachdb/apd/v3 v3.2.1 // indirect
	github.com/cockroachdb/errors v1.11.3 // indirect
	github.com/cockroachdb/fifo v0.0.0-20240816210425-c5d0cb0b6fc0 // indirect
	github.com/cockroachdb/logtags v0.0.0-20241215232642-bb51bb14a506 // indirect
	github.com/cockroachdb/pebble v1.1.3 // indirect
	github.com/cockroachdb/redact v1.1.5 // indirect
	github.com/cockroachdb/tokenbucket v0.0.0-20230807174530-cc333fc44b06 // indirect
	github.com/containerd/log v0.1.0 // indirect
	github.com/davecgh/go-spew v1.1.1 // indirect
	github.com/decred/dcrd/dcrec/secp256k1/v4 v4.4.0 // indirect
	github.com/distribution/reference v0.5.0 // indirect
	github.com/docker/go-units v0.5.0 // indirect
	github.com/felixge/httpsnoop v1.0.4 // indirect
	github.com/getsentry/sentry-go v0.31.1 // indirect
	github.com/go-logr/logr v1.4.3 // indirect
	github.com/go-logr/stdr v1.2.2 // indirect
	github.com/gofrs/flock v0.12.1 // indirect
	github.com/gogo/protobuf v1.3.2 // indirect
	github.com/golang/snappy v1.0.0 // indirect
	github.com/google/uuid v1.6.0 // indirect
	github.com/gorilla/websocket v1.5.3 // indirect
	github.com/grpc-ecosystem/grpc-gateway/v2 v2.26.3 // indirect
	github.com/klauspost/compress v1.17.11 // indirect
	github.com/kr/pretty v0.3.1 // indirect
	github.com/kr/text v0.2.0 // indirect
	github.com/libp2p/go-buffer-pool v0.1.0 // indirect
	github.com/moby/term v0.5.0 // indirect
	github.com/morikuni/aec v1.0.0 // indirect
	github.com/munnerz/goautoneg v0.0.0-20191010083416-a7dc8b61c822 // indirect
	github.com/opencontainers/go-digest v1.0.0 // indirect
	github.com/opencontainers/image-spec v1.1.0 // indirect
	github.com/pelletier/go-toml v1.9.5 // indirect
	github.com/peterbourgon/ff/v3 v3.4.0 // indirect
	github.com/pkg/errors v0.9.1 // indirect
	github.com/pmezard/go-difflib v1.0.0 // indirect
	github.com/prometheus/client_golang v1.20.5 // indirect
	github.com/prometheus/client_model v0.6.1 // indirect
	github.com/prometheus/common v0.61.0 // indirect
	github.com/prometheus/procfs v0.15.1 // indirect
	github.com/rogpeppe/go-internal v1.13.1 // indirect
	github.com/rs/cors v1.11.1 // indirect
	github.com/rs/xid v1.6.0 // indirect
	github.com/sig-0/insertion-queue v0.0.0-20241004125609-6b3ca841346b // indirect
	github.com/stretchr/testify v1.10.0 // indirect
	github.com/syndtr/goleveldb v1.0.1-0.20210819022825-2ae1ddf74ef7 // indirect
	github.com/valyala/bytebufferpool v1.0.0 // indirect
	go.etcd.io/bbolt v1.4.0 // indirect
	go.opentelemetry.io/auto/sdk v1.1.0 // indirect
	go.opentelemetry.io/contrib/instrumentation/net/http/otelhttp v0.59.0 // indirect
	go.opentelemetry.io/otel v1.36.0 // indirect
	go.opentelemetry.io/otel/exporters/otlp/otlpmetric/otlpmetricgrpc v1.36.0 // indirect
	go.opentelemetry.io/otel/exporters/otlp/otlpmetric/otlpmetrichttp v1.36.0 // indirect
	go.opentelemetry.io/otel/exporters/otlp/otlptrace/otlptracehttp v1.34.0 // indirect
	go.opentelemetry.io/otel/metric v1.36.0 // indirect
	go.opentelemetry.io/otel/sdk v1.36.0 // indirect
	go.opentelemetry.io/otel/sdk/metric v1.36.0 // indirect
	go.opentelemetry.io/otel/trace v1.36.0 // indirect
	go.opentelemetry.io/proto/otlp v1.7.0 // indirect
	go.uber.org/multierr v1.11.0 // indirect
<<<<<<< HEAD
	golang.org/x/crypto v0.38.0 // indirect
	golang.org/x/exp v0.0.0-20230626212559-97b1e661b5df // indirect
	golang.org/x/mod v0.24.0 // indirect
	golang.org/x/net v0.40.0 // indirect
	golang.org/x/sync v0.14.0 // indirect
	golang.org/x/sys v0.33.0 // indirect
	golang.org/x/term v0.32.0 // indirect
	golang.org/x/text v0.25.0 // indirect
=======
	golang.org/x/crypto v0.40.0 // indirect
	golang.org/x/mod v0.26.0 // indirect
	golang.org/x/net v0.42.0 // indirect
	golang.org/x/sync v0.16.0 // indirect
	golang.org/x/sys v0.34.0 // indirect
	golang.org/x/term v0.33.0 // indirect
	golang.org/x/text v0.28.0 // indirect
>>>>>>> f4616659
	golang.org/x/time v0.5.0 // indirect
	golang.org/x/tools v0.35.0 // indirect
	google.golang.org/genproto/googleapis/api v0.0.0-20250528174236-200df99c418a // indirect
	google.golang.org/genproto/googleapis/rpc v0.0.0-20250528174236-200df99c418a // indirect
	google.golang.org/grpc v1.72.2 // indirect
	google.golang.org/protobuf v1.36.6 // indirect
	gopkg.in/yaml.v3 v3.0.1 // indirect
	gotest.tools/v3 v3.5.1 // indirect
)<|MERGE_RESOLUTION|>--- conflicted
+++ resolved
@@ -15,7 +15,7 @@
 
 require (
 	dario.cat/mergo v1.0.2 // indirect
-	github.com/DataDog/zstd v1.5.6 // indirect
+	github.com/DataDog/zstd v1.4.5 // indirect
 	github.com/Microsoft/go-winio v0.6.2 // indirect
 	github.com/beorn7/perks v1.0.1 // indirect
 	github.com/btcsuite/btcd/btcec/v2 v2.3.4 // indirect
@@ -24,9 +24,9 @@
 	github.com/cespare/xxhash/v2 v2.3.0 // indirect
 	github.com/cockroachdb/apd/v3 v3.2.1 // indirect
 	github.com/cockroachdb/errors v1.11.3 // indirect
-	github.com/cockroachdb/fifo v0.0.0-20240816210425-c5d0cb0b6fc0 // indirect
-	github.com/cockroachdb/logtags v0.0.0-20241215232642-bb51bb14a506 // indirect
-	github.com/cockroachdb/pebble v1.1.3 // indirect
+	github.com/cockroachdb/fifo v0.0.0-20240606204812-0bbfbd93a7ce // indirect
+	github.com/cockroachdb/logtags v0.0.0-20230118201751-21c54148d20b // indirect
+	github.com/cockroachdb/pebble v1.1.5 // indirect
 	github.com/cockroachdb/redact v1.1.5 // indirect
 	github.com/cockroachdb/tokenbucket v0.0.0-20230807174530-cc333fc44b06 // indirect
 	github.com/containerd/log v0.1.0 // indirect
@@ -35,32 +35,33 @@
 	github.com/distribution/reference v0.5.0 // indirect
 	github.com/docker/go-units v0.5.0 // indirect
 	github.com/felixge/httpsnoop v1.0.4 // indirect
-	github.com/getsentry/sentry-go v0.31.1 // indirect
+	github.com/getsentry/sentry-go v0.27.0 // indirect
 	github.com/go-logr/logr v1.4.3 // indirect
 	github.com/go-logr/stdr v1.2.2 // indirect
 	github.com/gofrs/flock v0.12.1 // indirect
 	github.com/gogo/protobuf v1.3.2 // indirect
+	github.com/golang/protobuf v1.5.4 // indirect
 	github.com/golang/snappy v1.0.0 // indirect
 	github.com/google/uuid v1.6.0 // indirect
 	github.com/gorilla/websocket v1.5.3 // indirect
 	github.com/grpc-ecosystem/grpc-gateway/v2 v2.26.3 // indirect
-	github.com/klauspost/compress v1.17.11 // indirect
+	github.com/klauspost/compress v1.16.0 // indirect
 	github.com/kr/pretty v0.3.1 // indirect
 	github.com/kr/text v0.2.0 // indirect
 	github.com/libp2p/go-buffer-pool v0.1.0 // indirect
+	github.com/matttproud/golang_protobuf_extensions v1.0.4 // indirect
 	github.com/moby/term v0.5.0 // indirect
 	github.com/morikuni/aec v1.0.0 // indirect
-	github.com/munnerz/goautoneg v0.0.0-20191010083416-a7dc8b61c822 // indirect
 	github.com/opencontainers/go-digest v1.0.0 // indirect
 	github.com/opencontainers/image-spec v1.1.0 // indirect
 	github.com/pelletier/go-toml v1.9.5 // indirect
 	github.com/peterbourgon/ff/v3 v3.4.0 // indirect
 	github.com/pkg/errors v0.9.1 // indirect
 	github.com/pmezard/go-difflib v1.0.0 // indirect
-	github.com/prometheus/client_golang v1.20.5 // indirect
-	github.com/prometheus/client_model v0.6.1 // indirect
-	github.com/prometheus/common v0.61.0 // indirect
-	github.com/prometheus/procfs v0.15.1 // indirect
+	github.com/prometheus/client_golang v1.15.0 // indirect
+	github.com/prometheus/client_model v0.3.0 // indirect
+	github.com/prometheus/common v0.42.0 // indirect
+	github.com/prometheus/procfs v0.9.0 // indirect
 	github.com/rogpeppe/go-internal v1.13.1 // indirect
 	github.com/rs/cors v1.11.1 // indirect
 	github.com/rs/xid v1.6.0 // indirect
@@ -81,24 +82,14 @@
 	go.opentelemetry.io/otel/trace v1.36.0 // indirect
 	go.opentelemetry.io/proto/otlp v1.7.0 // indirect
 	go.uber.org/multierr v1.11.0 // indirect
-<<<<<<< HEAD
-	golang.org/x/crypto v0.38.0 // indirect
+	golang.org/x/crypto v0.40.0 // indirect
 	golang.org/x/exp v0.0.0-20230626212559-97b1e661b5df // indirect
-	golang.org/x/mod v0.24.0 // indirect
-	golang.org/x/net v0.40.0 // indirect
-	golang.org/x/sync v0.14.0 // indirect
-	golang.org/x/sys v0.33.0 // indirect
-	golang.org/x/term v0.32.0 // indirect
-	golang.org/x/text v0.25.0 // indirect
-=======
-	golang.org/x/crypto v0.40.0 // indirect
 	golang.org/x/mod v0.26.0 // indirect
 	golang.org/x/net v0.42.0 // indirect
 	golang.org/x/sync v0.16.0 // indirect
 	golang.org/x/sys v0.34.0 // indirect
 	golang.org/x/term v0.33.0 // indirect
 	golang.org/x/text v0.28.0 // indirect
->>>>>>> f4616659
 	golang.org/x/time v0.5.0 // indirect
 	golang.org/x/tools v0.35.0 // indirect
 	google.golang.org/genproto/googleapis/api v0.0.0-20250528174236-200df99c418a // indirect
