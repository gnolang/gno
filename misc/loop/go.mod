--- conflicted
+++ resolved
@@ -71,18 +71,10 @@
 	golang.org/x/crypto v0.28.0 // indirect
 	golang.org/x/exp v0.0.0-20240613232115-7f521ea00fb8 // indirect
 	golang.org/x/mod v0.20.0 // indirect
-<<<<<<< HEAD
 	golang.org/x/net v0.30.0 // indirect
 	golang.org/x/sys v0.27.0 // indirect
 	golang.org/x/term v0.25.0 // indirect
 	golang.org/x/text v0.20.0 // indirect
-=======
-	golang.org/x/net v0.28.0 // indirect
-	golang.org/x/sync v0.8.0 // indirect
-	golang.org/x/sys v0.24.0 // indirect
-	golang.org/x/term v0.23.0 // indirect
-	golang.org/x/text v0.17.0 // indirect
->>>>>>> aa031a66
 	golang.org/x/time v0.5.0 // indirect
 	google.golang.org/genproto/googleapis/api v0.0.0-20241104194629-dd2ea8efbc28 // indirect
 	google.golang.org/genproto/googleapis/rpc v0.0.0-20241104194629-dd2ea8efbc28 // indirect
