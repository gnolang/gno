--- conflicted
+++ resolved
@@ -19,7 +19,6 @@
 	github.com/btcsuite/btcd/btcutil v1.1.3 // indirect
 	github.com/cespare/xxhash v1.1.0 // indirect
 	github.com/cespare/xxhash/v2 v2.2.0 // indirect
-	github.com/cockroachdb/apd v1.1.0 // indirect
 	github.com/cockroachdb/apd/v3 v3.2.1 // indirect
 	github.com/davecgh/go-spew v1.1.1 // indirect
 	github.com/decred/dcrd/dcrec/secp256k1/v4 v4.2.0 // indirect
@@ -41,16 +40,12 @@
 	github.com/jmhodges/levigo v1.0.0 // indirect
 	github.com/klauspost/compress v1.17.3 // indirect
 	github.com/libp2p/go-buffer-pool v0.1.0 // indirect
-<<<<<<< HEAD
-	github.com/linxGnu/grocksdb v1.8.5 // indirect
+	github.com/linxGnu/grocksdb v1.8.11 // indirect
 	github.com/matttproud/golang_protobuf_extensions v1.0.4 // indirect
 	github.com/moby/term v0.5.0 // indirect
 	github.com/morikuni/aec v1.0.0 // indirect
 	github.com/opencontainers/go-digest v1.0.0 // indirect
 	github.com/opencontainers/image-spec v1.0.2 // indirect
-=======
-	github.com/linxGnu/grocksdb v1.8.11 // indirect
->>>>>>> 7339bdcd
 	github.com/pelletier/go-toml v1.9.5 // indirect
 	github.com/peterbourgon/ff/v3 v3.4.0 // indirect
 	github.com/pkg/errors v0.9.1 // indirect
@@ -68,10 +63,7 @@
 	golang.org/x/net v0.20.0 // indirect
 	golang.org/x/sys v0.16.0 // indirect
 	golang.org/x/term v0.16.0 // indirect
-<<<<<<< HEAD
 	golang.org/x/time v0.5.0 // indirect
-=======
->>>>>>> 7339bdcd
 	golang.org/x/tools v0.17.0 // indirect
 	google.golang.org/protobuf v1.31.0 // indirect
 	gotest.tools/v3 v3.5.1 // indirect
