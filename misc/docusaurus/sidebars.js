--- conflicted
+++ resolved
@@ -34,11 +34,7 @@
                 'how-to-guides/deploy',
                 'how-to-guides/write-simple-dapp',
                 'how-to-guides/creating-grc20',
-<<<<<<< HEAD
-=======
-                'how-to-guides/creating-grc721',
                 'how-to-guides/connect-from-go',
->>>>>>> d54ca627
                 'how-to-guides/connect-wallet-dapp',
             ],
         },
