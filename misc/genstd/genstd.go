// Command genstd is a code-generator to create meta-information for the Gno
// standard libraries.
//
// All the packages in the standard libraries are parsed and relevant
// information is collected; the file is then generated followingthe template
// available in ./template.tmpl
//
// genstd is responsible for linking natively bound functions, a FFI from Gno
// functions to Go implementations, and calculating the initialization order
// of the standard libraries.
package main

import (
	"flag"
	"fmt"
	"go/ast"
	"go/parser"
	"go/token"
	"io/fs"
	"os"
	"path/filepath"
	"slices"
	"strings"
	"text/template"

	_ "embed"
)

var skipInitOrder = flag.Bool("skip-init-order", false, "skip generating packages initialization order.")

func main() {
	flag.Parse()
	path := "."
	if a := flag.Arg(0); a != "" {
		path = a
	}
	if err := _main(path); err != nil {
		fmt.Fprintf(os.Stderr, "%+v\n", err)
		os.Exit(1)
	}
}

const outputFile = "generated.go"

func _main(stdlibsPath string) error {
	stdlibsPath = filepath.Clean(stdlibsPath)
	if s, err := os.Stat(stdlibsPath); err != nil {
		return err
	} else if !s.IsDir() {
		return fmt.Errorf("not a directory: %q", stdlibsPath)
	}

	// Gather data about each package, getting functions of interest
	// (gno bodyless + go exported).
	pkgs, err := walkStdlibs(stdlibsPath)
	if err != nil {
		return err
	}

	// Remove packages which don't have gno files within.
	pkgs = slices.DeleteFunc(pkgs, func(p *pkgData) bool {
		return !p.hasGno
	})

	// Link up each Gno function with its matching Go function.
	mappings := linkFunctions(pkgs)
	var initOrder []string
	if !*skipInitOrder {
		initOrder = sortPackages(pkgs)
	}

	// Create generated file.
	f, err := os.Create(outputFile)
	if err != nil {
		return fmt.Errorf("create "+outputFile+": %w", err)
	}
	defer f.Close()

	// Execute template.
	td := &tplData{
		Mappings:  mappings,
		InitOrder: initOrder,
	}
	if err := tpl.Execute(f, td); err != nil {
		return fmt.Errorf("execute template: %w", err)
	}
	if err := f.Close(); err != nil {
		return err
	}

	// gofumpt doesn't do "import fixing" like goimports:
	// https://github.com/mvdan/gofumpt#frequently-asked-questions
	if err := runTool("golang.org/x/tools/cmd/goimports"); err != nil {
		return err
	}
	return runTool("mvdan.cc/gofumpt")
}

type pkgData struct {
	importPath string
	fsDir      string

	// for matching native functions
	gnoBodyless []funcDecl
	goExported  []funcDecl

	// for determining initialization order
	imports map[string]struct{}
<<<<<<< HEAD

	// whether there are gno files in this package; if not, it's not a valid gno
	// package and should be ignored ie. in the initialization order.
	hasGnoFiles bool
=======
	hasGno  bool // if false, should not be considered in init order.
>>>>>>> a56a225e
}

type funcDecl struct {
	*ast.FuncDecl
	imports []*ast.ImportSpec
}

func addImports(fds []*ast.FuncDecl, imports []*ast.ImportSpec) []funcDecl {
	r := make([]funcDecl, len(fds))
	for i, fd := range fds {
		r[i] = funcDecl{fd, imports}
	}
	return r
}

// walkStdlibs does walks through the given directory, expected to be a
// "stdlib" directory, parsing and keeping track of Go and Gno functions of
// interest.
func walkStdlibs(stdlibsPath string) ([]*pkgData, error) {
	pkgs := make([]*pkgData, 0, 64)
	err := WalkDir(stdlibsPath, func(fpath string, d fs.DirEntry, err error) error {
		if err != nil {
			return err
		}
		// skip dirs and top-level directory.
		if d.IsDir() || filepath.Dir(fpath) == stdlibsPath {
			return nil
		}

		// skip non-source and test files.
		ext := filepath.Ext(fpath)
		noExt := fpath[:len(fpath)-len(ext)]
		if (ext != ".go" && ext != ".gno") ||
			strings.HasSuffix(noExt, "_test") ||
			strings.HasSuffix(fpath, ".gen.go") {
			return nil
		}

		dir := filepath.Dir(fpath)
		var pkg *pkgData
		// if we've already been in this directory in a previous file, it must
		// be in the last entry of pkgs, as all files in a directory are
		// processed together.
		if len(pkgs) == 0 || pkgs[len(pkgs)-1].fsDir != dir {
			pkg = &pkgData{
				importPath: strings.TrimPrefix(strings.ReplaceAll(dir, string(filepath.Separator), "/"), stdlibsPath+"/"),
				fsDir:      dir,
				imports:    make(map[string]struct{}),
			}
			pkgs = append(pkgs, pkg)
		} else {
			pkg = pkgs[len(pkgs)-1]
		}
		fs := token.NewFileSet()
		f, err := parser.ParseFile(fs, fpath, nil, parser.SkipObjectResolution)
		if err != nil {
			return err
		}

		if ext == ".go" {
			// keep track of exported function declarations.
			// warn about all exported type, const and var declarations.
			if exp := filterExported(f); len(exp) > 0 {
				pkg.goExported = append(pkg.goExported, addImports(exp, f.Imports)...)
			}
			return nil
		}

		// this is a gno file; ensure to mark that there are gno files in this
		// package.
		pkg.hasGnoFiles = true

		// ext == ".gno"
		pkg.hasGno = true
		if bd := filterBodylessFuncDecls(f); len(bd) > 0 {
			// gno file -- keep track of function declarations without body.
			pkg.gnoBodyless = append(pkg.gnoBodyless, addImports(bd, f.Imports)...)
		}
		for _, imp := range f.Imports {
			impVal := mustUnquote(imp.Path.Value)
			pkg.imports[impVal] = struct{}{}
		}

		return nil
	})
	pkgs = slices.DeleteFunc(pkgs, func(p *pkgData) bool {
		return !p.hasGnoFiles
	})
	return pkgs, err
}

// filterBodylessFuncDecls returns the function declarations in the given file
// which don't contain a body.
func filterBodylessFuncDecls(f *ast.File) (bodyless []*ast.FuncDecl) {
	for _, decl := range f.Decls {
		fd, ok := decl.(*ast.FuncDecl)
		if !ok || fd.Body != nil {
			continue
		}
		bodyless = append(bodyless, fd)
	}
	return
}

// filterExported returns the exported function declarations of the given file.
func filterExported(f *ast.File) (exported []*ast.FuncDecl) {
	for _, decl := range f.Decls {
		switch d := decl.(type) {
		case *ast.GenDecl:
			// TODO: complain if there are exported types/vars/consts
			continue
		case *ast.FuncDecl:
			if d.Name.IsExported() {
				exported = append(exported, d)
			}
		}
	}
	return
}

//go:embed template.tmpl
var templateText string

var tpl = template.Must(template.New("").Parse(templateText))

// tplData is the data passed to the template.
type tplData struct {
	Mappings  []mapping
	InitOrder []string
}

type tplImport struct{ Name, Path string }

// Imports returns the packages that the resulting generated files should import.
func (t tplData) Imports() (res []tplImport) {
	add := func(path string) {
		for _, v := range res {
			if v.Path == path {
				return
			}
		}
		res = append(res, tplImport{Name: pkgNameFromPath(path), Path: path})
	}
	for _, m := range t.Mappings {
		add(m.GoImportPath)
		// There might be a bit more than we need - but we run goimports to fix that.
		for _, v := range m.goImports {
			add(mustUnquote(v.Path.Value))
		}
	}
	return
}

func (tplData) PkgName(path string) string { return pkgNameFromPath(path) }<|MERGE_RESOLUTION|>--- conflicted
+++ resolved
@@ -57,11 +57,6 @@
 		return err
 	}
 
-	// Remove packages which don't have gno files within.
-	pkgs = slices.DeleteFunc(pkgs, func(p *pkgData) bool {
-		return !p.hasGno
-	})
-
 	// Link up each Gno function with its matching Go function.
 	mappings := linkFunctions(pkgs)
 	var initOrder []string
@@ -106,14 +101,10 @@
 
 	// for determining initialization order
 	imports map[string]struct{}
-<<<<<<< HEAD
 
 	// whether there are gno files in this package; if not, it's not a valid gno
 	// package and should be ignored ie. in the initialization order.
-	hasGnoFiles bool
-=======
-	hasGno  bool // if false, should not be considered in init order.
->>>>>>> a56a225e
+	hasGno bool
 }
 
 type funcDecl struct {
@@ -184,10 +175,8 @@
 
 		// this is a gno file; ensure to mark that there are gno files in this
 		// package.
-		pkg.hasGnoFiles = true
-
-		// ext == ".gno"
 		pkg.hasGno = true
+
 		if bd := filterBodylessFuncDecls(f); len(bd) > 0 {
 			// gno file -- keep track of function declarations without body.
 			pkg.gnoBodyless = append(pkg.gnoBodyless, addImports(bd, f.Imports)...)
@@ -199,8 +188,9 @@
 
 		return nil
 	})
+	// Remove packages which don't have gno files within.
 	pkgs = slices.DeleteFunc(pkgs, func(p *pkgData) bool {
-		return !p.hasGnoFiles
+		return !p.hasGno
 	})
 	return pkgs, err
 }
