--- conflicted
+++ resolved
@@ -28,14 +28,6 @@
 			if slices.Contains(res, imp) {
 				continue
 			}
-<<<<<<< HEAD
-=======
-			if (pkg.importPath == "testing" ||
-				pkg.importPath == "testing/base") &&
-				slices.Contains(nativeInjections, imp) {
-				continue
-			}
->>>>>>> a56a225e
 
 			// import does not exist; find it in pkg and process it.
 			idx := slices.IndexFunc(pkgs, func(p *pkgData) bool { return p.importPath == imp })
