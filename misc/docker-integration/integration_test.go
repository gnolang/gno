--- conflicted
+++ resolved
@@ -57,9 +57,6 @@
 	require.True(t, acc.Coins.IsAllGTE(minCoins),
 		"test1 account coins expected at least %s, got %s", minCoins, acc.Coins)
 
-<<<<<<< HEAD
-	// add gno.land/r/demo/tests_copy package
-=======
 	// add gno.land/r/demo/tests/subtests package
 	dockerExec(t,
 		`echo 'pass' | gnokey maketx addpkg -insecure-password-stdin \
@@ -71,8 +68,7 @@
 			test1`,
 	)
 
-	// add gno.land/r/demo/tests package
->>>>>>> 408fc68d
+	// add gno.land/r/demo/tests_copy package
 	dockerExec(t,
 		`echo 'pass' | gnokey maketx addpkg -insecure-password-stdin \
 			-gas-fee 1000000ugnot -gas-wanted 2000000 \
