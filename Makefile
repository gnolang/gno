all: gnoland gnokey goscan logos

.PHONY: logos goscan gnoland gnokey logos reset

reset:
	rm -rf testdir
	make

# The main show (daemon)
gnoland:
	echo "Building gnoland"
	go build -o build/gnoland ./cmd/gnoland

# The main show (client)
gnokey:
	echo "Building gnokey"
	go build -o build/gnokey ./cmd/gnokey

# goscan scans go code to determine its AST
goscan:
	echo "Building goscan"
	go build -o build/goscan ./cmd/goscan


# Logos is the interface to Gnoland
logos:
<<<<<<< HEAD
	echo "Building logos"
	go build -o logos ./logos/cmd/logos.go
	
gnokey:
	echo "Building gnokey"
	go build -o gnokey ./cmd/gnokey/
=======
	echo "building logos"
	go build -o build/logos ./logos/cmd/logos.go
>>>>>>> c0fcd1d2

clean:
	rm -rf build

test:
	echo "Running tests"
	go test
	go test tests/*.go -v -test.short

test2:
	# -p 1 shows test failures as they come
	# maybe another way to do this?
	go test ./pkgs/... -p 1 -count 1

stringer:
	stringer -type=Op

genproto:
	rm -rf proto/*
	find pkgs/crypto/ | grep "\.proto" | xargs rm
	find pkgs/crypto/ | grep "pbbindings" | xargs rm
	find pkgs/crypto/ | grep "pb.go" | xargs rm
	find pkgs/bft/ | grep "\.proto" | xargs rm
	find pkgs/bft/ | grep "pbbindings" | xargs rm
	find pkgs/bft/ | grep "pb.go" | xargs rm
	go run cmd/genproto/genproto.go<|MERGE_RESOLUTION|>--- conflicted
+++ resolved
@@ -24,17 +24,13 @@
 
 # Logos is the interface to Gnoland
 logos:
-<<<<<<< HEAD
-	echo "Building logos"
+	echo "Building Logos"
 	go build -o logos ./logos/cmd/logos.go
 	
 gnokey:
-	echo "Building gnokey"
+	echo "Building Gnokey"
 	go build -o gnokey ./cmd/gnokey/
-=======
-	echo "building logos"
-	go build -o build/logos ./logos/cmd/logos.go
->>>>>>> c0fcd1d2
+
 
 clean:
 	rm -rf build
