module github.com/gnolang/gno

go 1.21

require (
	dario.cat/mergo v1.0.0
	github.com/btcsuite/btcd/btcutil v1.1.3
	github.com/cockroachdb/apd/v3 v3.2.1
	github.com/cosmos/ledger-cosmos-go v0.13.3
	github.com/davecgh/go-spew v1.1.1
	github.com/decred/dcrd/dcrec/secp256k1/v4 v4.2.0
	github.com/fortytw2/leaktest v1.3.0
	github.com/gdamore/tcell/v2 v2.6.0
	github.com/gnolang/goleveldb v0.0.9
	github.com/gnolang/overflow v0.0.0-20170615021017-4d914c927216
	github.com/golang/protobuf v1.5.3
	github.com/google/gofuzz v1.2.0
	github.com/gorilla/mux v1.8.1
	github.com/gorilla/websocket v1.5.1
	github.com/gotuna/gotuna v0.6.0
	github.com/jaekwon/testify v1.6.1
	github.com/libp2p/go-buffer-pool v0.1.0
	github.com/mattn/go-runewidth v0.0.15
	github.com/pelletier/go-toml v1.9.5
	github.com/peterbourgon/ff/v3 v3.4.0
	github.com/pmezard/go-difflib v1.0.0
	github.com/rogpeppe/go-internal v1.11.0
	github.com/rs/cors v1.10.1
	github.com/stretchr/testify v1.8.4
	go.uber.org/multierr v1.10.0
	go.uber.org/zap v1.26.0
	go.uber.org/zap/exp v0.2.0
	golang.org/x/crypto v0.18.0
	golang.org/x/mod v0.14.0
	golang.org/x/net v0.20.0
	golang.org/x/term v0.16.0
	golang.org/x/tools v0.17.0
	google.golang.org/protobuf v1.31.0
	gopkg.in/yaml.v3 v3.0.1
)

require (
	github.com/btcsuite/btcd/btcec/v2 v2.3.2
	github.com/btcsuite/btcd/chaincfg/chainhash v1.0.2 // indirect
	github.com/gdamore/encoding v1.0.0 // indirect
	github.com/golang/snappy v0.0.4 // indirect
	github.com/gorilla/securecookie v1.1.1 // indirect
	github.com/gorilla/sessions v1.2.1 // indirect
<<<<<<< HEAD
	github.com/kr/text v0.2.0 // indirect
=======
	github.com/klauspost/compress v1.12.3 // indirect
>>>>>>> b965e5e9
	github.com/lucasb-eyer/go-colorful v1.2.0 // indirect
	github.com/nxadm/tail v1.4.11 // indirect
	github.com/pkg/errors v0.9.1 // indirect
	github.com/rivo/uniseg v0.4.3 // indirect
<<<<<<< HEAD
	go.uber.org/atomic v1.10.0 // indirect
=======
	github.com/zondax/hid v0.9.2 // indirect
	github.com/zondax/ledger-go v0.14.3 // indirect
	go.opencensus.io v0.22.5 // indirect
>>>>>>> b965e5e9
	golang.org/x/sys v0.16.0 // indirect
	golang.org/x/text v0.14.0 // indirect
	google.golang.org/genproto/googleapis/rpc v0.0.0-20231009173412-8bfb1ae86b6c // indirect
	google.golang.org/grpc v1.58.3 // indirect
	gopkg.in/check.v1 v1.0.0-20201130134442-10cb98267c6c // indirect
)<|MERGE_RESOLUTION|>--- conflicted
+++ resolved
@@ -30,11 +30,12 @@
 	go.uber.org/multierr v1.10.0
 	go.uber.org/zap v1.26.0
 	go.uber.org/zap/exp v0.2.0
-	golang.org/x/crypto v0.18.0
-	golang.org/x/mod v0.14.0
-	golang.org/x/net v0.20.0
-	golang.org/x/term v0.16.0
-	golang.org/x/tools v0.17.0
+	golang.org/x/crypto v0.19.0
+	golang.org/x/exp v0.0.0-20240222234643-814bf88cf225
+	golang.org/x/mod v0.15.0
+	golang.org/x/net v0.21.0
+	golang.org/x/term v0.17.0
+	golang.org/x/tools v0.18.0
 	google.golang.org/protobuf v1.31.0
 	gopkg.in/yaml.v3 v3.0.1
 )
@@ -46,23 +47,13 @@
 	github.com/golang/snappy v0.0.4 // indirect
 	github.com/gorilla/securecookie v1.1.1 // indirect
 	github.com/gorilla/sessions v1.2.1 // indirect
-<<<<<<< HEAD
-	github.com/kr/text v0.2.0 // indirect
-=======
-	github.com/klauspost/compress v1.12.3 // indirect
->>>>>>> b965e5e9
 	github.com/lucasb-eyer/go-colorful v1.2.0 // indirect
 	github.com/nxadm/tail v1.4.11 // indirect
 	github.com/pkg/errors v0.9.1 // indirect
 	github.com/rivo/uniseg v0.4.3 // indirect
-<<<<<<< HEAD
-	go.uber.org/atomic v1.10.0 // indirect
-=======
 	github.com/zondax/hid v0.9.2 // indirect
 	github.com/zondax/ledger-go v0.14.3 // indirect
-	go.opencensus.io v0.22.5 // indirect
->>>>>>> b965e5e9
-	golang.org/x/sys v0.16.0 // indirect
+	golang.org/x/sys v0.17.0 // indirect
 	golang.org/x/text v0.14.0 // indirect
 	google.golang.org/genproto/googleapis/rpc v0.0.0-20231009173412-8bfb1ae86b6c // indirect
 	google.golang.org/grpc v1.58.3 // indirect
