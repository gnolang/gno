module github.com/gnolang/gno

go 1.20

require (
	github.com/btcsuite/btcd v0.22.3
	github.com/btcsuite/btcd/btcutil v1.0.0
	github.com/btcsuite/btcutil v1.0.3-0.20201208143702-a53e38424cce
	github.com/cockroachdb/apd v1.1.0
	github.com/davecgh/go-spew v1.1.1
	github.com/dgraph-io/badger/v3 v3.2103.4
	github.com/fortytw2/leaktest v1.3.0
	github.com/gdamore/tcell/v2 v2.6.0
	github.com/gnolang/goleveldb v0.0.9
	github.com/gnolang/overflow v0.0.0-20170615021017-4d914c927216
	github.com/golang/protobuf v1.5.3
	github.com/google/gofuzz v1.2.0
	github.com/gorilla/mux v1.8.0
	github.com/gorilla/websocket v1.5.0
	github.com/gotuna/gotuna v0.6.0
	github.com/jaekwon/testify v1.6.1
	github.com/jmhodges/levigo v1.0.0
	github.com/libp2p/go-buffer-pool v0.1.0
	github.com/linxGnu/grocksdb v1.8.4
	github.com/mattn/go-runewidth v0.0.15
	github.com/pelletier/go-toml v1.9.5
	github.com/peterbourgon/ff/v3 v3.4.0
	github.com/pmezard/go-difflib v1.0.0
	github.com/rogpeppe/go-internal v1.11.0
	github.com/rs/cors v1.10.1
	github.com/stretchr/testify v1.8.4
	github.com/tecbot/gorocksdb v0.0.0-20191217155057-f0fad39f321c
	go.etcd.io/bbolt v1.3.7
	go.uber.org/multierr v1.9.0
	golang.org/x/crypto v0.14.0
	golang.org/x/mod v0.13.0
	golang.org/x/net v0.17.0
	golang.org/x/term v0.13.0
	golang.org/x/tools v0.13.0
	google.golang.org/protobuf v1.31.0
	gopkg.in/yaml.v3 v3.0.1
)

require (
	github.com/cespare/xxhash v1.1.0 // indirect
	github.com/cespare/xxhash/v2 v2.1.1 // indirect
	github.com/dgraph-io/ristretto v0.1.1 // indirect
	github.com/dustin/go-humanize v1.0.0 // indirect
	github.com/facebookgo/ensure v0.0.0-20200202191622-63f1cf65ac4c // indirect
	github.com/facebookgo/stack v0.0.0-20160209184415-751773369052 // indirect
	github.com/facebookgo/subset v0.0.0-20200203212716-c811ad88dec4 // indirect
	github.com/gdamore/encoding v1.0.0 // indirect
	github.com/gogo/protobuf v1.3.2 // indirect
	github.com/golang/glog v0.0.0-20160126235308-23def4e6c14b // indirect
	github.com/golang/groupcache v0.0.0-20190702054246-869f871628b6 // indirect
	github.com/golang/snappy v0.0.4 // indirect
	github.com/google/flatbuffers v1.12.1 // indirect
	github.com/gorilla/securecookie v1.1.1 // indirect
	github.com/gorilla/sessions v1.2.1 // indirect
	github.com/klauspost/compress v1.12.3 // indirect
	github.com/kr/text v0.2.0 // indirect
	github.com/lib/pq v1.10.7 // indirect
<<<<<<< HEAD
	github.com/lucasb-eyer/go-colorful v1.0.3 // indirect
=======
	github.com/lucasb-eyer/go-colorful v1.2.0 // indirect
	github.com/nxadm/tail v1.4.8 // indirect
>>>>>>> 7105d00e
	github.com/pkg/errors v0.9.1 // indirect
	github.com/rivo/uniseg v0.4.3 // indirect
	go.opencensus.io v0.22.5 // indirect
	go.uber.org/atomic v1.7.0 // indirect
	golang.org/x/sys v0.13.0 // indirect
	golang.org/x/text v0.13.0 // indirect
	gopkg.in/check.v1 v1.0.0-20201130134442-10cb98267c6c // indirect
)<|MERGE_RESOLUTION|>--- conflicted
+++ resolved
@@ -60,12 +60,8 @@
 	github.com/klauspost/compress v1.12.3 // indirect
 	github.com/kr/text v0.2.0 // indirect
 	github.com/lib/pq v1.10.7 // indirect
-<<<<<<< HEAD
-	github.com/lucasb-eyer/go-colorful v1.0.3 // indirect
-=======
 	github.com/lucasb-eyer/go-colorful v1.2.0 // indirect
 	github.com/nxadm/tail v1.4.8 // indirect
->>>>>>> 7105d00e
 	github.com/pkg/errors v0.9.1 // indirect
 	github.com/rivo/uniseg v0.4.3 // indirect
 	go.opencensus.io v0.22.5 // indirect
