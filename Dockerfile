# build gno
FROM        golang:1.23-alpine AS build-gno
ENV         GNOROOT="/gnoroot"
ENV         CGO_ENABLED=0 GOOS=linux
WORKDIR     /gnoroot
RUN         go env -w GOMODCACHE=/root/.cache/go-build
# Mod files
COPY        go.mod go.sum ./
RUN         --mount=type=cache,target=/go/pkg/mod/,id=gomodcache \
            --mount=type=cache,target=/root/.cache/go-build,id=gobuildcache \
            go mod download -x
COPY        . ./
# Gnoland
RUN         --mount=type=cache,target=/go/pkg/mod/,id=gomodcache \
            --mount=type=cache,target=/root/.cache/go-build,id=gobuildcache \
            go build -ldflags "-w -s" -o ./build/gnoland ./gno.land/cmd/gnoland
# Gnokey
RUN         --mount=type=cache,target=/go/pkg/mod/,id=gomodcache \
            --mount=type=cache,target=/root/.cache/go-build,id=gobuildcache \
            go build -ldflags "-w -s" -o ./build/gnokey ./gno.land/cmd/gnokey
# Gnoweb
RUN         --mount=type=cache,target=/go/pkg/mod/,id=gomodcache \
            --mount=type=cache,target=/root/.cache/go-build,id=gobuildcache \
            go build -ldflags "-w -s" -o ./build/gnoweb ./gno.land/cmd/gnoweb
# Gno
RUN         --mount=type=cache,target=/go/pkg/mod/,id=gomodcache \
            --mount=type=cache,target=/root/.cache/go-build,id=gobuildcache \
            go build -ldflags "-w -s" -o ./build/gno ./gnovm/cmd/gno

# Gnofaucet build
FROM        build-gno AS build-gnofaucet
WORKDIR     /gnoroot/contribs/gnofaucet
RUN         --mount=type=cache,target=/go/pkg/mod/,id=faucet-modcache \
            --mount=type=cache,target=/root/.cache/go-build,id=faucet-buildcache \
            go mod download -x
RUN         --mount=type=cache,target=/go/pkg/mod/,id=faucet \
            --mount=type=cache,target=/root/.cache/go-build,id=faucet-buildcache \
            go build -ldflags "-w -s" -o /gnoroot/build/gnofaucet .

# Gnodev build
FROM        build-gno AS build-gnodev
WORKDIR     /gnoroot/contribs/gnodev
RUN         --mount=type=cache,target=/go/pkg/mod/,id=gnodev-modcache \
            --mount=type=cache,target=/root/.cache/go-build,id=gnodev-buildcache \
            go mod download -x
RUN         --mount=type=cache,target=/go/pkg/mod/,id=gnodev-modcache \
            --mount=type=cache,target=/root/.cache/go-build,id=gnodev-buildcache \
            go build \
            -ldflags "-X github.com/gnolang/gno/gnovm/pkg/gnoenv._GNOROOT=/gnoroot" \
            -o /gnoroot/build/gnodev .
<<<<<<< HEAD
# Gnobro build
WORKDIR     /gnoroot/contribs/gnobro
RUN         --mount=type=cache,target=/go/pkg/mod/,id=gnodev-modcache \
            --mount=type=cache,target=/root/.cache/go-build,id=gnodev-buildcache \
=======

# Gnobro build
FROM        build-gno AS build-gnobro
WORKDIR     /gnoroot/contribs/gnobro
RUN         --mount=type=cache,target=/go/pkg/mod/,id=gnobro-modcache \
            --mount=type=cache,target=/root/.cache/go-build,id=gnobro-buildcache \
>>>>>>> 2ba633c6
            go build \
            -ldflags "-X github.com/gnolang/gno/gnovm/pkg/gnoenv._GNOROOT=/gnoroot" \
            -o /gnoroot/build/gnobro .

# Gnocontribs
## Gnogenesis
FROM        build-gno AS build-contribs
WORKDIR     /gnoroot/contribs/gnogenesis
RUN         --mount=type=cache,target=/go/pkg/mod/,id=contribs_modcache \
            --mount=type=cache,target=/root/.cache/go-build,id=contribs_buildcache \
            go mod download -x
RUN         --mount=type=cache,target=/go/pkg/mod/,id=contribs_modcache \
            --mount=type=cache,target=/root/.cache/go-build,id=contribs_buildcache \
            go build -ldflags "-w -s" -o /gnoroot/build/gnogenesis .

# Misc build
FROM        build-gno AS build-misc
## Staging
WORKDIR     /gnoroot/misc/loop
RUN         --mount=type=cache,target=/go/pkg/mod/,id=pl-modcache \
            --mount=type=cache,target=/root/.cache/go-build,id=pl-buildcache \
            go mod download -x
RUN         --mount=type=cache,target=/go/pkg/mod/,id=pl-modcache \
            --mount=type=cache,target=/root/.cache/go-build,id=pl-buildcache \
            go build -ldflags "-w -s" -o /gnoroot/build/portalloopd ./cmd

# Base image
FROM        alpine:3 AS base
WORKDIR     /gnoroot
ENV         GNOROOT="/gnoroot"
RUN         apk add --no-cache ca-certificates

# Gnoland image
## ghcr.io/gnolang/gno/gnoland
FROM        base AS gnoland
COPY        --from=build-gno /gnoroot/build/gnoland                         /usr/bin/gnoland
COPY        --from=build-gno /gnoroot/examples                              /gnoroot/examples
COPY        --from=build-gno /gnoroot/gnovm/stdlibs                         /gnoroot/gnovm/stdlibs
COPY        --from=build-gno /gnoroot/gnovm/tests/stdlibs                   /gnoroot/gnovm/tests/stdlibs
COPY        --from=build-gno /gnoroot/gno.land/genesis/genesis_txs.jsonl    /gnoroot/gno.land/genesis/genesis_txs.jsonl
COPY        --from=build-gno /gnoroot/gno.land/genesis/genesis_balances.txt /gnoroot/gno.land/genesis/genesis_balances.txt
EXPOSE      26656 26657
ENTRYPOINT  ["/usr/bin/gnoland"]

# Gnokey image
## ghcr.io/gnolang/gno/gnokey
FROM        base AS gnokey
COPY        --from=build-gno /gnoroot/build/gnokey   /usr/bin/gnokey
# gofmt is required by `gnokey maketx addpkg`
COPY        --from=build-gno /usr/local/go/bin/gofmt /usr/bin/gofmt
ENTRYPOINT  ["/usr/bin/gnokey"]

# Gnoweb image
## ghcr.io/gnolang/gno/gnoweb
FROM        base AS gnoweb
COPY        --from=build-gno /gnoroot/build/gnoweb /usr/bin/gnoweb
EXPOSE      8888
ENTRYPOINT  ["/usr/bin/gnoweb"]

# Gnofaucet image
## ghcr.io/gnolang/gno/gnofaucet
FROM        base AS gnofaucet
COPY        --from=build-gnofaucet /gnoroot/build/gnofaucet /usr/bin/gnofaucet
EXPOSE      5050
ENTRYPOINT  ["/usr/bin/gnofaucet"]

# Gnodev image
## ghcr.io/gnolang/gno/gnodev
FROM        base AS gnodev
COPY        --from=build-gnodev /gnoroot/build/gnodev                       /usr/bin/gnodev
COPY        --from=build-gno /gnoroot/examples                              /gnoroot/examples
COPY        --from=build-gno /gnoroot/gnovm/stdlibs                         /gnoroot/gnovm/stdlibs
COPY        --from=build-gno /gnoroot/gnovm/tests/stdlibs                   /gnoroot/gnovm/tests/stdlibs
COPY        --from=build-gno /gnoroot/gno.land/genesis/genesis_txs.jsonl    /gnoroot/gno.land/genesis/genesis_txs.jsonl
COPY        --from=build-gno /gnoroot/gno.land/genesis/genesis_balances.txt /gnoroot/gno.land/genesis/genesis_balances.txt
# gnoweb port exposed by default
EXPOSE     8888
ENTRYPOINT  ["/usr/bin/gnodev"]

# Gno
FROM        base AS gno
COPY        --from=build-gno /gnoroot/build/gno           /usr/bin/gno
COPY        --from=build-gno /gnoroot/examples            /gnoroot/examples
COPY        --from=build-gno /gnoroot/gnovm/stdlibs       /gnoroot/gnovm/stdlibs
COPY        --from=build-gno /gnoroot/gnovm/tests/stdlibs /gnoroot/gnovm/tests/stdlibs
ENTRYPOINT  ["/usr/bin/gno"]

# Gno Contribs [ Gnobro, Gnogenesis ]
## ghcr.io/gnolang/gnocontribs
FROM        base AS gnocontribs
COPY        --from=build-gnobro /gnoroot/build/gnobro                       /usr/bin/gnobro
COPY        --from=build-contribs /gnoroot/build/gnogenesis                 /usr/bin/gnogenesis
COPY        --from=build-gno /gnoroot/examples                              /gnoroot/examples
COPY        --from=build-gno /gnoroot/gno.land/genesis/genesis_txs.jsonl    /gnoroot/gno.land/genesis/genesis_txs.jsonl
COPY        --from=build-gno /gnoroot/gno.land/genesis/genesis_balances.txt /gnoroot/gno.land/genesis/genesis_balances.txt
EXPOSE     22
ENTRYPOINT [ "/bin/sh", "-c" ]

# misc/loop
FROM        docker AS portalloopd
WORKDIR     /gnoroot
ENV         GNOROOT="/gnoroot"
RUN         apk add --no-cache ca-certificates bash curl jq
COPY        --from=build-misc /gnoroot/build/portalloopd /usr/bin/portalloopd
ENTRYPOINT  ["/usr/bin/portalloopd"]
CMD         ["serve"]

# all, contains everything.
FROM        base AS all
COPY        --from=build-gno /gnoroot/build/*                               /usr/bin/
COPY        --from=build-gno /gnoroot/examples                              /gnoroot/examples
COPY        --from=build-gno /gnoroot/gnovm/stdlibs                         /gnoroot/gnovm/stdlibs
COPY        --from=build-gno /gnoroot/gnovm/tests/stdlibs                   /gnoroot/gnovm/tests/stdlibs
COPY        --from=build-gno /gnoroot/gno.land/genesis/genesis_txs.jsonl    /gnoroot/gno.land/genesis/genesis_txs.jsonl
COPY        --from=build-gno /gnoroot/gno.land/genesis/genesis_balances.txt /gnoroot/gno.land/genesis/genesis_balances.txt
# gofmt is required by `gnokey maketx addpkg`
COPY        --from=build-gno /usr/local/go/bin/gofmt                        /usr/bin<|MERGE_RESOLUTION|>--- conflicted
+++ resolved
@@ -48,19 +48,12 @@
             go build \
             -ldflags "-X github.com/gnolang/gno/gnovm/pkg/gnoenv._GNOROOT=/gnoroot" \
             -o /gnoroot/build/gnodev .
-<<<<<<< HEAD
-# Gnobro build
-WORKDIR     /gnoroot/contribs/gnobro
-RUN         --mount=type=cache,target=/go/pkg/mod/,id=gnodev-modcache \
-            --mount=type=cache,target=/root/.cache/go-build,id=gnodev-buildcache \
-=======
 
 # Gnobro build
 FROM        build-gno AS build-gnobro
 WORKDIR     /gnoroot/contribs/gnobro
 RUN         --mount=type=cache,target=/go/pkg/mod/,id=gnobro-modcache \
             --mount=type=cache,target=/root/.cache/go-build,id=gnobro-buildcache \
->>>>>>> 2ba633c6
             go build \
             -ldflags "-X github.com/gnolang/gno/gnovm/pkg/gnoenv._GNOROOT=/gnoroot" \
             -o /gnoroot/build/gnobro .
