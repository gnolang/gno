---
id: namespaces
---

# Namespaces

Namespaces provide users with the exclusive capability to publish contracts under their designated namespaces,
similar to GitHub's user and organization model.

<<<<<<< HEAD
=======
:::warning Not enabled

This feature isn't enabled by default on the Portal Loop chain and is currently available only on test5.gno.land.

:::

>>>>>>> 41a43baa
# Package Path

A package path is a unique identifier for each package/realm. It specifies the location of the package source
code which helps differentiate it from others. You can use a package path to:

- Call a specific function from a package/realm. (e.g. using `gnokey maketx call`)
- Import it in other packages/realms.

Here's a breakdown of the structure of a package path:

- Domain: The domain of the blockchain where the package is deployed. Currently, only `gno.land/` is supported.
- Type: Defines the type of package.
    - `p/`: [Package](packages.md)
    - `r/`: [Realm](realms.md)
- Namespace: A namespace can be included after the type (e.g., user or organization name). Namespaces are a
  way to group related packages or realms, but currently ownership cannot be claimed. (see
  [Issue#1107](https://github.com/gnolang/gno/issues/1107) for more info)
- Remaining Path: The remaining part of the path.
    - Can only contain alphanumeric characters (letters and numbers) and underscores.
    - No special characters allowed (except underscore).
    - Cannot consist solely of underscores. It must have at least one allowed alphanumeric character.
    - Cannot start with a number. It should begin with a letter.
    - Cannot end with a trailing slash (`/`).

Examples:

- `gno.land/p/demo/avl`: This signifies a package named `avl` within the `demo` namespace.
- `gno.land/r/gnoland/home`: This signifies a realm named `home` within the `gnoland` namespace.

## Registration Process

The registration process is contract-based. The `AddPkg` command references
`r/sys/names` for filtering, which in turn is based on `r/sys/users`.

To obtain a namespace, you need to register a name using the `r/gnoland/users` registries.
Visit [the latest user registry realm](https://gno.land/r/gnoland/users) for more information.

> ex: address `test1` registering as `patrick123` using registry v1, on the Portal Loop
```bash
$ gnokey maketx call -pkgpath gno.land/r/gnoland/users/v1 \
    -func Register \
    -gas-fee 1000000ugnot -gas-wanted 2000000 \
    -broadcast \
<<<<<<< HEAD
    -chainid=portal-loop \
    -remote="https://gno.land/r/gnoland/users/v1" \
    -args 'patrick123' \
    test1
=======
    -chainid=test5 \
    -send=20000000ugnot \
    -args '' \
    -args 'patrick' \
    -args 'My Profile Quote' test1
>>>>>>> 41a43baa
```

After successful registration, you can add a package under the registered namespace.

## Anonymous Namespace

gno.land offers the ability to add a package without having a registered namespace.
You can do this by using your own address as a namespace. This is formatted as `{p,r}/{std.Address}/**`.

> ex:  with `test1` user adding a package `microblog` using his own address as namespace
```bash
$ gnokey maketx addpkg \
    --pkgpath "gno.land/r/g1jg8mtutu9khhfwc4nxmuhcpftf0pajdhfvsqf5/microblog" \
    --pkgdir "examples/gno.land/p/demo/microblog" \
    --deposit 100000000ugnot \
    --gas-fee 1000000ugnot \
    --gas-wanted 2000000 \
    --broadcast \
    --chainid test5 \
    test1
```<|MERGE_RESOLUTION|>--- conflicted
+++ resolved
@@ -7,15 +7,12 @@
 Namespaces provide users with the exclusive capability to publish contracts under their designated namespaces,
 similar to GitHub's user and organization model.
 
-<<<<<<< HEAD
-=======
 :::warning Not enabled
 
 This feature isn't enabled by default on the Portal Loop chain and is currently available only on test5.gno.land.
 
 :::
 
->>>>>>> 41a43baa
 # Package Path
 
 A package path is a unique identifier for each package/realm. It specifies the location of the package source
@@ -59,18 +56,11 @@
     -func Register \
     -gas-fee 1000000ugnot -gas-wanted 2000000 \
     -broadcast \
-<<<<<<< HEAD
-    -chainid=portal-loop \
-    -remote="https://gno.land/r/gnoland/users/v1" \
-    -args 'patrick123' \
-    test1
-=======
     -chainid=test5 \
     -send=20000000ugnot \
     -args '' \
     -args 'patrick' \
     -args 'My Profile Quote' test1
->>>>>>> 41a43baa
 ```
 
 After successful registration, you can add a package under the registered namespace.
