---
id: gno-tooling-gnoland
---

# `gnoland`

<<<<<<< HEAD
## Run a gno.land node

`gnoland` is the Gno.land blockchain client binary. `gnoland` is capable of
managing node working files, as well as starting the blockchain client itself.
=======
## Overview

`gnoland` is the Gno.land blockchain client binary, which is capable of managing node working files, as well
as starting the blockchain client itself.
>>>>>>> ca54f5af

## `gnoland init`

`gnoland init` is supposed to initialize the node's working directory in the given path. The node's data directory is
comprised initially from the node's secrets and config (default values).

It is meant to be an initial step in starting the gno blockchain client, as the client itself cannot run without secrets
data like private keys, and a configuration. When the blockchain client is started, it will initialize on its own
relevant DB working directories inside the node directory.

```shell
gnoland init --help

USAGE
  init [flags]

initializes the node directory containing the secrets and configuration files

FLAGS
  -data-dir gnoland-data  the path to the node's data directory
  -force=false            overwrite existing data, if any
```

<<<<<<< HEAD
### **Sub Commands**
| Command   | Description                    |
|-----------|--------------------------------|
| `start`   | Run the full node              |
| `secrets` | Gno secrets manipulation suite |
| `config`  | Gno config manipulation suite  |
| `genesis` | Gno genesis manipulation suite |

## `gnoland start`

Start the full blockchain node.
=======
### Example usage

#### Generating fresh secrets / config

To initialize the node secrets and configuration to `./example-node-data`, run the following command:

```shell
gnoland init --data-dir ./example-node-data
```

This will initialize the following directory structure:

```shell
.
└── example-node-data/
    ├── secrets/
    │   ├── priv_validator_state.json
    │   ├── node_key.json
    │   └── priv_validator_key.json
    └── config/
       └── config.toml
```

#### Overwriting the secrets / config

In case there is an already existing node directory at the given path, you will need to provide an additional `--force`
flag to enable data overwrite.

:::warning Back up any secrets

Running `gnoland init` will generate completely new node secrets (validator private key, node p2p key), so make sure
you back up any existing secrets (located at `<node-dir>/secrets`) if you intend to overwrite them, in case you don't
want to lose them.

:::
>>>>>>> ca54f5af

Following up from the previous example where our desired node directory is `example-node-data` - to
initialize a completely new node data directory, with overwriting any existing data, run the following command:

<<<<<<< HEAD
| Name                       | Type    | Description                                                                 |
|----------------------------|---------|-----------------------------------------------------------------------------|
| `chainid`                  | String  | The ID of the chain                                                         |
| `config-path`              | String  | The node TOML config file path (optional)                                   |
| `data-dir`                 | String  | The path to the node's data directory                                       |
| `flag-config-path`         | String  | The flag config file (optional)                                             |
| `genesis`                  | String  | The path to the genesis.json                                                |
| `genesis-balances-file`    | String  | Initial distribution file                                                   |
| `genesis-max-vm-cycles`    | Integer | Set maximum allowed VM cycles per operation. Zero means no limit.           |
| `genesis-remote`           | String  | Replacement for '%%REMOTE%%' in genesis                                     |
| `genesis-txs-file`         | String  | Initial txs to replay                                                       |
| `gnoroot-dir`              | String  | The root directory of the Gno repository                                    |
| `log-format`               | String  | Log format for the gnoland node                                             |
| `log-level`                | String  | Log level for the gnoland node                                              |
| `skip-failing-genesis-txs` | Boolean | Don't panic when replaying invalid genesis txs                              |
| `skip-start`               | Boolean | Quit after initialization, don't start the node                             |
| `tx-event-store-path`      | String  | Path for the file tx event store (required if event store is 'file')        |
| `tx-event-store-type`      | String  | Type of transaction event store                                             |


## `gnoland secrets`

Manages node secrets.

### **Sub Commands**
| Command  | Description                                            |
|----------|--------------------------------------------------------|
| `init`   | initializes required Gno secrets in a common directory |
| `verify` | verifies all Gno secrets in a common directory         |
| `get`    | shows all Gno secrets present in a common directory    |

### `gnoland secrets init`





=======
```shell
gnoland init --data-dir ./example-node-data --force
```
>>>>>>> ca54f5af
<|MERGE_RESOLUTION|>--- conflicted
+++ resolved
@@ -2,19 +2,12 @@
 id: gno-tooling-gnoland
 ---
 
-# `gnoland`
+# gnoland
 
-<<<<<<< HEAD
-## Run a gno.land node
-
-`gnoland` is the Gno.land blockchain client binary. `gnoland` is capable of
-managing node working files, as well as starting the blockchain client itself.
-=======
 ## Overview
 
 `gnoland` is the Gno.land blockchain client binary, which is capable of managing node working files, as well
 as starting the blockchain client itself.
->>>>>>> ca54f5af
 
 ## `gnoland init`
 
@@ -38,19 +31,6 @@
   -force=false            overwrite existing data, if any
 ```
 
-<<<<<<< HEAD
-### **Sub Commands**
-| Command   | Description                    |
-|-----------|--------------------------------|
-| `start`   | Run the full node              |
-| `secrets` | Gno secrets manipulation suite |
-| `config`  | Gno config manipulation suite  |
-| `genesis` | Gno genesis manipulation suite |
-
-## `gnoland start`
-
-Start the full blockchain node.
-=======
 ### Example usage
 
 #### Generating fresh secrets / config
@@ -86,51 +66,10 @@
 want to lose them.
 
 :::
->>>>>>> ca54f5af
 
 Following up from the previous example where our desired node directory is `example-node-data` - to
 initialize a completely new node data directory, with overwriting any existing data, run the following command:
 
-<<<<<<< HEAD
-| Name                       | Type    | Description                                                                 |
-|----------------------------|---------|-----------------------------------------------------------------------------|
-| `chainid`                  | String  | The ID of the chain                                                         |
-| `config-path`              | String  | The node TOML config file path (optional)                                   |
-| `data-dir`                 | String  | The path to the node's data directory                                       |
-| `flag-config-path`         | String  | The flag config file (optional)                                             |
-| `genesis`                  | String  | The path to the genesis.json                                                |
-| `genesis-balances-file`    | String  | Initial distribution file                                                   |
-| `genesis-max-vm-cycles`    | Integer | Set maximum allowed VM cycles per operation. Zero means no limit.           |
-| `genesis-remote`           | String  | Replacement for '%%REMOTE%%' in genesis                                     |
-| `genesis-txs-file`         | String  | Initial txs to replay                                                       |
-| `gnoroot-dir`              | String  | The root directory of the Gno repository                                    |
-| `log-format`               | String  | Log format for the gnoland node                                             |
-| `log-level`                | String  | Log level for the gnoland node                                              |
-| `skip-failing-genesis-txs` | Boolean | Don't panic when replaying invalid genesis txs                              |
-| `skip-start`               | Boolean | Quit after initialization, don't start the node                             |
-| `tx-event-store-path`      | String  | Path for the file tx event store (required if event store is 'file')        |
-| `tx-event-store-type`      | String  | Type of transaction event store                                             |
-
-
-## `gnoland secrets`
-
-Manages node secrets.
-
-### **Sub Commands**
-| Command  | Description                                            |
-|----------|--------------------------------------------------------|
-| `init`   | initializes required Gno secrets in a common directory |
-| `verify` | verifies all Gno secrets in a common directory         |
-| `get`    | shows all Gno secrets present in a common directory    |
-
-### `gnoland secrets init`
-
-
-
-
-
-=======
 ```shell
 gnoland init --data-dir ./example-node-data --force
-```
->>>>>>> ca54f5af
+```