---
id: installation
---

# Installation

## Overview
In this tutorial, you will learn how to set up the Gno development environment
locally, so you can get up and running writing Gno code. You will download and
install all the necessary tooling, and validate that it is correctly configured
to run on your machine.

## Prerequisites
- **Git**
- **`make` (for running Makefiles)**
- **Go 1.22+**
- **Go Environment Setup**:
  - Make sure `$GOPATH` is well-defined, and `$GOPATH/bin` is added to your `$PATH` variable.
  - To do this, you can add the following line to your `.bashrc`, `.zshrc` or other config file:
```
export GOPATH=$HOME/go
export PATH=$GOPATH/bin:$PATH
```

## 1. Cloning the repository
To get started with a local gno.land development environment, you must clone the
GitHub repository somewhere on disk:

```bash
git clone https://github.com/gnolang/gno.git
```

## 2. Installing the required tools

There are three tools that should be used for getting started with Gno development:
- `gno` - the GnoVM binary
- `gnodev` - the Gno [development helper](../../gno-tooling/cli/gnodev.md)
- `gnokey` - the Gno [keypair manager](../../gno-tooling/cli/gnokey/working-with-key-pairs.mdkey/working-with-key-pairs.md)

To install all three  tools, simply run the following in the root of the repo:
```bash
make install
```

## 3. Verifying installation

### `gno`
`gno` provides ample functionality to the user, among which is running,
transpiling, testing and building `.gno` files. Read more
about `gnokey` [here](../../gno-tooling/cli/gno.md).

To verify the `gno` binary is installed system-wide, you can run:

```bash
gno --help
```

You should get the help output from the command:

![gno help](../../assets/getting-started/local-setup/local-setup/gno-help.gif)

Alternatively, if you don't want to have the binary callable system-wide, you
can run the binary directly:

```bash
cd gnovm
go run ./cmd/gno --help
```

### `gnodev`
`gnodev` is the go-to Gno development helper tool - it comes with a built in
Gno.land node, a `gnoweb` server to display the state of your smart contracts
(realms), and a watcher system to actively track changes in your code. Read more
about `gnodev` [here](../../gno-tooling/cli/gnodev.md).

To verify that the `gnodev` binary is installed system-wide, you can run:

```bash
gnodev
```

You should get the following output:
![gnodev](../../assets/getting-started/local-setup/local-setup/gnodev.gif)


### `gnokey`

<<<<<<< HEAD
`gnokey` is the Gno.land keypair management CLI tool. It allows you to create
keypairs, sign transactions, and broadcast them to Gno.land chains. Read more
about `gnokey` [here](../../gno-tooling/cli/gnokey/gnokey.md).
=======
`gnokey` is the gno.land keypair management CLI tool. It allows you to create
keypairs, sign transactions, and broadcast them to gno.land chains. Read more
about `gnokey` [here](../../gno-tooling/cli/gnokey.md).
>>>>>>> 651f5aac

To verify that the `gnokey` binary is installed system-wide, you can run:

```bash
gnokey --help
```

You should get the help output from the command:

![gnokey help](../../assets/getting-started/local-setup/local-setup/gnokey-help.gif)

## Conclusion

That's it 🎉

You have successfully built out and installed the necessary tools for Gno
development!

In further documents, you will gain a better understanding on how they are used
to make Gno work.<|MERGE_RESOLUTION|>--- conflicted
+++ resolved
@@ -85,15 +85,9 @@
 
 ### `gnokey`
 
-<<<<<<< HEAD
-`gnokey` is the Gno.land keypair management CLI tool. It allows you to create
-keypairs, sign transactions, and broadcast them to Gno.land chains. Read more
-about `gnokey` [here](../../gno-tooling/cli/gnokey/gnokey.md).
-=======
 `gnokey` is the gno.land keypair management CLI tool. It allows you to create
 keypairs, sign transactions, and broadcast them to gno.land chains. Read more
-about `gnokey` [here](../../gno-tooling/cli/gnokey.md).
->>>>>>> 651f5aac
+about `gnokey` [here](../../gno-tooling/cli/gnokey/gnokey.md).
 
 To verify that the `gnokey` binary is installed system-wide, you can run:
 
