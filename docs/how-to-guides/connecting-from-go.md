--- conflicted
+++ resolved
@@ -116,13 +116,8 @@
 }
 ```
 
-<<<<<<< HEAD
-A list of Gno.land network endpoints & chain IDs can be found in the [Gno RPC 
-endpoints](../reference/network-config.md) page. 
-=======
 A list of Gno.land network endpoints & chain IDs can be found in the 
 [Gno RPC endpoints](../reference/network-config.md) page.
->>>>>>> 764eb65e
 
 With this, we can initialize the `gnoclient.Client` struct: 
 
