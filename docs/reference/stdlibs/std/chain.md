--- conflicted
+++ resolved
@@ -26,8 +26,6 @@
 ```go
 std.AssertOriginCall()
 ```
-<<<<<<< HEAD
-=======
 ---
 
 ## Emit
@@ -41,20 +39,6 @@
 ```go
 std.Emit("MyEvent", "myKey1", "myValue1", "myKey2", "myValue2")
 ```
----
-
-## CurrentRealmPath
-```go
-func CurrentRealmPath() string
-```
-Returns the path of the realm it is called in.
-
-#### Usage
-```go
-realmPath := std.CurrentRealmPath() // gno.land/r/demo/users
-```
----
->>>>>>> 977a3f44
 
 ## GetChainID
 ```go
