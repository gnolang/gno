# Standard Libraries

Gno comes with a set of standard libraries which are included to ease development
and provide extended functionality to the language. These include:
- standard libraries as we know them in classic Go, i.e. `strings`, `testing`, etc.
- a special `std` package, which contains types, interfaces, and APIs created to
handle blockchain-related functionality, such as fetching the last caller,
fetching coins sent along with a transaction, getting the block timestamp and height, and more.

Standard libraries differ from on-chain packages in terms of their import path structure.
Unlike on-chain [packages](./gno-packages.md), standard libraries do not incorporate
a domain-like format at the beginning of their import path. For example:
- `import "strings"` refers to a standard library
- `import "gno.land/p/demo/avl"` refers to an on-chain package.

To see concrete implementation details & API references of the `std` pacakge,
see the reference section.

## Accessing documentation

Apart from the official documentation you are currently reading, you can also
access documentation for the standard libraries in several other different ways.
You can obtain a list of all the available standard libraries with the
following commands:

```console
$ cd gnovm/stdlibs # go to correct directory

$ find -type d
./testing
./math
./crypto
./crypto/chacha20
./crypto/chacha20/chacha
./crypto/chacha20/rand
./crypto/sha256
./crypto/cipher
...
```

All the packages have automatically generated documentation through the use of the
`gno doc` command, which has similar functionality and features to `go doc`:

```console
$ gno doc encoding/binary
package binary // import "encoding/binary"

Package binary implements simple translation between numbers and byte sequences
and encoding and decoding of varints.

[...]

var BigEndian bigEndian
var LittleEndian littleEndian
type AppendByteOrder interface{ ... }
type ByteOrder interface{ ... }
$ gno doc -u -src encoding/binary littleEndian.AppendUint16
package binary // import "encoding/binary"

func (littleEndian) AppendUint16(b []byte, v uint16) []byte {
        return append(b,
                byte(v),
                byte(v>>8),
        )
}
```

`gno doc` will work automatically when used within the Gno repository or any
repository which has a `go.mod` dependency on `github.com/gnolang/gno`.

Another alternative is setting your environment variable `GNOROOT` to point to
where you cloned the Gno repository.

```sh
export GNOROOT=$HOME/gno
```

## Coin

A Coin is a native Gno type that has a denomination and an amount. Coins can be
issued by the native Gno Banker.

A coin is defined by the following:

```go
type Coin struct {
	Denom  string `json:"denom"`
	Amount int64  `json:"amount"`
}
```

`Denom` is the denomination of the coin, i.e. `ugnot`, and `Amount` is a
non-negative amount of the coin.

Multiple coins can be bundled together into a `Coins` slice:

```go
type Coins []Coin
```

This slice behaves like a mathematical set - it cannot contain duplicate `Coin` instances.

The `Coins` slice can be included in a transaction made by a user addresses or a realm.
Coins in this set are then available for access by specific types of Bankers,
which can manipulate them depending on access rights.

Read more about coins in the [Effective Gno](./effective-gno.md) section.

The Coin(s) API can be found in the `std` package.

## Banker

The Banker's main purpose is to handle balance changes of [native coins](coin.md)
within Gno chains. This includes issuance, transfers, and burning of coins.

The Banker module can be cast into 4 subtypes of bankers that expose different
functionalities and safety features within your packages and realms.

### Banker Types

1. `BankerTypeReadonly` - read-only access to coin balances
2. `BankerTypeOriginSend` - full access to coins sent with the transaction that called the banker
3. `BankerTypeRealmSend` - full access to coins that the realm itself owns, including the ones sent with the transaction
4. `BankerTypeRealmIssue` - able to issue new coins

## Events

Events in Gno are a fundamental aspect of interacting with and monitoring
on-chain applications. They serve as a bridge between the on-chain environment
and off-chain services, making it simpler for developers, analytics tools, and
monitoring services to track and respond to activities happening in gno.land.

Gno events are pieces of data that log specific activities or changes occurring
within the state of an on-chain app. These activities are user-defined; they might
be token transfers, changes in ownership, updates in user profiles, and more.
Each event is recorded in the ABCI results of each block, ensuring that action
that happened is verifiable and accessible to off-chain services.

To emit an event, you can use the `Emit()` function from the `std` package
provided in the Gno standard library. The `Emit()` function takes in a string
representing the type of event, and an even number of arguments after representing
`key:value` pairs.

Read more about events & `Emit()` in
[Effective Gno](./effective-gno.md#emit-gno-events-to-make-life-off-chain-easier).

An event contained in an ABCI response of a block will include the following
data:

``` json
{
    "@type": "/tm.gnoEvent", // TM2 type
    "type": "OwnershipChange", // Type/name of event defined in Gno
    "pkg_path": "gno.land/r/demo/example", // Path of the emitter
    "func": "ChangeOwner", // Gno function that emitted the event
    "attrs": [ // Slice of key:value pairs emitted
        {
            "key": "oldOwner",
            "value": "g1jg8mtutu9khhfwc4nxmuhcpftf0pajdhfvsqf5"
        },
        {
            "key": "newOwner",
            "value": "g1zzqd6phlfx0a809vhmykg5c6m44ap9756s7cjj"
        }
    ]
}
```

You can fetch the ABCI response of a specific block by using the `/block_results`
RPC endpoint.

<!-- XXX: remove everything after this and use automatically generated package doc -->

## Package `std`

[//]: <> (todo: autogenerate from godoc.)

This is the reference page for the special `std` package found in Gno, containing
critical functionality for managing realms, addresses, the Banker module, etc.

## Address
Native address type in Gno, conforming to the Bech32 format.

```go
type Address string
func (a Address) IsValid() bool {...}
func (a Address) String()  string {...}
```

### IsValid
Check if **Address** is of a valid length, and conforms to the bech32 format.

##### Usage
```go
if !address.IsValid() {...}
```

---

### String
Get **string** representation of **Address**.

##### Usage
```go
stringAddr := addr.String()
```

---

## Banker

```go
type BankerType uint8

const (
    BankerTypeReadonly BankerType = iota
    BankerTypeOriginSend
    BankerTypeRealmSend
    BankerTypeRealmIssue
)

type Banker interface {
    GetCoins(addr Address) (dst Coins)
    SendCoins(from, to Address, coins Coins)
    IssueCoin(addr Address, denom string, amount int64)
    RemoveCoin(addr Address, denom string, amount int64)
}
```

### NewBanker
Returns `Banker` of the specified type.

##### Parameters
- `BankerType` - type of Banker to get:
    - `BankerTypeReadonly` - read-only access to coin balances
    - `BankerTypeOrigSend` - full access to coins sent with the transaction that calls the banker
    - `BankerTypeRealmSend` - full access to coins that the realm itself owns, including the ones sent with the transaction
    - `BankerTypeRealmIssue` - able to issue new coins

##### Usage

```go
banker := std.NewBanker(std.<BankerType>)
```
---

### GetCoins
Returns `Coins` owned by `Address`.

##### Parameters
- `addr` **Address** to fetch balances for

##### Usage

```go
coins := banker.GetCoins(addr)
```
---

### SendCoins
Sends `coins` from address `from` to address `to`. `coins` needs to be a well-defined
`Coins` slice.

##### Parameters
- `from` **Address** to send from
- `to` **Address** to send to
- `coins` **Coins** to send

##### Usage
```go
banker.SendCoins(from, to, coins)
```
---

### IssueCoin
Issues `amount` of coin with a denomination `denom` to address `addr`.

##### Parameters
- `addr` **Address** to issue coins to
- `denom` **string** denomination of coin to issue
- `amount` **int64** amount of coin to issue

##### Usage
```go
banker.IssueCoin(addr, denom, amount)
```

:::info Coin denominations

`Banker` methods expect qualified denomination of the coins. Read more [here](#coindenom).

:::

---


### RemoveCoin
Removes (burns) `amount` of coin with a denomination `denom` from address `addr`.

##### Parameters
- `addr` **Address** to remove coins from
- `denom` **string** denomination of coin to remove
- `amount` **int64** amount of coin to remove

##### Usage
```go
banker.RemoveCoin(addr, denom, amount)
```

---

## Chain-related

### AssertOriginCall
```go
func AssertOriginCall()
```
Panics if caller of function is not an EOA. Only allows `MsgCall` transactions; panics on `MsgRun` calls.

##### Usage
```go
std.AssertOriginCall()
```
---

### ChainDomain
```go
func ChainDomain() string
```
Returns the chain domain. Currently only `gno.land` is supported.

##### Usage
```go
domain := std.ChainDomain() // gno.land
```
---

### Emit
```go
func Emit(typ string, attrs ...string)
```
Emits a Gno event. Takes in a **string** type (event identifier), and an even number of string
arguments acting as key-value pairs to be included in the emitted event.

##### Usage
```go
std.Emit("MyEvent", "myKey1", "myValue1", "myKey2", "myValue2")
```
---

### ChainID
```go
func ChainID() string
```
Returns the chain ID.

##### Usage
```go
chainID := std.ChainID() // dev | test5 | main ...
```
---

### ChainHeight
```go
func ChainHeight() int64
```
Returns the current block number (height).

##### Usage
```go
height := std.ChainHeight()
```
---

### OriginSend
```go
func OriginSend() Coins
```
Returns the `Coins` that were sent along with the calling transaction.

##### Usage
```go
coinsSent := std.OriginSend()
```
---

### OriginCaller
```go
func OriginCaller() Address
```
Returns the original signer of the transaction.

##### Usage
```go
caller := std.OriginCaller()
```
---

### CurrentRealm
```go
func CurrentRealm() Realm
```
Returns current [Realm](./realms.md) object.

##### Usage
```go
currentRealm := std.CurrentRealm()
```
---

### PrevRealm
```go
func PreviousRealm() Realm
```
Returns the previous caller [realm](./realms.md) (can be code or user realm). If caller is a
user realm, `pkgpath` will be empty.

##### Usage
```go
prevRealm := std.PreviousRealm()
```
---

### CallerAt
```go
func CallerAt(n int) Address
```
Returns the n-th caller of the function, going back in the call trace.
Includes calls to pure packages.

##### Usage
```go
currentRealm := std.CallerAt(1)      // returns address of current realm
previousRealm := std.CallerAt(2)     // returns address of previous realm/caller
std.CallerAt(0)                      // error, n must be > 0
```
---

### DerivePkgAddr
```go
func DerivePkgAddr(pkgPath string) Address
```
Derives the Realm address from its `pkgpath` parameter.

##### Usage
```go
realmAddr := std.DerivePkgAddr("gno.land/r/demo/tamagotchi") //  g1a3tu874agjlkrpzt9x90xv3uzncapcn959yte4
```

---

### CoinDenom
```go
func CoinDenom(pkgPath, coinName string) string
```
Composes a qualified denomination string from the realm's `pkgPath` and the
provided coin name, e.g. `/gno.land/r/demo/blog:blgcoin`. This method should be
used to get fully qualified denominations of coins when interacting with the
`Banker` module. It can also be used as a method of the `Realm` object.
Read more[here](#coindenom-1).

#### Parameters
- `pkgPath` **string** - package path of the realm
- `coinName` **string** - The coin name used to build the qualified denomination.  Must start with a lowercase letter, followed by 2–15 lowercase letters or digits.

#### Usage
```go
denom := std.CoinDenom("gno.land/r/demo/blog", "blgcoin") // /gno.land/r/demo/blog:blgcoin
```

---

## Coin

```go
type Coin struct {
	Denom  string `json:"denom"`
	Amount int64  `json:"amount"`
}

func NewCoin(denom string, amount int64) Coin {...}
func (c Coin) String() string {...}
func (c Coin) IsGTE(other Coin) bool {...}
func (c Coin) IsLT(other Coin) bool {...}
func (c Coin) IsEqual(other Coin) bool {...}
func (c Coin) Add(other Coin) Coin {...}
func (c Coin) Sub(other Coin) Coin {...}
func (c Coin) IsPositive() bool {...}
func (c Coin) IsNegative() bool {...}
func (c Coin) IsZero() bool {...}
```

### NewCoin
Returns a new Coin with a specific denomination and amount.

##### Usage
```go
coin := std.NewCoin("ugnot", 100)
```
---

### String
Returns a string representation of the `Coin` it was called upon.

##### Usage
```go
coin := std.NewCoin("ugnot", 100)
coin.String() // 100ugnot
```
---

### IsGTE
Checks if the amount of `other` Coin is greater than or equal than amount of
Coin `c` it was called upon. If coins compared are not of the same denomination,
`IsGTE` will panic.

##### Parameters
- `other` **Coin** to compare with

##### Usage
```go
coin1 := std.NewCoin("ugnot", 150)
coin2 := std.NewCoin("ugnot", 100)

coin1.IsGTE(coin2) // true
coin2.IsGTE(coin1) // false
```
---

### IsLT
Checks if the amount of `other` Coin is less than the amount of Coin `c` it was
called upon. If coins compared are not of the same denomination, `IsLT` will
panic.

##### Parameters
- `other` **Coin** to compare with

##### Usage
```go
coin := std.NewCoin("ugnot", 150)
coin := std.NewCoin("ugnot", 100)

coin1.IsLT(coin2) // false
coin2.IsLT(coin1) // true
```
---

### IsEqual
Checks if the amount of `other` Coin is equal to the amount of Coin `c` it was
called upon. If coins compared are not of the same denomination, `IsEqual` will
panic.

##### Parameters
- `other` **Coin** to compare with

##### Usage
```go
coin1 := std.NewCoin("ugnot", 150)
coin2 := std.NewCoin("ugnot", 100)
coin3 := std.NewCoin("ugnot", 100)

coin1.IsEqual(coin2) // false
coin2.IsEqual(coin1) // false
coin2.IsEqual(coin3) // true
```
---

### Add
Adds two coins of the same denomination. If coins are not of the same
denomination, `Add` will panic. If final amount is larger than the maximum size
of `int64`, `Add` will panic with an overflow error. Adding a negative amount
will result in subtraction.

##### Parameters
- `other` **Coin** to add

##### Usage
```go
coin1 := std.NewCoin("ugnot", 150)
coin2 := std.NewCoin("ugnot", 100)

coin3 := coin1.Add(coin2)
coin3.String() // 250ugnot
```
---

### Sub
Subtracts two coins of the same denomination. If coins are not of the same
denomination, `Sub` will panic. If final amount is smaller than the minimum size
of `int64`, `Sub` will panic with an underflow error. Subtracting a negative amount
will result in addition.

##### Parameters
- `other` **Coin** to subtract

##### Usage
```go
coin1 := std.NewCoin("ugnot", 150)
coin2 := std.NewCoin("ugnot", 100)

coin3 := coin1.Sub(coin2)
coin3.String() // 50ugnot
```
---

### IsPositive
Checks if a coin amount is positive.

##### Usage
```go
coin1 := std.NewCoin("ugnot", 150)
coin2 := std.NewCoin("ugnot", -150)

coin1.IsPositive() // true
coin2.IsPositive() // false
```
---

### IsNegative
Checks if a coin amount is negative.

##### Usage
```go
coin1 := std.NewCoin("ugnot", 150)
coin2 := std.NewCoin("ugnot", -150)

coin1.IsNegative() // false
coin2.IsNegative() // true
```
---

### IsZero
Checks if a coin amount is zero.

##### Usage
```go
coin1 := std.NewCoin("ugnot", 150)
coin2 := std.NewCoin("ugnot", 0)

coin1.IsZero() // false
coin2.IsZero() // true
```

---

## Coins

`Coins` is a set of `Coin`, one per denomination.

```go
type Coins []Coin

func NewCoins(coins ...Coin) Coins {...}
func (c Coins) String() string {...}
func (c Coins) AmountOf(denom string) int64 {...}
func (c Coins) Add(other Coins) Coins {...}
```

### NewCoins
Returns a new set of `Coins` given one or more `Coin`. Consolidates any denom
duplicates into one, keeping the properties of a mathematical set.

##### Usage
```go
coin1 := std.NewCoin("ugnot", 150)
coin2 := std.NewCoin("example", 100)
coin3 := std.NewCoin("ugnot", 100)

coins := std.NewCoins(coin1, coin2, coin3)
coins.String() // 250ugnot, 100example
```
---

#### String
Returns a string representation of the `Coins` set it was called upon.

##### Usage
```go
coins := std.Coins{std.Coin{"ugnot", 100}, std.Coin{"foo", 150}, std.Coin{"bar", 200}}
coins.String() // 100ugnot,150foo,200bar
```
---

### AmountOf
Returns **int64** amount of specified coin within the `Coins` set it was called upon. Returns `0` if the specified coin does not exist in the set.

#### Parameters
- `denom` **string** denomination of specified coin

#### Usage
```go
coins := std.Coins{std.Coin{"ugnot", 100}, std.Coin{"foo", 150}, std.Coin{"bar", 200}}
coins.AmountOf("foo") // 150
```
---

### Add
Adds (or updates) the amount of specified coins in the `Coins` set. If the specified coin does not exist, `Add` adds it to the set.

#### Parameters
- `other` **Coins** to add to `Coins` set

#### Usage
```go
coins := // ...
otherCoins := // ...
coins.Add(otherCoins)
```

## Realm

`Realm` is the structure representing a realm in Gno. See our [realm documentation](./realms.md) for more details.

```go
type Realm struct {
    addr    Address
    pkgPath string
}

func (r Realm) Address() Address {...}
func (r Realm) PkgPath() string {...}
func (r Realm) IsUser() bool {...}
func (r Realm) CoinDenom(coinName string) string {...}
```

### Addr
Returns the **Address** field of the realm it was called upon.

##### Usage
```go
realmAddr := r.Address() // eg. g1n2j0gdyv45aem9p0qsfk5d2gqjupv5z536na3d
```
---
### PkgPath
Returns the **string** package path of the realm it was called upon.

##### Usage
```go
realmPath := r.PkgPath() // eg. gno.land/r/gnoland/blog
```
---
### IsUser
Checks if the realm it was called upon is a user realm. This check passes for both `MsgCall` and `MsgRun` transactions.

##### Usage
```go
if r.IsUser() {...}
```

---

### CoinDenom

Composes a qualified denomination string from the realm's `pkgPath` and the
provided coin name, e.g. `/gno.land/r/demo/blog:blgcoin`. This method should be
used to get fully qualified denominations of coins when interacting with the
`Banker` module.

#### Parameters
- `coinName` **string** - The coin name used to build the qualified denomination.
Must start with a lowercase letter, followed by 2–15 lowercase letters or digits.

#### Usage
```go
// in "gno.land/r/gnoland/blog"
denom := r.CoinDenom("blgcoin") // /gno.land/r/gnoland/blog:blgcoin
```

---

## Testing

```go
<<<<<<< HEAD
func TestSkipHeights(count int64)
func TestSetOriginCaller(addr Address)
func TestSetOriginSend(sent, spent Coins)
func TestIssueCoins(addr Address, coins Coins)
func TestSetRealm(realm Realm)
func NewUserRealm(address Address) Realm
func NewCodeRealm(pkgPath string) Realm
=======
// package `testing`
func SkipHeights(count int64)
func SetOriginCaller(origCaller std.Address)
func SetOriginPkgAddress(addr std.Address)
func SetOriginSend(sent std.Coins)
func IssueCoins(addr std.Address, coins std.Coins)
func SetRealm(realm std.Realm)

// package `std`
func NewUserRealm(address std.Address) std.Realm
func NewCodeRealm(pkgPath string) std.Realm
>>>>>>> 3d204fb6
```

### SkipHeights

```go
func SkipHeights(count int64)
```

Modifies the block height variable by skipping **count** blocks.

It also increases block timestamp by 5 seconds for every single count

#### Usage

```go
testing.SkipHeights(100)
```

---

### SetOriginCaller

```go
func SetOriginCaller(origCaller std.Address)
```

Sets the current caller of the transaction to **addr**.

#### Usage

```go
testing.SetOriginCaller(std.Address("g1jg8mtutu9khhfwc4nxmuhcpftf0pajdhfvsqf5"))
```

---

<<<<<<< HEAD
### TestSetOriginSend
=======
### SetOriginPkgAddress

```go
func SetOriginPkgAddress(addr std.Address)
```
Sets the call entry realm address to **addr**.

#### Usage

```go
testing.SetOriginPkgAddress(std.Address("g1ecely4gjy0yl6s9kt409ll330q9hk2lj9ls3ec"))
```

---

### SetOriginSend
>>>>>>> 3d204fb6

```go
func SetOriginSend(sent std.Coins)
```

Sets the sent & spent coins for the current context.

#### Usage

```go
testing.SetOriginSend(sent Coins)
```

---

### IssueCoins

```go
func IssueCoins(addr std.Address, coins std.Coins)
```

Issues testing context **coins** to **addr**.

#### Usage

```go
issue := std.Coins{{"coin1", 100}, {"coin2", 200}}
addr := std.Address("g1ecely4gjy0yl6s9kt409ll330q9hk2lj9ls3ec")
testing.TestIssueCoins(addr, issue)
```

---

### TestSetRealm

```go
func SetRealm(rlm Realm)
```

Sets the realm for the current frame. After calling `SetRealm()`, calling
[`CurrentRealm()`](#currentrealm) in the same test function will yield the value of `rlm`, and
any `PreviousRealm()` called from a function used after TestSetRealm will yield `rlm`.

Should be used in combination with [`NewUserRealm`](#newuserrealm) &
[`NewCodeRealm`](#newcoderealm).

#### Usage

```go
addr := std.Address("g1ecely4gjy0yl6s9kt409ll330q9hk2lj9ls3ec")
testing.SetRealm(std.NewUserRealm(""))
// or
testing.SetRealm(std.NewCodeRealm("gno.land/r/demo/users"))
```

---

### NewUserRealm

```go
func NewUserRealm(address std.Address) Realm
```

Creates a new user realm for testing purposes.

#### Usage
```go
addr := std.Address("g1ecely4gjy0yl6s9kt409ll330q9hk2lj9ls3ec")
userRealm := std.NewUserRealm(addr)
```

---

### NewCodeRealm

```go
func NewCodeRealm(pkgPath string) std.Realm
```

Creates a new code realm for testing purposes.

#### Usage
```go
path := "gno.land/r/demo/boards"
codeRealm := std.NewCodeRealm(path)
```<|MERGE_RESOLUTION|>--- conflicted
+++ resolved
@@ -771,19 +771,9 @@
 ## Testing
 
 ```go
-<<<<<<< HEAD
-func TestSkipHeights(count int64)
-func TestSetOriginCaller(addr Address)
-func TestSetOriginSend(sent, spent Coins)
-func TestIssueCoins(addr Address, coins Coins)
-func TestSetRealm(realm Realm)
-func NewUserRealm(address Address) Realm
-func NewCodeRealm(pkgPath string) Realm
-=======
 // package `testing`
 func SkipHeights(count int64)
 func SetOriginCaller(origCaller std.Address)
-func SetOriginPkgAddress(addr std.Address)
 func SetOriginSend(sent std.Coins)
 func IssueCoins(addr std.Address, coins std.Coins)
 func SetRealm(realm std.Realm)
@@ -791,7 +781,6 @@
 // package `std`
 func NewUserRealm(address std.Address) std.Realm
 func NewCodeRealm(pkgPath string) std.Realm
->>>>>>> 3d204fb6
 ```
 
 ### SkipHeights
@@ -828,26 +817,7 @@
 
 ---
 
-<<<<<<< HEAD
-### TestSetOriginSend
-=======
-### SetOriginPkgAddress
-
-```go
-func SetOriginPkgAddress(addr std.Address)
-```
-Sets the call entry realm address to **addr**.
-
-#### Usage
-
-```go
-testing.SetOriginPkgAddress(std.Address("g1ecely4gjy0yl6s9kt409ll330q9hk2lj9ls3ec"))
-```
-
----
-
 ### SetOriginSend
->>>>>>> 3d204fb6
 
 ```go
 func SetOriginSend(sent std.Coins)
