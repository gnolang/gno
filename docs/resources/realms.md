# Realms and Packages

Gno.land Realms are Packages of Gno code that are identified by their "package
paths" and are also "addressable" into an [Address](./gno-stdlibs.md#address)
which has prefix "g1...". 

A Realm is created when a Gno code Package is added to "gno.land/r/...", and
the state of realm packages are mutated by signed function call messages from
users calling exposed functions of realms. Realm functions can in turn call
other functions creating a call stack beginning at origin with a user Account.

A "P" Package is created when a Package is added to "gno.land/p/...". "P"
Packages are immutable and cannot be modified by any message after creation.

Realm and "P" Packages have an Account and Address derived from its package
path. Users too have an Account and Address determined cryptographically from a
BIP39 mnemonic phrase or secret.

Realms and users can both send and receive [Coins](./gno-stdlibs.md#coin) using
the [Banker](./gno-stdlibs.md#banker) module by Address.

Realms are represented by a `Realm` type in Gno:

```go
type Realm struct {
    addr    Address // Gno address in the bech32 format
    pkgPath string  // realm's path on-chain
}
```

The full Realm API can be found under the
[reference section](./gno-stdlibs.md).

### Smart Contract Realms

Often simply called `realms`, Gno smart contracts contain Gno code and exist
on-chain at a specific [package path](gno-packages.md). A package path is the
defining identifier of a realm, while its address is derived from it.

As opposed to [pure packages](./gno-packages.md#pure-packages-p), realms are
stateful, meaning they keep their state between transaction calls. In practice,
global variables used in realms are automatically persisted after a transaction
has been executed. Thanks to this, Gno developers do not need to bother with the
intricacies of state management and persistence, like they do with other
languages.

### Externally Owned Accounts (EOAs)

EOAs, or simply `user realms`, are Gno addresses generated from a BIP39 mnemonic
phrase in a key management application, such as
[gnokey](../users/interact-with-gnokey.md), and web wallets, such as
[Adena](../users/third-party-wallets.md).

Currently, EOAs are the only realms that can initiate a transaction. They can do
this by calling any of the possible messages in gno.land, which can be
found [here](../users/interact-with-gnokey.md#making-transactions).

### Working with Realms

Every Gno transaction produce a call stack that can switch across functions
declared in realm packages and functions declared in p packages. The `std`
package contains functions that return the current realm, previous realm, and
the origin caller's address.

<<<<<<< HEAD
- `std.GetOrigCaller()` - returns the address of the original signer of the
  transaction
- `std.PreviousRealm()` - returns the previous realm instance, which can be a user 
  realm or a smart contract realm
=======
In Gno, each transaction contains a realm call stack. Every item in the stack and
its properties can be accessed via different functions defined in the `std`
package in Gno:
- `std.OriginCaller()` - returns the address of the original signer of the
  transaction
- `std.PreviousRealm()` - returns the previous realm instance, which can be a user realm
  or a smart contract realm
>>>>>>> 0a79c98a
- `std.CurrentRealm()` - returns the instance of the realm that has called it

Let's look at the return values of these functions in two distinct situations:
1. EOA calling a realm
2. EOA calling a sequence of realms

#### 1. EOA calling a realm

When an EOA calls a realm, the call stack is initiated by the EOA, and the realm
becomes the current context.

Take these two actors in the call stack:
```
EOA:
    addr: `g1jg8mtutu9khhfwc4nxmuhcpftf0pajdhfvsqf5`
    pkgPath: "" // empty as this is a user realm

Realm A:
    addr:    `g17m4ga9t9dxn8uf06p3cahdavzfexe33ecg8v2s`
    pkgPath: `gno.land/r/demo/users`

        ┌─────────────────────┐      ┌─────────────────────────┐
        │         EOA         │      │         Realm A         │
        │                     │      │                         │
        │  addr:              │      │  addr:                  │
        │  g1jg...sqf5        ├──────►  g17m...8v2s            │
        │                     │      │                         │
        │  pkgPath:           │      │  pkgPath:               │
        │  ""                 │      │  gno.land/r/demo/users  │
        └─────────────────────┘      └─────────────────────────┘
```

Let's look at return values for each of the methods, called from within
`Realm A`:
```
<<<<<<< HEAD
std.GetOrigCaller() => `g1jg8mtutu9khhfwc4nxmuhcpftf0pajdhfvsqf5`
=======
std.OriginCaller() => `g1jg8mtutu9khhfwc4nxmuhcpftf0pajdhfvsqf5`
>>>>>>> 0a79c98a
std.PreviousRealm() => Realm {
    addr:    `g1jg8mtutu9khhfwc4nxmuhcpftf0pajdhfvsqf5`
    pkgPath: ``
}
std.CurrentRealm() => Realm {
    addr:    `g17m4ga9t9dxn8uf06p3cahdavzfexe33ecg8v2s`
    pkgPath: `gno.land/r/demo/users`
}
```

#### 2. EOA calling a sequence of realms

Assuming that you use interrealm switching, when an EOA calls a sequence of
realms, the call stack transitions through multiple realms. Each realm in the
sequence becomes the current context as the call progresses.

Take these three actors in the call stack:
```
EOA:
    addr: g1jg8mtutu9khhfwc4nxmuhcpftf0pajdhfvsqf5
    pkgPath: "" // empty as this is a user realm

Realm A:
    addr: g1dvqd8qgvavqayxklzfdmccd2eps263p43pu2c6
    pkgPath: gno.land/r/demo/a

Realm B:
    addr: g1rsk9cwv034cw3s6csjeun2jqypj0ztpecqcm3v
    pkgPath: gno.land/r/demo/b

┌─────────────────────┐   ┌──────────────────────┐   ┌─────────────────────┐
│         EOA         │   │       Realm A        │   │       Realm B       │
│                     │   │                      │   │                     │
│  addr:              │   │  addr:               │   │  addr:              │
│  g1jg...sqf5        ├───►  g17m...8v2s         ├───►  g1rs...cm3v        │
│                     │   │                      │   │                     │
│  pkgPath:           │   │  pkgPath:            │   │  pkgPath:           │
│  ""                 │   │  gno.land/r/demo/a   │   │  gno.land/r/demo/b  │
└─────────────────────┘   └──────────────────────┘   └─────────────────────┘
```

Depending on which realm the methods are called in, the values will change. For
`Realm A`:
```
<<<<<<< HEAD
std.GetOrigCaller() => `g1jg8mtutu9khhfwc4nxmuhcpftf0pajdhfvsqf5`
=======
std.OriginCaller() => `g1jg8mtutu9khhfwc4nxmuhcpftf0pajdhfvsqf5`
>>>>>>> 0a79c98a
std.PreviousRealm() => Realm {
    addr:    `g1jg8mtutu9khhfwc4nxmuhcpftf0pajdhfvsqf5`
    pkgPath: ``
}
std.CurrentRealm() => Realm {
    addr:    `g1dvqd8qgvavqayxklzfdmccd2eps263p43pu2c6`
    pkgPath: `gno.land/r/demo/a`
}
```

For `Realm B`:
```
<<<<<<< HEAD
std.GetOrigCaller() => `g1jg8mtutu9khhfwc4nxmuhcpftf0pajdhfvsqf5`
=======
std.OriginCaller() => `g1jg8mtutu9khhfwc4nxmuhcpftf0pajdhfvsqf5`
>>>>>>> 0a79c98a
std.PreviousRealm() => Realm {
    addr:    `g1dvqd8qgvavqayxklzfdmccd2eps263p43pu2c6`
    pkgPath: `gno.land/r/demo/a`
}
std.CurrentRealm() => Realm {
    addr:    `g1rsk9cwv034cw3s6csjeun2jqypj0ztpecqcm3v`
    pkgPath: `gno.land/r/demo/b`
}
```

### Resources

See the [Gno Interrealm Specification](./gno-interrealm.md) for more
information on language rules for interrealm (cross) safety including how and
when to use the `cross()` and `crossing()` functions and more.

For more information about realms and how they fit into the gno.land ecosystem,
see the [Package Path Structure](./gno-packages.md#package-path-structure)
documentation.

To learn how to develop your own realms, check out the
[Anatomy of a Gno Package](../builders/anatomy-of-a-gno-package.md) and
[Example Minisocial dApp](../builders/example-minisocial-dapp.md) guides.<|MERGE_RESOLUTION|>--- conflicted
+++ resolved
@@ -62,20 +62,10 @@
 package contains functions that return the current realm, previous realm, and
 the origin caller's address.
 
-<<<<<<< HEAD
 - `std.GetOrigCaller()` - returns the address of the original signer of the
   transaction
 - `std.PreviousRealm()` - returns the previous realm instance, which can be a user 
   realm or a smart contract realm
-=======
-In Gno, each transaction contains a realm call stack. Every item in the stack and
-its properties can be accessed via different functions defined in the `std`
-package in Gno:
-- `std.OriginCaller()` - returns the address of the original signer of the
-  transaction
-- `std.PreviousRealm()` - returns the previous realm instance, which can be a user realm
-  or a smart contract realm
->>>>>>> 0a79c98a
 - `std.CurrentRealm()` - returns the instance of the realm that has called it
 
 Let's look at the return values of these functions in two distinct situations:
@@ -111,11 +101,7 @@
 Let's look at return values for each of the methods, called from within
 `Realm A`:
 ```
-<<<<<<< HEAD
-std.GetOrigCaller() => `g1jg8mtutu9khhfwc4nxmuhcpftf0pajdhfvsqf5`
-=======
 std.OriginCaller() => `g1jg8mtutu9khhfwc4nxmuhcpftf0pajdhfvsqf5`
->>>>>>> 0a79c98a
 std.PreviousRealm() => Realm {
     addr:    `g1jg8mtutu9khhfwc4nxmuhcpftf0pajdhfvsqf5`
     pkgPath: ``
@@ -160,11 +146,7 @@
 Depending on which realm the methods are called in, the values will change. For
 `Realm A`:
 ```
-<<<<<<< HEAD
-std.GetOrigCaller() => `g1jg8mtutu9khhfwc4nxmuhcpftf0pajdhfvsqf5`
-=======
 std.OriginCaller() => `g1jg8mtutu9khhfwc4nxmuhcpftf0pajdhfvsqf5`
->>>>>>> 0a79c98a
 std.PreviousRealm() => Realm {
     addr:    `g1jg8mtutu9khhfwc4nxmuhcpftf0pajdhfvsqf5`
     pkgPath: ``
@@ -177,11 +159,7 @@
 
 For `Realm B`:
 ```
-<<<<<<< HEAD
-std.GetOrigCaller() => `g1jg8mtutu9khhfwc4nxmuhcpftf0pajdhfvsqf5`
-=======
 std.OriginCaller() => `g1jg8mtutu9khhfwc4nxmuhcpftf0pajdhfvsqf5`
->>>>>>> 0a79c98a
 std.PreviousRealm() => Realm {
     addr:    `g1dvqd8qgvavqayxklzfdmccd2eps263p43pu2c6`
     pkgPath: `gno.land/r/demo/a`
