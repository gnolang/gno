--- conflicted
+++ resolved
@@ -47,12 +47,8 @@
 external manipulation (e.g.  `import "xxx/realm1"; realm1.MyGlobal = 2`). For
 users to manipulate them a function or method *must* be provided.
 
-<<<<<<< HEAD
-Realm crossing occurs when a crossing function(declared as `func fn(cur realm, ...){...}`) 
-=======
-Realm crossing occurs when a crossing function(declared as 
-`fn(cur realm, ...){...}`) 
->>>>>>> 4c151a8b
+Realm crossing occurs when a crossing function(declared as
+`func fn(cur realm, ...){...}`) 
 is called with the Gno `fn(cross, ...)` syntax.
 
 ```go
