--- conflicted
+++ resolved
@@ -234,13 +234,8 @@
 
 `panic()` behaves the same within the same realm boundary, but when a panic
 crosses a realm boundary (as defined in [Realm
-<<<<<<< HEAD
-Finalization](#realm-boundaries)) the Machine aborts the program. This is
-because in a multi-user environment, it isn't safe to let the caller recover from
-=======
 Boundries](#realm-boundaries)) the Machine aborts the program. This is
 because in a multi-user environment it isn't safe to let the caller recover from
->>>>>>> 836175a1
 realm panics that often leave the state in an invalid state.
 
 This would be sufficient, but we also want to write our tests to be able
