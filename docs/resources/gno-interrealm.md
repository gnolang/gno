--- conflicted
+++ resolved
@@ -47,13 +47,8 @@
 external manipulation (e.g.  `import "xxx/realm1"; realm1.MyGlobal = 2`). For
 users to manipulate them a function or method *must* be provided.
 
-<<<<<<< HEAD
-Realm crossing occurs when a crossing function(declared as 
-`fn(_ realm, ...){...}`) 
-=======
 Realm crossing occurs when a crossing function (declared as
 `func fn(cur realm, ...){...}`) 
->>>>>>> c7d9f3a0
 is called with the Gno `fn(cross, ...)` syntax.
 
 ```go
@@ -121,11 +116,7 @@
 could be passed back to the realm for mutation; or the object may be mutated
 through its own methods.
 
-<<<<<<< HEAD
-## `fn(cross, ...)` and `fn(_ realm, ...){...}` Specification
-=======
 ## `fn(cross, ...)` and `func fn(cur realm, ...){...}` Specification
->>>>>>> c7d9f3a0
 
 Gno extends Go's type system with interrealm rules. These rules can be
 checked during the static type-checking phase (but at the moment they are
@@ -145,11 +136,7 @@
 A function declared in a realm package when called:
 
  * explicitly crosses to the realm in which the function is declared if the
-<<<<<<< HEAD
-   function is declared as `fn(_ realm, ...){...}` (with `_ realm` as the 
-=======
    function is declared as `func fn(cur realm, ...){...}` (with `cur realm` as the 
->>>>>>> c7d9f3a0
    first argument). The new realm is called the "current realm".
  * otherwise follows the same rules as for p packages.
 
@@ -207,11 +194,7 @@
 realm of itself, and it `std.PreviousRealm()` will panic unless the call stack
 includes a crossing function called like `fn(cross, ...)`.
 
-<<<<<<< HEAD
-### `fn(cross, ...)` and `fn(_ realm, ...){...}` Design Goals
-=======
 ### `fn(cross, ...)` and `func fn(cur realm, ...){...}` Design Goals
->>>>>>> c7d9f3a0
 
 P package code should behave the same even when copied verbatim in a realm
 package.
@@ -243,11 +226,7 @@
 export trust unto the chain because functions declared in those two realms can
 be upgraded.
 
-<<<<<<< HEAD
-Both `fn(cross, ...)` and `fn(_ realm, ...){...}` may become special syntax in
-=======
 Both `fn(cross, ...)` and `func fn(cur realm, ...){...}` may become special syntax in
->>>>>>> c7d9f3a0
 future Gno versions.
 
 
