package std

import (
	"math/big"
	"strings"

	"github.com/gnolang/gno/tm2/pkg/errors"
)

// minimum gas price is Price/Gas per gas unit.
type GasPrice struct {
	Gas   int64 `json:"gas"`
	Price Coin  `json:"price"`
}

func ParseGasPrice(gasprice string) (GasPrice, error) {
	parts := strings.Split(gasprice, "/")
	if len(parts) != 2 {
		return GasPrice{}, errors.New("invalid gas price: %s", gasprice)
	}
	price, err := ParseCoin(parts[0])
	if err != nil {
		return GasPrice{}, errors.Wrapf(err, "invalid gas price: %s (invalid price)", gasprice)
	}
	gas, err := ParseCoin(parts[1])
	if err != nil {
		return GasPrice{}, errors.Wrapf(err, "invalid gas price: %s (invalid gas denom)", gasprice)
	}
	if gas.Denom != "gas" {
		return GasPrice{}, errors.New("invalid gas price: %s (invalid gas denom)", gasprice)
	}
<<<<<<< HEAD

	if gas.Amount <= 0 {
		return GasPrice{}, errors.New("invalid gas price: %s (invalid gas amount)", gasprice)
	}

=======
	if gas.Amount == 0 {
		return GasPrice{}, errors.New("invalid gas price: %s (gas can not be zero)", gasprice)
	}
>>>>>>> d69b5529
	return GasPrice{
		Gas:   gas.Amount,
		Price: price,
	}, nil
}

func ParseGasPrices(gasprices string) (res []GasPrice, err error) {
	parts := strings.Split(gasprices, ";")
	if len(parts) == 0 {
		return nil, errors.New("invalid gas prices: %s", gasprices)
	}
	res = make([]GasPrice, len(parts))
	for i, part := range parts {
		res[i], err = ParseGasPrice(part)
		if err != nil {
			return nil, errors.Wrapf(err, "invalid gas prices: %s", gasprices)
		}
	}
	return res, nil
}

// IsGTE compares the GasPrice with another gas price B. If the coin denom matches AND the fee per gas
// is greater than or equal to gas price B, return true; otherwise, return false.
func (gp GasPrice) IsGTE(gpB GasPrice) (bool, error) {
	if gp.Price.Denom != gpB.Price.Denom {
		return false, errors.New("Gas price denominations should be equal; %s, %s", gp.Price.Denom, gpB.Price.Denom)
	}
	if gp.Gas == 0 || gpB.Gas == 0 {
		return false, errors.New("GasPrice.Gas cannot be zero; %+v, %+v", gp, gpB)
	}

	gpg := big.NewInt(gp.Gas)
	gpa := big.NewInt(gp.Price.Amount)

	gpBg := big.NewInt(gpB.Gas)
	gpBa := big.NewInt(gpB.Price.Amount)

	prod1 := big.NewInt(0).Mul(gpa, gpBg) // gp's price amount * gpB's gas
	prod2 := big.NewInt(0).Mul(gpg, gpBa) // gpB's gas * pg's price amount
	// This is equivalent to checking
	// That the Fee / GasWanted ratio is greater than or equal to the minimum GasPrice per gas.
	// This approach helps us avoid dealing with configurations where the value of
	// the minimum gas price is set to 0.00001ugnot/gas.
	return prod1.Cmp(prod2) >= 0, nil
}<|MERGE_RESOLUTION|>--- conflicted
+++ resolved
@@ -29,17 +29,11 @@
 	if gas.Denom != "gas" {
 		return GasPrice{}, errors.New("invalid gas price: %s (invalid gas denom)", gasprice)
 	}
-<<<<<<< HEAD
 
 	if gas.Amount <= 0 {
 		return GasPrice{}, errors.New("invalid gas price: %s (invalid gas amount)", gasprice)
 	}
 
-=======
-	if gas.Amount == 0 {
-		return GasPrice{}, errors.New("invalid gas price: %s (gas can not be zero)", gasprice)
-	}
->>>>>>> d69b5529
 	return GasPrice{
 		Gas:   gas.Amount,
 		Price: price,
