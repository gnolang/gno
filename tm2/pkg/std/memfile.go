--- conflicted
+++ resolved
@@ -38,23 +38,12 @@
 	return len(mempkg.Files) == 0
 }
 
-<<<<<<< HEAD
-const (
-	reDomainPart   = `gno\.land`
-	rePathPart     = `[a-z][a-z0-9_]*`
-	rePkgName      = `^[a-z][a-z0-9_]*$`
-	rePkgPath      = reDomainPart + `/p/` + rePathPart + `(/` + rePathPart + `)*`
-	reRlmPath      = reDomainPart + `/r/` + rePathPart + `(/` + rePathPart + `)*`
-	rePkgOrRlmPath = `^(` + rePkgPath + `|` + reRlmPath + `)$`
-	reFileName     = `^([a-zA-Z0-9_]*\.[a-z0-9_\.]*|LICENSE|README)$`
-=======
 const rePathPart = `[a-z][a-z0-9_]*`
 
 var (
 	rePkgName      = regexp.MustCompile(`^[a-z][a-z0-9_]*$`)
 	rePkgOrRlmPath = regexp.MustCompile(`gno\.land/(?:p|r)(?:/` + rePathPart + `)+`)
-	reFileName     = regexp.MustCompile(`^[a-zA-Z0-9_]*\.[a-z0-9_\.]*$`)
->>>>>>> 0b391510
+	reFileName     = regexp.MustCompile(`^([a-zA-Z0-9_]*\.[a-z0-9_\.]*|LICENSE|README)$`)
 )
 
 // path must not contain any dots after the first domain component.
