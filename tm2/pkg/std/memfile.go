package std

import (
	"fmt"
	"regexp"
	"sort"
	"strings"

	"github.com/gnolang/gno/tm2/pkg/errors"
)

type MemFile struct {
	Name string
	Body string
}

// MemPackage represents the information and files of a package which will be
// stored in memory. It will generally be initialized by package gnolang's
// ReadMemPackage.
//
// NOTE: in the future, a MemPackage may represent
// updates/additional-files for an existing package.
type MemPackage struct {
	Name  string // package name as declared by `package`
	Path  string // import path
	Files []*MemFile
}

func (mempkg *MemPackage) GetFile(name string) *MemFile {
	for _, memFile := range mempkg.Files {
		if memFile.Name == name {
			return memFile
		}
	}
	return nil
}

func (mempkg *MemPackage) IsEmpty() bool {
	return len(mempkg.Files) == 0
}

const rePathPart = `[a-z][a-z0-9_]*`

var (
	rePkgName      = regexp.MustCompile(`^[a-z][a-z0-9_]*$`)
	rePkgOrRlmPath = regexp.MustCompile(`gno\.land/(?:p|r)(?:/` + rePathPart + `)+`)
	reFileName     = regexp.MustCompile(`^([a-zA-Z0-9_]*\.[a-z0-9_\.]*|LICENSE|README)$`)
)

// path must not contain any dots after the first domain component.
// file names must contain dots.
// NOTE: this is to prevent conflicts with nested paths.
func (mempkg *MemPackage) Validate() error {
	// add assertion that MemPkg contains at least 1 file
	if len(mempkg.Files) <= 0 {
		return errors.New(fmt.Sprintf("no files found within package %q", mempkg.Name))
	}

	if !rePkgName.MatchString(mempkg.Name) {
		return errors.New(fmt.Sprintf("invalid package name %q, failed to match %q", mempkg.Name, rePkgName))
	}
	if !rePkgOrRlmPath.MatchString(mempkg.Path) {
		return errors.New(fmt.Sprintf("invalid package/realm path %q, failed to match %q", mempkg.Path, rePkgOrRlmPath))
	}
<<<<<<< HEAD
	// enforce sorting msg.Files based on Go conventions for predictability
	sort.Slice(
		mempkg.Files,
		func(i, j int) bool {
			return mempkg.Files[i].Name < mempkg.Files[j].Name
		},
	)

	prev := mempkg.Files[0].Name
	for _, file := range mempkg.Files[1:] {
		if prev == file.Name {
			return errors.New(fmt.Sprintf("duplicate file name %q", file.Name))
=======
	fnames := map[string]struct{}{}
	for _, memfile := range mempkg.Files {
		if !reFileName.MatchString(memfile.Name) {
			return errors.New(fmt.Sprintf("invalid file name %q, failed to match %q", memfile.Name, reFileName))
		}
		if _, exists := fnames[memfile.Name]; exists {
			return errors.New(fmt.Sprintf("duplicate file name %q", memfile.Name))
>>>>>>> 6c5b4cfd
		}
		prev = file.Name
	}

	return nil
}

// Splits a path into the dirpath and filename.
func SplitFilepath(filepath string) (dirpath string, filename string) {
	parts := strings.Split(filepath, "/")
	if len(parts) == 1 {
		return parts[0], ""
	}
	last := parts[len(parts)-1]
	if strings.Contains(last, ".") {
		return strings.Join(parts[:len(parts)-1], "/"), last
	} else if last == "" {
		return strings.Join(parts[:len(parts)-1], "/"), ""
	} else {
		return strings.Join(parts, "/"), ""
	}
}<|MERGE_RESOLUTION|>--- conflicted
+++ resolved
@@ -62,7 +62,6 @@
 	if !rePkgOrRlmPath.MatchString(mempkg.Path) {
 		return errors.New(fmt.Sprintf("invalid package/realm path %q, failed to match %q", mempkg.Path, rePkgOrRlmPath))
 	}
-<<<<<<< HEAD
 	// enforce sorting msg.Files based on Go conventions for predictability
 	sort.Slice(
 		mempkg.Files,
@@ -75,15 +74,6 @@
 	for _, file := range mempkg.Files[1:] {
 		if prev == file.Name {
 			return errors.New(fmt.Sprintf("duplicate file name %q", file.Name))
-=======
-	fnames := map[string]struct{}{}
-	for _, memfile := range mempkg.Files {
-		if !reFileName.MatchString(memfile.Name) {
-			return errors.New(fmt.Sprintf("invalid file name %q, failed to match %q", memfile.Name, reFileName))
-		}
-		if _, exists := fnames[memfile.Name]; exists {
-			return errors.New(fmt.Sprintf("duplicate file name %q", memfile.Name))
->>>>>>> 6c5b4cfd
 		}
 		prev = file.Name
 	}
