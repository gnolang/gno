package config

import (
	"fmt"
	"os"
	"path/filepath"
	"regexp"

	"dario.cat/mergo"
	abci "github.com/gnolang/gno/tm2/pkg/bft/abci/types"
	cns "github.com/gnolang/gno/tm2/pkg/bft/consensus/config"
	mem "github.com/gnolang/gno/tm2/pkg/bft/mempool/config"
	rpc "github.com/gnolang/gno/tm2/pkg/bft/rpc/config"
	eventstore "github.com/gnolang/gno/tm2/pkg/bft/state/eventstore/types"
	"github.com/gnolang/gno/tm2/pkg/db"
	"github.com/gnolang/gno/tm2/pkg/errors"
	osm "github.com/gnolang/gno/tm2/pkg/os"
	p2p "github.com/gnolang/gno/tm2/pkg/p2p/config"
	telemetry "github.com/gnolang/gno/tm2/pkg/telemetry/config"
)

var (
	errInvalidMoniker                    = errors.New("moniker not set")
	errInvalidDBBackend                  = errors.New("invalid DB backend")
	errInvalidDBPath                     = errors.New("invalid DB path")
	errInvalidPrivValidatorKeyPath       = errors.New("invalid private validator key path")
	errInvalidPrivValidatorStatePath     = errors.New("invalid private validator state file path")
	errInvalidABCIMechanism              = errors.New("invalid ABCI mechanism")
	errInvalidPrivValidatorListenAddress = errors.New("invalid PrivValidator listen address")
	errInvalidProfListenAddress          = errors.New("invalid profiling server listen address")
	errInvalidNodeKeyPath                = errors.New("invalid p2p node key path")
)

const (
<<<<<<< HEAD
	levelDBName = "goleveldb"
)

const (
	localABCI  = "local"
	socketABCI = "socket"
=======
	LocalABCI  = "local"
	SocketABCI = "socket"
>>>>>>> c66adb2f
)

// Regular expression for TCP or UNIX socket address
// TCP address: host:port (IPv4 example)
// UNIX address: unix:// followed by the path
var tcpUnixAddressRegex = regexp.MustCompile(`^(?:[0-9]{1,3}(\.[0-9]{1,3}){3}:[0-9]+|unix://.+)`)

// Config defines the top level configuration for a Tendermint node
type Config struct {
	// Top level options use an anonymous struct
	BaseConfig `toml:",squash"`

	// Options for services
	RPC          *rpc.RPCConfig       `toml:"rpc" comment:"##### rpc server configuration options #####"`
	P2P          *p2p.P2PConfig       `toml:"p2p" comment:"##### peer to peer configuration options #####"`
	Mempool      *mem.MempoolConfig   `toml:"mempool" comment:"##### mempool configuration options #####"`
	Consensus    *cns.ConsensusConfig `toml:"consensus" comment:"##### consensus configuration options #####"`
	TxEventStore *eventstore.Config   `toml:"tx_event_store" comment:"##### event store #####"`
	Telemetry    *telemetry.Config    `toml:"telemetry" comment:"##### node telemetry #####"`
}

// DefaultConfig returns a default configuration for a Tendermint node
func DefaultConfig() *Config {
	return &Config{
		BaseConfig:   DefaultBaseConfig(),
		RPC:          rpc.DefaultRPCConfig(),
		P2P:          p2p.DefaultP2PConfig(),
		Mempool:      mem.DefaultMempoolConfig(),
		Consensus:    cns.DefaultConsensusConfig(),
		TxEventStore: eventstore.DefaultEventStoreConfig(),
		Telemetry:    telemetry.DefaultTelemetryConfig(),
	}
}

type Option func(cfg *Config)

// LoadOrMakeConfigWithOptions loads the configuration located in the given
// root directory, at [defaultConfigFilePath].
//
// If the config does not exist, it is created, starting from the values in
// `DefaultConfig` and applying the defaults in opts.
func LoadOrMakeConfigWithOptions(root string, opts ...Option) (*Config, error) {
	// Initialize the config as default
	var (
		cfg        = DefaultConfig()
		configPath = filepath.Join(root, defaultConfigPath)
	)

	// Config doesn't exist, create it
	// from the default one
	for _, opt := range opts {
		opt(cfg)
	}

	// Check if the config exists
	if osm.FileExists(configPath) {
		// Load the configuration
		loadedCfg, loadErr := LoadConfigFile(configPath)
		if loadErr != nil {
			return nil, loadErr
		}

		// Merge the loaded config with the default values
		if err := mergo.Merge(loadedCfg, cfg); err != nil {
			return nil, err
		}

		// Set the root directory
		loadedCfg.SetRootDir(root)

		// Make sure the directories are initialized
		if err := loadedCfg.EnsureDirs(); err != nil {
			return nil, err
		}

		return loadedCfg, nil
	}

	cfg.SetRootDir(root)

	// Make sure the directories are initialized
	if err := cfg.EnsureDirs(); err != nil {
		return nil, err
	}

	// Validate the configuration
	if validateErr := cfg.ValidateBasic(); validateErr != nil {
		return nil, fmt.Errorf("unable to validate config, %w", validateErr)
	}

	// Save the config
	if err := WriteConfigFile(configPath, cfg); err != nil {
		return nil, err
	}

	return cfg, nil
}

// TestConfig returns a configuration that can be used for testing
func TestConfig() *Config {
	return &Config{
		BaseConfig:   testBaseConfig(),
		RPC:          rpc.TestRPCConfig(),
		P2P:          p2p.TestP2PConfig(),
		Mempool:      mem.TestMempoolConfig(),
		Consensus:    cns.TestConsensusConfig(),
		TxEventStore: eventstore.DefaultEventStoreConfig(),
		Telemetry:    telemetry.TestTelemetryConfig(),
	}
}

// SetRootDir sets the RootDir for all Config structs
func (cfg *Config) SetRootDir(root string) *Config {
	cfg.BaseConfig.RootDir = root
	cfg.RPC.RootDir = root
	cfg.P2P.RootDir = root
	cfg.Mempool.RootDir = root
	cfg.Consensus.RootDir = root

	return cfg
}

// EnsureDirs ensures default directories in root dir (and root dir).
func (cfg *Config) EnsureDirs() error {
	rootDir := cfg.BaseConfig.RootDir

	if err := osm.EnsureDir(rootDir, DefaultDirPerm); err != nil {
		return fmt.Errorf("no root directory, %w", err)
	}

	if err := osm.EnsureDir(filepath.Join(rootDir, defaultConfigDir), DefaultDirPerm); err != nil {
		return fmt.Errorf("no config directory, %w", err)
	}

	if err := osm.EnsureDir(filepath.Join(rootDir, defaultSecretsDir), DefaultDirPerm); err != nil {
		return fmt.Errorf("no secrets directory, %w", err)
	}

	if err := osm.EnsureDir(filepath.Join(rootDir, DefaultDBDir), DefaultDirPerm); err != nil {
		return fmt.Errorf("no DB directory, %w", err)
	}

	return nil
}

// ValidateBasic performs basic validation (checking param bounds, etc.) and
// returns an error if any check fails.
func (cfg *Config) ValidateBasic() error {
	if err := cfg.BaseConfig.ValidateBasic(); err != nil {
		return err
	}
	if err := cfg.RPC.ValidateBasic(); err != nil {
		return errors.Wrap(err, "Error in [rpc] section")
	}
	if err := cfg.P2P.ValidateBasic(); err != nil {
		return errors.Wrap(err, "Error in [p2p] section")
	}
	if err := cfg.Mempool.ValidateBasic(); err != nil {
		return errors.Wrap(err, "Error in [mempool] section")
	}
	if err := cfg.Consensus.ValidateBasic(); err != nil {
		return errors.Wrap(err, "Error in [consensus] section")
	}
	return nil
}

// -----------------------------------------------------------------------------

var (
	DefaultDBDir      = "db"
	defaultConfigDir  = "config"
	defaultSecretsDir = "secrets"

	defaultConfigFileName   = "config.toml"
	defaultNodeKeyName      = "node_key.json"
	defaultPrivValKeyName   = "priv_validator_key.json"
	defaultPrivValStateName = "priv_validator_state.json"

	defaultConfigPath       = filepath.Join(defaultConfigDir, defaultConfigFileName)
	defaultPrivValKeyPath   = filepath.Join(defaultSecretsDir, defaultPrivValKeyName)
	defaultPrivValStatePath = filepath.Join(defaultSecretsDir, defaultPrivValStateName)
	defaultNodeKeyPath      = filepath.Join(defaultSecretsDir, defaultNodeKeyName)
)

// BaseConfig defines the base configuration for a Tendermint node.
type BaseConfig struct {
	// chainID is unexposed and immutable but here for convenience
	chainID string

	// The root directory for all data.
	// The node directory contains:
	//
	//	┌── db/
	//	│   ├── blockstore.db (folder)
	//	│   ├── gnolang.db (folder)
	//	│   └── state.db (folder)
	//	├── wal/
	//	│   └── cs.wal (folder)
	//	├── secrets/
	//	│   ├── priv_validator_state.json
	//	│   ├── node_key.json
	//	│   └── priv_validator_key.json
	//	└── config/
	//	    └── config.toml (optional)
	RootDir string `toml:"home"`

	// TCP or UNIX socket address of the ABCI application,
	// or the name of an ABCI application compiled in with the Tendermint binary,
	// or empty if local application instance.
	ProxyApp string `toml:"proxy_app" comment:"TCP or UNIX socket address of the ABCI application, \n or the name of an ABCI application compiled in with the Tendermint binary"`

	// Local application instance in lieu of remote app.
	LocalApp abci.Application `toml:"-"`

	// A custom human readable name for this node
	Moniker string `toml:"moniker" comment:"A custom human readable name for this node"`

	// If this node is many blocks behind the tip of the chain, FastSync
	// allows them to catchup quickly by downloading blocks in parallel
	// and verifying their commits
	FastSyncMode bool `toml:"fast_sync" comment:"If this node is many blocks behind the tip of the chain, FastSync\n allows them to catchup quickly by downloading blocks in parallel\n and verifying their commits"`

<<<<<<< HEAD
	// Database backend: goleveldb
	// * goleveldb (github.com/gnolang/goleveldb - most popular implementation)
	//   - pure go
	//   - stable
	DBBackend string `toml:"db_backend" comment:"Database backend: goleveldb\n * goleveldb (github.com/gnolang/goleveldb - most popular implementation)\n  - pure go\n  - stable"`
=======
	// Database backend: goleveldb | cleveldb | boltdb
	// * goleveldb (github.com/syndtr/goleveldb - most popular implementation)
	//   - pure go
	//   - stable
	// * cleveldb (uses levigo wrapper)
	//   - fast
	//   - requires gcc
	//   - use cleveldb build tag (go build -tags cleveldb)
	// * boltdb (uses etcd's fork of bolt - go.etcd.io/bbolt)
	//   - EXPERIMENTAL
	//   - may be faster is some use-cases (random reads - indexer)
	//   - use boltdb build tag (go build -tags boltdb)
	DBBackend string `toml:"db_backend" comment:"Database backend: goleveldb | cleveldb | boltdb\n * goleveldb (github.com/syndtr/goleveldb - most popular implementation)\n  - pure go\n  - stable\n * cleveldb (uses levigo wrapper)\n  - fast\n  - requires gcc\n  - use cleveldb build tag (go build -tags cleveldb)\n * boltdb (uses etcd's fork of bolt - go.etcd.io/bbolt)\n  - EXPERIMENTAL\n  - may be faster is some use-cases (random reads - indexer)\n  - use boltdb build tag (go build -tags boltdb)"`
>>>>>>> c66adb2f

	// Database directory
	DBPath string `toml:"db_dir" comment:"Database directory"`

	// Path to the JSON file containing the private key to use as a validator in the consensus protocol
	PrivValidatorKey string `toml:"priv_validator_key_file" comment:"Path to the JSON file containing the private key to use as a validator in the consensus protocol"`

	// Path to the JSON file containing the last sign state of a validator
	PrivValidatorState string `toml:"priv_validator_state_file" comment:"Path to the JSON file containing the last sign state of a validator"`

	// TCP or UNIX socket address for Tendermint to listen on for
	// connections from an external PrivValidator process
	PrivValidatorListenAddr string `toml:"priv_validator_laddr" comment:"TCP or UNIX socket address for Tendermint to listen on for\n connections from an external PrivValidator process"`

	// A JSON file containing the private key to use for p2p authenticated encryption
	NodeKey string `toml:"node_key_file" comment:"Path to the JSON file containing the private key to use for node authentication in the p2p protocol"`

	// Mechanism to connect to the ABCI application: local | socket
	ABCI string `toml:"abci" comment:"Mechanism to connect to the ABCI application: socket | grpc"`

	// TCP or UNIX socket address for the profiling server to listen on
	ProfListenAddress string `toml:"prof_laddr" comment:"TCP or UNIX socket address for the profiling server to listen on"`

	// If true, query the ABCI app on connecting to a new peer
	// so the app can decide if we should keep the connection or not
	FilterPeers bool `toml:"filter_peers" comment:"If true, query the ABCI app on connecting to a new peer\n so the app can decide if we should keep the connection or not"` // false
}

// DefaultBaseConfig returns a default base configuration for a Tendermint node
func DefaultBaseConfig() BaseConfig {
	return BaseConfig{
		PrivValidatorKey:   defaultPrivValKeyPath,
		PrivValidatorState: defaultPrivValStatePath,
		NodeKey:            defaultNodeKeyPath,
		Moniker:            defaultMoniker,
		ProxyApp:           "tcp://127.0.0.1:26658",
		ABCI:               SocketABCI,
		ProfListenAddress:  "",
		FastSyncMode:       true,
		FilterPeers:        false,
		DBBackend:          db.GoLevelDBBackend.String(),
		DBPath:             DefaultDBDir,
	}
}

// testBaseConfig returns a base configuration for testing a Tendermint node
func testBaseConfig() BaseConfig {
	cfg := DefaultBaseConfig()
	cfg.chainID = "tendermint_test"
	cfg.ProxyApp = "mock://kvstore"
	cfg.FastSyncMode = false
	cfg.DBBackend = "memdb"
	return cfg
}

func (cfg BaseConfig) ChainID() string {
	return cfg.chainID
}

// PrivValidatorKeyFile returns the full path to the priv_validator_key.json file
func (cfg BaseConfig) PrivValidatorKeyFile() string {
	return filepath.Join(cfg.RootDir, cfg.PrivValidatorKey)
}

// PrivValidatorStateFile returns the full path to the priv_validator_state.json file
func (cfg BaseConfig) PrivValidatorStateFile() string {
	return filepath.Join(cfg.RootDir, cfg.PrivValidatorState)
}

// NodeKeyFile returns the full path to the node_key.json file
func (cfg BaseConfig) NodeKeyFile() string {
	return filepath.Join(cfg.RootDir, cfg.NodeKey)
}

// DBDir returns the full path to the database directory
func (cfg BaseConfig) DBDir() string {
	return filepath.Join(cfg.RootDir, cfg.DBPath)
}

var defaultMoniker = getDefaultMoniker()

// getDefaultMoniker returns a default moniker, which is the host name. If runtime
// fails to get the host name, "anonymous" will be returned.
func getDefaultMoniker() string {
	moniker, err := os.Hostname()
	if err != nil {
		moniker = "anonymous"
	}
	return moniker
}

// ValidateBasic performs basic validation (checking param bounds, etc.) and
// returns an error if any check fails.
func (cfg BaseConfig) ValidateBasic() error {
	// Verify the moniker
	if cfg.Moniker == "" {
		return errInvalidMoniker
	}

	// Verify the DB backend
<<<<<<< HEAD
	if cfg.DBBackend != levelDBName {
=======
	if cfg.DBBackend != db.GoLevelDBBackend.String() &&
		cfg.DBBackend != db.CLevelDBBackend.String() &&
		cfg.DBBackend != db.BoltDBBackend.String() {
>>>>>>> c66adb2f
		return errInvalidDBBackend
	}

	// Verify the DB path is set
	if cfg.DBPath == "" {
		return errInvalidDBPath
	}

	// Verify the validator private key path is set
	if cfg.PrivValidatorKey == "" {
		return errInvalidPrivValidatorKeyPath
	}

	// Verify the validator state file path is set
	if cfg.PrivValidatorState == "" {
		return errInvalidPrivValidatorStatePath
	}

	// Verify the PrivValidator listen address
	if cfg.PrivValidatorListenAddr != "" &&
		!tcpUnixAddressRegex.MatchString(cfg.PrivValidatorListenAddr) {
		return errInvalidPrivValidatorListenAddress
	}

	// Verify the p2p private key exists
	if cfg.NodeKey == "" {
		return errInvalidNodeKeyPath
	}

	// Verify the correct ABCI mechanism is set
	if cfg.ABCI != LocalABCI &&
		cfg.ABCI != SocketABCI {
		return errInvalidABCIMechanism
	}

	// Verify the profiling listen address
	if cfg.ProfListenAddress != "" && !tcpUnixAddressRegex.MatchString(cfg.ProfListenAddress) {
		return errInvalidProfListenAddress
	}

	return nil
}<|MERGE_RESOLUTION|>--- conflicted
+++ resolved
@@ -32,17 +32,8 @@
 )
 
 const (
-<<<<<<< HEAD
-	levelDBName = "goleveldb"
-)
-
-const (
-	localABCI  = "local"
-	socketABCI = "socket"
-=======
 	LocalABCI  = "local"
 	SocketABCI = "socket"
->>>>>>> c66adb2f
 )
 
 // Regular expression for TCP or UNIX socket address
@@ -265,27 +256,11 @@
 	// and verifying their commits
 	FastSyncMode bool `toml:"fast_sync" comment:"If this node is many blocks behind the tip of the chain, FastSync\n allows them to catchup quickly by downloading blocks in parallel\n and verifying their commits"`
 
-<<<<<<< HEAD
 	// Database backend: goleveldb
 	// * goleveldb (github.com/gnolang/goleveldb - most popular implementation)
 	//   - pure go
 	//   - stable
 	DBBackend string `toml:"db_backend" comment:"Database backend: goleveldb\n * goleveldb (github.com/gnolang/goleveldb - most popular implementation)\n  - pure go\n  - stable"`
-=======
-	// Database backend: goleveldb | cleveldb | boltdb
-	// * goleveldb (github.com/syndtr/goleveldb - most popular implementation)
-	//   - pure go
-	//   - stable
-	// * cleveldb (uses levigo wrapper)
-	//   - fast
-	//   - requires gcc
-	//   - use cleveldb build tag (go build -tags cleveldb)
-	// * boltdb (uses etcd's fork of bolt - go.etcd.io/bbolt)
-	//   - EXPERIMENTAL
-	//   - may be faster is some use-cases (random reads - indexer)
-	//   - use boltdb build tag (go build -tags boltdb)
-	DBBackend string `toml:"db_backend" comment:"Database backend: goleveldb | cleveldb | boltdb\n * goleveldb (github.com/syndtr/goleveldb - most popular implementation)\n  - pure go\n  - stable\n * cleveldb (uses levigo wrapper)\n  - fast\n  - requires gcc\n  - use cleveldb build tag (go build -tags cleveldb)\n * boltdb (uses etcd's fork of bolt - go.etcd.io/bbolt)\n  - EXPERIMENTAL\n  - may be faster is some use-cases (random reads - indexer)\n  - use boltdb build tag (go build -tags boltdb)"`
->>>>>>> c66adb2f
 
 	// Database directory
 	DBPath string `toml:"db_dir" comment:"Database directory"`
@@ -386,13 +361,7 @@
 	}
 
 	// Verify the DB backend
-<<<<<<< HEAD
-	if cfg.DBBackend != levelDBName {
-=======
-	if cfg.DBBackend != db.GoLevelDBBackend.String() &&
-		cfg.DBBackend != db.CLevelDBBackend.String() &&
-		cfg.DBBackend != db.BoltDBBackend.String() {
->>>>>>> c66adb2f
+	if cfg.DBBackend != db.GoLevelDBBackend.String() {
 		return errInvalidDBBackend
 	}
 
