--- conflicted
+++ resolved
@@ -227,15 +227,6 @@
 	// Database directory
 	DBPath string `toml:"db_dir" comment:"Database directory"`
 
-<<<<<<< HEAD
-=======
-	// Output level for logging
-	LogLevel string `toml:"log_level" comment:"Output level for logging, including package level options"`
-
-	// Output format: 'plain' (colored text) or 'json'
-	LogFormat string `toml:"log_format" comment:"Output format: 'plain' (colored text) or 'json'"`
-
->>>>>>> d1ead005
 	// Path to the JSON file containing the initial validator set and other meta data
 	Genesis string `toml:"genesis_file" comment:"Path to the JSON file containing the initial validator set and other meta data"`
 
