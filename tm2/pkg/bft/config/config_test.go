package config

import (
	"path/filepath"
	"testing"

	"github.com/stretchr/testify/assert"
	"github.com/stretchr/testify/require"
)

func TestConfig_LoadOrMakeConfigWithOptions(t *testing.T) {
	t.Parallel()

	t.Run("existing configuration", func(t *testing.T) {
		t.Parallel()

		// Provide an empty directory
		cfgDir := t.TempDir()
<<<<<<< HEAD
		cfgPath := filepath.Join(cfgDir, defaultConfigFileName)
=======
		cfgPath := filepath.Join(cfgDir, defaultConfigPath)
>>>>>>> 06e87836

		// Create a default config
		cfg := DefaultConfig()
		cfg.SetRootDir(cfgDir)

		// Make an incremental changes
		cfg.Moniker = "custom moniker"

		// Make sure the cfg paths are initialized
		require.NoError(t, cfg.EnsureDirs())

		// Write the config
		require.NoError(t, WriteConfigFile(cfgPath, cfg))

		// Load the config
		loadedCfg, loadErr := LoadOrMakeConfigWithOptions(cfgDir)
		require.NoError(t, loadErr)

		assert.Equal(t, cfg, loadedCfg)
	})

	t.Run("no existing config", func(t *testing.T) {
		t.Parallel()

		// Provide an empty directory
		cfgDir := t.TempDir()
<<<<<<< HEAD
		cfgPath := filepath.Join(cfgDir, defaultConfigFileName)
=======
		cfgPath := filepath.Join(cfgDir, defaultConfigPath)
>>>>>>> 06e87836

		cfg, err := LoadOrMakeConfigWithOptions(cfgDir)
		require.NoError(t, err)

		// Make sure the returned cfg is the default one
		expectedCfg := DefaultConfig()
		expectedCfg.SetRootDir(cfgDir)

		assert.Equal(t, expectedCfg, cfg)

		// Make sure the returned config was saved
		loadedCfg, loadErr := LoadConfigFile(cfgPath)
		require.NoError(t, loadErr)

		loadedCfg.SetRootDir(cfgDir)

		assert.Equal(t, cfg, loadedCfg)
	})

	t.Run("no existing config, with options", func(t *testing.T) {
		t.Parallel()

		moniker := "dummy moniker"

		// Provide an empty directory
		cfgDir := t.TempDir()
<<<<<<< HEAD
		cfgPath := filepath.Join(cfgDir, defaultConfigFileName)
=======
		cfgPath := filepath.Join(cfgDir, defaultConfigPath)
>>>>>>> 06e87836

		cfg, err := LoadOrMakeConfigWithOptions(
			cfgDir,
			func(cfg *Config) {
				cfg.BaseConfig.Moniker = moniker
			},
		)
		require.NoError(t, err)

		// Make sure the returned config was saved
		loadedCfg, loadErr := LoadConfigFile(cfgPath)
		require.NoError(t, loadErr)

		loadedCfg.SetRootDir(cfgDir)

		assert.Equal(t, cfg, loadedCfg)
	})
}

func TestConfig_ValidateBaseConfig(t *testing.T) {
	t.Parallel()

	t.Run("valid default config", func(t *testing.T) {
		t.Parallel()

		c := DefaultConfig()

		assert.NoError(t, c.BaseConfig.ValidateBasic())
	})

	t.Run("invalid moniker", func(t *testing.T) {
		t.Parallel()

		c := DefaultConfig()
		c.Moniker = ""

		assert.ErrorIs(t, c.BaseConfig.ValidateBasic(), errInvalidMoniker)
	})

	t.Run("invalid DB backend", func(t *testing.T) {
		t.Parallel()

		c := DefaultConfig()
		c.DBBackend = "totally valid backend"

		assert.ErrorIs(t, c.BaseConfig.ValidateBasic(), errInvalidDBBackend)
	})

	t.Run("DB path not set", func(t *testing.T) {
		t.Parallel()

		c := DefaultConfig()
		c.DBPath = ""

		assert.ErrorIs(t, c.BaseConfig.ValidateBasic(), errInvalidDBPath)
	})

	t.Run("priv validator key path not set", func(t *testing.T) {
		t.Parallel()

		c := DefaultConfig()
		c.PrivValidatorKey = ""

		assert.ErrorIs(t, c.BaseConfig.ValidateBasic(), errInvalidPrivValidatorKeyPath)
	})

	t.Run("priv validator state path not set", func(t *testing.T) {
		t.Parallel()

		c := DefaultConfig()
		c.PrivValidatorState = ""

		assert.ErrorIs(t, c.BaseConfig.ValidateBasic(), errInvalidPrivValidatorStatePath)
	})

	t.Run("invalid priv validator listen address", func(t *testing.T) {
		t.Parallel()

		c := DefaultConfig()
		c.PrivValidatorListenAddr = "beep.boop"

		assert.ErrorIs(t, c.BaseConfig.ValidateBasic(), errInvalidPrivValidatorListenAddress)
	})

	t.Run("node key path not set", func(t *testing.T) {
		t.Parallel()

		c := DefaultConfig()
		c.NodeKey = ""

		assert.ErrorIs(t, c.BaseConfig.ValidateBasic(), errInvalidNodeKeyPath)
	})

	t.Run("invalid ABCI mechanism", func(t *testing.T) {
		t.Parallel()

		c := DefaultConfig()
		c.ABCI = "hopes and dreams"

		assert.ErrorIs(t, c.BaseConfig.ValidateBasic(), errInvalidABCIMechanism)
	})

	t.Run("invalid prof listen address", func(t *testing.T) {
		t.Parallel()

		c := DefaultConfig()
		c.ProfListenAddress = "beep.boop"

		assert.ErrorIs(t, c.BaseConfig.ValidateBasic(), errInvalidProfListenAddress)
	})
}<|MERGE_RESOLUTION|>--- conflicted
+++ resolved
@@ -16,11 +16,7 @@
 
 		// Provide an empty directory
 		cfgDir := t.TempDir()
-<<<<<<< HEAD
-		cfgPath := filepath.Join(cfgDir, defaultConfigFileName)
-=======
 		cfgPath := filepath.Join(cfgDir, defaultConfigPath)
->>>>>>> 06e87836
 
 		// Create a default config
 		cfg := DefaultConfig()
@@ -47,11 +43,7 @@
 
 		// Provide an empty directory
 		cfgDir := t.TempDir()
-<<<<<<< HEAD
-		cfgPath := filepath.Join(cfgDir, defaultConfigFileName)
-=======
 		cfgPath := filepath.Join(cfgDir, defaultConfigPath)
->>>>>>> 06e87836
 
 		cfg, err := LoadOrMakeConfigWithOptions(cfgDir)
 		require.NoError(t, err)
@@ -78,11 +70,7 @@
 
 		// Provide an empty directory
 		cfgDir := t.TempDir()
-<<<<<<< HEAD
-		cfgPath := filepath.Join(cfgDir, defaultConfigFileName)
-=======
 		cfgPath := filepath.Join(cfgDir, defaultConfigPath)
->>>>>>> 06e87836
 
 		cfg, err := LoadOrMakeConfigWithOptions(
 			cfgDir,
