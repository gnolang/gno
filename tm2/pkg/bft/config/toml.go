package config

import (
	"fmt"
	"os"
	"path/filepath"

	osm "github.com/gnolang/gno/tm2/pkg/os"
	"github.com/pelletier/go-toml"
)

// DefaultDirPerm is the default permissions used when creating directories.
const DefaultDirPerm = 0o700

// LoadConfigFile loads the TOML node configuration from the specified path
func LoadConfigFile(path string) (*Config, error) {
	// Read the config file
	content, readErr := os.ReadFile(path)
	if readErr != nil {
		return nil, readErr
	}

	// Parse the node config
	var nodeConfig Config

	if unmarshalErr := toml.Unmarshal(content, &nodeConfig); unmarshalErr != nil {
		return nil, unmarshalErr
	}

	// Validate the config
	if validateErr := nodeConfig.ValidateBasic(); validateErr != nil {
		return nil, fmt.Errorf("unable to validate config, %w", validateErr)
	}

	return &nodeConfig, nil
}

/****** these are for production settings ***********/

// WriteConfigFile renders config using the template and writes it to configFilePath.
func WriteConfigFile(configFilePath string, config *Config) error {
	// Marshal the config
	configRaw, err := toml.Marshal(config)
	if err != nil {
		return fmt.Errorf("unable to TOML marshal config, %w", err)
	}

	if err := osm.WriteFile(configFilePath, configRaw, 0o644); err != nil {
		return fmt.Errorf("unable to write config file, %w", err)
	}

	return nil
}

<<<<<<< HEAD
// Note: any changes to the comments/variables/field-names
// must be reflected in the appropriate struct in config/config.go
const defaultConfigTemplate = `# This is a TOML config file.
# For more information, see https://github.com/toml-lang/toml

##### main base config options #####

# TCP or UNIX socket address of the ABCI application,
# or the name of an ABCI application compiled in with the Tendermint binary
proxy_app = "{{ .BaseConfig.ProxyApp }}"

# A custom human readable name for this node
moniker = "{{ .BaseConfig.Moniker }}"

# If this node is many blocks behind the tip of the chain, FastSync
# allows them to catchup quickly by downloading blocks in parallel
# and verifying their commits
fast_sync = {{ .BaseConfig.FastSyncMode }}

# Database backend: goleveldb | cleveldb | boltdb
# * goleveldb (github.com/gnolang/goleveldb - most popular implementation)
#   - pure go
#   - stable
# * cleveldb (uses levigo wrapper)
#   - fast
#   - requires gcc
#   - use cleveldb build tag (go build -tags cleveldb)
# * boltdb (uses etcd's fork of bolt - go.etcd.io/bbolt)
#   - EXPERIMENTAL
#   - may be faster is some use-cases (random reads - indexer)
#   - use boltdb build tag (go build -tags boltdb)
db_backend = "{{ .BaseConfig.DBBackend }}"

# Database directory
db_dir = "{{ js .BaseConfig.DBPath }}"

##### additional base config options #####

# Path to the JSON file containing the initial validator set and other meta data
genesis_file = "{{ js .BaseConfig.Genesis }}"

# Path to the JSON file containing the private key to use as a validator in the consensus protocol
priv_validator_key_file = "{{ js .BaseConfig.PrivValidatorKey }}"

# Path to the JSON file containing the last sign state of a validator
priv_validator_state_file = "{{ js .BaseConfig.PrivValidatorState }}"

# TCP or UNIX socket address for Tendermint to listen on for
# connections from an external PrivValidator process
priv_validator_laddr = "{{ .BaseConfig.PrivValidatorListenAddr }}"

# Path to the JSON file containing the private key to use for node authentication in the p2p protocol
node_key_file = "{{ js .BaseConfig.NodeKey }}"

# Mechanism to connect to the ABCI application: socket | grpc
abci = "{{ .BaseConfig.ABCI }}"

# TCP or UNIX socket address for the profiling server to listen on
prof_laddr = "{{ .BaseConfig.ProfListenAddress }}"

# If true, query the ABCI app on connecting to a new peer
# so the app can decide if we should keep the connection or not
filter_peers = {{ .BaseConfig.FilterPeers }}

##### advanced configuration options #####

##### rpc server configuration options #####
[rpc]

# TCP or UNIX socket address for the RPC server to listen on
laddr = "{{ .RPC.ListenAddress }}"

# A list of origins a cross-domain request can be executed from
# Default value '[]' disables cors support
# Use '["*"]' to allow any origin
cors_allowed_origins = [{{ range .RPC.CORSAllowedOrigins }}{{ printf "%q, " . }}{{end}}]

# A list of methods the client is allowed to use with cross-domain requests
cors_allowed_methods = [{{ range .RPC.CORSAllowedMethods }}{{ printf "%q, " . }}{{end}}]

# A list of non simple headers the client is allowed to use with cross-domain requests
cors_allowed_headers = [{{ range .RPC.CORSAllowedHeaders }}{{ printf "%q, " . }}{{end}}]

# TCP or UNIX socket address for the gRPC server to listen on
# NOTE: This server only supports /broadcast_tx_commit
grpc_laddr = "{{ .RPC.GRPCListenAddress }}"

# Maximum number of simultaneous connections.
# Does not include RPC (HTTP&WebSocket) connections. See max_open_connections
# If you want to accept a larger number than the default, make sure
# you increase your OS limits.
# 0 - unlimited.
# Should be < {ulimit -Sn} - {MaxNumInboundPeers} - {MaxNumOutboundPeers} - {N of wal, db and other open files}
# 1024 - 40 - 10 - 50 = 924 = ~900
grpc_max_open_connections = {{ .RPC.GRPCMaxOpenConnections }}

# Activate unsafe RPC commands like /dial_seeds and /unsafe_flush_mempool
unsafe = {{ .RPC.Unsafe }}

# Maximum number of simultaneous connections (including WebSocket).
# Does not include gRPC connections. See grpc_max_open_connections
# If you want to accept a larger number than the default, make sure
# you increase your OS limits.
# 0 - unlimited.
# Should be < {ulimit -Sn} - {MaxNumInboundPeers} - {MaxNumOutboundPeers} - {N of wal, db and other open files}
# 1024 - 40 - 10 - 50 = 924 = ~900
max_open_connections = {{ .RPC.MaxOpenConnections }}

# How long to wait for a tx to be committed during /broadcast_tx_commit.
# WARNING: Using a value larger than 10s will result in increasing the
# global HTTP write timeout, which applies to all connections and endpoints.
# See https://github.com/tendermint/classic/issues/3435
timeout_broadcast_tx_commit = "{{ .RPC.TimeoutBroadcastTxCommit }}"

# Maximum size of request body, in bytes
max_body_bytes = {{ .RPC.MaxBodyBytes }}

# Maximum size of request header, in bytes
max_header_bytes = {{ .RPC.MaxHeaderBytes }}

# The path to a file containing certificate that is used to create the HTTPS server.
# Might be either absolute path or path related to tendermint's config directory.
# If the certificate is signed by a certificate authority,
# the certFile should be the concatenation of the server's certificate, any intermediates,
# and the CA's certificate.
# NOTE: both tls_cert_file and tls_key_file must be present for Tendermint to create HTTPS server. Otherwise, HTTP server is run.
tls_cert_file = "{{ .RPC.TLSCertFile }}"

# The path to a file containing matching private key that is used to create the HTTPS server.
# Might be either absolute path or path related to tendermint's config directory.
# NOTE: both tls_cert_file and tls_key_file must be present for Tendermint to create HTTPS server. Otherwise, HTTP server is run.
tls_key_file = "{{ .RPC.TLSKeyFile }}"

##### peer to peer configuration options #####
[p2p]

# Address to listen for incoming connections
laddr = "{{ .P2P.ListenAddress }}"

# Address to advertise to peers for them to dial
# If empty, will use the same port as the laddr,
# and will introspect on the listener or use UPnP
# to figure out the address.
external_address = "{{ .P2P.ExternalAddress }}"

# Comma separated list of seed nodes to connect to
seeds = "{{ .P2P.Seeds }}"

# Comma separated list of nodes to keep persistent connections to
persistent_peers = "{{ .P2P.PersistentPeers }}"

# UPNP port forwarding
upnp = {{ .P2P.UPNP }}

# Maximum number of inbound peers
max_num_inbound_peers = {{ .P2P.MaxNumInboundPeers }}

# Maximum number of outbound peers to connect to, excluding persistent peers
max_num_outbound_peers = {{ .P2P.MaxNumOutboundPeers }}

# Time to wait before flushing messages out on the connection
flush_throttle_timeout = "{{ .P2P.FlushThrottleTimeout }}"

# Maximum size of a message packet payload, in bytes
max_packet_msg_payload_size = {{ .P2P.MaxPacketMsgPayloadSize }}

# Rate at which packets can be sent, in bytes/second
send_rate = {{ .P2P.SendRate }}

# Rate at which packets can be received, in bytes/second
recv_rate = {{ .P2P.RecvRate }}

# Set true to enable the peer-exchange reactor
pex = {{ .P2P.PexReactor }}

# Seed mode, in which node constantly crawls the network and looks for
# peers. If another node asks it for addresses, it responds and disconnects.
#
# Does not work if the peer-exchange reactor is disabled.
seed_mode = {{ .P2P.SeedMode }}

# Comma separated list of peer IDs to keep private (will not be gossiped to other peers)
private_peer_ids = "{{ .P2P.PrivatePeerIDs }}"

# Toggle to disable guard against peers connecting from the same ip.
allow_duplicate_ip = {{ .P2P.AllowDuplicateIP }}

# Peer connection configuration.
handshake_timeout = "{{ .P2P.HandshakeTimeout }}"
dial_timeout = "{{ .P2P.DialTimeout }}"

##### mempool configuration options #####
[mempool]

recheck = {{ .Mempool.Recheck }}
broadcast = {{ .Mempool.Broadcast }}
wal_dir = "{{ js .Mempool.WalPath }}"

# Maximum number of transactions in the mempool
size = {{ .Mempool.Size }}

# Limit the total size of all txs in the mempool.
# This only accounts for raw transactions (e.g. given 1MB transactions and
# max_txs_bytes=5MB, mempool will only accept 5 transactions).
max_pending_txs_bytes = {{ .Mempool.MaxPendingTxsBytes }}

# Size of the cache (used to filter transactions we saw earlier) in transactions
cache_size = {{ .Mempool.CacheSize }}

##### consensus configuration options #####
[consensus]

wal_file = "{{ js .Consensus.WalPath }}"

timeout_propose = "{{ .Consensus.TimeoutPropose }}"
timeout_propose_delta = "{{ .Consensus.TimeoutProposeDelta }}"
timeout_prevote = "{{ .Consensus.TimeoutPrevote }}"
timeout_prevote_delta = "{{ .Consensus.TimeoutPrevoteDelta }}"
timeout_precommit = "{{ .Consensus.TimeoutPrecommit }}"
timeout_precommit_delta = "{{ .Consensus.TimeoutPrecommitDelta }}"
timeout_commit = "{{ .Consensus.TimeoutCommit }}"

# Make progress as soon as we have all the precommits (as if TimeoutCommit = 0)
skip_timeout_commit = {{ .Consensus.SkipTimeoutCommit }}

# EmptyBlocks mode and possible interval between empty blocks
create_empty_blocks = {{ .Consensus.CreateEmptyBlocks }}
create_empty_blocks_interval = "{{ .Consensus.CreateEmptyBlocksInterval }}"

# Reactor sleep duration parameters
peer_gossip_sleep_duration = "{{ .Consensus.PeerGossipSleepDuration }}"
peer_query_maj23_sleep_duration = "{{ .Consensus.PeerQueryMaj23SleepDuration }}"
`

=======
>>>>>>> d1ead005
/****** these are for test settings ***********/

func ResetTestRoot(testName string) *Config {
	return ResetTestRootWithChainID(testName, "")
}

func ResetTestRootWithChainID(testName string, chainID string) *Config {
	// create a unique, concurrency-safe test directory under os.TempDir()
	rootDir, err := os.MkdirTemp("", fmt.Sprintf("%s-%s_", chainID, testName))
	if err != nil {
		panic(err)
	}
	// ensure config and data subdirs are created
	if err := osm.EnsureDir(filepath.Join(rootDir, defaultConfigDir), DefaultDirPerm); err != nil {
		panic(err)
	}
	if err := osm.EnsureDir(filepath.Join(rootDir, defaultDataDir), DefaultDirPerm); err != nil {
		panic(err)
	}

	baseConfig := DefaultBaseConfig()
	configFilePath := filepath.Join(rootDir, defaultConfigFilePath)
	genesisFilePath := filepath.Join(rootDir, baseConfig.Genesis)
	privKeyFilePath := filepath.Join(rootDir, baseConfig.PrivValidatorKey)
	privStateFilePath := filepath.Join(rootDir, baseConfig.PrivValidatorState)

	// Write default config file if missing.
	if !osm.FileExists(configFilePath) {
		WriteConfigFile(configFilePath, DefaultConfig())
	}
	if !osm.FileExists(genesisFilePath) {
		if chainID == "" {
			chainID = "tendermint_test"
		}
		testGenesis := fmt.Sprintf(testGenesisFmt, chainID)
		osm.MustWriteFile(genesisFilePath, []byte(testGenesis), 0o644)
	}
	// we always overwrite the priv val
	osm.MustWriteFile(privKeyFilePath, []byte(testPrivValidatorKey), 0o644)
	osm.MustWriteFile(privStateFilePath, []byte(testPrivValidatorState), 0o644)

	config := TestConfig().SetRootDir(rootDir)
	return config
}

var testGenesisFmt = `{
  "genesis_time": "2018-10-10T08:20:13.695936996Z",
  "chain_id": "%s",
  "validators": [
    {
      "pub_key": {
        "@type": "/tm.PubKeyEd25519",
        "value": "cVt6w3C1DWYwwkAirnbsL49CoOe8T8ZR2BCB8MeOGRg="
      },
      "power": "10",
      "name": ""
    }
  ],
  "app_hash": ""
}`

var testPrivValidatorKey = `{
  "address": "g1uvwz22t0l2fv9az93wutmlusrjv5zdwx2n32d5",
  "pub_key": {
    "@type": "/tm.PubKeyEd25519",
    "value": "cVt6w3C1DWYwwkAirnbsL49CoOe8T8ZR2BCB8MeOGRg="
  },
  "priv_key": {
    "@type": "/tm.PrivKeyEd25519",
    "value": "Qq4Q9QH2flPSIJShbXPIocbrQtQ4S7Kdn31uI3sKZoJxW3rDcLUNZjDCQCKuduwvj0Kg57xPxlHYEIHwx44ZGA=="
  }
}`

var testPrivValidatorState = `{
  "height": "0",
  "round": "0",
  "step": 0
}`<|MERGE_RESOLUTION|>--- conflicted
+++ resolved
@@ -52,243 +52,6 @@
 	return nil
 }
 
-<<<<<<< HEAD
-// Note: any changes to the comments/variables/field-names
-// must be reflected in the appropriate struct in config/config.go
-const defaultConfigTemplate = `# This is a TOML config file.
-# For more information, see https://github.com/toml-lang/toml
-
-##### main base config options #####
-
-# TCP or UNIX socket address of the ABCI application,
-# or the name of an ABCI application compiled in with the Tendermint binary
-proxy_app = "{{ .BaseConfig.ProxyApp }}"
-
-# A custom human readable name for this node
-moniker = "{{ .BaseConfig.Moniker }}"
-
-# If this node is many blocks behind the tip of the chain, FastSync
-# allows them to catchup quickly by downloading blocks in parallel
-# and verifying their commits
-fast_sync = {{ .BaseConfig.FastSyncMode }}
-
-# Database backend: goleveldb | cleveldb | boltdb
-# * goleveldb (github.com/gnolang/goleveldb - most popular implementation)
-#   - pure go
-#   - stable
-# * cleveldb (uses levigo wrapper)
-#   - fast
-#   - requires gcc
-#   - use cleveldb build tag (go build -tags cleveldb)
-# * boltdb (uses etcd's fork of bolt - go.etcd.io/bbolt)
-#   - EXPERIMENTAL
-#   - may be faster is some use-cases (random reads - indexer)
-#   - use boltdb build tag (go build -tags boltdb)
-db_backend = "{{ .BaseConfig.DBBackend }}"
-
-# Database directory
-db_dir = "{{ js .BaseConfig.DBPath }}"
-
-##### additional base config options #####
-
-# Path to the JSON file containing the initial validator set and other meta data
-genesis_file = "{{ js .BaseConfig.Genesis }}"
-
-# Path to the JSON file containing the private key to use as a validator in the consensus protocol
-priv_validator_key_file = "{{ js .BaseConfig.PrivValidatorKey }}"
-
-# Path to the JSON file containing the last sign state of a validator
-priv_validator_state_file = "{{ js .BaseConfig.PrivValidatorState }}"
-
-# TCP or UNIX socket address for Tendermint to listen on for
-# connections from an external PrivValidator process
-priv_validator_laddr = "{{ .BaseConfig.PrivValidatorListenAddr }}"
-
-# Path to the JSON file containing the private key to use for node authentication in the p2p protocol
-node_key_file = "{{ js .BaseConfig.NodeKey }}"
-
-# Mechanism to connect to the ABCI application: socket | grpc
-abci = "{{ .BaseConfig.ABCI }}"
-
-# TCP or UNIX socket address for the profiling server to listen on
-prof_laddr = "{{ .BaseConfig.ProfListenAddress }}"
-
-# If true, query the ABCI app on connecting to a new peer
-# so the app can decide if we should keep the connection or not
-filter_peers = {{ .BaseConfig.FilterPeers }}
-
-##### advanced configuration options #####
-
-##### rpc server configuration options #####
-[rpc]
-
-# TCP or UNIX socket address for the RPC server to listen on
-laddr = "{{ .RPC.ListenAddress }}"
-
-# A list of origins a cross-domain request can be executed from
-# Default value '[]' disables cors support
-# Use '["*"]' to allow any origin
-cors_allowed_origins = [{{ range .RPC.CORSAllowedOrigins }}{{ printf "%q, " . }}{{end}}]
-
-# A list of methods the client is allowed to use with cross-domain requests
-cors_allowed_methods = [{{ range .RPC.CORSAllowedMethods }}{{ printf "%q, " . }}{{end}}]
-
-# A list of non simple headers the client is allowed to use with cross-domain requests
-cors_allowed_headers = [{{ range .RPC.CORSAllowedHeaders }}{{ printf "%q, " . }}{{end}}]
-
-# TCP or UNIX socket address for the gRPC server to listen on
-# NOTE: This server only supports /broadcast_tx_commit
-grpc_laddr = "{{ .RPC.GRPCListenAddress }}"
-
-# Maximum number of simultaneous connections.
-# Does not include RPC (HTTP&WebSocket) connections. See max_open_connections
-# If you want to accept a larger number than the default, make sure
-# you increase your OS limits.
-# 0 - unlimited.
-# Should be < {ulimit -Sn} - {MaxNumInboundPeers} - {MaxNumOutboundPeers} - {N of wal, db and other open files}
-# 1024 - 40 - 10 - 50 = 924 = ~900
-grpc_max_open_connections = {{ .RPC.GRPCMaxOpenConnections }}
-
-# Activate unsafe RPC commands like /dial_seeds and /unsafe_flush_mempool
-unsafe = {{ .RPC.Unsafe }}
-
-# Maximum number of simultaneous connections (including WebSocket).
-# Does not include gRPC connections. See grpc_max_open_connections
-# If you want to accept a larger number than the default, make sure
-# you increase your OS limits.
-# 0 - unlimited.
-# Should be < {ulimit -Sn} - {MaxNumInboundPeers} - {MaxNumOutboundPeers} - {N of wal, db and other open files}
-# 1024 - 40 - 10 - 50 = 924 = ~900
-max_open_connections = {{ .RPC.MaxOpenConnections }}
-
-# How long to wait for a tx to be committed during /broadcast_tx_commit.
-# WARNING: Using a value larger than 10s will result in increasing the
-# global HTTP write timeout, which applies to all connections and endpoints.
-# See https://github.com/tendermint/classic/issues/3435
-timeout_broadcast_tx_commit = "{{ .RPC.TimeoutBroadcastTxCommit }}"
-
-# Maximum size of request body, in bytes
-max_body_bytes = {{ .RPC.MaxBodyBytes }}
-
-# Maximum size of request header, in bytes
-max_header_bytes = {{ .RPC.MaxHeaderBytes }}
-
-# The path to a file containing certificate that is used to create the HTTPS server.
-# Might be either absolute path or path related to tendermint's config directory.
-# If the certificate is signed by a certificate authority,
-# the certFile should be the concatenation of the server's certificate, any intermediates,
-# and the CA's certificate.
-# NOTE: both tls_cert_file and tls_key_file must be present for Tendermint to create HTTPS server. Otherwise, HTTP server is run.
-tls_cert_file = "{{ .RPC.TLSCertFile }}"
-
-# The path to a file containing matching private key that is used to create the HTTPS server.
-# Might be either absolute path or path related to tendermint's config directory.
-# NOTE: both tls_cert_file and tls_key_file must be present for Tendermint to create HTTPS server. Otherwise, HTTP server is run.
-tls_key_file = "{{ .RPC.TLSKeyFile }}"
-
-##### peer to peer configuration options #####
-[p2p]
-
-# Address to listen for incoming connections
-laddr = "{{ .P2P.ListenAddress }}"
-
-# Address to advertise to peers for them to dial
-# If empty, will use the same port as the laddr,
-# and will introspect on the listener or use UPnP
-# to figure out the address.
-external_address = "{{ .P2P.ExternalAddress }}"
-
-# Comma separated list of seed nodes to connect to
-seeds = "{{ .P2P.Seeds }}"
-
-# Comma separated list of nodes to keep persistent connections to
-persistent_peers = "{{ .P2P.PersistentPeers }}"
-
-# UPNP port forwarding
-upnp = {{ .P2P.UPNP }}
-
-# Maximum number of inbound peers
-max_num_inbound_peers = {{ .P2P.MaxNumInboundPeers }}
-
-# Maximum number of outbound peers to connect to, excluding persistent peers
-max_num_outbound_peers = {{ .P2P.MaxNumOutboundPeers }}
-
-# Time to wait before flushing messages out on the connection
-flush_throttle_timeout = "{{ .P2P.FlushThrottleTimeout }}"
-
-# Maximum size of a message packet payload, in bytes
-max_packet_msg_payload_size = {{ .P2P.MaxPacketMsgPayloadSize }}
-
-# Rate at which packets can be sent, in bytes/second
-send_rate = {{ .P2P.SendRate }}
-
-# Rate at which packets can be received, in bytes/second
-recv_rate = {{ .P2P.RecvRate }}
-
-# Set true to enable the peer-exchange reactor
-pex = {{ .P2P.PexReactor }}
-
-# Seed mode, in which node constantly crawls the network and looks for
-# peers. If another node asks it for addresses, it responds and disconnects.
-#
-# Does not work if the peer-exchange reactor is disabled.
-seed_mode = {{ .P2P.SeedMode }}
-
-# Comma separated list of peer IDs to keep private (will not be gossiped to other peers)
-private_peer_ids = "{{ .P2P.PrivatePeerIDs }}"
-
-# Toggle to disable guard against peers connecting from the same ip.
-allow_duplicate_ip = {{ .P2P.AllowDuplicateIP }}
-
-# Peer connection configuration.
-handshake_timeout = "{{ .P2P.HandshakeTimeout }}"
-dial_timeout = "{{ .P2P.DialTimeout }}"
-
-##### mempool configuration options #####
-[mempool]
-
-recheck = {{ .Mempool.Recheck }}
-broadcast = {{ .Mempool.Broadcast }}
-wal_dir = "{{ js .Mempool.WalPath }}"
-
-# Maximum number of transactions in the mempool
-size = {{ .Mempool.Size }}
-
-# Limit the total size of all txs in the mempool.
-# This only accounts for raw transactions (e.g. given 1MB transactions and
-# max_txs_bytes=5MB, mempool will only accept 5 transactions).
-max_pending_txs_bytes = {{ .Mempool.MaxPendingTxsBytes }}
-
-# Size of the cache (used to filter transactions we saw earlier) in transactions
-cache_size = {{ .Mempool.CacheSize }}
-
-##### consensus configuration options #####
-[consensus]
-
-wal_file = "{{ js .Consensus.WalPath }}"
-
-timeout_propose = "{{ .Consensus.TimeoutPropose }}"
-timeout_propose_delta = "{{ .Consensus.TimeoutProposeDelta }}"
-timeout_prevote = "{{ .Consensus.TimeoutPrevote }}"
-timeout_prevote_delta = "{{ .Consensus.TimeoutPrevoteDelta }}"
-timeout_precommit = "{{ .Consensus.TimeoutPrecommit }}"
-timeout_precommit_delta = "{{ .Consensus.TimeoutPrecommitDelta }}"
-timeout_commit = "{{ .Consensus.TimeoutCommit }}"
-
-# Make progress as soon as we have all the precommits (as if TimeoutCommit = 0)
-skip_timeout_commit = {{ .Consensus.SkipTimeoutCommit }}
-
-# EmptyBlocks mode and possible interval between empty blocks
-create_empty_blocks = {{ .Consensus.CreateEmptyBlocks }}
-create_empty_blocks_interval = "{{ .Consensus.CreateEmptyBlocksInterval }}"
-
-# Reactor sleep duration parameters
-peer_gossip_sleep_duration = "{{ .Consensus.PeerGossipSleepDuration }}"
-peer_query_maj23_sleep_duration = "{{ .Consensus.PeerQueryMaj23SleepDuration }}"
-`
-
-=======
->>>>>>> d1ead005
 /****** these are for test settings ***********/
 
 func ResetTestRoot(testName string) *Config {
