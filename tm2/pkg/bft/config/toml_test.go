--- conflicted
+++ resolved
@@ -35,19 +35,11 @@
 	throwaway.SetRootDir(tmpDir)
 	require.NoError(t, throwaway.EnsureDirs())
 
-<<<<<<< HEAD
-	configPath := filepath.Join(tmpDir, defaultConfigFileName)
-	require.NoError(t, WriteConfigFile(configPath, throwaway))
-
-	// make sure config is set properly
-	data, err := os.ReadFile(filepath.Join(tmpDir, defaultConfigFileName))
-=======
 	configPath := filepath.Join(tmpDir, defaultConfigPath)
 	require.NoError(t, WriteConfigFile(configPath, throwaway))
 
 	// make sure config is set properly
 	data, err := os.ReadFile(filepath.Join(tmpDir, defaultConfigPath))
->>>>>>> 06e87836
 	require.Nil(t, err)
 
 	require.True(t, checkConfig(string(data)))
@@ -61,20 +53,12 @@
 	testName := "ensureTestRoot"
 
 	// create root dir
-<<<<<<< HEAD
-	cfg, genesisFile := ResetTestRoot(testName)
-=======
 	cfg, _ := ResetTestRoot(testName)
->>>>>>> 06e87836
 	defer os.RemoveAll(cfg.RootDir)
 	rootDir := cfg.RootDir
 
 	// make sure config is set properly
-<<<<<<< HEAD
-	data, err := os.ReadFile(filepath.Join(rootDir, defaultConfigFileName))
-=======
 	data, err := os.ReadFile(filepath.Join(rootDir, defaultConfigPath))
->>>>>>> 06e87836
 	require.Nil(t, err)
 
 	require.True(t, checkConfig(string(data)))
@@ -84,23 +68,11 @@
 	ensureFiles(
 		t,
 		rootDir,
+		"genesis.json",
 		DefaultDBDir,
-<<<<<<< HEAD
 		baseConfig.PrivValidatorKey,
 		baseConfig.PrivValidatorState,
 	)
-
-	ensureFiles(
-		t,
-		filepath.Join(rootDir, ".."),
-		genesisFile,
-	)
-=======
-		baseConfig.Genesis,
-		baseConfig.PrivValidatorKey,
-		baseConfig.PrivValidatorState,
-	)
->>>>>>> 06e87836
 }
 
 func checkConfig(configFile string) bool {
@@ -121,7 +93,6 @@
 		"wal",
 		"propose",
 		"max",
-		"genesis",
 	}
 	for _, e := range elems {
 		if !strings.Contains(configFile, e) {
