package state

import (
	"errors"
	"fmt"

	"github.com/gnolang/gno/tm2/pkg/amino"
	abci "github.com/gnolang/gno/tm2/pkg/bft/abci/types"
	"github.com/gnolang/gno/tm2/pkg/bft/types"
	dbm "github.com/gnolang/gno/tm2/pkg/db"
	osm "github.com/gnolang/gno/tm2/pkg/os"
	"golang.org/x/exp/constraints"
)

const (
	// persist validators every valSetCheckpointInterval blocks to avoid
	// LoadValidators taking too much time.
	// https://github.com/tendermint/classic/pull/3438
	// 100000 results in ~ 100ms to get 100 validators (see BenchmarkLoadValidators)
	valSetCheckpointInterval = 100000
)

var errTxResultIndexCorrupted = errors.New("tx result index corrupted")

// ------------------------------------------------------------------------

func calcValidatorsKey(height int64) []byte {
	return []byte(fmt.Sprintf("validatorsKey:%x", height))
}

func calcConsensusParamsKey(height int64) []byte {
	return []byte(fmt.Sprintf("consensusParamsKey:%x", height))
}

func CalcABCIResponsesKey(height int64) []byte {
	return []byte(fmt.Sprintf("abciResponsesKey:%x", height))
}

// CalcTxResultKey calculates the storage key for the transaction result
func CalcTxResultKey(hash []byte) []byte {
	return []byte(fmt.Sprintf("txResultKey:%x", hash))
}

// LoadStateFromDBOrGenesisFile loads the most recent state from the database,
// or creates a new one from the given genesisFilePath and persists the result
// to the database.
func LoadStateFromDBOrGenesisFile(stateDB dbm.DB, genesisFilePath string) (State, error) {
	state := LoadState(stateDB)
	if state.IsEmpty() {
		var err error
		state, err = MakeGenesisStateFromFile(genesisFilePath)
		if err != nil {
			return state, err
		}
		SaveState(stateDB, state)
	}

	return state, nil
}

// LoadStateFromDBOrGenesisDoc loads the most recent state from the database,
// or creates a new one from the given genesisDoc and persists the result
// to the database.
func LoadStateFromDBOrGenesisDoc(stateDB dbm.DB, genesisDoc *types.GenesisDoc) (State, error) {
	state := LoadState(stateDB)
	if state.IsEmpty() {
		var err error
		state, err = MakeGenesisState(genesisDoc)
		if err != nil {
			return state, err
		}
		SaveState(stateDB, state)
	}

	return state, nil
}

// LoadState loads the State from the database.
func LoadState(db dbm.DB) State {
	return loadState(db, stateKey)
}

func loadState(db dbm.DB, key []byte) (state State) {
	buf := db.Get(key)
	if len(buf) == 0 {
		return state
	}

	err := amino.Unmarshal(buf, &state)
	if err != nil {
		// DATA HAS BEEN CORRUPTED OR THE SPEC HAS CHANGED
		osm.Exit(fmt.Sprintf(`LoadState: Data has been corrupted or its spec has changed:
                %v\n`, err))
	}
	// TODO: ensure that buf is completely read.

	return state
}

// SaveState persists the State, the ValidatorsInfo, and the ConsensusParamsInfo to the database.
// This flushes the writes (e.g. calls SetSync).
func SaveState(db dbm.DB, state State) {
	saveState(db, state, stateKey)
}

func saveState(db dbm.DB, state State, key []byte) {
	nextHeight := state.LastBlockHeight + 1
	// If first block, save validators for block 1.
	if nextHeight == 1 {
		// This extra logic due to Tendermint validator set changes being delayed 1 block.
		// It may get overwritten due to InitChain validator updates.
		lastHeightVoteChanged := int64(1)
		saveValidatorsInfo(db, nextHeight, lastHeightVoteChanged, state.Validators)
	}
	// Save next validators.
	saveValidatorsInfo(db, nextHeight+1, state.LastHeightValidatorsChanged, state.NextValidators)
	// Save next consensus params.
	saveConsensusParamsInfo(db, nextHeight, state.LastHeightConsensusParamsChanged, state.ConsensusParams)
	db.SetSync(key, state.Bytes())
}

// ------------------------------------------------------------------------

// ABCIResponses retains the responses
// of the various ABCI calls during block processing.
// It is persisted to disk for each height before calling Commit.
type ABCIResponses struct {
	DeliverTxs []abci.ResponseDeliverTx `json:"deliver_tx"`
	EndBlock   abci.ResponseEndBlock    `json:"end_block"`
	BeginBlock abci.ResponseBeginBlock  `json:"begin_block"`
}

// NewABCIResponses returns a new ABCIResponses
func NewABCIResponses(block *types.Block) *ABCIResponses {
	return NewABCIResponsesFromNum(block.NumTxs)
}

// NewABCIResponses returns a new ABCIResponses
func NewABCIResponsesFromNum[N constraints.Integer](numTxs N) *ABCIResponses {
	resDeliverTxs := make([]abci.ResponseDeliverTx, numTxs)
	if numTxs == 0 {
		// This makes Amino encoding/decoding consistent.
		resDeliverTxs = nil
	}
	return &ABCIResponses{
		DeliverTxs: resDeliverTxs,
	}
}

// Bytes serializes the ABCIResponse using go-amino.
func (arz *ABCIResponses) Bytes() []byte {
	return amino.MustMarshal(arz)
}

func (arz *ABCIResponses) ResultsHash() []byte {
	results := types.NewResults(arz.DeliverTxs)
	return results.Hash()
}

// LoadABCIResponses loads the ABCIResponses for the given height from the database.
// This is useful for recovering from crashes where we called app.Commit and before we called
// s.Save(). It can also be used to produce Merkle proofs of the result of txs.
func LoadABCIResponses(db dbm.DB, height int64) (*ABCIResponses, error) {
	buf := db.Get(CalcABCIResponsesKey(height))
	if buf == nil {
		return nil, NoABCIResponsesForHeightError{height}
	}

	abciResponses := new(ABCIResponses)
	err := amino.Unmarshal(buf, abciResponses)
	if err != nil {
		// DATA HAS BEEN CORRUPTED OR THE SPEC HAS CHANGED
		osm.Exit(fmt.Sprintf(`LoadABCIResponses: Data has been corrupted or its spec has
                changed: %v\n`, err))
	}
	// TODO: ensure that buf is completely read.

	return abciResponses, nil
}

// SaveABCIResponses persists the ABCIResponses to the database.
// This is useful in case we crash after app.Commit and before s.Save().
// Responses are indexed by height so they can also be loaded later to produce Merkle proofs.
<<<<<<< HEAD
func SaveABCIResponses(db dbm.DB, height int64, abciResponses *ABCIResponses) {
	db.SetSync(calcABCIResponsesKey(height), abciResponses.Bytes())
=======
func saveABCIResponses(db dbm.DB, height int64, abciResponses *ABCIResponses) {
	db.Set(CalcABCIResponsesKey(height), abciResponses.Bytes())
}

// TxResultIndex keeps the result index information for a transaction
type TxResultIndex struct {
	BlockNum int64  // the block number the tx was contained in
	TxIndex  uint32 // the index of the transaction within the block
}

func (t *TxResultIndex) Bytes() []byte {
	return amino.MustMarshal(t)
}

// LoadTxResultIndex loads the tx result associated with the given
// tx hash from the database, if any
func LoadTxResultIndex(db dbm.DB, txHash []byte) (*TxResultIndex, error) {
	buf := db.Get(CalcTxResultKey(txHash))
	if buf == nil {
		return nil, NoTxResultForHashError{txHash}
	}

	txResultIndex := new(TxResultIndex)
	if err := amino.Unmarshal(buf, txResultIndex); err != nil {
		return nil, fmt.Errorf("%w, %w", errTxResultIndexCorrupted, err)
	}

	return txResultIndex, nil
}

// saveTxResultIndex persists the transaction result index to the database
func saveTxResultIndex(db dbm.DB, txHash []byte, resultIndex TxResultIndex) {
	db.Set(CalcTxResultKey(txHash), resultIndex.Bytes())
>>>>>>> 3f5a6ad9
}

// -----------------------------------------------------------------------------

// ValidatorsInfo represents the latest validator set, or the last height it changed
type ValidatorsInfo struct {
	ValidatorSet      *types.ValidatorSet
	LastHeightChanged int64
}

// Bytes serializes the ValidatorsInfo using go-amino.
func (valInfo *ValidatorsInfo) Bytes() []byte {
	return amino.MustMarshal(valInfo)
}

// LoadValidators loads the ValidatorSet for a given height.
// Returns NoValSetForHeightError if the validator set can't be found for this height.
func LoadValidators(db dbm.DB, height int64) (*types.ValidatorSet, error) {
	valInfo := loadValidatorsInfo(db, height)
	if valInfo == nil {
		return nil, NoValSetForHeightError{height}
	}
	if valInfo.ValidatorSet == nil {
		lastStoredHeight := lastStoredHeightFor(height, valInfo.LastHeightChanged)
		valInfo2 := loadValidatorsInfo(db, lastStoredHeight)
		if valInfo2 == nil || valInfo2.ValidatorSet == nil {
			// TODO (melekes): remove the below if condition in the 0.33 major
			// release and just panic. Old chains might panic otherwise if they
			// haven't saved validators at intermediate (%valSetCheckpointInterval)
			// height yet.
			// https://github.com/tendermint/classic/issues/3543
			valInfo2 = loadValidatorsInfo(db, valInfo.LastHeightChanged)
			lastStoredHeight = valInfo.LastHeightChanged
			if valInfo2 == nil || valInfo2.ValidatorSet == nil {
				panic(
					fmt.Sprintf("Couldn't find validators at height %d (height %d was originally requested)",
						lastStoredHeight,
						height,
					),
				)
			}
		}
		valInfo2.ValidatorSet.IncrementProposerPriority(int(height - lastStoredHeight)) // mutate
		valInfo = valInfo2
	}

	return valInfo.ValidatorSet, nil
}

func lastStoredHeightFor(height, lastHeightChanged int64) int64 {
	checkpointHeight := height - height%valSetCheckpointInterval
	return max(checkpointHeight, lastHeightChanged)
}

// CONTRACT: Returned ValidatorsInfo can be mutated.
func loadValidatorsInfo(db dbm.DB, height int64) *ValidatorsInfo {
	buf := db.Get(calcValidatorsKey(height))
	if len(buf) == 0 {
		return nil
	}

	v := new(ValidatorsInfo)
	err := amino.Unmarshal(buf, v)
	if err != nil {
		// DATA HAS BEEN CORRUPTED OR THE SPEC HAS CHANGED
		osm.Exit(fmt.Sprintf(`LoadValidators: Data has been corrupted or its spec has changed:
                %v\n`, err))
	}
	// TODO: ensure that buf is completely read.

	return v
}

// saveValidatorsInfo persists the validator set.
//
// `height` is the effective height for which the validator is responsible for
// signing. It should be called from s.Save(), right before the state itself is
// persisted.
func saveValidatorsInfo(db dbm.DB, height, lastHeightChanged int64, valSet *types.ValidatorSet) {
	if lastHeightChanged > height {
		panic("LastHeightChanged cannot be greater than ValidatorsInfo height")
	}
	valInfo := &ValidatorsInfo{
		LastHeightChanged: lastHeightChanged,
	}
	// Only persist validator set if it was updated or checkpoint height (see
	// valSetCheckpointInterval) is reached.
	if height == lastHeightChanged || height%valSetCheckpointInterval == 0 {
		valInfo.ValidatorSet = valSet
	}
	db.Set(calcValidatorsKey(height), valInfo.Bytes())
}

// -----------------------------------------------------------------------------

// ConsensusParamsInfo represents the latest consensus params, or the last height it changed
type ConsensusParamsInfo struct {
	ConsensusParams   abci.ConsensusParams
	LastHeightChanged int64
}

// Bytes serializes the ConsensusParamsInfo using go-amino.
func (params ConsensusParamsInfo) Bytes() []byte {
	return amino.MustMarshal(params)
}

// LoadConsensusParams loads the ConsensusParams for a given height.
func LoadConsensusParams(db dbm.DB, height int64) (abci.ConsensusParams, error) {
	empty := abci.ConsensusParams{}

	paramsInfo := loadConsensusParamsInfo(db, height)
	if paramsInfo == nil {
		return empty, NoConsensusParamsForHeightError{height}
	}

	if amino.DeepEqual(empty, paramsInfo.ConsensusParams) {
		paramsInfo2 := loadConsensusParamsInfo(db, paramsInfo.LastHeightChanged)
		if paramsInfo2 == nil {
			panic(
				fmt.Sprintf(
					"Couldn't find consensus params at height %d as last changed from height %d",
					paramsInfo.LastHeightChanged,
					height,
				),
			)
		}
		paramsInfo = paramsInfo2
	}

	return paramsInfo.ConsensusParams, nil
}

func loadConsensusParamsInfo(db dbm.DB, height int64) *ConsensusParamsInfo {
	buf := db.Get(calcConsensusParamsKey(height))
	if len(buf) == 0 {
		return nil
	}

	paramsInfo := new(ConsensusParamsInfo)
	err := amino.Unmarshal(buf, paramsInfo)
	if err != nil {
		// DATA HAS BEEN CORRUPTED OR THE SPEC HAS CHANGED
		osm.Exit(fmt.Sprintf(`LoadConsensusParams: Data has been corrupted or its spec has changed:
                %v\n`, err))
	}
	// TODO: ensure that buf is completely read.

	return paramsInfo
}

// saveConsensusParamsInfo persists the consensus params for the next block to disk.
// It should be called from s.Save(), right before the state itself is persisted.
// If the consensus params did not change after processing the latest block,
// only the last height for which they changed is persisted.
func saveConsensusParamsInfo(db dbm.DB, nextHeight, changeHeight int64, params abci.ConsensusParams) {
	paramsInfo := &ConsensusParamsInfo{
		LastHeightChanged: changeHeight,
	}
	if changeHeight == nextHeight {
		paramsInfo.ConsensusParams = params
	}
	db.Set(calcConsensusParamsKey(nextHeight), paramsInfo.Bytes())
}<|MERGE_RESOLUTION|>--- conflicted
+++ resolved
@@ -181,11 +181,7 @@
 // SaveABCIResponses persists the ABCIResponses to the database.
 // This is useful in case we crash after app.Commit and before s.Save().
 // Responses are indexed by height so they can also be loaded later to produce Merkle proofs.
-<<<<<<< HEAD
 func SaveABCIResponses(db dbm.DB, height int64, abciResponses *ABCIResponses) {
-	db.SetSync(calcABCIResponsesKey(height), abciResponses.Bytes())
-=======
-func saveABCIResponses(db dbm.DB, height int64, abciResponses *ABCIResponses) {
 	db.Set(CalcABCIResponsesKey(height), abciResponses.Bytes())
 }
 
@@ -218,7 +214,6 @@
 // saveTxResultIndex persists the transaction result index to the database
 func saveTxResultIndex(db dbm.DB, txHash []byte, resultIndex TxResultIndex) {
 	db.Set(CalcTxResultKey(txHash), resultIndex.Bytes())
->>>>>>> 3f5a6ad9
 }
 
 // -----------------------------------------------------------------------------
