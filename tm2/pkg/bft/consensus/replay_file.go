--- conflicted
+++ resolved
@@ -25,18 +25,6 @@
 // --------------------------------------------------------
 // replay messages interactively or all at once
 
-<<<<<<< HEAD
-// replay the wal file
-func RunReplayFile(config cfg.BaseConfig, genesisFile string, csConfig *cnscfg.ConsensusConfig, console bool) {
-	consensusState := newConsensusStateForReplay(config, genesisFile, csConfig)
-
-	if err := consensusState.ReplayFile(csConfig.WalFile(), console); err != nil {
-		osm.Exit(fmt.Sprintf("Error during consensus replay: %v", err))
-	}
-}
-
-=======
->>>>>>> 06e87836
 // Replay msgs in file or start the console
 func (cs *ConsensusState) ReplayFile(file string, console bool) error {
 	if cs.IsRunning() {
@@ -260,71 +248,4 @@
 			fmt.Println(pb.count)
 		}
 	}
-}
-
-<<<<<<< HEAD
-// --------------------------------------------------------------------------------
-
-// convenience for replay mode
-func newConsensusStateForReplay(config cfg.BaseConfig, genesisFile string, csConfig *cnscfg.ConsensusConfig) *ConsensusState {
-	dbType := dbm.BackendType(config.DBBackend)
-	// Get BlockStore
-	blockStoreDB, err := dbm.NewDB("blockstore", dbType, config.DBDir())
-	if err != nil {
-		osm.Exit(err.Error())
-	}
-
-	blockStore := store.NewBlockStore(blockStoreDB)
-
-	// Get State
-	stateDB, err := dbm.NewDB("state", dbType, config.DBDir())
-	if err != nil {
-		osm.Exit(err.Error())
-	}
-
-	gdoc, err := sm.MakeGenesisDocFromFile(genesisFile)
-	if err != nil {
-		osm.Exit(err.Error())
-	}
-	state, err := sm.MakeGenesisState(gdoc)
-	if err != nil {
-		osm.Exit(err.Error())
-	}
-
-	// Create proxyAppConn connection (consensus, mempool, query)
-	clientCreator := proxy.DefaultClientCreator(
-		config.LocalApp,
-		config.ProxyApp,
-		config.ABCI,
-		config.DBDir(),
-	)
-	proxyApp := appconn.NewAppConns(clientCreator)
-	err = proxyApp.Start()
-	if err != nil {
-		osm.Exit(fmt.Sprintf("Error starting proxy app conns: %v", err))
-	}
-
-	evsw := events.NewEventSwitch()
-	if err := evsw.Start(); err != nil {
-		osm.Exit(fmt.Sprintf("Failed to start event bus: %v", err))
-	}
-
-	handshaker := NewHandshaker(stateDB, state, blockStore, gdoc)
-	handshaker.SetEventSwitch(evsw)
-	err = handshaker.Handshake(proxyApp)
-	if err != nil {
-		osm.Exit(fmt.Sprintf("Error on handshake: %v", err))
-	}
-
-	mempool := mock.Mempool{}
-	blockExec := sm.NewBlockExecutor(stateDB, log.NewNoopLogger(), proxyApp.Consensus(), mempool)
-
-	consensusState := NewConsensusState(csConfig, state.Copy(), blockExec,
-		blockStore, mempool)
-
-	consensusState.SetEventSwitch(evsw)
-	return consensusState
-}
-=======
-// --------------------------------------------------------------------------------
->>>>>>> 06e87836
+}