--- conflicted
+++ resolved
@@ -41,11 +41,7 @@
 	logger := log.NewNoopLogger().With("wal_generator", "wal_generator")
 	logger.Info("generating WAL (last height msg excluded)", "numBlocks", numBlocks)
 
-<<<<<<< HEAD
-	// ///////////////////////////////////////////////////////////////////////////
-=======
 	// -----------
->>>>>>> f6698e6a
 	// COPY PASTE FROM node.go WITH A FEW MODIFICATIONS
 	// NOTE: we can't import node package because of circular dependency.
 	// NOTE: we don't do handshake so need to set state.Version.Consensus.App directly.
@@ -88,11 +84,7 @@
 		consensusState.SetPrivValidator(privValidator)
 	}
 	// END OF COPY PASTE
-<<<<<<< HEAD
-	// ///////////////////////////////////////////////////////////////////////////
-=======
 	// -----------
->>>>>>> f6698e6a
 
 	// set consensus wal to buffered WAL, which will write all incoming msgs to buffer
 	numBlocksWritten := make(chan struct{})
