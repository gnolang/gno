--- conflicted
+++ resolved
@@ -6,11 +6,7 @@
 	"errors"
 	"fmt"
 	"io"
-<<<<<<< HEAD
-	"io/ioutil"
 	"log/slog"
-=======
->>>>>>> f6698e6a
 	"os"
 	"path/filepath"
 	"runtime"
@@ -573,13 +569,9 @@
 
 // Test mockProxyApp should not panic when app return ABCIResponses with some empty ResponseDeliverTx
 func TestMockProxyApp(t *testing.T) {
-<<<<<<< HEAD
+	t.Parallel()
+
 	logger := log.NewNoopLogger()
-=======
-	t.Parallel()
-
-	logger := log.TestingLogger()
->>>>>>> f6698e6a
 	validTxs, invalidTxs := 0, 0
 	txIndex := 0
 
