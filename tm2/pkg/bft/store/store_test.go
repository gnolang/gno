--- conflicted
+++ resolved
@@ -134,13 +134,9 @@
 // TODO: This test should be simplified ...
 
 func TestBlockStoreSaveLoadBlock(t *testing.T) {
-<<<<<<< HEAD
+	t.Parallel()
+
 	state, bs, cleanup := makeStateAndBlockStore(log.NewNoopLogger())
-=======
-	t.Parallel()
-
-	state, bs, cleanup := makeStateAndBlockStore(log.NewTMLogger(new(bytes.Buffer)))
->>>>>>> f6698e6a
 	defer cleanup()
 	require.Equal(t, bs.Height(), int64(0), "initially the height should be zero")
 
@@ -399,13 +395,9 @@
 }
 
 func TestBlockFetchAtHeight(t *testing.T) {
-<<<<<<< HEAD
+	t.Parallel()
+
 	state, bs, cleanup := makeStateAndBlockStore(log.NewNoopLogger())
-=======
-	t.Parallel()
-
-	state, bs, cleanup := makeStateAndBlockStore(log.NewTMLogger(new(bytes.Buffer)))
->>>>>>> f6698e6a
 	defer cleanup()
 	require.Equal(t, bs.Height(), int64(0), "initially the height should be zero")
 	block := makeBlock(bs.Height()+1, state, new(types.Commit))
