package service

import (
	"errors"
	"fmt"
	"log/slog"
	"sync/atomic"

	"github.com/gnolang/gno/tm2/pkg/log"
)

var (
	// ErrAlreadyStarted is returned when somebody tries to start an already
	// running service.
	ErrAlreadyStarted = errors.New("already started")
	// ErrAlreadyStopped is returned when somebody tries to stop an already
	// stopped service (without resetting it).
	ErrAlreadyStopped = errors.New("already stopped")
	// ErrNotStarted is returned when somebody tries to stop a not running
	// service.
	ErrNotStarted = errors.New("not started")
)

// Service defines a service that can be started, stopped, and reset.
type Service interface {
	// Start the service.
	// If it's already started or stopped, will return an error.
	// If OnStart() returns an error, it's returned by Start()
	Start() error
	OnStart() error

	// Stop the service.
	// If it's already stopped, will return an error.
	// OnStop must never error.
	Stop() error
	OnStop()

	// Reset the service.
	// Panics by default - must be overwritten to enable reset.
	Reset() error
	OnReset() error

	// Return true if the service is running
	IsRunning() bool

	// Quit returns a channel, which is closed once service is stopped.
	Quit() <-chan struct{}

	// String representation of the service
	String() string

	// SetLogger sets a logger.
	SetLogger(*slog.Logger)
}

/*
Classical-inheritance-style service declarations. Services can be started, then
stopped, then optionally restarted.

Users can override the OnStart/OnStop methods. In the absence of errors, these
methods are guaranteed to be called at most once. If OnStart returns an error,
service won't be marked as started, so the user can call Start again.

A call to Reset will panic, unless OnReset is overwritten, allowing
OnStart/OnStop to be called again.

The caller must ensure that Start and Stop are not called concurrently.

It is ok to call Stop without calling Start first.

Typical usage:

	type FooService struct {
		BaseService
		// private fields
	}

	func NewFooService() *FooService {
		fs := &FooService{
			// init
		}
		fs.BaseService = *NewBaseService(log, "FooService", fs)
		return fs
	}

	func (fs *FooService) OnStart() error {
		fs.BaseService.OnStart() // Always call the overridden method.
		// initialize private fields
		// start subroutines, etc.
	}

	func (fs *FooService) OnStop() error {
		fs.BaseService.OnStop() // Always call the overridden method.
		// close/destroy private fields
		// stop subroutines, etc.
	}
*/
type BaseService struct {
	Logger  *slog.Logger
	name    string
	started uint32 // atomic
	stopped uint32 // atomic
	quit    chan struct{}

	// The "subclass" of BaseService
	impl Service
}

// NewBaseService creates a new BaseService.
func NewBaseService(logger *slog.Logger, name string, impl Service) *BaseService {
	if logger == nil {
		logger = log.NewNoopLogger()
	}

	return &BaseService{
		Logger: logger,
		name:   name,
		quit:   make(chan struct{}),
		impl:   impl,
	}
}

// SetLogger implements Service by setting a logger.
func (bs *BaseService) SetLogger(l *slog.Logger) {
	bs.Logger = l
}

// Start implements Service by calling OnStart (if defined). An error will be
// returned if the service is already running or stopped. Not to start the
// stopped service, you need to call Reset.
func (bs *BaseService) Start() error {
	if !atomic.CompareAndSwapUint32(&bs.started, 0, 1) {
		bs.Logger.Debug(fmt.Sprintf("Not starting %v -- already started", bs.name), "impl", bs.impl)
		return ErrAlreadyStarted
	}

	if atomic.LoadUint32(&bs.stopped) == 1 {
		bs.Logger.Error(fmt.Sprintf("Not starting %v -- already stopped", bs.name), "impl", bs.impl)
		// revert flag
		atomic.StoreUint32(&bs.started, 0)
		return ErrAlreadyStopped
	}

	bs.Logger.Info(fmt.Sprintf("Starting %v", bs.name), "impl", bs.impl)
	err := bs.impl.OnStart()
	if err != nil {
		// revert flag
		atomic.StoreUint32(&bs.started, 0)
		return err
	}
	return nil
}

// OnStart implements Service by doing nothing.
// NOTE: Do not put anything in here,
// that way users don't need to call BaseService.OnStart()
func (bs *BaseService) OnStart() error { return nil }

// Stop implements Service by calling OnStop (if defined) and closing quit
// channel. An error will be returned if the service is already stopped.
func (bs *BaseService) Stop() error {
<<<<<<< HEAD
	if !atomic.CompareAndSwapUint32(&bs.stopped, 0, 1) {
		bs.Logger.Debug(fmt.Sprintf("Stopping %v (ignoring: already stopped)", bs.name), "impl", bs.impl)
		return ErrAlreadyStopped
=======
	if atomic.CompareAndSwapUint32(&bs.stopped, 0, 1) {
		if atomic.LoadUint32(&bs.started) == 0 {
			bs.Logger.Warn(fmt.Sprintf("Not stopping %v -- have not been started yet", bs.name), "impl", bs.impl)
			// revert flag
			atomic.StoreUint32(&bs.stopped, 0)
			return ErrNotStarted
		}
		bs.Logger.Info(fmt.Sprintf("Stopping %v", bs.name), "impl", bs.impl)
		bs.impl.OnStop()
		close(bs.quit)
		return nil
>>>>>>> 21ec808c
	}

	if atomic.LoadUint32(&bs.started) == 0 {
		bs.Logger.Error(fmt.Sprintf("Not stopping %v -- have not been started yet", bs.name), "impl", bs.impl)
		// revert flag
		atomic.StoreUint32(&bs.stopped, 0)
		return ErrNotStarted
	}

	bs.Logger.Info(fmt.Sprintf("Stopping %v", bs.name), "impl", bs.impl)
	bs.impl.OnStop()
	close(bs.quit)
	return nil
}

// OnStop implements Service by doing nothing.
// NOTE: Do not put anything in here,
// that way users don't need to call BaseService.OnStop()
func (bs *BaseService) OnStop() {}

// Reset implements Service by calling OnReset callback (if defined). An error
// will be returned if the service is running.
func (bs *BaseService) Reset() error {
	if !atomic.CompareAndSwapUint32(&bs.stopped, 1, 0) {
		bs.Logger.Debug(fmt.Sprintf("Can't reset %v. Not stopped", bs.name), "impl", bs.impl)
		return fmt.Errorf("can't reset running %s", bs.name)
	}

	// whether or not we've started, we can reset
	atomic.CompareAndSwapUint32(&bs.started, 1, 0)

	bs.quit = make(chan struct{})
	return bs.impl.OnReset()
}

// OnReset implements Service by panicking.
func (bs *BaseService) OnReset() error {
	panic("The service cannot be reset")
}

// IsRunning implements Service by returning true or false depending on the
// service's state.
func (bs *BaseService) IsRunning() bool {
	return atomic.LoadUint32(&bs.started) == 1 && atomic.LoadUint32(&bs.stopped) == 0
}

// Wait blocks until the service is stopped.
func (bs *BaseService) Wait() {
	<-bs.quit
}

// String implements Service by returning a string representation of the service.
func (bs *BaseService) String() string {
	return bs.name
}

// Quit Implements Service by returning a quit channel.
func (bs *BaseService) Quit() <-chan struct{} {
	return bs.quit
}<|MERGE_RESOLUTION|>--- conflicted
+++ resolved
@@ -98,8 +98,8 @@
 type BaseService struct {
 	Logger  *slog.Logger
 	name    string
-	started uint32 // atomic
-	stopped uint32 // atomic
+	started atomic.Bool
+	stopped atomic.Bool
 	quit    chan struct{}
 
 	// The "subclass" of BaseService
@@ -129,23 +129,23 @@
 // returned if the service is already running or stopped. Not to start the
 // stopped service, you need to call Reset.
 func (bs *BaseService) Start() error {
-	if !atomic.CompareAndSwapUint32(&bs.started, 0, 1) {
+	if !bs.started.CompareAndSwap(false, true) {
 		bs.Logger.Debug(fmt.Sprintf("Not starting %v -- already started", bs.name), "impl", bs.impl)
 		return ErrAlreadyStarted
 	}
 
-	if atomic.LoadUint32(&bs.stopped) == 1 {
+	if bs.stopped.Load() {
 		bs.Logger.Error(fmt.Sprintf("Not starting %v -- already stopped", bs.name), "impl", bs.impl)
-		// revert flag
-		atomic.StoreUint32(&bs.started, 0)
+		// revert started flag
+		bs.started.Store(false)
 		return ErrAlreadyStopped
 	}
 
 	bs.Logger.Info(fmt.Sprintf("Starting %v", bs.name), "impl", bs.impl)
 	err := bs.impl.OnStart()
 	if err != nil {
-		// revert flag
-		atomic.StoreUint32(&bs.started, 0)
+		// revert started flag
+		bs.started.Store(false)
 		return err
 	}
 	return nil
@@ -159,35 +159,22 @@
 // Stop implements Service by calling OnStop (if defined) and closing quit
 // channel. An error will be returned if the service is already stopped.
 func (bs *BaseService) Stop() error {
-<<<<<<< HEAD
-	if !atomic.CompareAndSwapUint32(&bs.stopped, 0, 1) {
+	if !bs.stopped.CompareAndSwap(false, true) {
 		bs.Logger.Debug(fmt.Sprintf("Stopping %v (ignoring: already stopped)", bs.name), "impl", bs.impl)
 		return ErrAlreadyStopped
-=======
-	if atomic.CompareAndSwapUint32(&bs.stopped, 0, 1) {
-		if atomic.LoadUint32(&bs.started) == 0 {
-			bs.Logger.Warn(fmt.Sprintf("Not stopping %v -- have not been started yet", bs.name), "impl", bs.impl)
-			// revert flag
-			atomic.StoreUint32(&bs.stopped, 0)
-			return ErrNotStarted
-		}
-		bs.Logger.Info(fmt.Sprintf("Stopping %v", bs.name), "impl", bs.impl)
-		bs.impl.OnStop()
-		close(bs.quit)
-		return nil
->>>>>>> 21ec808c
-	}
-
-	if atomic.LoadUint32(&bs.started) == 0 {
-		bs.Logger.Error(fmt.Sprintf("Not stopping %v -- have not been started yet", bs.name), "impl", bs.impl)
-		// revert flag
-		atomic.StoreUint32(&bs.stopped, 0)
+	}
+
+	if !bs.started.Load() {
+		bs.Logger.Warn(fmt.Sprintf("Not stopping %v -- have not been started yet", bs.name), "impl", bs.impl)
+		// revert stopped flag
+		bs.stopped.Store(false)
 		return ErrNotStarted
 	}
 
 	bs.Logger.Info(fmt.Sprintf("Stopping %v", bs.name), "impl", bs.impl)
 	bs.impl.OnStop()
 	close(bs.quit)
+
 	return nil
 }
 
@@ -199,13 +186,13 @@
 // Reset implements Service by calling OnReset callback (if defined). An error
 // will be returned if the service is running.
 func (bs *BaseService) Reset() error {
-	if !atomic.CompareAndSwapUint32(&bs.stopped, 1, 0) {
+	if !bs.stopped.CompareAndSwap(true, false) {
 		bs.Logger.Debug(fmt.Sprintf("Can't reset %v. Not stopped", bs.name), "impl", bs.impl)
 		return fmt.Errorf("can't reset running %s", bs.name)
 	}
 
 	// whether or not we've started, we can reset
-	atomic.CompareAndSwapUint32(&bs.started, 1, 0)
+	bs.started.CompareAndSwap(true, false)
 
 	bs.quit = make(chan struct{})
 	return bs.impl.OnReset()
@@ -219,7 +206,7 @@
 // IsRunning implements Service by returning true or false depending on the
 // service's state.
 func (bs *BaseService) IsRunning() bool {
-	return atomic.LoadUint32(&bs.started) == 1 && atomic.LoadUint32(&bs.stopped) == 0
+	return bs.started.Load() && !bs.stopped.Load()
 }
 
 // Wait blocks until the service is stopped.
