--- conflicted
+++ resolved
@@ -2,6 +2,7 @@
 
 import (
 	"fmt"
+	"log/slog"
 	"strings"
 
 	"github.com/gnolang/gno/tm2/pkg/amino"
@@ -13,54 +14,27 @@
 var ErrMissingParamValue = errors.New("missing param value")
 
 const (
-<<<<<<< HEAD
 	stringSuffix = ".string"
 	boolSuffix   = ".bool"
 	int64Suffix  = ".int64"
 	uint64Suffix = ".uint64"
 	bytesSuffix  = ".bytes"
+	ModuleName   = "params"
+
+	StoreKey = ModuleName
+
+	// ValueStoreKeyPrefix is "/pv/" for param value.
+	ValueStoreKeyPrefix = "/pv/"
 )
+
+func ValueStoreKey(key string) []byte {
+	return append([]byte(ValueStoreKeyPrefix), []byte(key)...)
+}
 
 // Keeper is the global param store keeper
 // TODO: The keeper, and its functionality is not thread safe,
 // because the underlying store is not thread safe. Check if this is expected behavior.
 type Keeper struct {
-=======
-	ModuleName = "params"
-
-	StoreKey = ModuleName
-	// ValueStorePrevfix is "/pv/" for param value.
-	ValueStoreKeyPrefix = "/pv/"
-)
-
-func ValueStoreKey(key string) []byte {
-	return append([]byte(ValueStoreKeyPrefix), []byte(key)...)
-}
-
-type ParamsKeeperI interface {
-	GetString(ctx sdk.Context, key string, ptr *string)
-	GetInt64(ctx sdk.Context, key string, ptr *int64)
-	GetUint64(ctx sdk.Context, key string, ptr *uint64)
-	GetBool(ctx sdk.Context, key string, ptr *bool)
-	GetBytes(ctx sdk.Context, key string, ptr *[]byte)
-
-	SetString(ctx sdk.Context, key string, value string)
-	SetInt64(ctx sdk.Context, key string, value int64)
-	SetUint64(ctx sdk.Context, key string, value uint64)
-	SetBool(ctx sdk.Context, key string, value bool)
-	SetBytes(ctx sdk.Context, key string, value []byte)
-
-	Has(ctx sdk.Context, key string) bool
-	GetRaw(ctx sdk.Context, key string) []byte
-
-	// XXX: ListKeys?
-}
-
-var _ ParamsKeeperI = ParamsKeeper{}
-
-// global paramstore Keeper.
-type ParamsKeeper struct {
->>>>>>> b91f2fb8
 	key    store.StoreKey
 	prefix string
 }
@@ -73,14 +47,8 @@
 	}
 }
 
-<<<<<<< HEAD
-func (pk Keeper) Has(ctx sdk.Context, key string) bool {
-	s := ctx.Store(pk.key)
-
-	return s.Has([]byte(key))
-=======
-// GetParam gets a param value from the global param store.
-func (pk ParamsKeeper) GetParams(ctx sdk.Context, key string, target interface{}) (bool, error) {
+// GetParams gets a param value from the global param store.
+func (pk Keeper) GetParams(ctx sdk.Context, key string, target interface{}) (bool, error) {
 	stor := ctx.Store(pk.key)
 
 	bz := stor.Get(ValueStoreKey(key))
@@ -91,8 +59,8 @@
 	return true, amino.UnmarshalJSON(bz, target)
 }
 
-// SetParam sets a param value to the global param store.
-func (pk ParamsKeeper) SetParams(ctx sdk.Context, key string, param interface{}) error {
+// SetParams sets a param value to the global param store.
+func (pk Keeper) SetParams(ctx sdk.Context, key string, param interface{}) error {
 	stor := ctx.Store(pk.key)
 	bz, err := amino.MarshalJSON(param)
 	if err != nil {
@@ -104,9 +72,14 @@
 }
 
 // XXX: why do we expose this?
-func (pk ParamsKeeper) Logger(ctx sdk.Context) *slog.Logger {
+func (pk Keeper) Logger(ctx sdk.Context) *slog.Logger {
 	return ctx.Logger().With("module", ModuleName)
->>>>>>> b91f2fb8
+}
+
+func (pk Keeper) Has(ctx sdk.Context, key string) bool {
+	s := ctx.Store(pk.key)
+
+	return s.Has([]byte(key))
 }
 
 func (pk Keeper) GetRaw(ctx sdk.Context, key string) []byte {
