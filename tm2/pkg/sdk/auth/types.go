--- conflicted
+++ resolved
@@ -14,10 +14,7 @@
 	SetAccount(ctx sdk.Context, acc std.Account)
 	IterateAccounts(ctx sdk.Context, process func(std.Account) bool)
 	InitGenesis(ctx sdk.Context, data GenesisState)
-<<<<<<< HEAD
-=======
 	GetParams(ctx sdk.Context) Params
->>>>>>> d69b5529
 }
 
 var _ AccountKeeperI = AccountKeeper{}
@@ -25,9 +22,7 @@
 // Limited interface only needed for auth.
 type BankKeeperI interface {
 	SendCoins(ctx sdk.Context, fromAddr crypto.Address, toAddr crypto.Address, amt std.Coins) error
-<<<<<<< HEAD
 	SendCoinsUnrestricted(ctx sdk.Context, fromAddr crypto.Address, toAddr crypto.Address, amt std.Coins) error
-=======
 }
 
 type GasPriceKeeperI interface {
@@ -36,26 +31,4 @@
 	UpdateGasPrice(ctx sdk.Context)
 }
 
-var _ GasPriceKeeperI = GasPriceKeeper{}
-
-// GenesisState - all auth state that must be provided at genesis
-type GenesisState struct {
-	Params Params `json:"params"`
-}
-
-// NewGenesisState - Create a new genesis state
-func NewGenesisState(params Params) GenesisState {
-	return GenesisState{params}
-}
-
-// DefaultGenesisState - Return a default genesis state
-func DefaultGenesisState() GenesisState {
-	return NewGenesisState(DefaultParams())
-}
-
-// ValidateGenesis performs basic validation of auth genesis data returning an
-// error for any failed validation criteria.
-func ValidateGenesis(data GenesisState) error {
-	return data.Params.Validate()
->>>>>>> d69b5529
-}+var _ GasPriceKeeperI = GasPriceKeeper{}