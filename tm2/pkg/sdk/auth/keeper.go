--- conflicted
+++ resolved
@@ -1,11 +1,7 @@
 package auth
 
 import (
-<<<<<<< HEAD
-=======
 	"context"
-	"fmt"
->>>>>>> 9272855f
 	"log/slog"
 	"math/big"
 
