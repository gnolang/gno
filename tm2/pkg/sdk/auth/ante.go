package auth

import (
	"encoding/hex"
	"fmt"
	"math/big"

	"github.com/gnolang/gno/tm2/pkg/amino"
	"github.com/gnolang/gno/tm2/pkg/crypto"
	"github.com/gnolang/gno/tm2/pkg/crypto/ed25519"
	"github.com/gnolang/gno/tm2/pkg/crypto/multisig"
	"github.com/gnolang/gno/tm2/pkg/crypto/secp256k1"
	"github.com/gnolang/gno/tm2/pkg/sdk"
	"github.com/gnolang/gno/tm2/pkg/std"
	"github.com/gnolang/gno/tm2/pkg/store"
)

// simulation signature values used to estimate gas consumption
var simSecp256k1Pubkey secp256k1.PubKeySecp256k1

func init() {
	// This decodes a valid hex string into a sepc256k1Pubkey for use in transaction simulation
	bz, _ := hex.DecodeString("035AD6810A47F073553FF30D2FCC7E0D3B1C0B74B61A1AAA2582344037151E143A")
	copy(simSecp256k1Pubkey[:], bz)
}

// SignatureVerificationGasConsumer is the type of function that is used to both consume gas when verifying signatures
// and also to accept or reject different types of PubKey's. This is where apps can define their own PubKey
type SignatureVerificationGasConsumer = func(meter store.GasMeter, sig []byte, pubkey crypto.PubKey, params Params) sdk.Result

type AnteOptions struct {
	// If verifyGenesisSignatures is false, does not check signatures when Height==0.
	// This is useful for development, and maybe production chains.
	// Always check your settings and inspect genesis transactions.
	VerifyGenesisSignatures bool
}

// NewAnteHandler returns an AnteHandler that checks and increments sequence
// numbers, checks signatures & account numbers, and deducts fees from the first
// signer.
func NewAnteHandler(ak AccountKeeper, bank BankKeeperI, sigGasConsumer SignatureVerificationGasConsumer, opts AnteOptions) sdk.AnteHandler {
	return func(
		ctx sdk.Context, tx std.Tx, simulate bool,
	) (newCtx sdk.Context, res sdk.Result, abort bool) {
		// Ensure that the gas wanted is not greater than the max allowed.
		consParams := ctx.ConsensusParams()
		if consParams.Block.MaxGas == -1 {
			// no gas bounds (not recommended)
		} else if consParams.Block.MaxGas < tx.Fee.GasWanted {
			// tx gas-wanted too large.
			res = abciResult(std.ErrInvalidGasWanted(
				fmt.Sprintf(
					"invalid gas-wanted; got: %d block-max-gas: %d",
					tx.Fee.GasWanted, consParams.Block.MaxGas,
				),
			))
			return ctx, res, true
		}

		// Ensure that the provided fees meet a minimum threshold for the validator,
		// if this is a CheckTx. This is only for local mempool purposes, and thus
		// is only run upon checktx.
		if ctx.IsCheckTx() && !simulate {
			res := EnsureSufficientMempoolFees(ctx, tx.Fee)
			if !res.IsOK() {
				return ctx, res, true
			}
		}

		newCtx = SetGasMeter(simulate, ctx, tx.Fee.GasWanted)

		// AnteHandlers must have their own defer/recover in order for the BaseApp
		// to know how much gas was used! This is because the GasMeter is created in
		// the AnteHandler, but if it panics the context won't be set properly in
		// runTx's recover call.
		defer func() {
			if r := recover(); r != nil {
				switch ex := r.(type) {
				case store.OutOfGasException:
					log := fmt.Sprintf(
						"out of gas in location: %v; gasWanted: %d, gasUsed: %d",
						ex.Descriptor, tx.Fee.GasWanted, newCtx.GasMeter().GasConsumed(),
					)
					res = abciResult(std.ErrOutOfGas(log))

					res.GasWanted = tx.Fee.GasWanted
					res.GasUsed = newCtx.GasMeter().GasConsumed()
					abort = true
				default:
					panic(r)
				}
			}
		}()

		// Get params from context.
		params := ctx.Value(AuthParamsContextKey{}).(Params)
		if res := ValidateSigCount(tx, params); !res.IsOK() {
			return newCtx, res, true
		}

		if err := tx.ValidateBasic(); err != nil {
			return newCtx, abciResult(err), true
		}

		newCtx.GasMeter().ConsumeGas(params.TxSizeCostPerByte*store.Gas(len(newCtx.TxBytes())), "txSize")

		if res := ValidateMemo(tx, params); !res.IsOK() {
			return newCtx, res, true
		}

		// stdSigs contains the sequence number, account number, and signatures.
		// When simulating, this would just be a 0-length slice.
		signerAddrs := tx.GetSigners()
		signerAccs := make([]std.Account, len(signerAddrs))
		isGenesis := ctx.BlockHeight() == 0

		// fetch first signer, who's going to pay the fees
		signerAccs[0], res = GetSignerAcc(newCtx, ak, signerAddrs[0])
		if !res.IsOK() {
			return newCtx, res, true
		}

		// deduct the fees
		if !tx.Fee.GasFee.IsZero() {
			res = DeductFees(bank, newCtx, signerAccs[0], std.Coins{tx.Fee.GasFee})
			if !res.IsOK() {
				return newCtx, res, true
			}

			// reload the account as fees have been deducted
			signerAccs[0] = ak.GetAccount(newCtx, signerAccs[0].GetAddress())
		}

		// stdSigs contains the sequence number, account number, and signatures.
		// When simulating, this would just be a 0-length slice.
		stdSigs := tx.GetSignatures()

		for i := 0; i < len(stdSigs); i++ {
			// skip the fee payer, account is cached and fees were deducted already
			if i != 0 {
				signerAccs[i], res = GetSignerAcc(newCtx, ak, signerAddrs[i])
				if !res.IsOK() {
					return newCtx, res, true
				}
			}

			// check signature, return account with incremented nonce
			sacc := signerAccs[i]
			if isGenesis && !opts.VerifyGenesisSignatures {
				// No signatures are needed for genesis.
			} else {
				// Check signature
				signBytes, err := GetSignBytes(newCtx.ChainID(), tx, sacc, isGenesis)
				if err != nil {
					return newCtx, res, true
				}
				signerAccs[i], res = processSig(newCtx, sacc, stdSigs[i], signBytes, simulate, params, sigGasConsumer)
				if !res.IsOK() {
					return newCtx, res, true
				}
			}
			ak.SetAccount(newCtx, signerAccs[i])
		}

		// TODO: tx tags (?)
		return newCtx, sdk.Result{GasWanted: tx.Fee.GasWanted}, false // continue...
	}
}

// GetSignerAcc returns an account for a given address that is expected to sign
// a transaction.
func GetSignerAcc(ctx sdk.Context, ak AccountKeeper, addr crypto.Address) (std.Account, sdk.Result) {
	if acc := ak.GetAccount(ctx, addr); acc != nil {
		return acc, sdk.Result{}
	}
	return nil, abciResult(std.ErrUnknownAddress(fmt.Sprintf("account %s does not exist", addr)))
}

// ValidateSigCount validates that the transaction has a valid cumulative total
// amount of signatures.
func ValidateSigCount(tx std.Tx, params Params) sdk.Result {
	stdSigs := tx.GetSignatures()

	sigCount := 0
	for i := 0; i < len(stdSigs); i++ {
		sigCount += std.CountSubKeys(stdSigs[i].PubKey)
		if int64(sigCount) > params.TxSigLimit {
			return abciResult(std.ErrTooManySignatures(
				fmt.Sprintf("signatures: %d, limit: %d", sigCount, params.TxSigLimit),
			))
		}
	}

	return sdk.Result{}
}

// ValidateMemo validates the memo size.
func ValidateMemo(tx std.Tx, params Params) sdk.Result {
	memoLength := len(tx.GetMemo())
	if int64(memoLength) > params.MaxMemoBytes {
		return abciResult(std.ErrMemoTooLarge(
			fmt.Sprintf(
				"maximum number of bytes is %d but received %d bytes",
				params.MaxMemoBytes, memoLength,
			),
		))
	}

	return sdk.Result{}
}

// verify the signature and increment the sequence. If the account doesn't
// have a pubkey, set it.
func processSig(
	ctx sdk.Context, acc std.Account, sig std.Signature, signBytes []byte, simulate bool, params Params,
	sigGasConsumer SignatureVerificationGasConsumer,
) (updatedAcc std.Account, res sdk.Result) {
	pubKey, res := ProcessPubKey(acc, sig, simulate)
	if !res.IsOK() {
		return nil, res
	}

	err := acc.SetPubKey(pubKey)
	if err != nil {
		return nil, abciResult(std.ErrInternal("setting PubKey on signer's account"))
	}

	if res := sigGasConsumer(ctx.GasMeter(), sig.Signature, pubKey, params); !res.IsOK() {
		return nil, res
	}

	if !simulate && !pubKey.VerifyBytes(signBytes, sig.Signature) {
		return nil, abciResult(std.ErrUnauthorized("signature verification failed; verify correct account, sequence, and chain-id"))
	}

	if err := acc.SetSequence(acc.GetSequence() + 1); err != nil {
		panic(err)
	}

	return acc, res
}

// ProcessPubKey verifies that the given account address matches that of the
// std.Signature. In addition, it will set the public key of the account if it
// has not been set.
func ProcessPubKey(acc std.Account, sig std.Signature, simulate bool) (crypto.PubKey, sdk.Result) {
	// If pubkey is not known for account, set it from the std.Signature.
	pubKey := acc.GetPubKey()
	if pubKey == nil {
		pubKey = sig.PubKey
		if pubKey == nil {
			return nil, abciResult(std.ErrInvalidPubKey("PubKey not found"))
		}

		if pubKey.Address() != acc.GetAddress() {
			return nil, abciResult(std.ErrInvalidPubKey(
				fmt.Sprintf("PubKey does not match Signer address %s", acc.GetAddress())))
		}
	}

	return pubKey, sdk.Result{}
}

// DefaultSigVerificationGasConsumer is the default implementation of
// SignatureVerificationGasConsumer. It consumes gas for signature verification
// based upon the public key type. The cost is fetched from the given params
// and is matched by the concrete type.
func DefaultSigVerificationGasConsumer(
	meter store.GasMeter, sig []byte, pubkey crypto.PubKey, params Params,
) sdk.Result {
	switch pubkey := pubkey.(type) {
	case ed25519.PubKeyEd25519:
		meter.ConsumeGas(params.SigVerifyCostED25519, "ante verify: ed25519")
		return abciResult(std.ErrInvalidPubKey("ED25519 public keys are unsupported"))

	case secp256k1.PubKeySecp256k1:
		meter.ConsumeGas(params.SigVerifyCostSecp256k1, "ante verify: secp256k1")
		return sdk.Result{}

	case multisig.PubKeyMultisigThreshold:
		var multisignature multisig.Multisignature
		amino.MustUnmarshal(sig, &multisignature)

		consumeMultisignatureVerificationGas(meter, multisignature, pubkey, params)
		return sdk.Result{}

	default:
		return abciResult(std.ErrInvalidPubKey(fmt.Sprintf("unrecognized public key type: %T", pubkey)))
	}
}

func consumeMultisignatureVerificationGas(meter store.GasMeter,
	sig multisig.Multisignature, pubkey multisig.PubKeyMultisigThreshold,
	params Params,
) {
	size := sig.BitArray.Size()
	sigIndex := 0
	for i := 0; i < size; i++ {
		if sig.BitArray.GetIndex(i) {
			DefaultSigVerificationGasConsumer(meter, sig.Sigs[sigIndex], pubkey.PubKeys[i], params)
			sigIndex++
		}
	}
}

// DeductFees deducts fees from the given account.
//
// NOTE: We could use the CoinKeeper (in addition to the AccountKeeper, because
// the CoinKeeper doesn't give us accounts), but it seems easier to do this.
func DeductFees(bank BankKeeperI, ctx sdk.Context, acc std.Account, fees std.Coins) sdk.Result {
	coins := acc.GetCoins()

	if !fees.IsValid() {
		return abciResult(std.ErrInsufficientFee(fmt.Sprintf("invalid fee amount: %s", fees)))
	}

	// verify the account has enough funds to pay for fees
	diff := coins.SubUnsafe(fees)
	if !diff.IsValid() {
		return abciResult(std.ErrInsufficientFunds(
			fmt.Sprintf("insufficient funds to pay for fees; %s < %s", coins, fees),
		))
	}

	err := bank.SendCoins(ctx, acc.GetAddress(), FeeCollectorAddress(), fees)
	if err != nil {
		return abciResult(err)
	}

	return sdk.Result{}
}

// EnsureSufficientMempoolFees verifies that the given transaction has supplied
// enough fees to cover a proposer's minimum fees. A result object is returned
// indicating success or failure.
//
// Contract: This should only be called during CheckTx as it cannot be part of
// consensus.
func EnsureSufficientMempoolFees(ctx sdk.Context, fee std.Fee) sdk.Result {
	minGasPrices := ctx.MinGasPrices()
<<<<<<< HEAD
=======
	blockGasPrice := ctx.Value(GasPriceContextKey{}).(std.GasPrice)
>>>>>>> d69b5529
	feeGasPrice := std.GasPrice{
		Gas: fee.GasWanted,
		Price: std.Coin{
			Amount: fee.GasFee.Amount,
			Denom:  fee.GasFee.Denom,
		},
	}
<<<<<<< HEAD
=======
	// check the block gas price
	if blockGasPrice.Price.IsValid() && !blockGasPrice.Price.IsZero() {
		ok, err := feeGasPrice.IsGTE(blockGasPrice)
		if err != nil {
			return abciResult(std.ErrInsufficientFee(
				err.Error(),
			))
		}
		if !ok {
			return abciResult(std.ErrInsufficientFee(
				fmt.Sprintf(
					"insufficient fees; got: {Gas-Wanted: %d, Gas-Fee %s}, fee required: %+v as block gas price", feeGasPrice.Gas, feeGasPrice.Price, blockGasPrice,
				),
			))
		}
	}
	// check min gas price set by the node.
>>>>>>> d69b5529
	if len(minGasPrices) == 0 {
		// no minimum gas price (not recommended)
		// TODO: allow for selective filtering of 0 fee txs.
		return sdk.Result{}
	} else {
		fgw := big.NewInt(fee.GasWanted)
		fga := big.NewInt(fee.GasFee.Amount)
		fgd := fee.GasFee.Denom

		for _, gp := range minGasPrices {
			gpg := big.NewInt(gp.Gas)
			gpa := big.NewInt(gp.Price.Amount)
			gpd := gp.Price.Denom

			if fgd == gpd {
				prod1 := big.NewInt(0).Mul(fga, gpg) // fee amount * price gas
				prod2 := big.NewInt(0).Mul(fgw, gpa) // fee gas * price amount
				// This is equivalent to checking
				// That the Fee / GasWanted ratio is greater than or equal to the minimum GasPrice per gas.
				// This approach helps us avoid dealing with configurations where the value of
				// the minimum gas price is set to 0.00001ugnot/gas.
				if prod1.Cmp(prod2) >= 0 {
					return sdk.Result{}
				} else {
					fee := new(big.Int).Quo(prod2, gpg)
					return abciResult(std.ErrInsufficientFee(
						fmt.Sprintf(
<<<<<<< HEAD
							"insufficient fees; got: {Gas-Wanted: %d, Gas-Fee %s}, fee required: %d with %+v as minimum gas price set by the node", feeGasPrice.Gas, feeGasPrice.Price, fee, gp,
=======
							"insufficient fees; got: {Gas-Wanted: %d, Gas-Fee %s}, fee required: %+v as minimum gas price set by the node", feeGasPrice.Gas, feeGasPrice.Price, gp,
>>>>>>> d69b5529
						),
					))
				}
			}
		}
	}

	return abciResult(std.ErrInsufficientFee(
		fmt.Sprintf(
			"insufficient fees; got: {Gas-Wanted: %d, Gas-Fee %s}, required (one of): %q", feeGasPrice.Gas, feeGasPrice.Price, minGasPrices,
		),
	))
}

// SetGasMeter returns a new context with a gas meter set from a given context.
func SetGasMeter(simulate bool, ctx sdk.Context, gasLimit int64) sdk.Context {
	// In various cases such as simulation and during the genesis block, we do not
	// meter any gas utilization.
	if simulate || ctx.BlockHeight() == 0 {
		return ctx.WithGasMeter(store.NewInfiniteGasMeter())
	}

	return ctx.WithGasMeter(store.NewGasMeter(gasLimit))
}

// GetSignBytes returns a slice of bytes to sign over for a given transaction
// and an account.
func GetSignBytes(chainID string, tx std.Tx, acc std.Account, genesis bool) ([]byte, error) {
	var accNum uint64
	if !genesis {
		accNum = acc.GetAccountNumber()
	}

	return std.GetSignaturePayload(
		std.SignDoc{
			ChainID:       chainID,
			AccountNumber: accNum,
			Sequence:      acc.GetSequence(),
			Fee:           tx.Fee,
			Msgs:          tx.Msgs,
			Memo:          tx.Memo,
		},
	)
}

func abciResult(err error) sdk.Result {
	return sdk.ABCIResultFromError(err)
}<|MERGE_RESOLUTION|>--- conflicted
+++ resolved
@@ -338,10 +338,7 @@
 // consensus.
 func EnsureSufficientMempoolFees(ctx sdk.Context, fee std.Fee) sdk.Result {
 	minGasPrices := ctx.MinGasPrices()
-<<<<<<< HEAD
-=======
 	blockGasPrice := ctx.Value(GasPriceContextKey{}).(std.GasPrice)
->>>>>>> d69b5529
 	feeGasPrice := std.GasPrice{
 		Gas: fee.GasWanted,
 		Price: std.Coin{
@@ -349,8 +346,6 @@
 			Denom:  fee.GasFee.Denom,
 		},
 	}
-<<<<<<< HEAD
-=======
 	// check the block gas price
 	if blockGasPrice.Price.IsValid() && !blockGasPrice.Price.IsZero() {
 		ok, err := feeGasPrice.IsGTE(blockGasPrice)
@@ -368,7 +363,6 @@
 		}
 	}
 	// check min gas price set by the node.
->>>>>>> d69b5529
 	if len(minGasPrices) == 0 {
 		// no minimum gas price (not recommended)
 		// TODO: allow for selective filtering of 0 fee txs.
@@ -396,11 +390,7 @@
 					fee := new(big.Int).Quo(prod2, gpg)
 					return abciResult(std.ErrInsufficientFee(
 						fmt.Sprintf(
-<<<<<<< HEAD
 							"insufficient fees; got: {Gas-Wanted: %d, Gas-Fee %s}, fee required: %d with %+v as minimum gas price set by the node", feeGasPrice.Gas, feeGasPrice.Price, fee, gp,
-=======
-							"insufficient fees; got: {Gas-Wanted: %d, Gas-Fee %s}, fee required: %+v as minimum gas price set by the node", feeGasPrice.Gas, feeGasPrice.Price, gp,
->>>>>>> d69b5529
 						),
 					))
 				}
