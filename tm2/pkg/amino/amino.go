--- conflicted
+++ resolved
@@ -837,13 +837,8 @@
 	return bz, nil
 }
 
-<<<<<<< HEAD
 // MustMarshalJSON panics if an error occurs. Besides that behaves exactly like MarshalJSON.
-func (cdc *Codec) MustMarshalJSON(o interface{}) []byte {
-=======
-// MustMarshalJSON panics if an error occurs. Besides tha behaves exactly like MarshalJSON.
 func (cdc *Codec) MustMarshalJSON(o any) []byte {
->>>>>>> c0b0f863
 	bz, err := cdc.JSONMarshal(o)
 	if err != nil {
 		panic(err)
@@ -851,13 +846,8 @@
 	return bz
 }
 
-<<<<<<< HEAD
 // MustMarshalJSONAny panics if an error occurs. Besides that behaves exactly like MarshalJSONAny.
-func (cdc *Codec) MustMarshalJSONAny(o interface{}) []byte {
-=======
-// MustMarshalJSONAny panics if an error occurs. Besides tha behaves exactly like MarshalJSONAny.
 func (cdc *Codec) MustMarshalJSONAny(o any) []byte {
->>>>>>> c0b0f863
 	bz, err := cdc.MarshalJSONAny(o)
 	if err != nil {
 		panic(err)
@@ -884,13 +874,8 @@
 	return cdc.decodeReflectJSON(bz, info, rv, FieldOptions{})
 }
 
-<<<<<<< HEAD
 // MustUnmarshalJSON panics if an error occurs. Besides that behaves exactly like UnmarshalJSON.
-func (cdc *Codec) MustUnmarshalJSON(bz []byte, ptr interface{}) {
-=======
-// MustUnmarshalJSON panics if an error occurs. Besides tha behaves exactly like UnmarshalJSON.
 func (cdc *Codec) MustUnmarshalJSON(bz []byte, ptr any) {
->>>>>>> c0b0f863
 	if err := cdc.JSONUnmarshal(bz, ptr); err != nil {
 		panic(err)
 	}
