--- conflicted
+++ resolved
@@ -228,14 +228,8 @@
 }
 
 func TestCodecSeal(t *testing.T) {
-<<<<<<< HEAD
-	t.Parallel()
-
-	type Foo interface{}
-	type Bar interface{}
-
-=======
->>>>>>> c33c9f21
+	t.Parallel()
+
 	cdc := amino.NewCodec()
 	cdc.Seal()
 
