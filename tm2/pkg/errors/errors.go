package errors

import (
	"fmt"
	"runtime"
)

// ----------------------------------------
// Convenience method.

func Wrap(cause interface{}, format string, args ...interface{}) Error {
	if causeCmnError, ok := cause.(*cmnError); ok { //nolint:gocritic
		msg := fmt.Sprintf(format, args...)
		return causeCmnError.Stacktrace().Trace(1, msg)
	} else if cause == nil {
		return newCmnError(FmtError{format, args}).Stacktrace()
	} else {
		// NOTE: causeCmnError is a typed nil here.
		msg := fmt.Sprintf(format, args...)
		return newCmnError(cause).Stacktrace().Trace(1, msg)
	}
}

func Cause(err error) error {
	if cerr, ok := err.(*cmnError); ok {
		return cerr.Data().(error)
	} else {
		return err
	}
}

// ----------------------------------------
// Error & cmnError

/*
Usage with arbitrary error data:

```go

	// Error construction
	type MyError struct{}
	var err1 error = NewWithData(MyError{}, "my message")
	...
	// Wrapping
	var err2 error  = Wrap(err1, "another message")
	if (err1 != err2) { panic("should be the same")
	...
	// Error handling
	switch err2.Data().(type){
		case MyError: ...
	    default: ...
	}

```
*/
type Error interface {
	Error() string
	Stacktrace() Error
	Trace(offset int, format string, args ...interface{}) Error
	Data() interface{}
}

// New Error with formatted message.
// The Error's Data will be a FmtError type.
func New(format string, args ...interface{}) Error {
	err := FmtError{format, args}
	return newCmnError(err)
}

// New Error with specified data.
func NewWithData(data interface{}) Error {
	return newCmnError(data)
}

type cmnError struct {
	data       interface{}    // associated data
	msgtraces  []msgtraceItem // all messages traced
	stacktrace []uintptr      // first stack trace
}

var _ Error = &cmnError{}

// NOTE: do not expose.
func newCmnError(data interface{}) *cmnError {
	return &cmnError{
		data:       data,
		msgtraces:  nil,
		stacktrace: nil,
	}
}

// Implements error.
func (err *cmnError) Error() string {
	return fmt.Sprintf("%v", err)
}

// Captures a stacktrace if one was not already captured.
func (err *cmnError) Stacktrace() Error {
	if err.stacktrace == nil {
		offset := 3
		depth := 32
		err.stacktrace = captureStacktrace(offset, depth)
	}
	return err
}

// Add tracing information with msg.
// Set n=0 unless wrapped with some function, then n > 0.
func (err *cmnError) Trace(offset int, format string, args ...interface{}) Error {
	msg := fmt.Sprintf(format, args...)
	return err.doTrace(msg, offset)
}

// Return the "data" of this error.
// Data could be used for error handling/switching,
// or for holding general error/debug information.
func (err *cmnError) Data() interface{} {
	return err.data
}

func (err *cmnError) doTrace(msg string, n int) Error {
	// Ignoring linting on `runtime.Caller` for now, as it's
	// a critical method that can't be currently reworked
	//nolint:dogsled
	pc, _, _, _ := runtime.Caller(n + 2) // +1 for doTrace().  +1 for the caller.
	// Include file & line number & msg.
	// Do not include the whole stack trace.
	err.msgtraces = append(err.msgtraces, msgtraceItem{
		pc:  pc,
		msg: msg,
	})
	return err
}

func (err *cmnError) Format(s fmt.State, verb rune) {
	switch {
	case verb == 'p':
		s.Write([]byte(fmt.Sprintf("%p", &err)))
<<<<<<< HEAD
	case verb == 'v' && s.Flag('+'):
		s.Write([]byte("--= Error =--\n"))
		// Write data.
		s.Write([]byte(fmt.Sprintf("Data: %+v\n", err.data)))
		// Write msg trace items.
		s.Write([]byte(fmt.Sprintf("Msg Traces:\n")))
		for i, msgtrace := range err.msgtraces {
			s.Write([]byte(fmt.Sprintf(" %4d  %s\n", i, msgtrace.String())))
		}
		s.Write([]byte("--= /Error =--\n"))
	case verb == 'v' && s.Flag('#'):
		s.Write([]byte("--= Error =--\n"))
		// Write data.
		s.Write([]byte(fmt.Sprintf("Data: %#v\n", err.data)))
		// Write msg trace items.
		s.Write([]byte(fmt.Sprintf("Msg Traces:\n")))
		for i, msgtrace := range err.msgtraces {
			s.Write([]byte(fmt.Sprintf(" %4d  %s\n", i, msgtrace.String())))
		}
		// Write stack trace.
		if err.stacktrace != nil {
			s.Write([]byte(fmt.Sprintf("Stack Trace:\n")))
			for i, pc := range err.stacktrace {
				fnc := runtime.FuncForPC(pc)
				file, line := fnc.FileLine(pc)
				s.Write([]byte(fmt.Sprintf(" %4d  %s:%d\n", i, file, line)))
=======
	case s.Flag('+'):
		s.Write([]byte("--= Error =--\n"))
		// Write data.
		fmt.Fprintf(s, "Data: %+v\n", err.data)
		// Write msg trace items.
		s.Write([]byte("Msg Traces:\n"))
		for i, msgtrace := range err.msgtraces {
			fmt.Fprintf(s, " %4d  %s\n", i, msgtrace.String())
		}
		s.Write([]byte("--= /Error =--\n"))
	case s.Flag('#'):
		s.Write([]byte("--= Error =--\n"))
		// Write data.
		fmt.Fprintf(s, "Data: %#v\n", err.data)
		// Write msg trace items.
		s.Write([]byte("Msg Traces:\n"))
		for i, msgtrace := range err.msgtraces {
			fmt.Fprintf(s, " %4d  %s\n", i, msgtrace.String())
		}
		// Write stack trace.
		if err.stacktrace != nil {
			s.Write([]byte("Stack Trace:\n"))
			for i, pc := range err.stacktrace {
				fnc := runtime.FuncForPC(pc)
				file, line := fnc.FileLine(pc)
				fmt.Fprintf(s, " %4d  %s:%d\n", i, file, line)
>>>>>>> bdcd8144
			}
		}
		s.Write([]byte("--= /Error =--\n"))
	default:
		// Write msg.
<<<<<<< HEAD
		s.Write([]byte(fmt.Sprintf("%v", err.data)))
=======
		fmt.Fprintf(s, "%v", err.data)
>>>>>>> bdcd8144
	}
}

// ----------------------------------------
// stacktrace & msgtraceItem

func captureStacktrace(offset int, depth int) []uintptr {
	pcs := make([]uintptr, depth)
	n := runtime.Callers(offset, pcs)
	return pcs[0:n]
}

type msgtraceItem struct {
	pc  uintptr
	msg string
}

func (mti msgtraceItem) String() string {
	fnc := runtime.FuncForPC(mti.pc)
	file, line := fnc.FileLine(mti.pc)
	return fmt.Sprintf("%s:%d - %s",
		file, line,
		mti.msg,
	)
}

// ----------------------------------------
// fmt error

/*
FmtError is the data type for New() (e.g. New().Data().(FmtError))
Theoretically it could be used to switch on the format string.

```go

	// Error construction
	var err1 error = New("invalid username %v", "BOB")
	var err2 error = New("another kind of error")
	...
	// Error handling
	switch err1.Data().(cmn.FmtError).Format() {
		case "invalid username %v": ...
		case "another kind of error": ...
	    default: ...
	}

```
*/
type FmtError struct {
	format string
	args   []interface{}
}

func (fe FmtError) Error() string {
	return fmt.Sprintf(fe.format, fe.args...)
}

func (fe FmtError) String() string {
	return fmt.Sprintf("FmtError{format:%v,args:%v}",
		fe.format, fe.args)
}

func (fe FmtError) Format() string {
	return fe.format
}<|MERGE_RESOLUTION|>--- conflicted
+++ resolved
@@ -136,35 +136,7 @@
 	switch {
 	case verb == 'p':
 		s.Write([]byte(fmt.Sprintf("%p", &err)))
-<<<<<<< HEAD
 	case verb == 'v' && s.Flag('+'):
-		s.Write([]byte("--= Error =--\n"))
-		// Write data.
-		s.Write([]byte(fmt.Sprintf("Data: %+v\n", err.data)))
-		// Write msg trace items.
-		s.Write([]byte(fmt.Sprintf("Msg Traces:\n")))
-		for i, msgtrace := range err.msgtraces {
-			s.Write([]byte(fmt.Sprintf(" %4d  %s\n", i, msgtrace.String())))
-		}
-		s.Write([]byte("--= /Error =--\n"))
-	case verb == 'v' && s.Flag('#'):
-		s.Write([]byte("--= Error =--\n"))
-		// Write data.
-		s.Write([]byte(fmt.Sprintf("Data: %#v\n", err.data)))
-		// Write msg trace items.
-		s.Write([]byte(fmt.Sprintf("Msg Traces:\n")))
-		for i, msgtrace := range err.msgtraces {
-			s.Write([]byte(fmt.Sprintf(" %4d  %s\n", i, msgtrace.String())))
-		}
-		// Write stack trace.
-		if err.stacktrace != nil {
-			s.Write([]byte(fmt.Sprintf("Stack Trace:\n")))
-			for i, pc := range err.stacktrace {
-				fnc := runtime.FuncForPC(pc)
-				file, line := fnc.FileLine(pc)
-				s.Write([]byte(fmt.Sprintf(" %4d  %s:%d\n", i, file, line)))
-=======
-	case s.Flag('+'):
 		s.Write([]byte("--= Error =--\n"))
 		// Write data.
 		fmt.Fprintf(s, "Data: %+v\n", err.data)
@@ -174,7 +146,7 @@
 			fmt.Fprintf(s, " %4d  %s\n", i, msgtrace.String())
 		}
 		s.Write([]byte("--= /Error =--\n"))
-	case s.Flag('#'):
+	case verb == 'v' && s.Flag('#'):
 		s.Write([]byte("--= Error =--\n"))
 		// Write data.
 		fmt.Fprintf(s, "Data: %#v\n", err.data)
@@ -190,17 +162,12 @@
 				fnc := runtime.FuncForPC(pc)
 				file, line := fnc.FileLine(pc)
 				fmt.Fprintf(s, " %4d  %s:%d\n", i, file, line)
->>>>>>> bdcd8144
 			}
 		}
 		s.Write([]byte("--= /Error =--\n"))
 	default:
 		// Write msg.
-<<<<<<< HEAD
-		s.Write([]byte(fmt.Sprintf("%v", err.data)))
-=======
 		fmt.Fprintf(s, "%v", err.data)
->>>>>>> bdcd8144
 	}
 }
 
