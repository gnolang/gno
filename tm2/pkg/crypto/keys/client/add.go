--- conflicted
+++ resolved
@@ -16,22 +16,6 @@
 	"github.com/gnolang/gno/tm2/pkg/crypto/secp256k1"
 )
 
-<<<<<<< HEAD
-type addCfg struct {
-	rootCfg *baseCfg
-
-	multisig          commands.StringArr
-	multisigThreshold int
-	noSort            bool
-	publicKey         string
-	useLedger         bool
-	recover           bool
-	noBackup          bool
-	dryRun            bool
-	account           uint64
-	index             uint64
-	deriveAccounts    uint64
-=======
 type AddCfg struct {
 	RootCfg *BaseCfg
 
@@ -45,7 +29,7 @@
 	DryRun            bool
 	Account           uint64
 	Index             uint64
->>>>>>> 67602653
+	DeriveAccounts    uint64
 }
 
 func NewAddCmd(rootCfg *BaseCfg, io commands.IO) *commands.Command {
@@ -137,7 +121,7 @@
 	)
 
 	fs.Uint64Var(
-		&c.deriveAccounts,
+		&c.DeriveAccounts,
 		"derive-accounts",
 		0,
 		"the number of accounts to derive from the mnemonic",
@@ -298,7 +282,7 @@
 	}
 
 	// Print the derived address info
-	printDerive(mnemonic, cfg.index, cfg.deriveAccounts, io)
+	printDerive(mnemonic, cfg.Index, cfg.DeriveAccounts, io)
 
 	// Recover key from seed passphrase
 	if cfg.Recover {
