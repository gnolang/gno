// Dedicated to my love, Lexi.
package client

import (
	"flag"

	"github.com/gnolang/gno/tm2/pkg/commands"

	"github.com/peterbourgon/ff/v3"
	"github.com/peterbourgon/ff/v3/fftoml"
)

const (
	mnemonicEntropySize = 256
)

type baseCfg struct {
	BaseOptions
}

<<<<<<< HEAD
func NewRootCmd(io *commands.IO) *commands.Command {
	return NewRootCmdWithBaseConfig(io, DefaultBaseOptions)
}

func NewRootCmdWithBaseConfig(io *commands.IO, base BaseOptions) *commands.Command {
	cfg := &baseCfg{
		BaseOptions: base,
	}
=======
func NewRootCmd(io commands.IO) *commands.Command {
	cfg := &baseCfg{}
>>>>>>> 1126d9fc

	cmd := commands.NewCommand(
		commands.Metadata{
			ShortUsage: "<subcommand> [flags] [<arg>...]",
			LongHelp:   "Manages private keys for the node",
			Options: []ff.Option{
				ff.WithConfigFileFlag("config"),
				ff.WithConfigFileParser(fftoml.Parser),
			},
		},
		cfg,
		commands.HelpExec,
	)

	cmd.AddSubCommands(
		newAddCmd(cfg, io),
		newDeleteCmd(cfg, io),
		newGenerateCmd(cfg, io),
		newExportCmd(cfg, io),
		newImportCmd(cfg, io),
		newListCmd(cfg, io),
		newSignCmd(cfg, io),
		newVerifyCmd(cfg, io),
		newQueryCmd(cfg, io),
		newBroadcastCmd(cfg, io),
		newMakeTxCmd(cfg, io),
	)

	return cmd
}

func (c *baseCfg) RegisterFlags(fs *flag.FlagSet) {
	// Base options
	fs.StringVar(
		&c.Home,
		"home",
		c.Home,
		"home directory",
	)

	fs.StringVar(
		&c.Remote,
		"remote",
		c.Remote,
		"remote node URL",
	)

	fs.BoolVar(
		&c.Quiet,
		"quiet",
		c.Quiet,
		"suppress output during execution",
	)

	fs.BoolVar(
		&c.InsecurePasswordStdin,
		"insecure-password-stdin",
		c.Quiet,
		"WARNING! take password from stdin",
	)

	fs.StringVar(
		&c.Config,
		"config",
		c.Config,
		"config file (optional)",
	)
}<|MERGE_RESOLUTION|>--- conflicted
+++ resolved
@@ -18,19 +18,14 @@
 	BaseOptions
 }
 
-<<<<<<< HEAD
-func NewRootCmd(io *commands.IO) *commands.Command {
-	return NewRootCmdWithBaseConfig(io, DefaultBaseOptions)
-}
+// func NewRootCmdWithBaseConfig(io *commands.IO, base BaseOptions) *commands.Command {
+// 	cfg := &baseCfg{
+// 		BaseOptions: base,
+// 	}
+// }
 
-func NewRootCmdWithBaseConfig(io *commands.IO, base BaseOptions) *commands.Command {
-	cfg := &baseCfg{
-		BaseOptions: base,
-	}
-=======
 func NewRootCmd(io commands.IO) *commands.Command {
 	cfg := &baseCfg{}
->>>>>>> 1126d9fc
 
 	cmd := commands.NewCommand(
 		commands.Metadata{
