--- conflicted
+++ resolved
@@ -60,15 +60,12 @@
 	)
 }
 
-<<<<<<< HEAD
 func execImport(cfg *ImportCfg, io commands.IO) error {
-=======
-func execImport(cfg *importCfg, io commands.IO) error {
 	// check keyname
 	if cfg.keyName == "" {
 		return errors.New("name shouldn't be empty")
 	}
->>>>>>> ee19e1c1
+
 	// Create a new instance of the key-base
 	kb, err := keys.NewKeyBaseFromDir(cfg.RootCfg.Home)
 	if err != nil {
@@ -97,13 +94,8 @@
 	if !cfg.Unsafe {
 		// Get the armor decrypt password
 		decryptPassword, err = io.GetPassword(
-<<<<<<< HEAD
-			"Enter a passphrase to decrypt your private key armor:",
+			"Enter the passphrase to decrypt your private key armor:",
 			cfg.RootCfg.InsecurePasswordStdin,
-=======
-			"Enter the passphrase to decrypt your private key armor:",
-			cfg.rootCfg.InsecurePasswordStdin,
->>>>>>> ee19e1c1
 		)
 		if err != nil {
 			return fmt.Errorf(
