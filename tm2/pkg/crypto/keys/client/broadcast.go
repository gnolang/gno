--- conflicted
+++ resolved
@@ -91,22 +91,10 @@
 	} else if res.DeliverTx.IsErr() {
 		io.Println("TX HASH:   ", base64.StdEncoding.EncodeToString(res.Hash))
 		return errors.New("transaction failed %#v\nlog %s", res, res.DeliverTx.Log)
-	} else {
-<<<<<<< HEAD
-		switch cfg.Output {
-		case TEXT_FORMAT:
-			io.Println(string(res.DeliverTx.Data))
-			io.Println("OK!")
-			io.Println("GAS WANTED:", res.DeliverTx.GasWanted)
-			io.Println("GAS USED:  ", res.DeliverTx.GasUsed)
-			io.Println("HEIGHT:    ", res.Height)
-			io.Println("EVENTS:    ", string(res.DeliverTx.EncodeEvents()))
-		case JSON_FORMAT:
-			io.Printf(formatDeliverTxResponse(res.DeliverTx, res.Height))
-		default:
-			return errors.New("Invalid output format")
-		}
-=======
+	}
+
+	switch cfg.Output {
+	case TEXT_FORMAT:
 		io.Println(string(res.DeliverTx.Data))
 		io.Println("OK!")
 		io.Println("GAS WANTED:", res.DeliverTx.GasWanted)
@@ -114,7 +102,10 @@
 		io.Println("HEIGHT:    ", res.Height)
 		io.Println("EVENTS:    ", string(res.DeliverTx.EncodeEvents()))
 		io.Println("TX HASH:   ", base64.StdEncoding.EncodeToString(res.Hash))
->>>>>>> fa98780e
+	case JSON_FORMAT:
+		io.Println(formatDeliverTxResponse(res.DeliverTx, res.Hash, res.Height))
+	default:
+		return errors.New("Invalid output format")
 	}
 
 	return nil
