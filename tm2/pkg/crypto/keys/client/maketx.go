--- conflicted
+++ resolved
@@ -224,7 +224,6 @@
 		return errors.Wrap(bres.DeliverTx.Error, "deliver transaction failed: log:%s", bres.DeliverTx.Log)
 	}
 
-<<<<<<< HEAD
 	switch cfg.Output {
 	case TEXT_FORMAT:
 		io.Println(string(bres.DeliverTx.Data))
@@ -233,20 +232,12 @@
 		io.Println("GAS USED:  ", bres.DeliverTx.GasUsed)
 		io.Println("HEIGHT:    ", bres.Height)
 		io.Println("EVENTS:    ", string(bres.DeliverTx.EncodeEvents()))
+		io.Println("TX HASH:   ", base64.StdEncoding.EncodeToString(bres.Hash))
 	case JSON_FORMAT:
-		io.Printf(formatDeliverTxResponse(bres.DeliverTx, bres.Height))
+		io.Println(formatDeliverTxResponse(bres.DeliverTx, bres.Hash, bres.Height))
 	default:
 		return errors.New("Invalid output format")
 	}
-=======
-	io.Println(string(bres.DeliverTx.Data))
-	io.Println("OK!")
-	io.Println("GAS WANTED:", bres.DeliverTx.GasWanted)
-	io.Println("GAS USED:  ", bres.DeliverTx.GasUsed)
-	io.Println("HEIGHT:    ", bres.Height)
-	io.Println("EVENTS:    ", string(bres.DeliverTx.EncodeEvents()))
-	io.Println("TX HASH:   ", base64.StdEncoding.EncodeToString(bres.Hash))
->>>>>>> fa98780e
 
 	return nil
 }