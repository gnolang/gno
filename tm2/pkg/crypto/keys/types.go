--- conflicted
+++ resolved
@@ -44,12 +44,8 @@
 	// CreateMulti creates, stores, and returns a new multsig (offline) key reference
 	CreateMulti(name string, pubkey crypto.PubKey) (info Info, err error)
 
-<<<<<<< HEAD
-	// Rotate replaces the encryption password for a given key
-=======
-	// The following operations will *only* work on locally-stored keys
-	// In all import operations, if an account exists with the same address but a different name, it is replaced by the new name.
->>>>>>> f9c4f2aa
+	// Rotate replaces the encryption password for a given key.
+	// In all import operations, if an account exists with the same address but a different name, it is replaced by the new name
 	Rotate(name, oldpass string, getNewpass func() (string, error)) error
 
 	// ImportPrivKey imports the given private key into the keybase
