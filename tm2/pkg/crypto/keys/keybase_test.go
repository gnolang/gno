--- conflicted
+++ resolved
@@ -149,19 +149,12 @@
 	i2, err := cstore.CreateAccount(n2, mn2, bip39Passphrase, p2, 0, 0)
 	require.Nil(t, err)
 
-<<<<<<< HEAD
+	i3Key := ed25519.GenPrivKey()
+
 	// Import a public key
-	_, err = cstore.CreateOffline(n3, i2.GetPubKey())
+	_, err = cstore.CreateOffline(n3, i3Key.PubKey())
 	require.NoError(t, err)
 	i3, err := cstore.GetByName(n3)
-=======
-	// Import a public key into a new store
-	armor, err := cstore.ExportPubKey(n2)
-	require.Nil(t, err)
-	cstore2 := NewInMemory()
-	cstore2.ImportPubKey(n3, armor)
-	i3, err := cstore2.GetByName(n3)
->>>>>>> f9c4f2aa
 	require.NoError(t, err)
 	require.Equal(t, i3.GetName(), n3)
 
@@ -182,7 +175,7 @@
 	s21, pub2, err := cstore.Sign(n2, p2, d1)
 	require.Nil(t, err)
 	require.Equal(t, i2.GetPubKey(), pub2)
-	require.Equal(t, i3.GetPubKey(), pub2)
+	require.Equal(t, i3.GetPubKey(), i3Key.PubKey())
 
 	s22, pub2, err := cstore.Sign(n2, p2, d2)
 	require.Nil(t, err)
@@ -258,16 +251,7 @@
 	// Ensure that storing with the address of "john-pubkey-only" removed the entry for "john"
 	has, err := cstore.HasByName("john")
 	require.NoError(t, err)
-<<<<<<< HEAD
-	require.Equal(t, john.GetPubKey().Address(), addr)
-	require.Equal(t, john.GetName(), "john")
-=======
 	require.False(t, has)
-
-	// Ensure keys cannot be overwritten
-	err = cstore.ImportPubKey("john-pubkey-only", armor)
-	require.NotNil(t, err)
->>>>>>> f9c4f2aa
 }
 
 // TestAdvancedKeyManagement verifies rotate functionality
