package iavl

import (
	"bytes"
	"flag"
	"fmt"
	"os"
	"runtime"
	"strconv"
	"testing"

	"github.com/stretchr/testify/assert"
	"github.com/stretchr/testify/require"

	"github.com/gnolang/gno/tm2/pkg/db"
	"github.com/gnolang/gno/tm2/pkg/random"
)

var (
	testLevelDB        bool
	testFuzzIterations int
	rnd                *random.Rand
)

// NOTE see https://github.com/golang/go/issues/31859
var _ = func() bool {
	testing.Init()
	return true
}()

func init() {
	rnd = random.NewRand()
	rnd.Seed(0) // for determinism
	flag.BoolVar(&testLevelDB, "test.leveldb", false, "test leveldb backend")
	flag.IntVar(&testFuzzIterations, "test.fuzz-iterations", 100000, "number of fuzz testing iterations")
	flag.Parse()
}

func getTestDB() (db.DB, func()) {
	if testLevelDB {
		d, err := db.NewGoLevelDB("test", ".")
		if err != nil {
			panic(err)
		}
		return d, func() {
			d.Close()
			os.RemoveAll("./test.db")
		}
	}
	return db.NewMemDB(), func() {}
}

func TestVersionedRandomTree(t *testing.T) {
	t.Parallel()

	require := require.New(t)

	d, closeDB := getTestDB()
	defer closeDB()

	tree := NewMutableTree(d, 100)
	versions := 50
	keysPerVersion := 30

	// Create a tree of size 1000 with 100 versions.
	for i := 1; i <= versions; i++ {
		for j := 0; j < keysPerVersion; j++ {
			k := []byte(rnd.Str(8))
			v := []byte(rnd.Str(8))
			tree.Set(k, v)
		}
		tree.SaveVersion()
	}
	require.Equal(versions, len(tree.ndb.roots()), "wrong number of roots")
	require.Equal(versions*keysPerVersion, len(tree.ndb.leafNodes()), "wrong number of nodes")

	// Before deleting old versions, we should have equal or more nodes in the
	// db than in the current tree version.
	require.True(len(tree.ndb.nodes()) >= tree.nodeSize())

	// Ensure it returns all versions in sorted order
	available := zip(tree.AvailableVersions())
	assert.Equal(t, versions, len(available))
	assert.Equal(t, int64(1), available[0])
	assert.Equal(t, int64(versions), available[len(available)-1])

	for i := 1; i < versions; i++ {
		tree.DeleteVersion(int64(i))
	}
	available = zip(tree.AvailableVersions())

	require.Len(available, 1, "tree must have one version left")
	tr, err := tree.GetImmutable(int64(versions))
	require.NoError(err, "GetImmutable should not error for version %d", versions)
	require.Equal(tr.root, tree.root)

	// we should only have one available version now
	available = zip(tree.AvailableVersions())
	assert.Equal(t, 1, len(available))
	assert.Equal(t, int64(versions), available[0])

	// After cleaning up all previous versions, we should have as many nodes
	// in the db as in the current tree version.
	require.Len(tree.ndb.leafNodes(), int(tree.Size()))

	require.Equal(tree.nodeSize(), len(tree.ndb.nodes()))
}

func TestVersionedRandomTreeSmallKeys(t *testing.T) {
	t.Parallel()

	require := require.New(t)
	d, closeDB := getTestDB()
	defer closeDB()

	tree := NewMutableTree(d, 100)
	singleVersionTree := NewMutableTree(db.NewMemDB(), 0)
	versions := 20
	keysPerVersion := 50

	for i := 1; i <= versions; i++ {
		for j := 0; j < keysPerVersion; j++ {
			// Keys of size one are likely to be overwritten.
			k := []byte(rnd.Str(1))
			v := []byte(rnd.Str(8))
			tree.Set(k, v)
			singleVersionTree.Set(k, v)
		}
		tree.SaveVersion()
	}
	singleVersionTree.SaveVersion()

	for i := 1; i < versions; i++ {
		tree.DeleteVersion(int64(i))
	}

	// After cleaning up all previous versions, we should have as many nodes
	// in the db as in the current tree version. The simple tree must be equal
	// too.
	require.Len(tree.ndb.leafNodes(), int(tree.Size()))
	require.Len(tree.ndb.nodes(), tree.nodeSize())
	require.Len(tree.ndb.nodes(), singleVersionTree.nodeSize())

	// Try getting random keys.
	for i := 0; i < keysPerVersion; i++ {
		_, val := tree.Get([]byte(rnd.Str(1)))
		require.NotNil(val)
		require.NotEmpty(val)
	}
}

func TestVersionedRandomTreeSmallKeysRandomDeletes(t *testing.T) {
	t.Parallel()

	require := require.New(t)
	d, closeDB := getTestDB()
	defer closeDB()

	tree := NewMutableTree(d, 100)
	singleVersionTree := NewMutableTree(db.NewMemDB(), 0)
	versions := 30
	keysPerVersion := 50

	for i := 1; i <= versions; i++ {
		for j := 0; j < keysPerVersion; j++ {
			// Keys of size one are likely to be overwritten.
			k := []byte(rnd.Str(1))
			v := []byte(rnd.Str(8))
			tree.Set(k, v)
			singleVersionTree.Set(k, v)
		}
		tree.SaveVersion()
	}
	singleVersionTree.SaveVersion()

	for _, i := range rnd.Perm(versions - 1) {
		tree.DeleteVersion(int64(i + 1))
	}

	// After cleaning up all previous versions, we should have as many nodes
	// in the db as in the current tree version. The simple tree must be equal
	// too.
	require.Len(tree.ndb.leafNodes(), int(tree.Size()))
	require.Len(tree.ndb.nodes(), tree.nodeSize())
	require.Len(tree.ndb.nodes(), singleVersionTree.nodeSize())

	// Try getting random keys.
	for i := 0; i < keysPerVersion; i++ {
		_, val := tree.Get([]byte(rnd.Str(1)))
		require.NotNil(val)
		require.NotEmpty(val)
	}
}

func TestVersionedTreeSpecial1(t *testing.T) {
	t.Parallel()

	tree := NewMutableTree(db.NewMemDB(), 100)

	tree.Set([]byte("C"), []byte("so43QQFN"))
	tree.SaveVersion()

	tree.Set([]byte("A"), []byte("ut7sTTAO"))
	tree.SaveVersion()

	tree.Set([]byte("X"), []byte("AoWWC1kN"))
	tree.SaveVersion()

	tree.Set([]byte("T"), []byte("MhkWjkVy"))
	tree.SaveVersion()

	tree.DeleteVersion(1)
	tree.DeleteVersion(2)
	tree.DeleteVersion(3)

	require.Equal(t, tree.nodeSize(), len(tree.ndb.nodes()))
}

func TestVersionedRandomTreeSpecial2(t *testing.T) {
	t.Parallel()

	require := require.New(t)
	tree := NewMutableTree(db.NewMemDB(), 100)

	tree.Set([]byte("OFMe2Yvm"), []byte("ez2OtQtE"))
	tree.Set([]byte("WEN4iN7Y"), []byte("kQNyUalI"))
	tree.SaveVersion()

	tree.Set([]byte("1yY3pXHr"), []byte("udYznpII"))
	tree.Set([]byte("7OSHNE7k"), []byte("ff181M2d"))
	tree.SaveVersion()

	tree.DeleteVersion(1)
	require.Len(tree.ndb.nodes(), tree.nodeSize())
}

func TestVersionedEmptyTree(t *testing.T) {
	t.Parallel()

	require := require.New(t)
	d, closeDB := getTestDB()
	defer closeDB()

	tree := NewMutableTree(d, 0)

	hash, v, err := tree.SaveVersion()
	require.Nil(hash)
	require.EqualValues(1, v)
	require.NoError(err)

	hash, v, err = tree.SaveVersion()
	require.Nil(hash)
	require.EqualValues(2, v)
	require.NoError(err)

	hash, v, err = tree.SaveVersion()
	require.Nil(hash)
	require.EqualValues(3, v)
	require.NoError(err)

	hash, v, err = tree.SaveVersion()
	require.Nil(hash)
	require.EqualValues(4, v)
	require.NoError(err)

	require.EqualValues(4, tree.Version())

	require.True(tree.VersionExists(1))
	require.True(tree.VersionExists(3))

	require.NoError(tree.DeleteVersion(1))
	require.NoError(tree.DeleteVersion(3))

	require.False(tree.VersionExists(1))
	require.False(tree.VersionExists(3))

	tree.Set([]byte("k"), []byte("v"))
	require.EqualValues(5, tree.root.version)

	// Now reload the tree.

	tree = NewMutableTree(d, 0)
	tree.Load()

	require.False(tree.VersionExists(1))
	require.True(tree.VersionExists(2))
	require.False(tree.VersionExists(3))

	t2, err := tree.GetImmutable(2)
	require.NoError(err, "GetImmutable should not fail for version 2")

	require.Empty(t2.root)
}

func TestVersionedTree(t *testing.T) {
	t.Parallel()

	require := require.New(t)
	d, closeDB := getTestDB()
	defer closeDB()

	tree := NewMutableTree(d, 0)

	// We start with zero keys in the databse.
	require.Equal(0, tree.ndb.size())
	require.True(tree.IsEmpty())

	// version 0

	tree.Set([]byte("key1"), []byte("val0"))
	tree.Set([]byte("key2"), []byte("val0"))

	// Still zero keys, since we haven't written them.
	require.Len(tree.ndb.leafNodes(), 0)
	require.False(tree.IsEmpty())

	// Now let's write the keys to storage.
	hash1, v, err := tree.SaveVersion()
	require.NoError(err)
	require.False(tree.IsEmpty())
	require.EqualValues(1, v)

	// -----1-----
	// key1 = val0  version=1
	// key2 = val0  version=1
	// key2 (root)  version=1
	// -----------

	nodes1 := tree.ndb.leafNodes()
	require.Len(nodes1, 2, "db should have a size of 2")

	// version  1

	tree.Set([]byte("key1"), []byte("val1"))
	tree.Set([]byte("key2"), []byte("val1"))
	tree.Set([]byte("key3"), []byte("val1"))
	require.Len(tree.ndb.leafNodes(), len(nodes1))

	hash2, v2, err := tree.SaveVersion()
	require.NoError(err)
	require.False(bytes.Equal(hash1, hash2))
	require.EqualValues(v+1, v2)

	// Recreate a new tree and load it, to make sure it works in this
	// scenario.
	tree = NewMutableTree(d, 100)
	_, err = tree.Load()
	require.NoError(err)
	available := zip(tree.AvailableVersions())

	require.Len(available, 2, "wrong number of versions")
	require.EqualValues(v2, tree.Version())

	// -----1-----
	// key1 = val0  <orphaned>
	// key2 = val0  <orphaned>
	// -----2-----
	// key1 = val1
	// key2 = val1
	// key3 = val1
	// -----------

	nodes2 := tree.ndb.leafNodes()
	require.Len(nodes2, 5, "db should have grown in size")
	require.Len(tree.ndb.orphans(), 3, "db should have three orphans")

	// Create two more orphans.
	tree.Remove([]byte("key1"))
	tree.Set([]byte("key2"), []byte("val2"))

	hash3, v3, _ := tree.SaveVersion()
	require.EqualValues(3, v3)

	// -----1-----
	// key1 = val0  <orphaned> (replaced)
	// key2 = val0  <orphaned> (replaced)
	// -----2-----
	// key1 = val1  <orphaned> (removed)
	// key2 = val1  <orphaned> (replaced)
	// key3 = val1
	// -----3-----
	// key2 = val2
	// -----------

	nodes3 := tree.ndb.leafNodes()
	require.Len(nodes3, 6, "wrong number of nodes")
	require.Len(tree.ndb.orphans(), 6, "wrong number of orphans")

	hash4, _, _ := tree.SaveVersion()
	require.EqualValues(hash3, hash4)
	require.NotNil(hash4)

	tree = NewMutableTree(d, 100)
	_, err = tree.Load()
	require.NoError(err)

	// ------------
	// DB UNCHANGED
	// ------------

	nodes4 := tree.ndb.leafNodes()
	require.Len(nodes4, len(nodes3), "db should not have changed in size")

	tree.Set([]byte("key1"), []byte("val0"))

	// "key2"
	_, val := tree.GetVersioned([]byte("key2"), 0)
	require.Nil(val)

	_, val = tree.GetVersioned([]byte("key2"), 1)
	require.Equal("val0", string(val))

	_, val = tree.GetVersioned([]byte("key2"), 2)
	require.Equal("val1", string(val))

	_, val = tree.Get([]byte("key2"))
	require.Equal("val2", string(val))

	// "key1"
	_, val = tree.GetVersioned([]byte("key1"), 1)
	require.Equal("val0", string(val))

	_, val = tree.GetVersioned([]byte("key1"), 2)
	require.Equal("val1", string(val))

	_, val = tree.GetVersioned([]byte("key1"), 3)
	require.Nil(val)

	_, val = tree.GetVersioned([]byte("key1"), 4)
	require.Nil(val)

	_, val = tree.Get([]byte("key1"))
	require.Equal("val0", string(val))

	// "key3"
	_, val = tree.GetVersioned([]byte("key3"), 0)
	require.Nil(val)

	_, val = tree.GetVersioned([]byte("key3"), 2)
	require.Equal("val1", string(val))

	_, val = tree.GetVersioned([]byte("key3"), 3)
	require.Equal("val1", string(val))

	// Delete a version. After this the keys in that version should not be found.

	tree.DeleteVersion(2)

	// -----1-----
	// key1 = val0
	// key2 = val0
	// -----2-----
	// key3 = val1
	// -----3-----
	// key2 = val2
	// -----------

	nodes5 := tree.ndb.leafNodes()
	require.True(len(nodes5) < len(nodes4), "db should have shrunk after delete %d !< %d", len(nodes5), len(nodes4))

	_, val = tree.GetVersioned([]byte("key2"), 2)
	require.Nil(val)

	_, val = tree.GetVersioned([]byte("key3"), 2)
	require.Nil(val)

	// But they should still exist in the latest version.

	_, val = tree.Get([]byte("key2"))
	require.Equal("val2", string(val))

	_, val = tree.Get([]byte("key3"))
	require.Equal("val1", string(val))

	// Version 1 should still be available.

	_, val = tree.GetVersioned([]byte("key1"), 1)
	require.Equal("val0", string(val))

	_, val = tree.GetVersioned([]byte("key2"), 1)
	require.Equal("val0", string(val))
}

func TestVersionedTreeVersionDeletingEfficiency(t *testing.T) {
	t.Parallel()

	d, closeDB := getTestDB()
	defer closeDB()

	tree := NewMutableTree(d, 0)

	tree.Set([]byte("key0"), []byte("val0"))
	tree.Set([]byte("key1"), []byte("val0"))
	tree.Set([]byte("key2"), []byte("val0"))
	tree.SaveVersion()

	require.Len(t, tree.ndb.leafNodes(), 3)

	tree.Set([]byte("key1"), []byte("val1"))
	tree.Set([]byte("key2"), []byte("val1"))
	tree.Set([]byte("key3"), []byte("val1"))
	tree.SaveVersion()

	require.Len(t, tree.ndb.leafNodes(), 6)

	tree.Set([]byte("key0"), []byte("val2"))
	tree.Remove([]byte("key1"))
	tree.Set([]byte("key2"), []byte("val2"))
	tree.SaveVersion()

	require.Len(t, tree.ndb.leafNodes(), 8)

	tree.DeleteVersion(2)

	require.Len(t, tree.ndb.leafNodes(), 6)

	tree.DeleteVersion(1)

	require.Len(t, tree.ndb.leafNodes(), 3)

	tree2 := NewMutableTree(db.NewMemDB(), 0)
	tree2.Set([]byte("key0"), []byte("val2"))
	tree2.Set([]byte("key2"), []byte("val2"))
	tree2.Set([]byte("key3"), []byte("val1"))
	tree2.SaveVersion()

	require.Equal(t, tree2.nodeSize(), tree.nodeSize())
}

func TestVersionedTreeOrphanDeleting(t *testing.T) {
	t.Parallel()

	mdb := db.NewMemDB()
	tree := NewMutableTree(mdb, 0)

	tree.Set([]byte("key0"), []byte("val0"))
	tree.Set([]byte("key1"), []byte("val0"))
	tree.Set([]byte("key2"), []byte("val0"))
	tree.SaveVersion()

	tree.Set([]byte("key1"), []byte("val1"))
	tree.Set([]byte("key2"), []byte("val1"))
	tree.Set([]byte("key3"), []byte("val1"))
	tree.SaveVersion()

	tree.Set([]byte("key0"), []byte("val2"))
	tree.Remove([]byte("key1"))
	tree.Set([]byte("key2"), []byte("val2"))
	tree.SaveVersion()

	tree.DeleteVersion(2)

	_, val := tree.Get([]byte("key0"))
	require.Equal(t, val, []byte("val2"))

	_, val = tree.Get([]byte("key1"))
	require.Nil(t, val)

	_, val = tree.Get([]byte("key2"))
	require.Equal(t, val, []byte("val2"))

	_, val = tree.Get([]byte("key3"))
	require.Equal(t, val, []byte("val1"))

	tree.DeleteVersion(1)

	require.Len(t, tree.ndb.leafNodes(), 3)
}

func TestVersionedTreeSpecialCase(t *testing.T) {
	t.Parallel()

	require := require.New(t)
	tree := NewMutableTree(db.NewMemDB(), 100)

	tree.Set([]byte("key1"), []byte("val0"))
	tree.Set([]byte("key2"), []byte("val0"))
	tree.SaveVersion()

	tree.Set([]byte("key1"), []byte("val1"))
	tree.Set([]byte("key2"), []byte("val1"))
	tree.SaveVersion()

	tree.Set([]byte("key2"), []byte("val2"))
	tree.SaveVersion()

	tree.DeleteVersion(2)

	_, val := tree.GetVersioned([]byte("key2"), 1)
	require.Equal("val0", string(val))
}

func TestVersionedTreeSpecialCase2(t *testing.T) {
	t.Parallel()

	require := require.New(t)
	d := db.NewMemDB()

	tree := NewMutableTree(d, 100)

	tree.Set([]byte("key1"), []byte("val0"))
	tree.Set([]byte("key2"), []byte("val0"))
	tree.SaveVersion()

	tree.Set([]byte("key1"), []byte("val1"))
	tree.Set([]byte("key2"), []byte("val1"))
	tree.SaveVersion()

	tree.Set([]byte("key2"), []byte("val2"))
	tree.SaveVersion()

	tree = NewMutableTree(d, 100)
	_, err := tree.Load()
	require.NoError(err)

	require.NoError(tree.DeleteVersion(2))

	_, val := tree.GetVersioned([]byte("key2"), 1)
	require.Equal("val0", string(val))
}

func TestVersionedTreeSpecialCase3(t *testing.T) {
	t.Parallel()

	require := require.New(t)
	tree := NewMutableTree(db.NewMemDB(), 0)

	tree.Set([]byte("m"), []byte("liWT0U6G"))
	tree.Set([]byte("G"), []byte("7PxRXwUA"))
	tree.SaveVersion()

	tree.Set([]byte("7"), []byte("XRLXgf8C"))
	tree.SaveVersion()

	tree.Set([]byte("r"), []byte("bBEmIXBU"))
	tree.SaveVersion()

	tree.Set([]byte("i"), []byte("kkIS35te"))
	tree.SaveVersion()

	tree.Set([]byte("k"), []byte("CpEnpzKJ"))
	tree.SaveVersion()

	tree.DeleteVersion(1)
	tree.DeleteVersion(2)
	tree.DeleteVersion(3)
	tree.DeleteVersion(4)

	require.Equal(tree.nodeSize(), len(tree.ndb.nodes()))
}

func TestVersionedTreeSaveAndLoad(t *testing.T) {
	t.Parallel()

	require := require.New(t)
	d := db.NewMemDB()
	tree := NewMutableTree(d, 0)

	// Loading with an empty root is a no-op.
	tree.Load()

	tree.Set([]byte("C"), []byte("so43QQFN"))
	tree.SaveVersion()

	tree.Set([]byte("A"), []byte("ut7sTTAO"))
	tree.SaveVersion()

	tree.Set([]byte("X"), []byte("AoWWC1kN"))
	tree.SaveVersion()

	tree.SaveVersion()
	tree.SaveVersion()
	tree.SaveVersion()

	preHash := tree.Hash()
	require.NotNil(preHash)

	require.Equal(int64(6), tree.Version())

	// Reload the tree, to test that roots and orphans are properly loaded.
	ntree := NewMutableTree(d, 0)
	ntree.Load()

	require.False(ntree.IsEmpty())
	require.Equal(int64(6), ntree.Version())

	postHash := ntree.Hash()
	require.Equal(preHash, postHash)

	ntree.Set([]byte("T"), []byte("MhkWjkVy"))
	ntree.SaveVersion()

	ntree.DeleteVersion(6)
	ntree.DeleteVersion(5)
	ntree.DeleteVersion(1)
	ntree.DeleteVersion(2)
	ntree.DeleteVersion(4)
	ntree.DeleteVersion(3)

	require.False(ntree.IsEmpty())
	require.Equal(int64(4), ntree.Size())
	require.Len(ntree.ndb.nodes(), ntree.nodeSize())
}

func TestVersionedTreeErrors(t *testing.T) {
	t.Parallel()

	require := require.New(t)
	tree := NewMutableTree(db.NewMemDB(), 100)

	// Can't delete non-existent versions.
	require.Error(tree.DeleteVersion(1))
	require.Error(tree.DeleteVersion(99))

	tree.Set([]byte("key"), []byte("val"))

	// Saving with content is ok.
	_, _, err := tree.SaveVersion()
	require.NoError(err)

	// Can't delete current version.
	require.Error(tree.DeleteVersion(1))

	// Trying to get a key from a version which doesn't exist.
	_, val := tree.GetVersioned([]byte("key"), 404)
	require.Nil(val)

	// Same thing with proof. We get an error because a proof couldn't be
	// constructed.
	val, proof, err := tree.GetVersionedWithProof([]byte("key"), 404)
	require.Nil(val)
	require.Empty(proof)
	require.Error(err)
}

func TestVersionedCheckpoints(t *testing.T) {
	t.Parallel()

	require := require.New(t)
	d, closeDB := getTestDB()
	defer closeDB()

	tree := NewMutableTree(d, 100)
	versions := 50
	keysPerVersion := 10
	versionsPerCheckpoint := 5
	keys := map[int64]([][]byte){}

	for i := 1; i <= versions; i++ {
		for j := 0; j < keysPerVersion; j++ {
			k := []byte(rnd.Str(1))
			v := []byte(rnd.Str(8))
			keys[int64(i)] = append(keys[int64(i)], k)
			tree.Set(k, v)
		}
		tree.SaveVersion()
	}

	for i := 1; i <= versions; i++ {
		if i%versionsPerCheckpoint != 0 {
			tree.DeleteVersion(int64(i))
		}
	}

	// Make sure all keys exist at least once.
	for _, ks := range keys {
		for _, k := range ks {
			_, val := tree.Get(k)
			require.NotEmpty(val)
		}
	}

	// Make sure all keys from deleted versions aren't present.
	for i := 1; i <= versions; i++ {
		if i%versionsPerCheckpoint != 0 {
			for _, k := range keys[int64(i)] {
				_, val := tree.GetVersioned(k, int64(i))
				require.Nil(val)
			}
		}
	}

	// Make sure all keys exist at all checkpoints.
	for i := 1; i <= versions; i++ {
		for _, k := range keys[int64(i)] {
			if i%versionsPerCheckpoint == 0 {
				_, val := tree.GetVersioned(k, int64(i))
				require.NotEmpty(val)
			}
		}
	}
}

func TestVersionedCheckpointsSpecialCase(t *testing.T) {
	t.Parallel()

	require := require.New(t)
	tree := NewMutableTree(db.NewMemDB(), 0)
	key := []byte("k")

	tree.Set(key, []byte("val1"))

	tree.SaveVersion()
	// ...
	tree.SaveVersion()
	// ...
	tree.SaveVersion()
	// ...
	// This orphans "k" at version 1.
	tree.Set(key, []byte("val2"))
	tree.SaveVersion()

	// When version 1 is deleted, the orphans should move to the next
	// checkpoint, which is version 10.
	tree.DeleteVersion(1)

	_, val := tree.GetVersioned(key, 2)
	require.NotEmpty(val)
	require.Equal([]byte("val1"), val)
}

func TestVersionedCheckpointsSpecialCase2(t *testing.T) {
	t.Parallel()

	tree := NewMutableTree(db.NewMemDB(), 0)

	tree.Set([]byte("U"), []byte("XamDUtiJ"))
	tree.Set([]byte("A"), []byte("UkZBuYIU"))
	tree.Set([]byte("H"), []byte("7a9En4uw"))
	tree.Set([]byte("V"), []byte("5HXU3pSI"))
	tree.SaveVersion()

	tree.Set([]byte("U"), []byte("Replaced"))
	tree.Set([]byte("A"), []byte("Replaced"))
	tree.SaveVersion()

	tree.Set([]byte("X"), []byte("New"))
	tree.SaveVersion()

	tree.DeleteVersion(1)
	tree.DeleteVersion(2)
}

func TestVersionedCheckpointsSpecialCase3(t *testing.T) {
	t.Parallel()

	tree := NewMutableTree(db.NewMemDB(), 0)

	tree.Set([]byte("n"), []byte("2wUCUs8q"))
	tree.Set([]byte("l"), []byte("WQ7mvMbc"))
	tree.SaveVersion()

	tree.Set([]byte("N"), []byte("ved29IqU"))
	tree.Set([]byte("v"), []byte("01jquVXU"))
	tree.SaveVersion()

	tree.Set([]byte("l"), []byte("bhIpltPM"))
	tree.Set([]byte("B"), []byte("rj97IKZh"))
	tree.SaveVersion()

	tree.DeleteVersion(2)

	tree.GetVersioned([]byte("m"), 1)
}

func TestVersionedCheckpointsSpecialCase4(t *testing.T) {
	t.Parallel()

	tree := NewMutableTree(db.NewMemDB(), 0)

	tree.Set([]byte("U"), []byte("XamDUtiJ"))
	tree.Set([]byte("A"), []byte("UkZBuYIU"))
	tree.Set([]byte("H"), []byte("7a9En4uw"))
	tree.Set([]byte("V"), []byte("5HXU3pSI"))
	tree.SaveVersion()

	tree.Remove([]byte("U"))
	tree.Remove([]byte("A"))
	tree.SaveVersion()

	tree.Set([]byte("X"), []byte("New"))
	tree.SaveVersion()

	_, val := tree.GetVersioned([]byte("A"), 2)
	require.Nil(t, val)

	_, val = tree.GetVersioned([]byte("A"), 1)
	require.NotEmpty(t, val)

	tree.DeleteVersion(1)
	tree.DeleteVersion(2)

	_, val = tree.GetVersioned([]byte("A"), 2)
	require.Nil(t, val)

	_, val = tree.GetVersioned([]byte("A"), 1)
	require.Nil(t, val)
}

func TestVersionedCheckpointsSpecialCase5(t *testing.T) {
	t.Parallel()

	tree := NewMutableTree(db.NewMemDB(), 0)

	tree.Set([]byte("R"), []byte("ygZlIzeW"))
	tree.SaveVersion()

	tree.Set([]byte("j"), []byte("ZgmCWyo2"))
	tree.SaveVersion()

	tree.Set([]byte("R"), []byte("vQDaoz6Z"))
	tree.SaveVersion()

	tree.DeleteVersion(1)

	tree.GetVersioned([]byte("R"), 2)
}

func TestVersionedCheckpointsSpecialCase6(t *testing.T) {
	t.Parallel()

	tree := NewMutableTree(db.NewMemDB(), 0)

	tree.Set([]byte("Y"), []byte("MW79JQeV"))
	tree.Set([]byte("7"), []byte("Kp0ToUJB"))
	tree.Set([]byte("Z"), []byte("I26B1jPG"))
	tree.Set([]byte("6"), []byte("ZG0iXq3h"))
	tree.Set([]byte("2"), []byte("WOR27LdW"))
	tree.Set([]byte("4"), []byte("MKMvc6cn"))
	tree.SaveVersion()

	tree.Set([]byte("1"), []byte("208dOu40"))
	tree.Set([]byte("G"), []byte("7isI9OQH"))
	tree.Set([]byte("8"), []byte("zMC1YwpH"))
	tree.SaveVersion()

	tree.Set([]byte("7"), []byte("bn62vWbq"))
	tree.Set([]byte("5"), []byte("wZuLGDkZ"))
	tree.SaveVersion()

	tree.DeleteVersion(1)
	tree.DeleteVersion(2)

	tree.GetVersioned([]byte("Y"), 1)
	tree.GetVersioned([]byte("7"), 1)
	tree.GetVersioned([]byte("Z"), 1)
	tree.GetVersioned([]byte("6"), 1)
	tree.GetVersioned([]byte("s"), 1)
	tree.GetVersioned([]byte("2"), 1)
	tree.GetVersioned([]byte("4"), 1)
}

func TestVersionedCheckpointsSpecialCase7(t *testing.T) {
	t.Parallel()

	tree := NewMutableTree(db.NewMemDB(), 100)

	tree.Set([]byte("n"), []byte("OtqD3nyn"))
	tree.Set([]byte("W"), []byte("kMdhJjF5"))
	tree.Set([]byte("A"), []byte("BM3BnrIb"))
	tree.Set([]byte("I"), []byte("QvtCH970"))
	tree.Set([]byte("L"), []byte("txKgOTqD"))
	tree.Set([]byte("Y"), []byte("NAl7PC5L"))
	tree.SaveVersion()

	tree.Set([]byte("7"), []byte("qWcEAlyX"))
	tree.SaveVersion()

	tree.Set([]byte("M"), []byte("HdQwzA64"))
	tree.Set([]byte("3"), []byte("2Naa77fo"))
	tree.Set([]byte("A"), []byte("SRuwKOTm"))
	tree.Set([]byte("I"), []byte("oMX4aAOy"))
	tree.Set([]byte("4"), []byte("dKfvbEOc"))
	tree.SaveVersion()

	tree.Set([]byte("D"), []byte("3U4QbXCC"))
	tree.Set([]byte("B"), []byte("FxExhiDq"))
	tree.SaveVersion()

	tree.Set([]byte("A"), []byte("tWQgbFCY"))
	tree.SaveVersion()

	tree.DeleteVersion(4)

	tree.GetVersioned([]byte("A"), 3)
}

func TestVersionedTreeEfficiency(t *testing.T) {
	t.Parallel()

	require := require.New(t)
	tree := NewMutableTree(db.NewMemDB(), 0)
	versions := 20
	keysPerVersion := 100
	keysAddedPerVersion := map[int]int{}

	keysAdded := 0
	for i := 1; i <= versions; i++ {
		for j := 0; j < keysPerVersion; j++ {
			// Keys of size one are likely to be overwritten.
			tree.Set([]byte(rnd.Str(1)), []byte(rnd.Str(8)))
		}
		sizeBefore := len(tree.ndb.nodes())
		tree.SaveVersion()
		sizeAfter := len(tree.ndb.nodes())
		change := sizeAfter - sizeBefore
		keysAddedPerVersion[i] = change
		keysAdded += change
	}

	keysDeleted := 0
	for i := 1; i < versions; i++ {
		sizeBefore := len(tree.ndb.nodes())
		tree.DeleteVersion(int64(i))
		sizeAfter := len(tree.ndb.nodes())

		change := sizeBefore - sizeAfter
		keysDeleted += change

		require.InDelta(change, keysAddedPerVersion[i], float64(keysPerVersion)/5)
	}
	require.Equal(keysAdded-tree.nodeSize(), keysDeleted)
}

func TestVersionedTreeProofs(t *testing.T) {
	t.Parallel()

	require := require.New(t)
	tree := NewMutableTree(db.NewMemDB(), 0)

	tree.Set([]byte("k1"), []byte("v1"))
	tree.Set([]byte("k2"), []byte("v1"))
	tree.Set([]byte("k3"), []byte("v1"))
	tree.SaveVersion()

	// fmt.Println("TREE VERSION 1")
	// printNode(tree.ndb, tree.root, 0)
	// fmt.Println("TREE VERSION 1 END")

	root1 := tree.Hash()

	tree.Set([]byte("k2"), []byte("v2"))
	tree.Set([]byte("k4"), []byte("v2"))
	tree.SaveVersion()

	// fmt.Println("TREE VERSION 2")
	// printNode(tree.ndb, tree.root, 0)
	// fmt.Println("TREE VERSION END")

	root2 := tree.Hash()
	require.NotEqual(root1, root2)

	tree.Remove([]byte("k2"))
	tree.SaveVersion()

	// fmt.Println("TREE VERSION 3")
	// printNode(tree.ndb, tree.root, 0)
	// fmt.Println("TREE VERSION END")

	root3 := tree.Hash()
	require.NotEqual(root2, root3)

	val, proof, err := tree.GetVersionedWithProof([]byte("k2"), 1)
	require.NoError(err)
	require.EqualValues(val, []byte("v1"))
	require.NoError(proof.Verify(root1), proof.String())
	require.NoError(proof.VerifyItem([]byte("k2"), val))

	val, proof, err = tree.GetVersionedWithProof([]byte("k4"), 1)
	require.NoError(err)
	require.Nil(val)
	require.NoError(proof.Verify(root1))
	require.NoError(proof.VerifyAbsence([]byte("k4")))

	val, proof, err = tree.GetVersionedWithProof([]byte("k2"), 2)
	require.NoError(err)
	require.EqualValues(val, []byte("v2"))
	require.NoError(proof.Verify(root2), proof.String())
	require.NoError(proof.VerifyItem([]byte("k2"), val))

	val, proof, err = tree.GetVersionedWithProof([]byte("k1"), 2)
	require.NoError(err)
	require.EqualValues(val, []byte("v1"))
	require.NoError(proof.Verify(root2))
	require.NoError(proof.VerifyItem([]byte("k1"), val))

	val, proof, err = tree.GetVersionedWithProof([]byte("k2"), 3)

	require.NoError(err)
	require.Nil(val)
	require.NoError(proof.Verify(root3))
	require.NoError(proof.VerifyAbsence([]byte("k2")))
	require.Error(proof.Verify(root1))
	require.Error(proof.Verify(root2))
}

func TestOrphans(t *testing.T) {
	t.Parallel()

	// If you create a sequence of saved versions
	// Then randomly delete versions other than the first and last until only those two remain
	// Any remaining orphan nodes should be constrained to just the first version
	require := require.New(t)
	tree := NewMutableTree(db.NewMemDB(), 100)

	NUMVERSIONS := 100
	NUMUPDATES := 100

	for i := 0; i < NUMVERSIONS; i++ {
		for j := 1; j < NUMUPDATES; j++ {
			tree.Set(randBytes(2), randBytes(2))
		}
		_, _, err := tree.SaveVersion()
		require.NoError(err, "SaveVersion should not error")
	}

	idx := rnd.Perm(NUMVERSIONS - 2)
	for i := range idx {
		err := tree.DeleteVersion(int64(i + 2))
		require.NoError(err, "DeleteVersion should not error")
	}

	tree.ndb.traverseOrphans(func(k, v []byte) {
		var fromVersion, toVersion int64
		orphanKeyFormat.Scan(k, &toVersion, &fromVersion)
		require.Equal(fromVersion, int64(1), "fromVersion should be 1")
		require.Equal(toVersion, int64(1), "toVersion should be 1")
	})
}

func TestVersionedTreeHash(t *testing.T) {
	t.Parallel()

	require := require.New(t)
	tree := NewMutableTree(db.NewMemDB(), 0)

	require.Nil(tree.Hash())
	tree.Set([]byte("I"), []byte("D"))
	require.Nil(tree.Hash())

	hash1, _, _ := tree.SaveVersion()

	tree.Set([]byte("I"), []byte("F"))
	require.EqualValues(hash1, tree.Hash())

	hash2, _, _ := tree.SaveVersion()

	val, proof, err := tree.GetVersionedWithProof([]byte("I"), 2)
	require.NoError(err)
	require.EqualValues(val, []byte("F"))
	require.NoError(proof.Verify(hash2))
	require.NoError(proof.VerifyItem([]byte("I"), val))
}

func TestNilValueSemantics(t *testing.T) {
	t.Parallel()

	require := require.New(t)
	tree := NewMutableTree(db.NewMemDB(), 0)

	require.Panics(func() {
		tree.Set([]byte("k"), nil)
	})
}

func TestCopyValueSemantics(t *testing.T) {
	t.Parallel()

	require := require.New(t)

	tree := NewMutableTree(db.NewMemDB(), 0)

	val := []byte("v1")

	tree.Set([]byte("k"), val)
	_, v := tree.Get([]byte("k"))
	require.Equal([]byte("v1"), v)

	val[1] = '2'

	_, val = tree.Get([]byte("k"))
	require.Equal([]byte("v2"), val)
}

func TestRollback(t *testing.T) {
	t.Parallel()

	require := require.New(t)

	tree := NewMutableTree(db.NewMemDB(), 0)

	tree.Set([]byte("k"), []byte("v"))
	tree.SaveVersion()

	tree.Set([]byte("r"), []byte("v"))
	tree.Set([]byte("s"), []byte("v"))

	tree.Rollback()

	tree.Set([]byte("t"), []byte("v"))

	tree.SaveVersion()

	require.Equal(int64(2), tree.Size())

	_, val := tree.Get([]byte("r"))
	require.Nil(val)

	_, val = tree.Get([]byte("s"))
	require.Nil(val)

	_, val = tree.Get([]byte("t"))
	require.Equal([]byte("v"), val)
}

func TestLazyLoadVersion(t *testing.T) {
	t.Parallel()

	mdb := db.NewMemDB()
	tree := NewMutableTree(mdb, 0)
	maxVersions := 10

	version, err := tree.LazyLoadVersion(0)
	require.NoError(t, err, "unexpected error")
	require.Equal(t, version, int64(0), "expected latest version to be zero")

	for i := 0; i < maxVersions; i++ {
		tree.Set([]byte(fmt.Sprintf("key_%d", i+1)), []byte(fmt.Sprintf("value_%d", i+1)))

		_, _, err := tree.SaveVersion()
		require.NoError(t, err, "SaveVersion should not fail")
	}

	// require the ability to lazy load the latest version
	version, err = tree.LazyLoadVersion(int64(maxVersions))
	require.NoError(t, err, "unexpected error when lazy loading version")
	require.Equal(t, version, int64(maxVersions))

	_, value := tree.Get([]byte(fmt.Sprintf("key_%d", maxVersions)))
	require.Equal(t, value, []byte(fmt.Sprintf("value_%d", maxVersions)), "unexpected value")

	// require the ability to lazy load an older version
	version, err = tree.LazyLoadVersion(int64(maxVersions - 1))
	require.NoError(t, err, "unexpected error when lazy loading version")
	require.Equal(t, version, int64(maxVersions-1))

	_, value = tree.Get([]byte(fmt.Sprintf("key_%d", maxVersions-1)))
	require.Equal(t, value, []byte(fmt.Sprintf("value_%d", maxVersions-1)), "unexpected value")

	// require the inability to lazy load a non-valid version
	version, err = tree.LazyLoadVersion(int64(maxVersions + 1))
	require.Error(t, err, "expected error when lazy loading version")
	require.Equal(t, version, int64(maxVersions))
}

func TestOverwrite(t *testing.T) {
	t.Parallel()

	require := require.New(t)

	mdb := db.NewMemDB()
	tree := NewMutableTree(mdb, 0)

	// Set one kv pair and save version 1
	tree.Set([]byte("key1"), []byte("value1"))
	_, _, err := tree.SaveVersion()
	require.NoError(err, "SaveVersion should not fail")

	// Set another kv pair and save version 2
	tree.Set([]byte("key2"), []byte("value2"))
	_, _, err = tree.SaveVersion()
	require.NoError(err, "SaveVersion should not fail")

	// Reload tree at version 1
	tree = NewMutableTree(mdb, 0)
	_, err = tree.LoadVersion(int64(1))
	require.NoError(err, "LoadVersion should not fail")

	// Attempt to put a different kv pair into the tree and save
	tree.Set([]byte("key2"), []byte("different value 2"))
	_, _, err = tree.SaveVersion()
	require.Error(err, "SaveVersion should fail because of changed value")

	// Replay the original transition from version 1 to version 2 and attempt to save
	tree.Set([]byte("key2"), []byte("value2"))
	_, _, err = tree.SaveVersion()
	require.NoError(err, "SaveVersion should not fail, overwrite was idempotent")
}

func TestLoadVersionForOverwriting(t *testing.T) {
	t.Parallel()

	require := require.New(t)

	mdb := db.NewMemDB()
	tree := NewMutableTree(mdb, 0)

	maxLength := 100
	for count := 1; count <= maxLength; count++ {
		countStr := strconv.Itoa(count)
		// Set one kv pair and save version
		tree.Set([]byte("key"+countStr), []byte("value"+countStr))
		_, _, err := tree.SaveVersion()
		require.NoError(err, "SaveVersion should not fail")
	}

	tree = NewMutableTree(mdb, 0)
	targetVersion, _ := tree.LoadVersionForOverwriting(int64(maxLength * 2))
	require.Equal(targetVersion, int64(maxLength), "targetVersion shouldn't larger than the actual tree latest version")

	tree = NewMutableTree(mdb, 0)
	_, err := tree.LoadVersionForOverwriting(int64(maxLength / 2))
	require.NoError(err, "LoadVersion should not fail")

	for version := 1; version <= maxLength/2; version++ {
		exist := tree.VersionExists(int64(version))
		require.True(exist, "versions no more than 50 should exist")
	}

	for version := (maxLength / 2) + 1; version <= maxLength; version++ {
		exist := tree.VersionExists(int64(version))
		require.False(exist, "versions more than 50 should have been deleted")
	}

	tree.Set([]byte("key49"), []byte("value49 different"))
	_, _, err = tree.SaveVersion()
	require.NoError(err, "SaveVersion should not fail, overwrite was allowed")

	tree.Set([]byte("key50"), []byte("value50 different"))
	_, _, err = tree.SaveVersion()
	require.NoError(err, "SaveVersion should not fail, overwrite was allowed")

	// Reload tree at version 50, the latest tree version is 52
	tree = NewMutableTree(mdb, 0)
	_, err = tree.LoadVersion(int64(maxLength / 2))
	require.NoError(err, "LoadVersion should not fail")

	tree.Set([]byte("key49"), []byte("value49 different"))
	_, _, err = tree.SaveVersion()
	require.NoError(err, "SaveVersion should not fail, write the same value")

	tree.Set([]byte("key50"), []byte("value50 different different"))
	_, _, err = tree.SaveVersion()
	require.Error(err, "SaveVersion should fail, overwrite was not allowed")

	tree.Set([]byte("key50"), []byte("value50 different"))
	_, _, err = tree.SaveVersion()
	require.NoError(err, "SaveVersion should not fail, write the same value")

	// The tree version now is 52 which is equal to latest version.
	// Now any key value can be written into the tree
	tree.Set([]byte("key any value"), []byte("value any value"))
	_, _, err = tree.SaveVersion()
	require.NoError(err, "SaveVersion should not fail.")
}

<<<<<<< HEAD
// ////////////////////////// BENCHMARKS ///////////////////////////////////////
=======
// ----------- BENCHMARKS // -----------
>>>>>>> c33c9f21

func BenchmarkTreeLoadAndDelete(b *testing.B) {
	if testing.Short() {
		b.Skip("skipping testing in short mode")
	}

	numVersions := 5000
	numKeysPerVersion := 10

	d, err := db.NewGoLevelDB("bench", ".")
	if err != nil {
		panic(err)
	}
	defer d.Close()
	defer os.RemoveAll("./bench.db")

	tree := NewMutableTree(d, 0)
	for v := 1; v < numVersions; v++ {
		for i := 0; i < numKeysPerVersion; i++ {
			tree.Set([]byte(rnd.Str(16)), rnd.Bytes(32))
		}
		tree.SaveVersion()
	}

	b.Run("LoadAndDelete", func(b *testing.B) {
		for n := 0; n < b.N; n++ {
			b.StopTimer()
			tree = NewMutableTree(d, 0)
			runtime.GC()
			b.StartTimer()

			// Load the tree from disk.
			tree.Load()

			// Delete about 10% of the versions randomly.
			// The trade-off is usually between load efficiency and delete
			// efficiency, which is why we do both in this benchmark.
			// If we can load quickly into a data-structure that allows for
			// efficient deletes, we are golden.
			for v := 0; v < numVersions/10; v++ {
				version := (rnd.Int() % numVersions) + 1
				tree.DeleteVersion(int64(version))
			}
		}
	})
}

func zip(av <-chan int64) []int64 {
	res := []int64{}
	for ver := range av {
		res = append(res, ver)
	}
	return res
}<|MERGE_RESOLUTION|>--- conflicted
+++ resolved
@@ -1354,11 +1354,7 @@
 	require.NoError(err, "SaveVersion should not fail.")
 }
 
-<<<<<<< HEAD
-// ////////////////////////// BENCHMARKS ///////////////////////////////////////
-=======
 // ----------- BENCHMARKS // -----------
->>>>>>> c33c9f21
 
 func BenchmarkTreeLoadAndDelete(b *testing.B) {
 	if testing.Short() {
