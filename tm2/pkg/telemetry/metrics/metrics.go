package metrics

import (
	"context"
	"fmt"
	"net/url"

	"github.com/gnolang/gno/tm2/pkg/telemetry/config"
	"go.opentelemetry.io/otel"
	"go.opentelemetry.io/otel/exporters/otlp/otlpmetric/otlpmetricgrpc"
	"go.opentelemetry.io/otel/exporters/otlp/otlpmetric/otlpmetrichttp"
	"go.opentelemetry.io/otel/metric"
	sdkMetric "go.opentelemetry.io/otel/sdk/metric"
	"go.opentelemetry.io/otel/sdk/resource"
	semconv "go.opentelemetry.io/otel/semconv/v1.4.0"
)

const (
	buildBlockTimerKey = "build_block_hist"

<<<<<<< HEAD
	inboundPeersKey  = "inbound_peers_hist"
	outboundPeersKey = "outbound_peers_hist"
=======
	inboundPeersKey  = "inbound_peers_gauge"
	outboundPeersKey = "outbound_peers_gauge"
	dialingPeersKey  = "dialing_peers_gauge"
>>>>>>> 4d803786

	numMempoolTxsKey = "num_mempool_txs_hist"
	numCachedTxsKey  = "num_cached_txs_hist"

	vmExecMsgKey   = "vm_exec_msg_counter"
	vmGasUsedKey   = "vm_gas_used_hist"
	vmCPUCyclesKey = "vm_cpu_cycles_hist"

	validatorCountKey       = "validator_count_hist"
	validatorVotingPowerKey = "validator_vp_hist"
	blockIntervalKey        = "block_interval_hist"
	blockTxsKey             = "block_txs_hist"
	blockSizeKey            = "block_size_hist"

	httpRequestTimeKey = "http_request_time_hist"
	wsRequestTimeKey   = "ws_request_time_hist"
)

var (
	// Networking //

	// InboundPeers measures the active number of inbound peers
	InboundPeers metric.Int64Gauge

	// OutboundPeers measures the active number of outbound peers
	OutboundPeers metric.Int64Gauge

<<<<<<< HEAD
=======
	// DialingPeers measures the active number of peers in the dialing state
	DialingPeers metric.Int64Gauge

>>>>>>> 4d803786
	// Mempool //

	// NumMempoolTxs measures the number of transaction inside the mempool
	NumMempoolTxs metric.Int64Histogram

	// NumCachedTxs measures the number of transaction inside the mempool cache
	NumCachedTxs metric.Int64Histogram

	// Runtime //

	// VMExecMsgFrequency measures the frequency of VM operations
	VMExecMsgFrequency metric.Int64Counter

	// VMGasUsed measures the VM gas usage
	VMGasUsed metric.Int64Histogram

	// VMCPUCycles measures the VM CPU cycles
	VMCPUCycles metric.Int64Histogram

	// Consensus //

	// BuildBlockTimer measures the block build duration
	BuildBlockTimer metric.Int64Histogram

	// ValidatorsCount measures the size of the active validator set
	ValidatorsCount metric.Int64Histogram

	// ValidatorsVotingPower measures the total voting power of the active validator set
	ValidatorsVotingPower metric.Int64Histogram

	// BlockInterval measures the interval between 2 subsequent blocks
	BlockInterval metric.Int64Histogram

	// BlockTxs measures the number of transactions within the latest block
	BlockTxs metric.Int64Histogram

	// BlockSizeBytes measures the size of the latest block in bytes
	BlockSizeBytes metric.Int64Histogram

	// RPC //

	// HTTPRequestTime measures the HTTP request response time
	HTTPRequestTime metric.Int64Histogram

	// WSRequestTime measures the WS request response time
	WSRequestTime metric.Int64Histogram
)

func Init(config config.Config) error {
	var (
		ctx = context.Background()
		exp sdkMetric.Exporter
	)

	u, err := url.Parse(config.ExporterEndpoint)
	if err != nil {
		return fmt.Errorf("error parsing exporter endpoint: %s, %w", config.ExporterEndpoint, err)
	}

	// Use oltp metric exporter with http/https or grpc
	switch u.Scheme {
	case "http", "https":
		exp, err = otlpmetrichttp.New(
			ctx,
			otlpmetrichttp.WithEndpointURL(config.ExporterEndpoint),
		)
		if err != nil {
			return fmt.Errorf("unable to create http metrics exporter, %w", err)
		}
	default:
		exp, err = otlpmetricgrpc.New(
			ctx,
			otlpmetricgrpc.WithEndpoint(config.ExporterEndpoint),
			otlpmetricgrpc.WithInsecure(),
		)
		if err != nil {
			return fmt.Errorf("unable to create grpc metrics exporter, %w", err)
		}
	}

	provider := sdkMetric.NewMeterProvider(
		// Default period is 1m
		sdkMetric.WithReader(sdkMetric.NewPeriodicReader(exp)),
		sdkMetric.WithResource(
			resource.NewWithAttributes(
				semconv.SchemaURL,
				semconv.ServiceNameKey.String(config.ServiceName),
				semconv.ServiceVersionKey.String("1.0.0"),
				semconv.ServiceInstanceIDKey.String(config.ServiceInstanceID),
			),
		),
	)
	otel.SetMeterProvider(provider)
	meter := provider.Meter(config.MeterName)

	if BuildBlockTimer, err = meter.Int64Histogram(
		buildBlockTimerKey,
		metric.WithDescription("block build duration"),
		metric.WithUnit("ms"),
	); err != nil {
		return fmt.Errorf("unable to create histogram, %w", err)
	}

	// Networking //
	if InboundPeers, err = meter.Int64Gauge(
		inboundPeersKey,
		metric.WithDescription("inbound peer count"),
	); err != nil {
		return fmt.Errorf("unable to create histogram, %w", err)
	}
	// Initialize InboundPeers Gauge
	InboundPeers.Record(ctx, 0)

	if OutboundPeers, err = meter.Int64Gauge(
		outboundPeersKey,
		metric.WithDescription("outbound peer count"),
	); err != nil {
		return fmt.Errorf("unable to create histogram, %w", err)
	}
	// Initialize OutboundPeers Gauge
	OutboundPeers.Record(ctx, 0)

<<<<<<< HEAD
=======
	if DialingPeers, err = meter.Int64Gauge(
		dialingPeersKey,
		metric.WithDescription("dialing peer count"),
	); err != nil {
		return fmt.Errorf("unable to create histogram, %w", err)
	}
	// Initialize DialingPeers Gauge
	DialingPeers.Record(ctx, 0)

>>>>>>> 4d803786
	// Mempool //
	if NumMempoolTxs, err = meter.Int64Histogram(
		numMempoolTxsKey,
		metric.WithDescription("valid mempool transaction count"),
	); err != nil {
		return fmt.Errorf("unable to create histogram, %w", err)
	}

	if NumCachedTxs, err = meter.Int64Histogram(
		numCachedTxsKey,
		metric.WithDescription("cached mempool transaction count"),
	); err != nil {
		return fmt.Errorf("unable to create histogram, %w", err)
	}

	// Runtime //
	if VMExecMsgFrequency, err = meter.Int64Counter(
		vmExecMsgKey,
		metric.WithDescription("vm msg operation call frequency"),
	); err != nil {
		return fmt.Errorf("unable to create counter, %w", err)
	}

	if VMGasUsed, err = meter.Int64Histogram(
		vmGasUsedKey,
		metric.WithDescription("VM gas used"),
	); err != nil {
		return fmt.Errorf("unable to create histogram, %w", err)
	}

	if VMCPUCycles, err = meter.Int64Histogram(
		vmCPUCyclesKey,
		metric.WithDescription("VM CPU cycles"),
	); err != nil {
		return fmt.Errorf("unable to create histogram, %w", err)
	}

	// Consensus //
	if ValidatorsCount, err = meter.Int64Histogram(
		validatorCountKey,
		metric.WithDescription("size of the active validator set"),
	); err != nil {
		return fmt.Errorf("unable to create histogram, %w", err)
	}

	if ValidatorsVotingPower, err = meter.Int64Histogram(
		validatorVotingPowerKey,
		metric.WithDescription("total voting power of the active validator set"),
	); err != nil {
		return fmt.Errorf("unable to create histogram, %w", err)
	}

	if BlockInterval, err = meter.Int64Histogram(
		blockIntervalKey,
		metric.WithDescription("interval between 2 subsequent blocks"),
		metric.WithUnit("s"),
	); err != nil {
		return fmt.Errorf("unable to create histogram, %w", err)
	}

	if BlockTxs, err = meter.Int64Histogram(
		blockTxsKey,
		metric.WithDescription("number of transactions within the latest block"),
	); err != nil {
		return fmt.Errorf("unable to create histogram, %w", err)
	}

	if BlockSizeBytes, err = meter.Int64Histogram(
		blockSizeKey,
		metric.WithDescription("size of the latest block in bytes"),
		metric.WithUnit("B"),
	); err != nil {
		return fmt.Errorf("unable to create histogram, %w", err)
	}

	// RPC //

	if HTTPRequestTime, err = meter.Int64Histogram(
		httpRequestTimeKey,
		metric.WithDescription("http request response time"),
		metric.WithUnit("ms"),
	); err != nil {
		return fmt.Errorf("unable to create histogram, %w", err)
	}

	if WSRequestTime, err = meter.Int64Histogram(
		wsRequestTimeKey,
		metric.WithDescription("ws request response time"),
		metric.WithUnit("ms"),
	); err != nil {
		return fmt.Errorf("unable to create histogram, %w", err)
	}

	return nil
}<|MERGE_RESOLUTION|>--- conflicted
+++ resolved
@@ -18,14 +18,8 @@
 const (
 	buildBlockTimerKey = "build_block_hist"
 
-<<<<<<< HEAD
-	inboundPeersKey  = "inbound_peers_hist"
-	outboundPeersKey = "outbound_peers_hist"
-=======
 	inboundPeersKey  = "inbound_peers_gauge"
 	outboundPeersKey = "outbound_peers_gauge"
-	dialingPeersKey  = "dialing_peers_gauge"
->>>>>>> 4d803786
 
 	numMempoolTxsKey = "num_mempool_txs_hist"
 	numCachedTxsKey  = "num_cached_txs_hist"
@@ -53,12 +47,6 @@
 	// OutboundPeers measures the active number of outbound peers
 	OutboundPeers metric.Int64Gauge
 
-<<<<<<< HEAD
-=======
-	// DialingPeers measures the active number of peers in the dialing state
-	DialingPeers metric.Int64Gauge
-
->>>>>>> 4d803786
 	// Mempool //
 
 	// NumMempoolTxs measures the number of transaction inside the mempool
@@ -178,21 +166,10 @@
 	); err != nil {
 		return fmt.Errorf("unable to create histogram, %w", err)
 	}
+
 	// Initialize OutboundPeers Gauge
 	OutboundPeers.Record(ctx, 0)
 
-<<<<<<< HEAD
-=======
-	if DialingPeers, err = meter.Int64Gauge(
-		dialingPeersKey,
-		metric.WithDescription("dialing peer count"),
-	); err != nil {
-		return fmt.Errorf("unable to create histogram, %w", err)
-	}
-	// Initialize DialingPeers Gauge
-	DialingPeers.Record(ctx, 0)
-
->>>>>>> 4d803786
 	// Mempool //
 	if NumMempoolTxs, err = meter.Int64Histogram(
 		numMempoolTxsKey,
