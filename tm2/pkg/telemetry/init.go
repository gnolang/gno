--- conflicted
+++ resolved
@@ -47,16 +47,6 @@
 	// Update the global configuration
 	globalConfig = c
 
-<<<<<<< HEAD
-	if err := metrics.Init(c); err != nil {
-		return fmt.Errorf("unable to initialize metrics, %w", err)
-	}
-
-	// TODO: handle shutdown func
-	_, err := tracing.Init()
-	if err != nil {
-		return fmt.Errorf("unable to initialize tracing, %w", err)
-=======
 	// Check if the metrics are enabled at all
 	if !c.MetricsEnabled {
 		if err := metrics.Init(c); err != nil {
@@ -68,7 +58,6 @@
 		if err := tracing.Init(c); err != nil {
 			return fmt.Errorf("unable to initialize tracing, %w", err)
 		}
->>>>>>> 5c373c60
 	}
 
 	return nil
