--- conflicted
+++ resolved
@@ -42,10 +42,7 @@
 	go.etcd.io/bbolt v1.3.8 // indirect
 	go.opencensus.io v0.22.5 // indirect
 	golang.org/x/crypto v0.18.0 // indirect
-<<<<<<< HEAD
 	golang.org/x/exp v0.0.0-20240112132812-db7319d0e0e3 // indirect
-=======
->>>>>>> 7339bdcd
 	golang.org/x/mod v0.14.0 // indirect
 	golang.org/x/net v0.20.0 // indirect
 	golang.org/x/sys v0.16.0 // indirect
