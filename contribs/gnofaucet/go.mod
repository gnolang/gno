--- conflicted
+++ resolved
@@ -51,18 +51,14 @@
 	go.opentelemetry.io/proto/otlp v1.6.0 // indirect
 	go.uber.org/multierr v1.11.0 // indirect
 	go.uber.org/zap/exp v0.3.0 // indirect
-<<<<<<< HEAD
 	golang.org/x/crypto v0.38.0 // indirect
-	golang.org/x/exp v0.0.0-20250506013437-ce4c2cf36ca6 // indirect
-=======
-	golang.org/x/crypto v0.37.0 // indirect
->>>>>>> 3082f550
 	golang.org/x/mod v0.24.0 // indirect
 	golang.org/x/net v0.40.0 // indirect
 	golang.org/x/sync v0.14.0 // indirect
 	golang.org/x/sys v0.33.0 // indirect
 	golang.org/x/term v0.32.0 // indirect
 	golang.org/x/text v0.25.0 // indirect
+	golang.org/x/tools v0.33.0 // indirect
 	google.golang.org/genproto/googleapis/api v0.0.0-20250519155744-55703ea1f237 // indirect
 	google.golang.org/genproto/googleapis/rpc v0.0.0-20250519155744-55703ea1f237 // indirect
 	google.golang.org/grpc v1.72.1 // indirect
