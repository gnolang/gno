include ../misc/makeHelpMsgs.mk

.PHONY: help
help: # Print this help message
	@$(call RUN_MAKEFILE_HELP,..,$(patsubst %/,%,$(programs)))

programs=$(wildcard */)

# command to run dependency utilities, like goimports.
rundep=go run -modfile ../misc/devdeps/go.mod

########################################
# Environment variables
# You can overwrite any of the following by passing a different value on the
# command line, ie. `CGO_ENABLED=1 make test`.

# disable cgo by default. cgo requires some additional dependencies in some
# cases, and is not strictly required by any tm2 code.
CGO_ENABLED ?= 0
export CGO_ENABLED
# flags for `make fmt`. -w will write the result to the destination files.
GOFMT_FLAGS ?= -w
# flags for `make imports`.
GOIMPORTS_FLAGS ?= $(GOFMT_FLAGS)
# test suite flags.
GOTEST_FLAGS ?= -v -p 1 -timeout=30m

########################################
# Dev tools
.PHONY: install
install:  # Print instructions for installing one or all subpackages
	@echo 'To install a tool, go to the subdirectory, then run `make install`.'
	@echo 'To do a full installation, run `make install_all`.'

install_all: $(addprefix install.,$(programs))  # Install all subpackages
install.%:  # Install subpackage %
	@echo "[+] make -C $(subst install.,,$@) install"
	$(MAKE) --no-print-directory -C $(subst install.,,$@) install
.PHONY: install_all

########################################
# Test suite
test: $(addprefix test.,$(programs)) # Test all subpackages
test.%:  # Test subpackage %
	@echo "[+] make -C $(subst test.,,$@) install"
	$(MAKE) --no-print-directory -C $(subst test.,,$@) test
.PHONY: test

########################################
# Lint
.PHONY: lint
lint: $(addprefix lint.,$(programs)) # Lint all subpackages
lint.%:  # Lint subpackage %
	@echo "[+] make -C $(subst lint.,,$@) install"
	$(MAKE) --no-print-directory -C $(subst lint.,,$@) lint

########################################
# Dev tools
rundep=go run -modfile ../misc/devdeps/go.mod

.PHONY: fmt
fmt: # Format all Go files in this directory and subdirectories
	$(rundep) mvdan.cc/gofumpt $(GOFMT_FLAGS) .

.PHONY: tidy
<<<<<<< HEAD
tidy: # Run 'go mod tidy' in all Go modules within this directory and subdirectories
	find . -name go.mod -execdir go mod tidy -v \;
=======
tidy:
	find . -name go.mod -execdir go mod tidy -v \;


generate: $(addprefix generate.,$(programs))
generate.%:
	@if grep '^generate:' $(subst generate.,,$@)/Makefile; then \
	  echo "[+] make -C $(subst generate.,,$@) generate"; \
	  $(MAKE) --no-print-directory -C $(subst generate.,,$@) generate; \
	fi
.PHONY: generate
>>>>>>> f6b72554
<|MERGE_RESOLUTION|>--- conflicted
+++ resolved
@@ -63,11 +63,7 @@
 	$(rundep) mvdan.cc/gofumpt $(GOFMT_FLAGS) .
 
 .PHONY: tidy
-<<<<<<< HEAD
 tidy: # Run 'go mod tidy' in all Go modules within this directory and subdirectories
-	find . -name go.mod -execdir go mod tidy -v \;
-=======
-tidy:
 	find . -name go.mod -execdir go mod tidy -v \;
 
 
@@ -77,5 +73,4 @@
 	  echo "[+] make -C $(subst generate.,,$@) generate"; \
 	  $(MAKE) --no-print-directory -C $(subst generate.,,$@) generate; \
 	fi
-.PHONY: generate
->>>>>>> f6b72554
+.PHONY: generate