--- conflicted
+++ resolved
@@ -25,20 +25,13 @@
 ########################################
 # Dev tools
 .PHONY: install
-<<<<<<< HEAD
-install: install.gnomd install.gnotray install.gnokeykc install.gnodev
+install: install.gnomd install.gnodev install.gnofaucet install.gnotray install.gnokeykc
 
+install.gnomd:;     cd gnomd && go install .
 install.gnodev:;    $(MAKE) -C ./gnodev install
+install.gnofaucet:; $(MAKE) -C ./gnofaucet install
 install.gnokeykc:;  cd gnokeykc && go install .
 install.gnotray:;   cd gnotray && go install .
-install.gnomd:;     cd gnomd && go install .
-=======
-install: install.gnomd install.gnodev install.gnofaucet
-
-install.gnomd:;  cd gnomd && go install .
-install.gnodev:; $(MAKE) -C ./gnodev install
-install.gnofaucet:; $(MAKE) -C ./gnofaucet install
->>>>>>> de2fc456
 
 .PHONY: clean
 clean:
