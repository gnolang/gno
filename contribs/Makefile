.PHONY: help
help:
	@echo "Available make commands:"
	@cat Makefile | grep '^[a-z][^:]*:' | cut -d: -f1 | sort | sed 's/^/  /'

programs=$(wildcard */)

# command to run dependency utilities, like goimports.
rundep=go run -modfile ../misc/devdeps/go.mod

########################################
# Environment variables
# You can overwrite any of the following by passing a different value on the
# command line, ie. `CGO_ENABLED=1 make test`.

# disable cgo by default. cgo requires some additional dependencies in some
# cases, and is not strictly required by any tm2 code.
CGO_ENABLED ?= 0
export CGO_ENABLED
# flags for `make fmt`. -w will write the result to the destination files.
GOFMT_FLAGS ?= -w
# flags for `make imports`.
GOIMPORTS_FLAGS ?= $(GOFMT_FLAGS)
# test suite flags.
GOTEST_FLAGS ?= -v -p 1 -timeout=30m

########################################
# Dev tools
.PHONY: install
<<<<<<< HEAD
install: install.gnomd install.gnodev install.gnofaucet install.gnotray install.gnokeykc

install.gnomd:;     cd gnomd && go install .
install.gnodev:;    $(MAKE) -C ./gnodev install
install.gnofaucet:; $(MAKE) -C ./gnofaucet install
install.gnokeykc:;  cd gnokeykc && go install .
install.gnotray:;   cd gnotray && go install .
=======
install:
	@set -e; for program in $(programs); do ( set -e; \
	  echo "[+] make -C $$program install"; \
	  $(MAKE) -C $$program install; \
	); done

########################################
# Test suite
.PHONY: test
test:
	@set -e; for program in $(programs); do ( set -e; \
	  echo "[+] make -C $$program test"; \
	  $(MAKE) -C $$program test; \
	); done
>>>>>>> 1edebcfa

########################################
# Lint
.PHONY: lint
lint:
	@set -e; for program in $(programs); do ( set -e; \
	  echo "[+] make -C $$program lint"; \
	  $(MAKE) -C $$program lint; \
	); done

########################################
# Dev tools
rundep=go run -modfile ../misc/devdeps/go.mod

.PHONY: fmt
fmt:
	$(rundep) mvdan.cc/gofumpt $(GOFMT_FLAGS) .

.PHONY: tidy
tidy:
	@for gomod in `find . -name go.mod`; do ( \
    dir=`dirname $$gomod`; \
	  set -xe; \
	  cd $$dir; \
	  go mod tidy -v; \
	); done<|MERGE_RESOLUTION|>--- conflicted
+++ resolved
@@ -27,15 +27,6 @@
 ########################################
 # Dev tools
 .PHONY: install
-<<<<<<< HEAD
-install: install.gnomd install.gnodev install.gnofaucet install.gnotray install.gnokeykc
-
-install.gnomd:;     cd gnomd && go install .
-install.gnodev:;    $(MAKE) -C ./gnodev install
-install.gnofaucet:; $(MAKE) -C ./gnofaucet install
-install.gnokeykc:;  cd gnokeykc && go install .
-install.gnotray:;   cd gnotray && go install .
-=======
 install:
 	@set -e; for program in $(programs); do ( set -e; \
 	  echo "[+] make -C $$program install"; \
@@ -50,7 +41,6 @@
 	  echo "[+] make -C $$program test"; \
 	  $(MAKE) -C $$program test; \
 	); done
->>>>>>> 1edebcfa
 
 ########################################
 # Lint
