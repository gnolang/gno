--- conflicted
+++ resolved
@@ -5,10 +5,12 @@
 replace github.com/gnolang/gno => ../..
 
 require (
+	github.com/charmbracelet/lipgloss v0.9.1
 	github.com/charmbracelet/log v0.3.1
 	github.com/fsnotify/fsnotify v1.7.0
 	github.com/gnolang/gno v0.0.0-00010101000000-000000000000
 	github.com/gorilla/websocket v1.5.1
+	github.com/muesli/termenv v0.15.2
 	go.uber.org/zap v1.27.0
 	golang.org/x/term v0.18.0
 )
@@ -17,24 +19,15 @@
 	dario.cat/mergo v1.0.0 // indirect
 	github.com/aymanbagabas/go-osc52/v2 v2.0.1 // indirect
 	github.com/btcsuite/btcd/btcec/v2 v2.3.2 // indirect
-<<<<<<< HEAD
-	github.com/btcsuite/btcd/btcutil v1.1.3 // indirect
-	github.com/charmbracelet/lipgloss v0.9.1 // indirect
-=======
 	github.com/btcsuite/btcd/btcutil v1.1.5 // indirect
->>>>>>> 6afab42c
 	github.com/cockroachdb/apd/v3 v3.2.1 // indirect
 	github.com/cosmos/ledger-cosmos-go v0.13.3 // indirect
 	github.com/davecgh/go-spew v1.1.1 // indirect
 	github.com/decred/dcrd/dcrec/secp256k1/v4 v4.2.0 // indirect
 	github.com/gnolang/goleveldb v0.0.9 // indirect
 	github.com/gnolang/overflow v0.0.0-20170615021017-4d914c927216 // indirect
-<<<<<<< HEAD
 	github.com/go-logfmt/logfmt v0.6.0 // indirect
-	github.com/golang/protobuf v1.5.3 // indirect
-=======
 	github.com/golang/protobuf v1.5.4 // indirect
->>>>>>> 6afab42c
 	github.com/golang/snappy v0.0.4 // indirect
 	github.com/gorilla/mux v1.8.1 // indirect
 	github.com/gorilla/securecookie v1.1.1 // indirect
@@ -47,17 +40,12 @@
 	github.com/mattn/go-isatty v0.0.18 // indirect
 	github.com/mattn/go-runewidth v0.0.15 // indirect
 	github.com/muesli/reflow v0.3.0 // indirect
-	github.com/muesli/termenv v0.15.2 // indirect
 	github.com/pelletier/go-toml v1.9.5 // indirect
 	github.com/peterbourgon/ff/v3 v3.4.0 // indirect
 	github.com/pkg/errors v0.9.1 // indirect
 	github.com/pmezard/go-difflib v1.0.0 // indirect
-<<<<<<< HEAD
 	github.com/rivo/uniseg v0.4.3 // indirect
-	github.com/rogpeppe/go-internal v1.11.0 // indirect
-=======
 	github.com/rogpeppe/go-internal v1.12.0 // indirect
->>>>>>> 6afab42c
 	github.com/rs/cors v1.10.1 // indirect
 	github.com/stretchr/testify v1.9.0 // indirect
 	github.com/zondax/hid v0.9.2 // indirect
