--- conflicted
+++ resolved
@@ -7,12 +7,8 @@
 require (
 	github.com/fsnotify/fsnotify v1.7.0
 	github.com/gnolang/gno v0.0.0-00010101000000-000000000000
-<<<<<<< HEAD
 	github.com/gorilla/websocket v1.5.1
-=======
 	go.uber.org/zap v1.24.0
-	golang.org/x/exp v0.0.0-20240112132812-db7319d0e0e3
->>>>>>> b6193518
 	golang.org/x/term v0.16.0
 )
 
@@ -50,7 +46,6 @@
 	github.com/peterbourgon/ff/v3 v3.4.0 // indirect
 	github.com/pkg/errors v0.9.1 // indirect
 	github.com/pmezard/go-difflib v1.0.0 // indirect
-	github.com/rogpeppe/go-internal v1.11.0 // indirect
 	github.com/rs/cors v1.10.1 // indirect
 	github.com/stretchr/testify v1.8.4 // indirect
 	github.com/tecbot/gorocksdb v0.0.0-20191217155057-f0fad39f321c // indirect
@@ -60,6 +55,7 @@
 	go.uber.org/multierr v1.10.0 // indirect
 	go.uber.org/zap/exp v0.1.0 // indirect
 	golang.org/x/crypto v0.18.0 // indirect
+	golang.org/x/exp v0.0.0-20240112132812-db7319d0e0e3 // indirect
 	golang.org/x/mod v0.14.0 // indirect
 	golang.org/x/net v0.20.0 // indirect
 	golang.org/x/sys v0.16.0 // indirect
