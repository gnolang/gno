module github.com/gnolang/gno/contribs/gnodev

go 1.21

replace github.com/gnolang/gno => ../..

require (
	github.com/charmbracelet/lipgloss v0.9.1
	github.com/charmbracelet/log v0.3.1
	github.com/fsnotify/fsnotify v1.7.0
	github.com/gnolang/gno v0.0.0-00010101000000-000000000000
	github.com/gorilla/websocket v1.5.1
	github.com/muesli/termenv v0.15.2
	github.com/stretchr/testify v1.9.0
	go.uber.org/zap v1.27.0
	golang.org/x/term v0.18.0
)

require (
	dario.cat/mergo v1.0.0 // indirect
	github.com/aymanbagabas/go-osc52/v2 v2.0.1 // indirect
	github.com/btcsuite/btcd/btcec/v2 v2.3.3 // indirect
	github.com/btcsuite/btcd/btcutil v1.1.5 // indirect
	github.com/cenkalti/backoff/v4 v4.3.0 // indirect
	github.com/cockroachdb/apd/v3 v3.2.1 // indirect
	github.com/cosmos/ledger-cosmos-go v0.13.3 // indirect
	github.com/davecgh/go-spew v1.1.1 // indirect
	github.com/decred/dcrd/dcrec/secp256k1/v4 v4.3.0 // indirect
	github.com/gnolang/overflow v0.0.0-20170615021017-4d914c927216 // indirect
	github.com/go-logfmt/logfmt v0.6.0 // indirect
	github.com/go-logr/logr v1.4.1 // indirect
	github.com/go-logr/stdr v1.2.2 // indirect
	github.com/golang/protobuf v1.5.4 // indirect
	github.com/golang/snappy v0.0.4 // indirect
	github.com/gorilla/mux v1.8.1 // indirect
	github.com/gorilla/securecookie v1.1.1 // indirect
	github.com/gorilla/sessions v1.2.1 // indirect
	github.com/gotuna/gotuna v0.6.0 // indirect
	github.com/grpc-ecosystem/grpc-gateway/v2 v2.19.0 // indirect
	github.com/libp2p/go-buffer-pool v0.1.0 // indirect
	github.com/lucasb-eyer/go-colorful v1.2.0 // indirect
	github.com/mattn/go-isatty v0.0.18 // indirect
	github.com/mattn/go-runewidth v0.0.15 // indirect
	github.com/muesli/reflow v0.3.0 // indirect
	github.com/pelletier/go-toml v1.9.5 // indirect
	github.com/peterbourgon/ff/v3 v3.4.0 // indirect
	github.com/pkg/errors v0.9.1 // indirect
	github.com/pmezard/go-difflib v1.0.0 // indirect
	github.com/rivo/uniseg v0.4.3 // indirect
	github.com/rogpeppe/go-internal v1.12.0 // indirect
	github.com/rs/cors v1.10.1 // indirect
<<<<<<< HEAD
	github.com/rs/xid v1.5.0 // indirect
	github.com/stretchr/testify v1.9.0 // indirect
=======
>>>>>>> fdde3d03
	github.com/syndtr/goleveldb v1.0.1-0.20210819022825-2ae1ddf74ef7 // indirect
	github.com/zondax/hid v0.9.2 // indirect
	github.com/zondax/ledger-go v0.14.3 // indirect
	go.opentelemetry.io/otel v1.25.0 // indirect
	go.opentelemetry.io/otel/exporters/otlp/otlpmetric/otlpmetricgrpc v1.25.0 // indirect
	go.opentelemetry.io/otel/metric v1.25.0 // indirect
	go.opentelemetry.io/otel/sdk v1.25.0 // indirect
	go.opentelemetry.io/otel/sdk/metric v1.25.0 // indirect
	go.opentelemetry.io/otel/trace v1.25.0 // indirect
	go.opentelemetry.io/proto/otlp v1.1.0 // indirect
	go.uber.org/multierr v1.11.0 // indirect
	go.uber.org/zap/exp v0.2.0 // indirect
	golang.org/x/crypto v0.21.0 // indirect
	golang.org/x/exp v0.0.0-20240222234643-814bf88cf225 // indirect
	golang.org/x/mod v0.16.0 // indirect
	golang.org/x/net v0.23.0 // indirect
	golang.org/x/sys v0.18.0 // indirect
	golang.org/x/text v0.14.0 // indirect
	golang.org/x/tools v0.19.0 // indirect
	google.golang.org/genproto/googleapis/api v0.0.0-20240227224415-6ceb2ff114de // indirect
	google.golang.org/genproto/googleapis/rpc v0.0.0-20240401170217-c3f982113cda // indirect
	google.golang.org/grpc v1.63.0 // indirect
	google.golang.org/protobuf v1.33.0 // indirect
	gopkg.in/yaml.v3 v3.0.1 // indirect
)<|MERGE_RESOLUTION|>--- conflicted
+++ resolved
@@ -49,11 +49,7 @@
 	github.com/rivo/uniseg v0.4.3 // indirect
 	github.com/rogpeppe/go-internal v1.12.0 // indirect
 	github.com/rs/cors v1.10.1 // indirect
-<<<<<<< HEAD
 	github.com/rs/xid v1.5.0 // indirect
-	github.com/stretchr/testify v1.9.0 // indirect
-=======
->>>>>>> fdde3d03
 	github.com/syndtr/goleveldb v1.0.1-0.20210819022825-2ae1ddf74ef7 // indirect
 	github.com/zondax/hid v0.9.2 // indirect
 	github.com/zondax/ledger-go v0.14.3 // indirect
