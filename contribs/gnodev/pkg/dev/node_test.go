package dev

import (
	"context"
	"encoding/json"
	"testing"
	"time"

	mock "github.com/gnolang/gno/contribs/gnodev/internal/mock/emitter"
	"github.com/gnolang/gno/contribs/gnodev/pkg/events"
	"github.com/gnolang/gno/contribs/gnodev/pkg/packages"
	"github.com/gnolang/gno/gno.land/pkg/gnoclient"
	"github.com/gnolang/gno/gno.land/pkg/gnoland/ugnot"
	"github.com/gnolang/gno/gno.land/pkg/integration"
	"github.com/gnolang/gno/gno.land/pkg/sdk/vm"
	"github.com/gnolang/gno/gnovm"
	"github.com/gnolang/gno/gnovm/pkg/gnoenv"
	core_types "github.com/gnolang/gno/tm2/pkg/bft/rpc/core/types"
	"github.com/gnolang/gno/tm2/pkg/bft/types"
	"github.com/gnolang/gno/tm2/pkg/crypto/keys"
	tm2events "github.com/gnolang/gno/tm2/pkg/events"
	"github.com/gnolang/gno/tm2/pkg/log"
	tm2std "github.com/gnolang/gno/tm2/pkg/std"
	"github.com/stretchr/testify/assert"
	"github.com/stretchr/testify/require"
)

// TestNewNode_NoPackages tests the NewDevNode method with no package.
func TestNewNode_NoPackages(t *testing.T) {
	ctx, cancel := context.WithCancel(context.Background())
	defer cancel()

	logger := log.NewTestingLogger(t)

	// Call NewDevNode with no package should work
	cfg := DefaultNodeConfig(gnoenv.RootDir(), "gno.land")
	cfg.Logger = logger
	node, err := NewDevNode(ctx, cfg)
	require.NoError(t, err)

	assert.Len(t, node.ListPkgs(), 0)

	require.NoError(t, node.Close())
}

// TestNewNode_WithPackage tests the NewDevNode with a single package.
func TestNewNode_WithLoader(t *testing.T) {
	ctx, cancel := context.WithCancel(context.Background())
	defer cancel()

	pkg := gnovm.MemPackage{
		Name: "foobar",
		Path: "gno.land/r/dev/foobar",
		Files: []*gnovm.MemFile{
			{
				Name: "foobar.gno",
				Body: `package foobar
func Render(_ string) string { return "foo" }
`,
			},
		},
	}

	logger := log.NewTestingLogger(t)

	cfg := DefaultNodeConfig(gnoenv.RootDir(), "gno.land")
	cfg.Loader = packages.NewLoader(packages.NewMockResolver(&pkg))
	cfg.Logger = logger

	node, err := NewDevNode(ctx, cfg, pkg.Path)
	require.NoError(t, err)
	assert.Len(t, node.ListPkgs(), 1)

	// Test rendering
	render, err := testingRenderRealm(t, node, pkg.Path)
	require.NoError(t, err)
	assert.Equal(t, render, "foo")

	require.NoError(t, node.Close())
}

func TestNodeAddPackage(t *testing.T) {
	// Setup a Node instance
	fooPkg := gnovm.MemPackage{
		Name: "foo",
		Path: "gno.land/r/dev/foo",
		Files: []*gnovm.MemFile{
			{
				Name: "foo.gno",
				Body: `package foo
func Render(_ string) string { return "foo" }
`,
			},
		},
	}

	barPkg := gnovm.MemPackage{
		Name: "bar",
		Path: "gno.land/r/dev/bar",
		Files: []*gnovm.MemFile{
			{
				Name: "bar.gno",
				Body: `package bar
func Render(_ string) string { return "bar" }
`,
			},
		},
	}

	// Generate package foo
	cfg := newTestingNodeConfig(&fooPkg, &barPkg)

	// Call NewDevNode with no package should work
	node, emitter := newTestingDevNodeWithConfig(t, cfg, fooPkg.Path)
	assert.Len(t, node.ListPkgs(), 1)

	// Test render
	render, err := testingRenderRealm(t, node, "gno.land/r/dev/foo")
	require.NoError(t, err)
	require.Equal(t, render, "foo")

	// Render should fail as the node hasn't reloaded
	render, err = testingRenderRealm(t, node, "gno.land/r/dev/bar")
	require.Error(t, err)

	// Add bar package
	node.AddPackagePaths(barPkg.Path)

	err = node.Reload(context.Background())
	require.NoError(t, err)
	assert.Equal(t, emitter.NextEvent().Type(), events.EvtReload)

	// After a reload, render should succeed
	render, err = testingRenderRealm(t, node, barPkg.Path)
	require.NoError(t, err)
	require.Equal(t, render, "bar")
}

func TestNodeUpdatePackage(t *testing.T) {
	foorbarPkg := gnovm.MemPackage{
		Name: "foobar",
		Path: "gno.land/r/dev/foobar",
	}

	fooFiles := []*gnovm.MemFile{
		{
			Name: "foo.gno",
			Body: `package foobar
func Render(_ string) string { return "foo" }
`,
		},
	}

	barFiles := []*gnovm.MemFile{
		{
			Name: "bar.gno",
			Body: `package foobar
func Render(_ string) string { return "bar" }
`,
		},
	}

	// Update foobar content with bar content
	foorbarPkg.Files = fooFiles

	node, emitter := newTestingDevNode(t, &foorbarPkg)
	assert.Len(t, node.ListPkgs(), 1)

	// Test that render is correct
	render, err := testingRenderRealm(t, node, foorbarPkg.Path)
	require.NoError(t, err)
	require.Equal(t, render, "foo")

	// Update foobar content with bar content
	foorbarPkg.Files = barFiles

	err = node.Reload(context.Background())
	require.NoError(t, err)

	// Check reload event
	assert.Equal(t, events.EvtReload, emitter.NextEvent().Type())

	// After a reload, render should succeed
	render, err = testingRenderRealm(t, node, foorbarPkg.Path)
	require.NoError(t, err)
	require.Equal(t, render, "bar")

	assert.Equal(t, mock.EvtNull, emitter.NextEvent().Type())
}

func TestNodeReset(t *testing.T) {
	fooPkg := gnovm.MemPackage{
		Name: "foo",
		Path: "gno.land/r/dev/foo",
		Files: []*gnovm.MemFile{
			{
				Name: "foo.gno",
				Body: `package foo
var str string = "foo"
func UpdateStr(newStr string) { str = newStr } // method to update 'str' variable
func Render(_ string) string { return str }
`,
			},
		},
	}

	node, emitter := newTestingDevNode(t, &fooPkg)
	assert.Len(t, node.ListPkgs(), 1)

	// Test rendering
	render, err := testingRenderRealm(t, node, fooPkg.Path)
	require.NoError(t, err)
	require.Equal(t, render, "foo")

	// Call `UpdateStr` to update `str` value with "bar"
	msg := vm.MsgCall{
		PkgPath: fooPkg.Path,
		Func:    "UpdateStr",
		Args:    []string{"bar"},
		Send:    nil,
	}
	res, err := testingCallRealm(t, node, msg)
	require.NoError(t, err)
	require.NoError(t, res.CheckTx.Error)
	require.NoError(t, res.DeliverTx.Error)
	assert.Equal(t, emitter.NextEvent().Type(), events.EvtTxResult)

	// Check for correct render update
	render, err = testingRenderRealm(t, node, fooPkg.Path)
	require.NoError(t, err)
	require.Equal(t, render, "bar")

	// Reset state
	err = node.Reset(context.Background())
	require.NoError(t, err)
	assert.Equal(t, emitter.NextEvent().Type(), events.EvtReset)

	// Test rendering should return initial `str` value
	render, err = testingRenderRealm(t, node, fooPkg.Path)
	require.NoError(t, err)
	require.Equal(t, render, "foo")

	assert.Equal(t, mock.EvtNull, emitter.NextEvent().Type())
}

func TestTxGasFailure(t *testing.T) {
	fooPkg := gnovm.MemPackage{
		Name: "foo",
		Path: "gno.land/r/dev/foo",
		Files: []*gnovm.MemFile{
			{
				Name: "foo.gno",
				Body: `package foo
import "strconv"

var i int
func Inc() { i++ } // method to increment i
func Render(_ string) string { return strconv.Itoa(i) }
`,
			},
		},
	}

	node, emitter := newTestingDevNode(t, &fooPkg)
	assert.Len(t, node.ListPkgs(), 1)

	// Test rendering
	render, err := testingRenderRealm(t, node, "gno.land/r/dev/foo")
	require.NoError(t, err)
	require.Equal(t, "0", render)

	// Call `Inc` to update counter
	msg := vm.MsgCall{
		PkgPath: "gno.land/r/dev/foo",
		Func:    "Inc",
		Args:    nil,
		Send:    nil,
	}

	res, err := testingCallRealm(t, node, msg)
	require.NoError(t, err)
	require.NoError(t, res.CheckTx.Error)
	require.NoError(t, res.DeliverTx.Error)
	assert.Equal(t, emitter.NextEvent().Type(), events.EvtTxResult)

	// Check for correct render update
	render, err = testingRenderRealm(t, node, "gno.land/r/dev/foo")
	require.NoError(t, err)
	require.Equal(t, "1", render)

	// Not Enough gas wanted
	callCfg := gnoclient.BaseTxCfg{
		GasFee: ugnot.ValueString(10000), // Gas fee

		// Ensure sufficient gas is provided for the transaction to be committed.
		// However, avoid providing too much gas to allow the
		// transaction to succeed (OutOfGasError).
		GasWanted: 100_000,
	}

	res, err = testingCallRealmWithConfig(t, node, callCfg, msg)
	require.Error(t, err)
	require.ErrorAs(t, err, &tm2std.OutOfGasError{})

	// Transaction should be committed regardless the error
	require.Equal(t, emitter.NextEvent().Type(), events.EvtTxResult,
		"(probably) not enough gas for the transaction to be committed")

	// Reload the node
	err = node.Reload(context.Background())
	require.NoError(t, err)
	assert.Equal(t, events.EvtReload, emitter.NextEvent().Type())

	// Check for correct render update
	render, err = testingRenderRealm(t, node, "gno.land/r/dev/foo")
	require.NoError(t, err)

	// Assert that the previous transaction hasn't succeeded during genesis reload
	require.Equal(t, "1", render)
}

func TestTxTimestampRecover(t *testing.T) {
	const fooFile = `
package foo

import (
	"strconv"
	"strings"
	"time"
)

var times = []time.Time{
	time.Now(), // Evaluate at genesis
}

func SpanTime() {
	times = append(times, time.Now())
}

func Render(_ string) string {
	var strs strings.Builder

	strs.WriteRune('[')
	for i, t := range times {
		if i > 0 {
			strs.WriteRune(',')
		}
		strs.WriteString(strconv.Itoa(int(t.UnixNano())))
	}
	strs.WriteRune(']')

	return strs.String()
}
`
	fooPkg := gnovm.MemPackage{
		Name: "foo",
		Path: "gno.land/r/dev/foo",
		Files: []*gnovm.MemFile{
			{
				Name: "foo.gno",
				Body: fooFile,
			},
		},
	}

	// Add a hard deadline of 20 seconds to avoid potential deadlock and fail early
	ctx, cancel := context.WithTimeout(context.Background(), time.Second*20)
	defer cancel()

	// XXX(gfanton): Setting this to `false` somehow makes the time block
	// drift from the time spanned by the VM.
	cfg := newTestingNodeConfig(&fooPkg)
	cfg.TMConfig.Consensus.SkipTimeoutCommit = false
	cfg.TMConfig.Consensus.TimeoutCommit = 500 * time.Millisecond
	cfg.TMConfig.Consensus.TimeoutPropose = 100 * time.Millisecond
	cfg.TMConfig.Consensus.CreateEmptyBlocks = true

	node, emitter := newTestingDevNodeWithConfig(t, cfg, fooPkg.Path)

	render, err := testingRenderRealm(t, node, fooPkg.Path)
	require.NoError(t, err)
	require.NotEmpty(t, render)

	parseJSONTimesList := func(t *testing.T, render string) []time.Time {
		t.Helper()

		var times []time.Time
		var nanos []int64

		err := json.Unmarshal([]byte(render), &nanos)
		require.NoError(t, err)

		for _, nano := range nanos {
			sec, nsec := nano/int64(time.Second), nano%int64(time.Second)
			times = append(times, time.Unix(sec, nsec))
		}

		return times
	}

	// We need to make sure that blocks are separated by at least 1 second
	// (minimal time between blocks). We can ensure this by listening for
	// new blocks and comparing timestamps
	cc := make(chan types.EventNewBlock)
	node.Node.EventSwitch().AddListener("test-timestamp", func(evt tm2events.Event) {
		newBlock, ok := evt.(types.EventNewBlock)
		if !ok {
			return
		}

		select {
		case cc <- newBlock:
		default:
		}
	})

	// wait for first block for reference
	var refHeight, refTimestamp int64

	select {
	case <-ctx.Done():
		require.FailNow(t, ctx.Err().Error())
	case res := <-cc:
		refTimestamp = res.Block.Time.Unix()
		refHeight = res.Block.Height
	}

	// number of span to process
	const nevents = 3

	// Span multiple time
	for i := 0; i < nevents; i++ {
		t.Logf("waiting for a block greater than height(%d) and unix(%d)", refHeight, refTimestamp)
		for {
			var block types.EventNewBlock
			select {
			case <-ctx.Done():
				require.FailNow(t, ctx.Err().Error())
			case block = <-cc:
			}

			t.Logf("got a block height(%d) and unix(%d)",
				block.Block.Height, block.Block.Time.Unix())

			// Ensure we consume every block before tx block
			if refHeight >= block.Block.Height {
				continue
			}

			// Ensure new block timestamp is before previous reference timestamp
			if newRefTimestamp := block.Block.Time.Unix(); newRefTimestamp > refTimestamp {
				refTimestamp = newRefTimestamp
				break // break the loop
			}
		}

		t.Logf("found a valid block(%d)! continue", refHeight)

		// Span a new time
		msg := vm.MsgCall{
			PkgPath: fooPkg.Path,
			Func:    "SpanTime",
		}

		res, err := testingCallRealm(t, node, msg)

		require.NoError(t, err)
		require.NoError(t, res.CheckTx.Error)
		require.NoError(t, res.DeliverTx.Error)
		assert.Equal(t, emitter.NextEvent().Type(), events.EvtTxResult)

		// Set the new height from the tx as reference
		refHeight = res.Height
	}

	// Render JSON times list
	render, err = testingRenderRealm(t, node, fooPkg.Path)
	require.NoError(t, err)

	// Parse times list
	timesList1 := parseJSONTimesList(t, render)
	t.Logf("list of times: %+v", timesList1)

	// Ensure times are correctly expending.
	for i, t2 := range timesList1 {
		if i == 0 {
			continue
		}

		t1 := timesList1[i-1]
		require.Greater(t, t2.UnixNano(), t1.UnixNano())
	}

	// Reload the node
	err = node.Reload(context.Background())
	require.NoError(t, err)
	assert.Equal(t, emitter.NextEvent().Type(), events.EvtReload)

	// Fetch time list again from render
	render, err = testingRenderRealm(t, node, fooPkg.Path)
	require.NoError(t, err)

	timesList2 := parseJSONTimesList(t, render)

	// Times list should be identical from the original list
	require.Len(t, timesList2, len(timesList1))
	for i := 0; i < len(timesList1); i++ {
		t1nsec, t2nsec := timesList1[i].UnixNano(), timesList2[i].UnixNano()
		assert.Equal(t, t1nsec, t2nsec,
			"comparing times1[%d](%d) == times2[%d](%d)", i, t1nsec, i, t2nsec)
	}
}

func testingRenderRealm(t *testing.T, node *Node, rlmpath string) (string, error) {
	t.Helper()

	signer := newInMemorySigner(t, node.Config().ChainID())
	cli := gnoclient.Client{
		Signer:    signer,
		RPCClient: node.Client(),
	}

	render, res, err := cli.Render(rlmpath, "")
	if err == nil {
		err = res.Response.Error
	}

	return render, err
}

func testingCallRealm(t *testing.T, node *Node, msgs ...vm.MsgCall) (*core_types.ResultBroadcastTxCommit, error) {
	t.Helper()

	defaultCfg := gnoclient.BaseTxCfg{
		GasFee:    ugnot.ValueString(1000000), // Gas fee
		GasWanted: 3_000_000,                  // Gas wanted
	}

	return testingCallRealmWithConfig(t, node, defaultCfg, msgs...)
}

func testingCallRealmWithConfig(t *testing.T, node *Node, bcfg gnoclient.BaseTxCfg, msgs ...vm.MsgCall) (*core_types.ResultBroadcastTxCommit, error) {
	t.Helper()

	signer := newInMemorySigner(t, node.Config().ChainID())
	cli := gnoclient.Client{
		Signer:    signer,
		RPCClient: node.Client(),
	}

	// Set Caller in the msgs
	caller, err := signer.Info()
	require.NoError(t, err)
	vmMsgs := make([]vm.MsgCall, 0, len(msgs))
	for _, msg := range msgs {
		vmMsgs = append(vmMsgs, vm.NewMsgCall(caller.GetAddress(), msg.Send, msg.PkgPath, msg.Func, msg.Args))
	}

	return cli.Call(bcfg, vmMsgs...)
}

func newTestingNodeConfig(pkgs ...*gnovm.MemPackage) *NodeConfig {
	var loader packages.BaseLoader
	gnoroot := gnoenv.RootDir()

	loader.Resolver = packages.MiddlewareResolver(
		packages.NewMockResolver(pkgs...),
		packages.FilterStdlibs)
	cfg := DefaultNodeConfig(gnoenv.RootDir(), "gno.land")
	cfg.TMConfig = integration.DefaultTestingTMConfig(gnoroot)
	cfg.Loader = &loader
	return cfg
}

func newTestingDevNode(t *testing.T, pkgs ...*gnovm.MemPackage) (*Node, *mock.ServerEmitter) {
	t.Helper()

	cfg := newTestingNodeConfig(pkgs...)
	paths := make([]string, len(pkgs))
	for i, pkg := range pkgs {
		paths[i] = pkg.Path
	}

	return newTestingDevNodeWithConfig(t, cfg, paths...)
}

func newTestingDevNodeWithConfig(t *testing.T, cfg *NodeConfig, pkgpaths ...string) (*Node, *mock.ServerEmitter) {
	t.Helper()

	ctx, cancel := context.WithCancel(context.Background())
	logger := log.NewTestingLogger(t)
	emitter := &mock.ServerEmitter{}

	cfg.Emitter = emitter
	cfg.Logger = logger

	node, err := NewDevNode(ctx, cfg, pkgpaths...)
	require.NoError(t, err)
<<<<<<< HEAD
=======
	require.Equal(t, emitter.NextEvent().Type(), events.EvtReset)
>>>>>>> 481f3b2c

	t.Cleanup(func() {
		node.Close()
		cancel()
	})

	return node, emitter
}

func newInMemorySigner(t *testing.T, chainid string) *gnoclient.SignerFromKeybase {
	t.Helper()

	mnemonic := integration.DefaultAccount_Seed
	name := integration.DefaultAccount_Name

	kb := keys.NewInMemory()
	_, err := kb.CreateAccount(name, mnemonic, "", "", uint32(0), uint32(0))
	require.NoError(t, err)

	return &gnoclient.SignerFromKeybase{
		Keybase:  kb,      // Stores keys in memory
		Account:  name,    // Account name
		Password: "",      // Password for encryption
		ChainID:  chainid, // Chain ID for transaction signing
	}
}<|MERGE_RESOLUTION|>--- conflicted
+++ resolved
@@ -596,10 +596,7 @@
 
 	node, err := NewDevNode(ctx, cfg, pkgpaths...)
 	require.NoError(t, err)
-<<<<<<< HEAD
-=======
 	require.Equal(t, emitter.NextEvent().Type(), events.EvtReset)
->>>>>>> 481f3b2c
 
 	t.Cleanup(func() {
 		node.Close()
