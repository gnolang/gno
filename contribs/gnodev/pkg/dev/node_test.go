package dev

import (
	"context"
	"os"
	"path/filepath"
	"testing"

	mock "github.com/gnolang/gno/contribs/gnodev/internal/mock"

	"github.com/gnolang/gno/contribs/gnodev/pkg/events"
	"github.com/gnolang/gno/gno.land/pkg/gnoclient"
	"github.com/gnolang/gno/gno.land/pkg/gnoland/ugnot"
	"github.com/gnolang/gno/gno.land/pkg/integration"
	"github.com/gnolang/gno/gno.land/pkg/sdk/vm"
	"github.com/gnolang/gno/gnovm/pkg/gnoenv"
	core_types "github.com/gnolang/gno/tm2/pkg/bft/rpc/core/types"
	"github.com/gnolang/gno/tm2/pkg/crypto"
	"github.com/gnolang/gno/tm2/pkg/crypto/keys"
	"github.com/gnolang/gno/tm2/pkg/log"
	"github.com/stretchr/testify/assert"
	"github.com/stretchr/testify/require"
)

// XXX: We should probably use txtar to test this package.

var nodeTestingAddress = crypto.MustAddressFromString("g1jg8mtutu9khhfwc4nxmuhcpftf0pajdhfvsqf5")

// TestNewNode_NoPackages tests the NewDevNode method with no package.
func TestNewNode_NoPackages(t *testing.T) {
	ctx, cancel := context.WithCancel(context.Background())
	defer cancel()

	logger := log.NewTestingLogger(t)

	// Call NewDevNode with no package should work
	cfg := DefaultNodeConfig(gnoenv.RootDir())
	cfg.Logger = logger
	node, err := NewDevNode(ctx, cfg)
	require.NoError(t, err)

	assert.Len(t, node.ListPkgs(), 0)

	require.NoError(t, node.Close())
}

// TestNewNode_WithPackage tests the NewDevNode with a single package.
func TestNewNode_WithPackage(t *testing.T) {
	ctx, cancel := context.WithCancel(context.Background())
	defer cancel()

	const (
		// foobar package
		testGnoMod = "module gno.land/r/dev/foobar\n"
		testFile   = `package foobar
func Render(_ string) string { return "foo" }
`
	)

	// Generate package
	pkgpath := generateTestingPackage(t, "gno.mod", testGnoMod, "foobar.gno", testFile)
	logger := log.NewTestingLogger(t)

	// Call NewDevNode with no package should work
	cfg := DefaultNodeConfig(gnoenv.RootDir())
	cfg.PackagesPathList = []PackagePath{pkgpath}
	cfg.Logger = logger
	node, err := NewDevNode(ctx, cfg)
	require.NoError(t, err)
	assert.Len(t, node.ListPkgs(), 1)

	// Test rendering
	render, err := testingRenderRealm(t, node, "gno.land/r/dev/foobar")
	require.NoError(t, err)
	assert.Equal(t, render, "foo")

	require.NoError(t, node.Close())
}

func TestNodeAddPackage(t *testing.T) {
	// Setup a Node instance
	const (
		// foo package
		fooGnoMod = "module gno.land/r/dev/foo\n"
		fooFile   = `package foo
func Render(_ string) string { return "foo" }
`
		// bar package
		barGnoMod = "module gno.land/r/dev/bar\n"
		barFile   = `package bar
func Render(_ string) string { return "bar" }
`
	)

	// Generate package foo
	foopkg := generateTestingPackage(t, "gno.mod", fooGnoMod, "foo.gno", fooFile)

	// Call NewDevNode with no package should work
	node, emitter := newTestingDevNode(t, foopkg)
	assert.Len(t, node.ListPkgs(), 1)

	// Test render
	render, err := testingRenderRealm(t, node, "gno.land/r/dev/foo")
	require.NoError(t, err)
	require.Equal(t, render, "foo")

	// Generate package bar
	barpkg := generateTestingPackage(t, "gno.mod", barGnoMod, "bar.gno", barFile)
	err = node.UpdatePackages(barpkg.Path)
	require.NoError(t, err)
	assert.Len(t, node.ListPkgs(), 2)

	// Render should fail as the node hasn't reloaded
	render, err = testingRenderRealm(t, node, "gno.land/r/dev/bar")
	require.Error(t, err)

	err = node.Reload(context.Background())
	require.NoError(t, err)
	assert.Equal(t, emitter.NextEvent().Type(), events.EvtReload)

	// After a reload, render should succeed
	render, err = testingRenderRealm(t, node, "gno.land/r/dev/bar")
	require.NoError(t, err)
	require.Equal(t, render, "bar")
}

func TestNodeUpdatePackage(t *testing.T) {
	// Setup a Node instance
	const (
		// foo package
		foobarGnoMod = "module gno.land/r/dev/foobar\n"
		fooFile      = `package foobar
func Render(_ string) string { return "foo" }
`
		barFile = `package foobar
func Render(_ string) string { return "bar" }
`
	)

	// Generate package foo
	foopkg := generateTestingPackage(t, "gno.mod", foobarGnoMod, "foo.gno", fooFile)

	// Call NewDevNode with no package should work
	node, emitter := newTestingDevNode(t, foopkg)
	assert.Len(t, node.ListPkgs(), 1)

	// Test that render is correct
	render, err := testingRenderRealm(t, node, "gno.land/r/dev/foobar")
	require.NoError(t, err)
	require.Equal(t, render, "foo")

	// Override `foo.gno` file with bar content
	err = os.WriteFile(filepath.Join(foopkg.Path, "foo.gno"), []byte(barFile), 0o700)
	require.NoError(t, err)

	err = node.Reload(context.Background())
	require.NoError(t, err)

	// Check reload event
	assert.Equal(t, events.EvtReload, emitter.NextEvent().Type())

	// After a reload, render should succeed
	render, err = testingRenderRealm(t, node, "gno.land/r/dev/foobar")
	require.NoError(t, err)
	require.Equal(t, render, "bar")

	assert.Equal(t, mock.EvtNull, emitter.NextEvent().Type())
}

func TestNodeReset(t *testing.T) {
	const (
		// foo package
		foobarGnoMod = "module gno.land/r/dev/foo\n"
		fooFile      = `package foo
var str string = "foo"
func UpdateStr(newStr string) { str = newStr } // method to update 'str' variable
func Render(_ string) string { return str }
`
	)

	// Generate package foo
	foopkg := generateTestingPackage(t, "gno.mod", foobarGnoMod, "foo.gno", fooFile)

	// Call NewDevNode with no package should work
	node, emitter := newTestingDevNode(t, foopkg)
	assert.Len(t, node.ListPkgs(), 1)

	// Test rendering
	render, err := testingRenderRealm(t, node, "gno.land/r/dev/foo")
	require.NoError(t, err)
	require.Equal(t, render, "foo")

	// Call `UpdateStr` to update `str` value with "bar"
	msg := vm.MsgCall{
		PkgPath: "gno.land/r/dev/foo",
		Func:    "UpdateStr",
		Args:    []string{"bar"},
		Send:    nil,
	}
	res, err := testingCallRealm(t, node, msg)
	require.NoError(t, err)
	require.NoError(t, res.CheckTx.Error)
	require.NoError(t, res.DeliverTx.Error)
	assert.Equal(t, emitter.NextEvent().Type(), events.EvtTxResult)

	// Check for correct render update
	render, err = testingRenderRealm(t, node, "gno.land/r/dev/foo")
	require.NoError(t, err)
	require.Equal(t, render, "bar")

	// Reset state
	err = node.Reset(context.Background())
	require.NoError(t, err)
	assert.Equal(t, emitter.NextEvent().Type(), events.EvtReset)

	// Test rendering should return initial `str` value
	render, err = testingRenderRealm(t, node, "gno.land/r/dev/foo")
	require.NoError(t, err)
	require.Equal(t, render, "foo")

	assert.Equal(t, mock.EvtNull, emitter.NextEvent().Type())
}

func testingRenderRealm(t *testing.T, node *Node, rlmpath string) (string, error) {
	t.Helper()

	signer := newInMemorySigner(t, node.Config().ChainID())
	cli := gnoclient.Client{
		Signer:    signer,
		RPCClient: node.Client(),
	}

	render, res, err := cli.Render(rlmpath, "")
	if err == nil {
		err = res.Response.Error
	}

	return render, err
}

func testingCallRealm(t *testing.T, node *Node, msgs ...vm.MsgCall) (*core_types.ResultBroadcastTxCommit, error) {
	t.Helper()

	signer := newInMemorySigner(t, node.Config().ChainID())
	cli := gnoclient.Client{
		Signer:    signer,
		RPCClient: node.Client(),
	}

	signerInfo, err := signer.Info()
	require.NoError(t, err)

	acc, _, err := cli.QueryAccount(signerInfo.GetAddress())
	require.NoError(t, err)

	txcfg := gnoclient.BaseTxCfg{
<<<<<<< HEAD
		GasFee:         "1000000ugnot", // Gas fee
		GasWanted:      2_000_000,      // Gas wanted
		AccountNumber:  acc.AccountNumber,
		SequenceNumber: acc.Sequence,
=======
		GasFee:    ugnot.ValueString(1000000), // Gas fee
		GasWanted: 2_000_000,                  // Gas wanted
>>>>>>> e2a13e85
	}

	// Set Caller in the msgs
	caller, err := signer.Info()
	require.NoError(t, err)
	vmMsgs := make([]vm.MsgCall, 0, len(msgs))
	for _, msg := range msgs {
		vmMsgs = append(vmMsgs, vm.NewMsgCall(caller.GetAddress(), msg.Send, msg.PkgPath, msg.Func, msg.Args))
	}

	return cli.Call(txcfg, vmMsgs...)
}

func generateTestingPackage(t *testing.T, nameFile ...string) PackagePath {
	t.Helper()
	workdir := t.TempDir()

	if len(nameFile)%2 != 0 {
		require.FailNow(t, "Generate testing packages require paired arguments.")
	}

	for i := 0; i < len(nameFile); i += 2 {
		name := nameFile[i]
		content := nameFile[i+1]

		err := os.WriteFile(filepath.Join(workdir, name), []byte(content), 0o700)
		require.NoError(t, err)
	}

	return PackagePath{
		Path:    workdir,
		Creator: nodeTestingAddress,
	}
}

func newTestingDevNode(t *testing.T, pkgslist ...PackagePath) (*Node, *mock.ServerEmitter) {
	t.Helper()
	ctx, cancel := context.WithCancel(context.Background())
	defer cancel()

	logger := log.NewTestingLogger(t)

	emitter := &mock.ServerEmitter{}

	// Call NewDevNode with no package should work
	cfg := DefaultNodeConfig(gnoenv.RootDir())
	cfg.PackagesPathList = pkgslist
	cfg.Emitter = emitter
	cfg.Logger = logger
	node, err := NewDevNode(ctx, cfg)
	require.NoError(t, err)
	assert.Len(t, node.ListPkgs(), len(pkgslist))

	t.Cleanup(func() { node.Close() })

	return node, emitter
}

func newInMemorySigner(t *testing.T, chainid string) *gnoclient.SignerFromKeybase {
	t.Helper()

	mnemonic := integration.DefaultAccount_Seed
	name := integration.DefaultAccount_Name

	kb := keys.NewInMemory()
	_, err := kb.CreateAccount(name, mnemonic, "", "", uint32(0), uint32(0))
	require.NoError(t, err)

	return &gnoclient.SignerFromKeybase{
		Keybase:  kb,      // Stores keys in memory
		Account:  name,    // Account name
		Password: "",      // Password for encryption
		ChainID:  chainid, // Chain ID for transaction signing
	}
}<|MERGE_RESOLUTION|>--- conflicted
+++ resolved
@@ -10,7 +10,6 @@
 
 	"github.com/gnolang/gno/contribs/gnodev/pkg/events"
 	"github.com/gnolang/gno/gno.land/pkg/gnoclient"
-	"github.com/gnolang/gno/gno.land/pkg/gnoland/ugnot"
 	"github.com/gnolang/gno/gno.land/pkg/integration"
 	"github.com/gnolang/gno/gno.land/pkg/sdk/vm"
 	"github.com/gnolang/gno/gnovm/pkg/gnoenv"
@@ -254,15 +253,10 @@
 	require.NoError(t, err)
 
 	txcfg := gnoclient.BaseTxCfg{
-<<<<<<< HEAD
 		GasFee:         "1000000ugnot", // Gas fee
 		GasWanted:      2_000_000,      // Gas wanted
 		AccountNumber:  acc.AccountNumber,
 		SequenceNumber: acc.Sequence,
-=======
-		GasFee:    ugnot.ValueString(1000000), // Gas fee
-		GasWanted: 2_000_000,                  // Gas wanted
->>>>>>> e2a13e85
 	}
 
 	// Set Caller in the msgs
