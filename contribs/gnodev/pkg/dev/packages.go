--- conflicted
+++ resolved
@@ -138,13 +138,8 @@
 		}
 
 		// Open files in directory as MemPackage.
-<<<<<<< HEAD
-		memPkg := gno.ReadMemPackage(modPkg.Dir, modPkg.Name)
+		memPkg := gno.MustReadMemPackage(modPkg.Dir, modPkg.Name)
 		if err := memPkg.Validate(true); err != nil {
-=======
-		memPkg := gno.MustReadMemPackage(modPkg.Dir, modPkg.Name)
-		if err := memPkg.Validate(); err != nil {
->>>>>>> 61a5c020
 			return nil, fmt.Errorf("invalid package: %w", err)
 		}
 
