--- conflicted
+++ resolved
@@ -164,14 +164,6 @@
 		paths:             pkgpaths,
 		pkgsModifier:      pkgsModifier,
 	}
-<<<<<<< HEAD
-
-	// generate genesis state
-	genesis := gnoland.DefaultGenState()
-	genesis.Balances = cfg.BalancesList
-	genesis.Txs = append(pkgsTxs, cfg.InitialTxs...)
-=======
->>>>>>> 1226a215
 
 	// XXX: MOVE THIS, passing context here can be confusing
 	if err := devnode.Reset(ctx); err != nil {
