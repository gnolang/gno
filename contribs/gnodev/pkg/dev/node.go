--- conflicted
+++ resolved
@@ -16,11 +16,7 @@
 	"github.com/gnolang/gno/tm2/pkg/bft/rpc/client"
 	bft "github.com/gnolang/gno/tm2/pkg/bft/types"
 	"github.com/gnolang/gno/tm2/pkg/crypto"
-<<<<<<< HEAD
 	tm2events "github.com/gnolang/gno/tm2/pkg/events"
-	"github.com/gnolang/gno/tm2/pkg/log"
-=======
->>>>>>> b6193518
 	"github.com/gnolang/gno/tm2/pkg/std"
 	"golang.org/x/exp/slog"
 	// backup "github.com/gnolang/tx-archive/backup/client"
@@ -33,16 +29,10 @@
 type Node struct {
 	*node.Node
 
-<<<<<<< HEAD
 	emitter events.Emitter
 	client  client.Client
-	logger  log.Logger
+	logger  slog.Logger
 	pkgs    PkgsMap // path -> pkg
-=======
-	client client.Client
-	logger *slog.Logger
-	pkgs   PkgsMap // path -> pkg
->>>>>>> b6193518
 	// keep track of number of loaded package to be able to skip them on restore
 	loadedPackages int
 }
@@ -58,11 +48,7 @@
 	}
 )
 
-<<<<<<< HEAD
-func NewDevNode(ctx context.Context, logger log.Logger, emitter events.Emitter, pkgslist []string) (*Node, error) {
-=======
-func NewDevNode(ctx context.Context, logger *slog.Logger, pkgslist []string) (*Node, error) {
->>>>>>> b6193518
+func NewDevNode(ctx context.Context, logger *slog.Logger, emitter events.Emitter, pkgslist []string) (*Node, error) {
 	mpkgs, err := newPkgsMap(pkgslist)
 	if err != nil {
 		return nil, fmt.Errorf("unable map pkgs list: %w", err)
@@ -381,11 +367,7 @@
 	return txs, nil
 }
 
-<<<<<<< HEAD
-func newNode(ctx context.Context, logger log.Logger, emitter events.Emitter, genesis gnoland.GnoGenesisState) (*node.Node, error) {
-=======
-func newNode(logger *slog.Logger, genesis gnoland.GnoGenesisState) (*node.Node, error) {
->>>>>>> b6193518
+func newNode(ctx context.Context, logger slog.Logger, emitter events.Emitter, genesis gnoland.GnoGenesisState) (*node.Node, error) {
 	rootdir := gnoenv.RootDir()
 
 	// Setup node config
