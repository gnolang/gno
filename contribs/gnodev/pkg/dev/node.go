--- conflicted
+++ resolved
@@ -566,18 +566,10 @@
 		},
 	}
 
-<<<<<<< HEAD
 	cfg := &gnoland.InMemoryNodeConfig{
-		PrivValidator:      pv,
-		TMConfig:           tmc,
-		Genesis:            genesis,
-		GenesisMaxVMCycles: 100_000_000,
-=======
-	return &gnoland.InMemoryNodeConfig{
 		PrivValidator: pv,
 		TMConfig:      tmc,
 		Genesis:       genesis,
->>>>>>> 5c876f37
 	}
 	cfg.InitChainerConfig.ChainDomain = chaindomain
 	return cfg
