--- conflicted
+++ resolved
@@ -134,8 +134,154 @@
 	return n.client
 }
 
-func (n *Node) GetRemoteAddress() string {
-	return n.Node.Config().RPC.ListenAddress
+func (d *Node) GetNodeReadiness() <-chan struct{} {
+	return gnoland.GetNodeReadiness(d.Node)
+}
+
+func (d *Node) GetRemoteAddress() string {
+	return d.Node.Config().RPC.ListenAddress
+}
+
+func (d *Node) UpdatePackages(paths ...string) error {
+	for _, path := range paths {
+		// list all packages from target path
+		pkgslist, err := gnomod.ListPkgs(path)
+		if err != nil {
+			return fmt.Errorf("failed to list gno packages for %q: %w", path, err)
+		}
+
+		for _, pkg := range pkgslist {
+			d.pkgs[pkg.Dir] = pkg
+		}
+	}
+
+	return nil
+}
+
+func (d *Node) Reset(ctx context.Context) error {
+	if d.Node.IsRunning() {
+		if err := d.Node.Stop(); err != nil {
+			return fmt.Errorf("unable to stop the node: %w", err)
+		}
+	}
+
+	// generate genesis
+	txs, err := d.pkgs.Load(DefaultCreator, DefaultFee, nil)
+	if err != nil {
+		return fmt.Errorf("unable to load pkgs: %w", err)
+	}
+
+	genesis := gnoland.GnoGenesisState{
+		Balances: DefaultBalance,
+		Txs:      txs,
+	}
+
+	return d.reset(ctx, genesis)
+}
+
+func (d *Node) ReloadAll(ctx context.Context) error {
+	pkgs := d.ListPkgs()
+	paths := make([]string, len(pkgs))
+	for i, pkg := range pkgs {
+		paths[i] = pkg.Dir
+	}
+
+	if err := d.UpdatePackages(paths...); err != nil {
+		return fmt.Errorf("unable to reload packages: %w", err)
+	}
+
+	return d.Reload(ctx)
+}
+
+func (d *Node) Reload(ctx context.Context) error {
+	// save current state
+	state, err := d.saveState(ctx)
+	if err != nil {
+		return fmt.Errorf("unable to save state: %s", err.Error())
+	}
+
+	// stop the node if not already stopped
+	if d.Node.IsRunning() {
+		if err := d.Node.Stop(); err != nil {
+			return fmt.Errorf("unable to stop the node: %w", err)
+		}
+	}
+
+	// generate genesis
+	txs, err := d.pkgs.Load(DefaultCreator, DefaultFee, nil)
+	if err != nil {
+		return fmt.Errorf("unable to load pkgs: %w", err)
+	}
+
+	genesis := gnoland.GnoGenesisState{
+		Balances: DefaultBalance,
+		Txs:      txs,
+	}
+
+	// try to reset the node
+	if err := d.reset(ctx, genesis); err != nil {
+		return fmt.Errorf("unable to reset the node: %w", err)
+	}
+
+	for _, tx := range state {
+		// skip empty transaction
+		if len(tx.Msgs) == 0 {
+			continue
+		}
+
+		if err := d.SendTransaction(&tx); err != nil {
+			return fmt.Errorf("unable to send transaction: %w", err)
+		}
+	}
+
+	return nil
+}
+
+func (d *Node) reset(ctx context.Context, genesis gnoland.GnoGenesisState) error {
+	var err error
+
+	recoverError := func() {
+		if r := recover(); r != nil {
+			panicErr, ok := r.(error)
+			if !ok {
+				panic(r)
+			}
+
+			err = panicErr
+		}
+	}
+
+	createNode := func() {
+		defer recoverError()
+
+		node, nodeErr := newNode(d.logger, genesis)
+		if nodeErr != nil {
+			err = fmt.Errorf("unable to create node: %w", nodeErr)
+			return
+		}
+
+		if startErr := node.Start(); startErr != nil {
+			err = fmt.Errorf("unable to start the node: %w", startErr)
+			return
+		}
+
+		d.Node = node
+	}
+
+	// create the node
+	createNode()
+	if err != nil {
+		return err
+	}
+
+	// wait for readiness
+	select {
+	case <-d.GetNodeReadiness(): // ok
+	case <-ctx.Done():
+		return ctx.Err()
+	}
+
+	return err
 }
 
 // GetBlockTransactions returns the transactions contained
@@ -183,14 +329,6 @@
 	return uint64(n.Node.BlockStore().Height())
 }
 
-<<<<<<< HEAD
-func (d *Node) Reload(ctx context.Context) error {
-	// save current state
-	state, err := d.saveState(ctx)
-	if err != nil {
-		return fmt.Errorf("unable to save state: %s", err.Error())
-	}
-=======
 // UpdatePackages updates the currently known packages. It will be taken into
 // consideration in the next reload of the node.
 func (n *Node) UpdatePackages(paths ...string) error {
@@ -199,7 +337,6 @@
 
 	return n.updatePackages(paths...)
 }
->>>>>>> de2fc456
 
 func (n *Node) updatePackages(paths ...string) error {
 	var pkgsUpdated int
