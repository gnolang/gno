package dev

import (
	"context"
	"fmt"
	"log/slog"
	"os"
	"path/filepath"
	"strings"
	"sync"
	"time"
	"unicode"

	"github.com/gnolang/gno/contribs/gnodev/pkg/emitter"
	"github.com/gnolang/gno/contribs/gnodev/pkg/events"
	"github.com/gnolang/gno/contribs/gnodev/pkg/packages"
	"github.com/gnolang/gno/gno.land/pkg/gnoland"
	"github.com/gnolang/gno/gno.land/pkg/gnoland/ugnot"
	"github.com/gnolang/gno/gno.land/pkg/integration"
	"github.com/gnolang/gno/gno.land/pkg/sdk/vm"
	"github.com/gnolang/gno/gnovm/pkg/gnoenv"
	"github.com/gnolang/gno/tm2/pkg/amino"
	tmcfg "github.com/gnolang/gno/tm2/pkg/bft/config"
	"github.com/gnolang/gno/tm2/pkg/bft/node"
	"github.com/gnolang/gno/tm2/pkg/bft/rpc/client"
	bft "github.com/gnolang/gno/tm2/pkg/bft/types"
	"github.com/gnolang/gno/tm2/pkg/crypto"
	tm2events "github.com/gnolang/gno/tm2/pkg/events"
	"github.com/gnolang/gno/tm2/pkg/log"
	"github.com/gnolang/gno/tm2/pkg/sdk"
	"github.com/gnolang/gno/tm2/pkg/std"
	// backup "github.com/gnolang/tx-archive/backup/client"
	// restore "github.com/gnolang/tx-archive/restore/client"
)

type NodeConfig struct {
	// Logger is used for logging node activities. It can be set to a custom logger or a noop logger for
	// silent operation.
	Logger *slog.Logger

	// Loader is responsible for loading packages. It abstracts the mechanism for retrieving and managing
	// package data.
	Loader packages.Loader

	// DefaultCreator specifies the default address used for creating packages and transactions.
	DefaultCreator crypto.Address

	// DefaultDeposit is the default amount of coins deposited when creating a package.
	DefaultDeposit std.Coins

	// BalancesList defines the initial balance of accounts in the genesis state.
	BalancesList []gnoland.Balance

	// PackagesModifier allows modifications to be applied to packages during initialization.
	PackagesModifier []PackageModifier

	// Emitter is used to emit events for various node operations. It can be set to a noop emitter if no
	// event emission is required.
	Emitter emitter.Emitter

	// InitialTxs contains the transactions that are included in the genesis state.
	InitialTxs []gnoland.TxWithMetadata

	// TMConfig holds the Tendermint configuration settings.
	TMConfig *tmcfg.Config

	// SkipFailingGenesisTxs indicates whether to skip failing transactions during the genesis
	// initialization.
	SkipFailingGenesisTxs bool

	// NoReplay, if set to true, prevents replaying of transactions from the block store during node
	// initialization.
	NoReplay bool

	// MaxGasPerBlock sets the maximum amount of gas that can be used in a single block.
	MaxGasPerBlock int64

	// ChainID is the unique identifier for the blockchain.
	ChainID string

	// ChainDomain specifies the domain name associated with the blockchain network.
	ChainDomain string
}

func DefaultNodeConfig(rootdir, domain string) *NodeConfig {
	tmc := gnoland.NewDefaultTMConfig(rootdir)
	tmc.Consensus.SkipTimeoutCommit = false // avoid time drifting, see issue #1507
	tmc.Consensus.WALDisabled = true
	tmc.Consensus.CreateEmptyBlocks = false

	defaultDeployer := crypto.MustAddressFromString(integration.DefaultAccount_Address)
	balances := []gnoland.Balance{
		{
			Address: defaultDeployer,
			Amount:  std.Coins{std.NewCoin(ugnot.Denom, 10e12)},
		},
	}

	exampleFolder := filepath.Join(gnoenv.RootDir(), "example") // XXX: we should avoid having to hardcoding this here
	defaultLoader := packages.NewLoader(packages.NewFSResolver(exampleFolder))

	return &NodeConfig{
		Logger:                log.NewNoopLogger(),
		Emitter:               &emitter.NoopServer{},
		Loader:                defaultLoader,
		DefaultCreator:        defaultDeployer,
		DefaultDeposit:        nil,
		BalancesList:          balances,
		ChainID:               tmc.ChainID(),
		ChainDomain:           domain,
		TMConfig:              tmc,
		SkipFailingGenesisTxs: true,
		MaxGasPerBlock:        10_000_000_000,
	}
}

// Node is not thread safe
type Node struct {
	*node.Node
	muNode sync.RWMutex

	config  *NodeConfig
	emitter emitter.Emitter
	client  client.Client
	logger  *slog.Logger
	loader  packages.Loader
	pkgs    []packages.Package
	paths   []string

	// keep track of number of loaded package to be able to skip them on restore
	loadedPackages int

	// track starting time for genesis
	startTime time.Time

	// state
	initialState, state []gnoland.TxWithMetadata
	currentStateIndex   int
}

var DefaultFee = std.NewFee(50000, std.MustParseCoin(ugnot.ValueString(1000000)))

func NewDevNode(ctx context.Context, cfg *NodeConfig, pkgpaths ...string) (*Node, error) {
	startTime := time.Now()

	devnode := &Node{
		loader:            cfg.Loader,
		config:            cfg,
		client:            client.NewLocal(),
		emitter:           cfg.Emitter,
		logger:            cfg.Logger,
		startTime:         startTime,
		state:             cfg.InitialTxs,
		initialState:      cfg.InitialTxs,
		currentStateIndex: len(cfg.InitialTxs),
		paths:             pkgpaths,
		// pkgsModifier:      pkgsModifier,
	}
<<<<<<< HEAD

	// XXX: MOVE THIS, passing context here can be confusing
	if err := devnode.Reset(ctx); err != nil {
=======
	genesis := gnoland.DefaultGenState()
	genesis.Balances = cfg.BalancesList
	genesis.Txs = append(pkgsTxs, cfg.InitialTxs...)

	if err := devnode.rebuildNode(ctx, genesis); err != nil {
>>>>>>> beb48e7f
		return nil, fmt.Errorf("unable to initialize the node: %w", err)
	}

	return devnode, nil
}

func (n *Node) Close() error {
	n.muNode.Lock()
	defer n.muNode.Unlock()

	return n.Node.Stop()
}

func (n *Node) ListPkgs() []packages.Package {
	n.muNode.RLock()
	defer n.muNode.RUnlock()

	return n.pkgs
}

func (n *Node) Client() client.Client {
	n.muNode.RLock()
	defer n.muNode.RUnlock()

	return n.client
}

func (n *Node) GetRemoteAddress() string {
	return n.Node.Config().RPC.ListenAddress
}

// AddPackagePaths to load
func (n *Node) AddPackagePaths(paths ...string) {
	n.muNode.Lock()
	defer n.muNode.Unlock()

	n.paths = append(n.paths, paths...)
}

func (n *Node) SetPackagePaths(paths ...string) {
	n.muNode.Lock()
	defer n.muNode.Unlock()

	n.paths = paths
}

// GetBlockTransactions returns the transactions contained
// within the specified block, if any
func (n *Node) GetBlockTransactions(blockNum uint64) ([]gnoland.TxWithMetadata, error) {
	n.muNode.RLock()
	defer n.muNode.RUnlock()

	return n.getBlockTransactions(blockNum)
}

// GetBlockTransactions returns the transactions contained
// within the specified block, if any
func (n *Node) getBlockTransactions(blockNum uint64) ([]gnoland.TxWithMetadata, error) {
	int64BlockNum := int64(blockNum)
	b, err := n.client.Block(&int64BlockNum)
	if err != nil {
		return []gnoland.TxWithMetadata{}, fmt.Errorf("unable to load block at height %d: %w", blockNum, err) // nothing to see here
	}

	txs := make([]gnoland.TxWithMetadata, len(b.Block.Data.Txs))
	for i, encodedTx := range b.Block.Data.Txs {
		// fallback on std tx
		var tx std.Tx
		if unmarshalErr := amino.Unmarshal(encodedTx, &tx); unmarshalErr != nil {
			return nil, fmt.Errorf("unable to unmarshal tx: %w", unmarshalErr)
		}

		txs[i] = gnoland.TxWithMetadata{
			Tx: tx,
			Metadata: &gnoland.GnoTxMetadata{
				Timestamp: b.BlockMeta.Header.Time.Unix(),
			},
		}
	}

	return txs, nil
}

// GetBlockTransactions returns the transactions contained
// within the specified block, if any
// GetLatestBlockNumber returns the latest block height from the chain
func (n *Node) GetLatestBlockNumber() (uint64, error) {
	n.muNode.RLock()
	defer n.muNode.RUnlock()

	return n.getLatestBlockNumber(), nil
}

func (n *Node) getLatestBlockNumber() uint64 {
	return uint64(n.Node.BlockStore().Height())
}

// Reset stops the node, if running, and reloads it with a new genesis state,
// effectively ignoring the current state.
func (n *Node) Reset(ctx context.Context) error {
	n.muNode.Lock()
	defer n.muNode.Unlock()

	// Reset starting time
	startTime := time.Now()

	// Generate a new genesis state based on the current packages
	pkgs, err := n.loader.Load(n.paths...)
	if err != nil {
		return fmt.Errorf("unable to load pkgs: %w", err)
	}

	// Append initialTxs
	pkgsTxs := n.generateTxs(DefaultFee, pkgs)
	txs := append(pkgsTxs, n.initialState...)
	genesis := gnoland.DefaultGenState()
	genesis.Balances = n.config.BalancesList
	genesis.Txs = txs

	// Reset the node with the new genesis state.
	err = n.rebuildNode(ctx, genesis)
	if err != nil {
		return fmt.Errorf("unable to initialize a new node: %w", err)
	}

	n.pkgs = pkgs
	n.loadedPackages = len(pkgsTxs)
	n.currentStateIndex = len(n.initialState)
	n.startTime = startTime
	n.emitter.Emit(&events.Reset{})
	return nil
}

// ReloadAll updates all currently known packages and then reloads the node.
// It's actually a simple combination between `UpdatePackage` and `Reload` method.
func (n *Node) ReloadAll(ctx context.Context) error {
	n.muNode.Lock()
	defer n.muNode.Unlock()

	return n.rebuildNodeFromState(ctx)
}

// Reload saves the current state, stops the node if running, starts a new node,
// and re-apply previously saved state along with packages updated by `UpdatePackages`.
// If any transaction, including 'addpkg', fails, it will be ignored.
// Use 'Reset' to completely reset the node's state in case of persistent errors.
func (n *Node) Reload(ctx context.Context) error {
	n.muNode.Lock()
	defer n.muNode.Unlock()

	return n.rebuildNodeFromState(ctx)
}

// SendTransaction executes a broadcast commit send
// of the specified transaction to the chain
func (n *Node) SendTransaction(tx *std.Tx) error {
	n.muNode.RLock()
	defer n.muNode.RUnlock()

	aminoTx, err := amino.Marshal(tx)
	if err != nil {
		return fmt.Errorf("unable to marshal transaction to amino binary, %w", err)
	}

	// we use BroadcastTxCommit to ensure to have one block with the given tx
	res, err := n.client.BroadcastTxCommit(aminoTx)
	if err != nil {
		return fmt.Errorf("unable to broadcast transaction commit: %w", err)
	}

	if res.CheckTx.Error != nil {
		n.logger.Error("check tx error trace", "log", res.CheckTx.Log)
		return fmt.Errorf("check transaction error: %w", res.CheckTx.Error)
	}

	if res.DeliverTx.Error != nil {
		n.logger.Error("deliver tx error trace", "log", res.CheckTx.Log)
		return fmt.Errorf("deliver transaction error: %w", res.DeliverTx.Error)
	}

	return nil
}

func (n *Node) getBlockStoreState(ctx context.Context) ([]gnoland.TxWithMetadata, error) {
	// get current genesis state
	genesis := n.GenesisDoc().AppState.(gnoland.GnoGenesisState)

	initialTxs := genesis.Txs[n.loadedPackages:] // ignore previously loaded packages
	state := append([]gnoland.TxWithMetadata{}, initialTxs...)

	lastBlock := n.getLatestBlockNumber()
	var blocnum uint64 = 1
	for ; blocnum <= lastBlock; blocnum++ {
		select {
		case <-ctx.Done():
			return nil, ctx.Err()
		default:
		}

		txs, txErr := n.getBlockTransactions(blocnum)
		if txErr != nil {
			return nil, fmt.Errorf("unable to fetch block transactions, %w", txErr)
		}

		state = append(state, txs...)
	}

	return state, nil
}

func (n *Node) generateTxs(fee std.Fee, pkgs []packages.Package) []gnoland.TxWithMetadata {
	metatxs := make([]gnoland.TxWithMetadata, 0, len(pkgs))
	for _, pkg := range pkgs {
		msg := vm.MsgAddPackage{
			Creator: n.config.DefaultCreator,
			Deposit: n.config.DefaultDeposit,
			Package: &pkg.MemPackage,
		}

		// XXX:
		// if m, ok := n.pkgsModifier[pkg.Path]; ok {
		// 	if !m.Creator.IsZero() {
		// 		msg.Creator = m.Creator
		// 	}

		// 	if m.Deposit != nil {
		// 		msg.Deposit = m.Deposit
		// 	}
		// }

		// Create transaction
		tx := std.Tx{Fee: fee, Msgs: []std.Msg{msg}}
		tx.Signatures = make([]std.Signature, len(tx.GetSigners()))

		// Wrap it with metadata
		metatx := gnoland.TxWithMetadata{
			Tx: tx,
			Metadata: &gnoland.GnoTxMetadata{
				Timestamp: n.startTime.Unix(),
			},
		}
		metatxs = append(metatxs, metatx)
	}

	return metatxs
}

func (n *Node) stopIfRunning() error {
	if n.Node != nil && n.Node.IsRunning() {
		if err := n.Node.Stop(); err != nil {
			return fmt.Errorf("unable to stop the node: %w", err)
		}
	}

	return nil
}

func (n *Node) rebuildNodeFromState(ctx context.Context) error {
	if n.config.NoReplay {
		// If NoReplay is true, simply reset the node to its initial state
		n.logger.Warn("replay disabled")

		pkgs, err := n.loader.Load(n.paths...)
		if err != nil {
			return fmt.Errorf("unable to load pkgs: %w", err)
		}
<<<<<<< HEAD

		return n.rebuildNode(ctx, gnoland.GnoGenesisState{
			Balances: n.config.BalancesList,
			Txs:      n.generateTxs(DefaultFee, pkgs),
		})
=======
		genesis := gnoland.DefaultGenState()
		genesis.Balances = n.config.BalancesList
		genesis.Txs = txs
		return n.rebuildNode(ctx, genesis)
>>>>>>> beb48e7f
	}

	state, err := n.getBlockStoreState(ctx)
	if err != nil {
		return fmt.Errorf("unable to save state: %s", err.Error())
	}

	// Load genesis packages
	pkgs, err := n.loader.Load(n.paths...)
	if err != nil {
		return fmt.Errorf("unable to load pkgs: %w", err)
	}

	// Create genesis with loaded pkgs + previous state
<<<<<<< HEAD
	pkgsTxs := n.generateTxs(DefaultFee, pkgs)
	genesis := gnoland.GnoGenesisState{
		Balances: n.config.BalancesList,
		Txs:      append(pkgsTxs, state...),
	}
=======
	genesis := gnoland.DefaultGenState()
	genesis.Balances = n.config.BalancesList
	genesis.Txs = append(pkgsTxs, state...)
>>>>>>> beb48e7f

	// Reset the node with the new genesis state.
	err = n.rebuildNode(ctx, genesis)
	n.logger.Info("reload done", "pkgs", len(pkgsTxs), "state applied", len(state))

	// Update node infos
	n.pkgs = pkgs
	n.loadedPackages = len(pkgsTxs)

	// Emit reload event
	n.emitter.Emit(&events.Reload{})
	return nil
}

func (n *Node) handleEventTX(evt tm2events.Event) {
	switch data := evt.(type) {
	case bft.EventTx:
		go func() {
			// Use a separate goroutine in order to avoid a deadlock situation.
			// This is needed because this callback may get called during node rebuilding while
			// lock is held.
			n.muNode.Lock()
			defer n.muNode.Unlock()

			heigh := n.BlockStore().Height()
			n.currentStateIndex++
			n.state = nil // invalidate state

			n.logger.Info("node state", "index", n.currentStateIndex, "height", heigh)
		}()

		resEvt := events.TxResult{
			Height: data.Result.Height,
			Index:  data.Result.Index,
			// XXX: Update this to split error for stack
			Response: data.Result.Response,
		}

		if err := amino.Unmarshal(data.Result.Tx, &resEvt.Tx); err != nil {
			n.logger.Error("unable to unwrap tx result",
				"error", err)
		}

		n.emitter.Emit(resEvt)
	}
}

func (n *Node) rebuildNode(ctx context.Context, genesis gnoland.GnoGenesisState) (err error) {
	noopLogger := log.NewNoopLogger()

	// Stop the node if it's currently running.
	if err := n.stopIfRunning(); err != nil {
		return fmt.Errorf("unable to stop the node: %w", err)
	}

	// Setup node config
	nodeConfig := newNodeConfig(n.config.TMConfig, n.config.ChainID, n.config.ChainDomain, genesis)
	nodeConfig.GenesisTxResultHandler = n.genesisTxResultHandler
	// Speed up stdlib loading after first start (saves about 2-3 seconds on each reload).
	nodeConfig.CacheStdlibLoad = true
	nodeConfig.Genesis.ConsensusParams.Block.MaxGas = n.config.MaxGasPerBlock

	// recoverFromError handles panics and converts them to errors.
	recoverFromError := func() {
		if r := recover(); r != nil {
			switch val := r.(type) {
			case error:
				err = val
			case string:
				err = fmt.Errorf("error: %s", val)
			default:
				err = fmt.Errorf("unknown error: %#v", val)
			}
		}
	}

	// Execute node creation and handle any errors.
	defer recoverFromError()

	// XXX: Redirect the node log somewhere else
	node, nodeErr := gnoland.NewInMemoryNode(noopLogger, nodeConfig)
	if nodeErr != nil {
		return fmt.Errorf("unable to create a new node: %w", err)
	}

	node.EventSwitch().AddListener("dev-emitter", n.handleEventTX)

	if startErr := node.Start(); startErr != nil {
		return fmt.Errorf("unable to start the node: %w", startErr)
	}

	// Wait for the node to be ready
	select {
	case <-node.Ready(): // Ok
		n.Node = node
	case <-ctx.Done():
		return ctx.Err()
	}

	return nil
}

func (n *Node) genesisTxResultHandler(ctx sdk.Context, tx std.Tx, res sdk.Result) {
	if !res.IsErr() {
		for _, msg := range tx.Msgs {
			if addpkg, ok := msg.(vm.MsgAddPackage); ok && addpkg.Package != nil {
				n.logger.Debug("add package",
					"path", addpkg.Package.Path,
					"files", len(addpkg.Package.Files),
					"creator", addpkg.Creator.String(),
				)
			}
		}

		return
	}

	// XXX: for now, this is only way to catch the error
	before, after, found := strings.Cut(res.Log, "\n")
	if !found {
		n.logger.Error("unable to send tx", "log", res.Log)
		return
	}

	var attrs []slog.Attr

	// Add error
	attrs = append(attrs, slog.Any("err", res.Error))

	// Fetch first line as error message
	msg := strings.TrimFunc(before, func(r rune) bool {
		return unicode.IsSpace(r) || r == ':'
	})
	attrs = append(attrs, slog.String("err", msg))

	// If debug is enable, also append stack
	if n.logger.Enabled(context.Background(), slog.LevelDebug) {
		attrs = append(attrs, slog.String("stack", after))
	}

	n.logger.LogAttrs(context.Background(), slog.LevelError, "unable to deliver tx", attrs...)

	return
}

func newNodeConfig(tmc *tmcfg.Config, chainid, chaindomain string, appstate gnoland.GnoGenesisState) *gnoland.InMemoryNodeConfig {
	// Create Mocked Identity
	pv := gnoland.NewMockedPrivValidator()
	genesis := gnoland.NewDefaultGenesisConfig(chainid, chaindomain)
	genesis.AppState = appstate

	// Add self as validator
	self := pv.GetPubKey()
	genesis.Validators = []bft.GenesisValidator{
		{
			Address: self.Address(),
			PubKey:  self,
			Power:   10,
			Name:    "self",
		},
	}

	cfg := &gnoland.InMemoryNodeConfig{
		PrivValidator: pv,
		TMConfig:      tmc,
		Genesis:       genesis,
		VMOutput:      os.Stdout,
	}
	return cfg
}<|MERGE_RESOLUTION|>--- conflicted
+++ resolved
@@ -156,17 +156,9 @@
 		paths:             pkgpaths,
 		// pkgsModifier:      pkgsModifier,
 	}
-<<<<<<< HEAD
 
 	// XXX: MOVE THIS, passing context here can be confusing
 	if err := devnode.Reset(ctx); err != nil {
-=======
-	genesis := gnoland.DefaultGenState()
-	genesis.Balances = cfg.BalancesList
-	genesis.Txs = append(pkgsTxs, cfg.InitialTxs...)
-
-	if err := devnode.rebuildNode(ctx, genesis); err != nil {
->>>>>>> beb48e7f
 		return nil, fmt.Errorf("unable to initialize the node: %w", err)
 	}
 
@@ -282,6 +274,7 @@
 	// Append initialTxs
 	pkgsTxs := n.generateTxs(DefaultFee, pkgs)
 	txs := append(pkgsTxs, n.initialState...)
+
 	genesis := gnoland.DefaultGenState()
 	genesis.Balances = n.config.BalancesList
 	genesis.Txs = txs
@@ -433,18 +426,11 @@
 		if err != nil {
 			return fmt.Errorf("unable to load pkgs: %w", err)
 		}
-<<<<<<< HEAD
-
-		return n.rebuildNode(ctx, gnoland.GnoGenesisState{
-			Balances: n.config.BalancesList,
-			Txs:      n.generateTxs(DefaultFee, pkgs),
-		})
-=======
+
 		genesis := gnoland.DefaultGenState()
 		genesis.Balances = n.config.BalancesList
-		genesis.Txs = txs
+		genesis.Txs = n.generateTxs(DefaultFee, pkgs)
 		return n.rebuildNode(ctx, genesis)
->>>>>>> beb48e7f
 	}
 
 	state, err := n.getBlockStoreState(ctx)
@@ -459,17 +445,12 @@
 	}
 
 	// Create genesis with loaded pkgs + previous state
-<<<<<<< HEAD
-	pkgsTxs := n.generateTxs(DefaultFee, pkgs)
-	genesis := gnoland.GnoGenesisState{
-		Balances: n.config.BalancesList,
-		Txs:      append(pkgsTxs, state...),
-	}
-=======
 	genesis := gnoland.DefaultGenState()
 	genesis.Balances = n.config.BalancesList
+
+	// Generate txs
+	pkgsTxs := n.generateTxs(DefaultFee, pkgs)
 	genesis.Txs = append(pkgsTxs, state...)
->>>>>>> beb48e7f
 
 	// Reset the node with the new genesis state.
 	err = n.rebuildNode(ctx, genesis)
