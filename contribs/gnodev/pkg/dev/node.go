--- conflicted
+++ resolved
@@ -74,12 +74,8 @@
 	return &Node{
 		Node: node,
 
-<<<<<<< HEAD
+		emitter:        emitter,
 		client:         client.NewLocal(),
-=======
-		emitter:        emitter,
-		client:         client,
->>>>>>> 2bb80dfb
 		pkgs:           mpkgs,
 		logger:         logger,
 		loadedPackages: len(pkgsTxs),
@@ -218,7 +214,6 @@
 	return nil
 }
 
-<<<<<<< HEAD
 func (d *Node) reset(ctx context.Context, genesis gnoland.GnoGenesisState) error {
 	var err error
 
@@ -268,8 +263,6 @@
 	return err
 }
 
-=======
->>>>>>> 2bb80dfb
 // GetBlockTransactions returns the transactions contained
 // within the specified block, if any
 func (d *Node) GetBlockTransactions(blockNum uint64) ([]std.Tx, error) {
