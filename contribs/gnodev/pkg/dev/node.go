--- conflicted
+++ resolved
@@ -279,14 +279,12 @@
 		return fmt.Errorf("unable to stop the node: %w", err)
 	}
 
-<<<<<<< HEAD
+	// Reset starting time
+	startTime := time.Now()
+
 	// Load stdlibs
 	stdlibsDeployer := crypto.MustAddressFromString("g1jg8mtutu9khhfwc4nxmuhcpftf0pajdhfvsqf5") // test1, FIXME: replace
 	stdlibsTxs := gnoland.LoadEmbeddedStdlibs(stdlibsDeployer, DefaultFee)
-=======
-	// Reset starting time
-	startTime := time.Now()
->>>>>>> 2c060704
 
 	// Generate a new genesis state based on the current packages
 	pkgsTxs, err := n.pkgs.Load(DefaultFee, startTime)
@@ -378,13 +376,9 @@
 	// get current genesis state
 	genesis := n.GenesisDoc().AppState.(gnoland.GnoGenesisState)
 
-<<<<<<< HEAD
 	numStdLibs := len(stdlibs.InitOrder()) - 1              // stdlibs count minus testing lib
 	initialTxs := genesis.Txs[n.loadedPackages+numStdLibs:] // ignore previously loaded packages
 
-=======
-	initialTxs := genesis.Txs[n.loadedPackages:] // ignore previously loaded packages
->>>>>>> 2c060704
 	state := append([]gnoland.TxWithMetadata{}, initialTxs...)
 
 	lastBlock := n.getLatestBlockNumber()
