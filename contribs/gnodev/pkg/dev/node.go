--- conflicted
+++ resolved
@@ -10,6 +10,7 @@
 	"github.com/gnolang/gno/gno.land/pkg/gnoland"
 	"github.com/gnolang/gno/gno.land/pkg/integration"
 	vmm "github.com/gnolang/gno/gno.land/pkg/sdk/vm"
+	"github.com/gnolang/gno/gnovm/pkg/gnoenv"
 	gno "github.com/gnolang/gno/gnovm/pkg/gnolang"
 	"github.com/gnolang/gno/gnovm/pkg/gnomod"
 	"github.com/gnolang/gno/tm2/pkg/amino"
@@ -50,18 +51,12 @@
 type Node struct {
 	*node.Node
 
-<<<<<<< HEAD
-	config *NodeConfig
-	client client.Client
-	logger *slog.Logger
-	pkgs   PkgsMap // path -> pkg
-
-=======
+	config  *NodeConfig
 	emitter emitter.Emitter
 	client  client.Client
 	logger  *slog.Logger
 	pkgs    PkgsMap // path -> pkg
->>>>>>> 1e90ec0b
+
 	// keep track of number of loaded package to be able to skip them on restore
 	loadedPackages int
 }
@@ -77,13 +72,8 @@
 	}
 )
 
-<<<<<<< HEAD
-func NewDevNode(ctx context.Context, logger *slog.Logger, cfg *NodeConfig) (*Node, error) {
+func NewDevNode(ctx context.Context, logger *slog.Logger, emitter emitter.Emitter, cfg *NodeConfig) (*Node, error) {
 	mpkgs, err := newPkgsMap(cfg.PackagesPathList)
-=======
-func NewDevNode(ctx context.Context, logger *slog.Logger, emitter emitter.Emitter, pkgslist []string) (*Node, error) {
-	mpkgs, err := newPkgsMap(pkgslist)
->>>>>>> 1e90ec0b
 	if err != nil {
 		return nil, fmt.Errorf("unable map pkgs list: %w", err)
 	}
@@ -99,11 +89,8 @@
 		Txs:      pkgsTxs,
 	}
 
-<<<<<<< HEAD
-	node, err := newNode(logger, cfg, genesis)
-=======
-	node, err := initializeNode(ctx, logger, emitter, genesis)
->>>>>>> 1e90ec0b
+	node, err := initializeNode(ctx, logger, cfg, emitter, genesis)
+
 	if err != nil {
 		return nil, fmt.Errorf("unable to initialize the node: %w", err)
 	}
@@ -111,13 +98,9 @@
 	return &Node{
 		Node: node,
 
-<<<<<<< HEAD
 		config:         cfg,
-		client:         client,
-=======
 		emitter:        emitter,
 		client:         client.NewLocal(),
->>>>>>> 1e90ec0b
 		pkgs:           mpkgs,
 		logger:         logger,
 		loadedPackages: len(pkgsTxs),
@@ -163,8 +146,6 @@
 	return nil
 }
 
-<<<<<<< HEAD
-=======
 // Reset stops the node, if running, and reloads it with a new genesis state,
 // effectively ignoring the current state.
 func (d *Node) Reset(ctx context.Context) error {
@@ -187,7 +168,7 @@
 	}
 
 	// Reset the node with the new genesis state.
-	node, err := initializeNode(ctx, d.logger, d.emitter, genesis)
+	node, err := initializeNode(ctx, d.logger, d.config, d.emitter, genesis)
 	if err != nil {
 		return fmt.Errorf("unable to initialize a new node: %w", err)
 	}
@@ -197,7 +178,6 @@
 	return nil
 }
 
->>>>>>> 1e90ec0b
 // ReloadAll updates all currently known packages and then reloads the node.
 func (d *Node) ReloadAll(ctx context.Context) error {
 	pkgs := d.ListPkgs()
@@ -265,31 +245,31 @@
 	return nil
 }
 
-<<<<<<< HEAD
-// Reset stops the node, if running, and reloads it with a new genesis state,
-// effectively ignoring the current state.
-func (d *Node) Reset(ctx context.Context) error {
-	// Stop the node if it's currently running.
-	if d.Node.IsRunning() {
-		if err := d.Node.Stop(); err != nil {
-			return fmt.Errorf("unable to stop the node: %w", err)
-		}
-	}
-
-	// Generate a new genesis state based on the current packages
-	txs, err := d.pkgs.Load(DefaultCreator, DefaultFee, nil)
-	if err != nil {
-		return fmt.Errorf("unable to load pkgs: %w", err)
-	}
-
-	genesis := gnoland.GnoGenesisState{
-		Balances: DefaultBalance,
-		Txs:      txs,
-	}
-
-	// Reset the node with the new genesis state.
-	return d.reset(ctx, genesis)
-}
+// <<<<<<< HEAD
+// // Reset stops the node, if running, and reloads it with a new genesis state,
+// // effectively ignoring the current state.
+// func (d *Node) Reset(ctx context.Context) error {
+// 	// Stop the node if it's currently running.
+// 	if d.Node.IsRunning() {
+// 		if err := d.Node.Stop(); err != nil {
+// 			return fmt.Errorf("unable to stop the node: %w", err)
+// 		}
+// 	}
+
+// 	// Generate a new genesis state based on the current packages
+// 	txs, err := d.pkgs.Load(DefaultCreator, DefaultFee, nil)
+// 	if err != nil {
+// 		return fmt.Errorf("unable to load pkgs: %w", err)
+// 	}
+
+// 	genesis := gnoland.GnoGenesisState{
+// 		Balances: DefaultBalance,
+// 		Txs:      txs,
+// 	}
+
+// 	// Reset the node with the new genesis state.
+// 	return d.reset(ctx, genesis)
+// }
 
 func (d *Node) reset(ctx context.Context, genesis gnoland.GnoGenesisState) error {
 	var err error
@@ -340,8 +320,6 @@
 	return err
 }
 
-=======
->>>>>>> 1e90ec0b
 // GetBlockTransactions returns the transactions contained
 // within the specified block, if any
 func (d *Node) GetBlockTransactions(blockNum uint64) ([]std.Tx, error) {
@@ -495,12 +473,85 @@
 	return txs, nil
 }
 
-<<<<<<< HEAD
-func newNode(logger *slog.Logger, cfg *NodeConfig, genesis gnoland.GnoGenesisState) (*node.Node, error) {
-	nodeConfig := newNodeConfig(cfg.TMConfig, genesis)
-	nodeConfig.SkipFailingGenesisTxs = cfg.SkipFailingGenesisTxs
-	nodeConfig.Genesis.ConsensusParams.Block.MaxGas = cfg.MaxGasPerBlock
-	return gnoland.NewInMemoryNode(logger, nodeConfig)
+// <<<<<<< HEAD
+//
+//	func newNode(logger *slog.Logger, cfg *NodeConfig, genesis gnoland.GnoGenesisState) (*node.Node, error) {
+//		nodeConfig := newNodeConfig(cfg.TMConfig, genesis)
+//		nodeConfig.SkipFailingGenesisTxs = cfg.SkipFailingGenesisTxs
+//		nodeConfig.Genesis.ConsensusParams.Block.MaxGas = cfg.MaxGasPerBlock
+//		return gnoland.NewInMemoryNode(logger, nodeConfig)
+//
+// =======
+func initializeNode(ctx context.Context, logger *slog.Logger, emitter emitter.Emitter, genesis gnoland.GnoGenesisState) (*node.Node, error) {
+	rootdir := gnoenv.RootDir()
+
+	// Setup node config
+	nodeConfig := gnoland.NewDefaultInMemoryNodeConfig(rootdir)
+	nodeConfig.SkipFailingGenesisTxs = true
+	nodeConfig.TMConfig.Consensus.SkipTimeoutCommit = false // avoid time drifting, see issue #1507
+	nodeConfig.Genesis.AppState = genesis
+
+	var recoverErr error
+
+	// recoverFromError handles panics and converts them to errors.
+	recoverFromError := func() {
+		if r := recover(); r != nil {
+			var ok bool
+			recoverErr, ok = r.(error)
+			if !ok {
+				panic(r) // Re-panic if not an error.
+			}
+		}
+	}
+
+	// Execute node creation and handle any errors.
+	defer recoverFromError()
+	node, nodeErr := buildNode(logger, emitter, nodeConfig)
+	if recoverErr != nil { // First check for recover error in case of panic
+		return nil, fmt.Errorf("recovered from a node panic: %w", recoverErr)
+	}
+	if nodeErr != nil { // Then for any node error
+		return nil, fmt.Errorf("unable to build the node: %w", nodeErr)
+	}
+
+	// Wait for the node to be ready
+	select {
+	case <-gnoland.GetNodeReadiness(node): // Ok
+		return node, nil
+	case <-ctx.Done():
+		return nil, ctx.Err()
+	}
+}
+
+func buildNode(logger *slog.Logger, emitter emitter.Emitter, cfg *gnoland.InMemoryNodeConfig) (*node.Node, error) {
+	node, err := gnoland.NewInMemoryNode(logger, cfg)
+	if err != nil {
+		return nil, fmt.Errorf("unable to create a new node: %w", err)
+	}
+
+	node.EventSwitch().AddListener("dev-emitter", func(evt tm2events.Event) {
+		switch data := evt.(type) {
+		case bft.EventTx:
+			resEvt := events.TxResult{
+				Height:   data.Result.Height,
+				Index:    data.Result.Index,
+				Response: data.Result.Response,
+			}
+
+			if err := amino.Unmarshal(data.Result.Tx, &resEvt.Tx); err != nil {
+				logger.Error("unable to unwarp tx result",
+					"error", err)
+			}
+
+			emitter.Emit(resEvt)
+		}
+	})
+
+	if startErr := node.Start(); startErr != nil {
+		return nil, fmt.Errorf("unable to start the node: %w", startErr)
+	}
+
+	return node, nil
 }
 
 func newNodeConfig(tmc *tmcfg.Config, appstate gnoland.GnoGenesisState) *gnoland.InMemoryNodeConfig {
@@ -526,76 +577,4 @@
 		Genesis:            genesis,
 		GenesisMaxVMCycles: 10_000_000,
 	}
-=======
-func initializeNode(ctx context.Context, logger *slog.Logger, emitter emitter.Emitter, genesis gnoland.GnoGenesisState) (*node.Node, error) {
-	rootdir := gnoenv.RootDir()
-
-	// Setup node config
-	nodeConfig := gnoland.NewDefaultInMemoryNodeConfig(rootdir)
-	nodeConfig.SkipFailingGenesisTxs = true
-	nodeConfig.TMConfig.Consensus.SkipTimeoutCommit = false // avoid time drifting, see issue #1507
-	nodeConfig.Genesis.AppState = genesis
-
-	var recoverErr error
-
-	// recoverFromError handles panics and converts them to errors.
-	recoverFromError := func() {
-		if r := recover(); r != nil {
-			var ok bool
-			recoverErr, ok = r.(error)
-			if !ok {
-				panic(r) // Re-panic if not an error.
-			}
-		}
-	}
-
-	// Execute node creation and handle any errors.
-	defer recoverFromError()
-	node, nodeErr := buildNode(logger, emitter, nodeConfig)
-	if recoverErr != nil { // First check for recover error in case of panic
-		return nil, fmt.Errorf("recovered from a node panic: %w", recoverErr)
-	}
-	if nodeErr != nil { // Then for any node error
-		return nil, fmt.Errorf("unable to build the node: %w", nodeErr)
-	}
-
-	// Wait for the node to be ready
-	select {
-	case <-gnoland.GetNodeReadiness(node): // Ok
-		return node, nil
-	case <-ctx.Done():
-		return nil, ctx.Err()
-	}
-}
-
-func buildNode(logger *slog.Logger, emitter emitter.Emitter, cfg *gnoland.InMemoryNodeConfig) (*node.Node, error) {
-	node, err := gnoland.NewInMemoryNode(logger, cfg)
-	if err != nil {
-		return nil, fmt.Errorf("unable to create a new node: %w", err)
-	}
-
-	node.EventSwitch().AddListener("dev-emitter", func(evt tm2events.Event) {
-		switch data := evt.(type) {
-		case bft.EventTx:
-			resEvt := events.TxResult{
-				Height:   data.Result.Height,
-				Index:    data.Result.Index,
-				Response: data.Result.Response,
-			}
-
-			if err := amino.Unmarshal(data.Result.Tx, &resEvt.Tx); err != nil {
-				logger.Error("unable to unwarp tx result",
-					"error", err)
-			}
-
-			emitter.Emit(resEvt)
-		}
-	})
-
-	if startErr := node.Start(); startErr != nil {
-		return nil, fmt.Errorf("unable to start the node: %w", startErr)
-	}
-
-	return node, nil
->>>>>>> 1e90ec0b
 }