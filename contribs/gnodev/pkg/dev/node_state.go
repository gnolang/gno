package dev

import (
	"context"
	"errors"
	"fmt"

	"github.com/gnolang/gno/contribs/gnodev/pkg/events"
	"github.com/gnolang/gno/gno.land/pkg/gnoland"
	bft "github.com/gnolang/gno/tm2/pkg/bft/types"
)

var ErrEmptyState = errors.New("empty state")

// Save the current state as initialState
func (n *Node) SaveCurrentState(ctx context.Context) error {
	n.muNode.RLock()
	defer n.muNode.RUnlock()

	// Get current blockstore state
	state, err := n.getState(ctx)
	if err != nil {
		return fmt.Errorf("unable to save state: %s", err.Error())
	}

	n.initialState = state[:n.currentStateIndex]
	return nil
}

// Export the current state as list of txs
func (n *Node) ExportCurrentState(ctx context.Context) ([]gnoland.TxWithMetadata, error) {
	n.muNode.RLock()
	defer n.muNode.RUnlock()

	// Get current blockstore state
	state, err := n.getState(ctx)
	if err != nil {
		return nil, fmt.Errorf("unable to save state: %s", err.Error())
	}

	return state[:n.currentStateIndex], nil
}

func (n *Node) getState(ctx context.Context) ([]gnoland.TxWithMetadata, error) {
	if n.state == nil {
		var err error
		n.state, err = n.getBlockStoreState(ctx)
		if err != nil {
			return nil, fmt.Errorf("unable to save state: %s", err.Error())
		}
	}

	return n.state, nil
}

// MoveBy adjusts the current state of the node by `x` transactions.
// `x` can be negative to move backward or positive to move forward, however, index boundaries are respected
// with a lower limit of 0 and upper limit equaling the total number of states.
// If a move is successful, node is reloaded.
func (n *Node) MoveBy(ctx context.Context, x int) error {
	n.muNode.Lock()
	defer n.muNode.Unlock()

	newIndex := n.currentStateIndex + x
	state, err := n.getState(ctx)
	if err != nil {
		return fmt.Errorf("unable to get current state: %w", err)
	}

	maxState := len(state)
	switch {
	case maxState == 0: // no state
		return ErrEmptyState
	case newIndex < 0:
		newIndex = 0
		n.logger.Info("minimum state reached", "tx-index", fmt.Sprintf("%d/%d", newIndex, maxState))
	case newIndex > maxState:
		newIndex = maxState
		n.logger.Info("maximum state reached", "tx-index", fmt.Sprintf("%d/%d", newIndex, maxState))
	}

	if newIndex == n.currentStateIndex {
		return nil
	}

	// Load genesis packages
	pkgsTxs := n.generateTxs(DefaultFee, n.pkgs)

	// Create genesis with loaded pkgs + previous state
<<<<<<< HEAD
	newState := n.state[:newIndex]
	genesis := gnoland.GnoGenesisState{
		Balances: n.config.BalancesList,
		Txs:      append(pkgsTxs, newState...),
	}
=======
	genesis := gnoland.DefaultGenState()
	genesis.Balances = n.config.BalancesList
	genesis.Txs = append(pkgsTxs, newState...)
>>>>>>> beb48e7f

	// Reset the node with the new genesis state.
	if err = n.rebuildNode(ctx, genesis); err != nil {
		return fmt.Errorf("uanble to rebuild node: %w", err)
	}

	n.logger.Info("moving to", "tx-index", fmt.Sprintf("%d/%d", newIndex, maxState))

	// Update node infos
	n.currentStateIndex = newIndex
	n.emitter.Emit(&events.Reload{})

	return nil
}

func (n *Node) MoveToPreviousTX(ctx context.Context) error {
	return n.MoveBy(ctx, -1)
}

func (n *Node) MoveToNextTX(ctx context.Context) error {
	return n.MoveBy(ctx, 1)
}

// Export the current state as genesis doc
func (n *Node) ExportStateAsGenesis(ctx context.Context) (*bft.GenesisDoc, error) {
	n.muNode.RLock()
	defer n.muNode.RUnlock()

	// Get current blockstore state
	state, err := n.getState(ctx)
	if err != nil {
		return nil, fmt.Errorf("unable to save state: %s", err.Error())
	}

	// Get current blockstore state
	doc := *n.Node.GenesisDoc() // copy doc

	genState := doc.AppState.(gnoland.GnoGenesisState)
	genState.Balances = n.config.BalancesList
	genState.Txs = state
	doc.AppState = genState

	return &doc, nil
}<|MERGE_RESOLUTION|>--- conflicted
+++ resolved
@@ -87,17 +87,10 @@
 	pkgsTxs := n.generateTxs(DefaultFee, n.pkgs)
 
 	// Create genesis with loaded pkgs + previous state
-<<<<<<< HEAD
 	newState := n.state[:newIndex]
-	genesis := gnoland.GnoGenesisState{
-		Balances: n.config.BalancesList,
-		Txs:      append(pkgsTxs, newState...),
-	}
-=======
 	genesis := gnoland.DefaultGenState()
 	genesis.Balances = n.config.BalancesList
 	genesis.Txs = append(pkgsTxs, newState...)
->>>>>>> beb48e7f
 
 	// Reset the node with the new genesis state.
 	if err = n.rebuildNode(ctx, genesis); err != nil {
