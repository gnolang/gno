package dev

import (
	"context"
	"errors"
	"fmt"

	"github.com/gnolang/gno/contribs/gnodev/pkg/events"
	"github.com/gnolang/gno/gno.land/pkg/gnoland"
	bft "github.com/gnolang/gno/tm2/pkg/bft/types"
)

var ErrEmptyState = errors.New("empty state")

// Save the current state as initialState
func (n *Node) SaveCurrentState(ctx context.Context) error {
	n.muNode.RLock()
	defer n.muNode.RUnlock()

	// Get current blockstore state
	state, err := n.getState(ctx)
	if err != nil {
		return fmt.Errorf("unable to save state: %s", err.Error())
	}

	n.initialState = state[:n.currentStateIndex]
	return nil
}

// Export the current state as list of txs
func (n *Node) ExportCurrentState(ctx context.Context) ([]gnoland.TxWithMetadata, error) {
	n.muNode.RLock()
	defer n.muNode.RUnlock()

	// Get current blockstore state
	state, err := n.getState(ctx)
	if err != nil {
		return nil, fmt.Errorf("unable to save state: %s", err.Error())
	}

	return state[:n.currentStateIndex], nil
}

func (n *Node) getState(ctx context.Context) ([]gnoland.TxWithMetadata, error) {
	if n.state == nil {
		var err error
		n.state, err = n.getBlockStoreState(ctx)
		if err != nil {
			return nil, fmt.Errorf("unable to save state: %s", err.Error())
		}
	}

	return n.state, nil
}

// MoveBy adjusts the current state of the node by `x` transactions.
// `x` can be negative to move backward or positive to move forward, however, index boundaries are respected
// with a lower limit of 0 and upper limit equaling the total number of states.
// If a move is successful, node is reloaded.
func (n *Node) MoveBy(ctx context.Context, x int) error {
	n.muNode.Lock()
	defer n.muNode.Unlock()

	newIndex := n.currentStateIndex + x
	state, err := n.getState(ctx)
	if err != nil {
		return fmt.Errorf("unable to get current state: %w", err)
	}

	maxState := len(state)
	switch {
	case maxState == 0: // no state
		return ErrEmptyState
	case newIndex < 0:
		newIndex = 0
		n.logger.Info("minimum state reached", "tx-index", fmt.Sprintf("%d/%d", newIndex, maxState))
	case newIndex > maxState:
		newIndex = maxState
		n.logger.Info("maximum state reached", "tx-index", fmt.Sprintf("%d/%d", newIndex, maxState))
	}

	if newIndex == n.currentStateIndex {
		return nil
	}

	// Load genesis packages
	pkgsTxs, err := n.pkgs.Load(DefaultFee, n.startTime)
	if err != nil {
		return fmt.Errorf("unable to load pkgs: %w", err)
	}

	newState := n.state[:newIndex]

	// Create genesis with loaded pkgs + previous state
	genesis := gnoland.DefaultGenState()
	genesis.Balances = n.config.BalancesList
	genesis.Txs = append(pkgsTxs, newState...)

	// Reset the node with the new genesis state.
	if err = n.rebuildNode(ctx, genesis); err != nil {
		return fmt.Errorf("uanble to rebuild node: %w", err)
	}

	n.logger.Info("moving to", "tx-index", fmt.Sprintf("%d/%d", newIndex, maxState))

	// Update node infos
	n.currentStateIndex = newIndex
	n.emitter.Emit(&events.Reload{})

	return nil
}

func (n *Node) MoveToPreviousTX(ctx context.Context) error {
	return n.MoveBy(ctx, -1)
}

func (n *Node) MoveToNextTX(ctx context.Context) error {
	return n.MoveBy(ctx, 1)
}

// Export the current state as genesis doc
func (n *Node) ExportStateAsGenesis(ctx context.Context) (*bft.GenesisDoc, error) {
	n.muNode.RLock()
	defer n.muNode.RUnlock()

	// Get current blockstore state
	state, err := n.getState(ctx)
	if err != nil {
		return nil, fmt.Errorf("unable to save state: %s", err.Error())
	}

	// Get current blockstore state
	doc := *n.Node.GenesisDoc() // copy doc
<<<<<<< HEAD
=======

>>>>>>> d69b5529
	genState := doc.AppState.(gnoland.GnoGenesisState)
	genState.Balances = n.config.BalancesList
	genState.Txs = state
	doc.AppState = genState

	return &doc, nil
}<|MERGE_RESOLUTION|>--- conflicted
+++ resolved
@@ -131,10 +131,6 @@
 
 	// Get current blockstore state
 	doc := *n.Node.GenesisDoc() // copy doc
-<<<<<<< HEAD
-=======
-
->>>>>>> d69b5529
 	genState := doc.AppState.(gnoland.GnoGenesisState)
 	genState.Balances = n.config.BalancesList
 	genState.Txs = state
