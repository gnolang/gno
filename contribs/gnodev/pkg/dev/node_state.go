package dev

import (
	"context"
	"errors"
	"fmt"

	"github.com/gnolang/gno/contribs/gnodev/pkg/events"
	"github.com/gnolang/gno/gno.land/pkg/gnoland"
	bft "github.com/gnolang/gno/tm2/pkg/bft/types"
	"github.com/gnolang/gno/tm2/pkg/crypto"
)

var ErrEmptyState = errors.New("empty state")

// Save the current state as initialState
func (n *Node) SaveCurrentState(ctx context.Context) error {
	n.muNode.RLock()
	defer n.muNode.RUnlock()

	// Get current blockstore state
	state, err := n.getState(ctx)
	if err != nil {
		return fmt.Errorf("unable to save state: %s", err.Error())
	}

	n.initialState = state[:n.currentStateIndex]
	return nil
}

// Export the current state as list of txs
func (n *Node) ExportCurrentState(ctx context.Context) ([]gnoland.TxWithMetadata, error) {
	n.muNode.RLock()
	defer n.muNode.RUnlock()

	// Get current blockstore state
	state, err := n.getState(ctx)
	if err != nil {
		return nil, fmt.Errorf("unable to save state: %s", err.Error())
	}

	return state[:n.currentStateIndex], nil
}

func (n *Node) getState(ctx context.Context) ([]gnoland.TxWithMetadata, error) {
	if n.state == nil {
		var err error
		n.state, err = n.getBlockStoreState(ctx)
		if err != nil {
			return nil, fmt.Errorf("unable to save state: %s", err.Error())
		}
	}

	return n.state, nil
}

// MoveBy adjusts the current state of the node by `x` transactions.
// `x` can be negative to move backward or positive to move forward, however, index boundaries are respected
// with a lower limit of 0 and upper limit equaling the total number of states.
// If a move is successful, node is reloaded.
func (n *Node) MoveBy(ctx context.Context, x int) error {
	n.muNode.Lock()
	defer n.muNode.Unlock()

	newIndex := n.currentStateIndex + x
	state, err := n.getState(ctx)
	if err != nil {
		return fmt.Errorf("unable to get current state: %w", err)
	}

	maxState := len(state)
	switch {
	case maxState == 0: // no state
		return ErrEmptyState
	case newIndex < 0:
		newIndex = 0
		n.logger.Info("minimum state reached", "tx-index", fmt.Sprintf("%d/%d", newIndex, maxState))
	case newIndex > maxState:
		newIndex = maxState
		n.logger.Info("maximum state reached", "tx-index", fmt.Sprintf("%d/%d", newIndex, maxState))
	}

	if newIndex == n.currentStateIndex {
		return nil
	}

	// Load stdlibs
	stdlibsDeployer := crypto.MustAddressFromString("g1jg8mtutu9khhfwc4nxmuhcpftf0pajdhfvsqf5") // test1, FIXME: replace
	stdlibsTxs := gnoland.LoadEmbeddedStdlibs(stdlibsDeployer, DefaultFee)

	// Load genesis packages
	pkgsTxs := n.generateTxs(DefaultFee, n.pkgs)

	// Create genesis with loaded pkgs + previous state
<<<<<<< HEAD
	genesis := gnoland.GnoGenesisState{
		Balances: n.config.BalancesList,
		Txs:      append(stdlibsTxs, append(pkgsTxs, newState...)...),
	}
=======
	newState := n.state[:newIndex]
	genesis := gnoland.DefaultGenState()
	genesis.Balances = n.config.BalancesList
	genesis.Txs = append(pkgsTxs, newState...)
>>>>>>> 536ea5bc

	// Reset the node with the new genesis state.
	if err = n.rebuildNode(ctx, genesis); err != nil {
		return fmt.Errorf("uanble to rebuild node: %w", err)
	}

	n.logger.Info("moving to", "tx-index", fmt.Sprintf("%d/%d", newIndex, maxState))

	// Update node infos
	n.currentStateIndex = newIndex
	n.emitter.Emit(&events.Reload{})

	return nil
}

func (n *Node) MoveToPreviousTX(ctx context.Context) error {
	return n.MoveBy(ctx, -1)
}

func (n *Node) MoveToNextTX(ctx context.Context) error {
	return n.MoveBy(ctx, 1)
}

// Export the current state as genesis doc
func (n *Node) ExportStateAsGenesis(ctx context.Context) (*bft.GenesisDoc, error) {
	n.muNode.RLock()
	defer n.muNode.RUnlock()

	// Get current blockstore state
	state, err := n.getState(ctx)
	if err != nil {
		return nil, fmt.Errorf("unable to save state: %s", err.Error())
	}

	// Get current blockstore state
	doc := *n.Node.GenesisDoc() // copy doc

	genState := doc.AppState.(gnoland.GnoGenesisState)
	genState.Balances = n.config.BalancesList
	genState.Txs = state
	doc.AppState = genState

	return &doc, nil
}<|MERGE_RESOLUTION|>--- conflicted
+++ resolved
@@ -92,17 +92,10 @@
 	pkgsTxs := n.generateTxs(DefaultFee, n.pkgs)
 
 	// Create genesis with loaded pkgs + previous state
-<<<<<<< HEAD
-	genesis := gnoland.GnoGenesisState{
-		Balances: n.config.BalancesList,
-		Txs:      append(stdlibsTxs, append(pkgsTxs, newState...)...),
-	}
-=======
 	newState := n.state[:newIndex]
 	genesis := gnoland.DefaultGenState()
 	genesis.Balances = n.config.BalancesList
-	genesis.Txs = append(pkgsTxs, newState...)
->>>>>>> 536ea5bc
+	genesis.Txs = append(stdlibsTxs, append(pkgsTxs, newState...)...)
 
 	// Reset the node with the new genesis state.
 	if err = n.rebuildNode(ctx, genesis); err != nil {
