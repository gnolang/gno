--- conflicted
+++ resolved
@@ -1,14 +1,9 @@
 document.addEventListener('DOMContentLoaded', function() {
     // Define the events that will trigger a page reload
-<<<<<<< HEAD
-    const eventsReload = {{ .ReloadEvents | json }};
-
-=======
     const eventsReload = [
         {{range .ReloadEvents}}'{{.}}',{{end}}
     ];
-    
->>>>>>> 92c41eb8
+
     // Establish the WebSocket connection to the event server
     const ws = new WebSocket('ws://{{- .Remote -}}');
 
