--- conflicted
+++ resolved
@@ -230,15 +230,9 @@
 				Name: "foo.gno",
 				Body: `package foo; func Render(_ string) string { return "bar" }`,
 			},
-<<<<<<< HEAD
-			{
-				Name: "gnomod.toml",
-				Body: gnolang.GenGnoModLatest(targetPath),
-=======
->>>>>>> 32864a00
 		},
 	}
-	mempkg.SetFile("gno.mod", gnolang.GenGnoModLatest(mempkg.Path))
+	mempkg.SetFile("gnomod.toml", gnolang.GenGnoModLatest(mempkg.Path))
 	mempkg.Sort()
 
 	rootdir := gnoenv.RootDir()
