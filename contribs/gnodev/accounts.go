--- conflicted
+++ resolved
@@ -1,11 +1,8 @@
 package main
 
 import (
-<<<<<<< HEAD
+	"context"
 	"encoding/json"
-=======
-	"context"
->>>>>>> 107f6a30
 	"fmt"
 	"log/slog"
 	"os"
@@ -111,9 +108,8 @@
 	return blsFile, nil
 }
 
-<<<<<<< HEAD
-func getCoins(address string) (std.Coins, error) {
-	qres, err := client.NewLocal().ABCIQuery("auth/accounts/"+address, []byte{})
+func getCoins(ctx context.Context, address string) (std.Coins, error) {
+	qres, err := client.NewLocal().ABCIQuery(ctx, "auth/accounts/"+address, []byte{})
 	if err != nil {
 		return nil, fmt.Errorf("unable to query account: %w", err)
 	}
@@ -126,10 +122,7 @@
 	return qret.BaseAccount.GetCoins(), nil
 }
 
-func logAccounts(logger *slog.Logger, book *address.Book, _ *dev.Node) error {
-=======
 func logAccounts(ctx context.Context, logger *slog.Logger, book *address.Book, _ *dev.Node) error {
->>>>>>> 107f6a30
 	var tab strings.Builder
 	tabw := tabwriter.NewWriter(&tab, 0, 0, 2, ' ', tabwriter.TabIndent)
 
@@ -139,15 +132,7 @@
 
 	for _, entry := range entries {
 		address := entry.Address.String()
-<<<<<<< HEAD
-=======
-		qres, err := client.NewLocal().ABCIQuery(ctx, "auth/accounts/"+address, []byte{})
-		if err != nil {
-			return fmt.Errorf("unable to query account %q: %w", address, err)
-		}
->>>>>>> 107f6a30
-
-		coins, err := getCoins(address)
+		coins, err := getCoins(ctx, address)
 		if err != nil {
 			return fmt.Errorf("unable to get coins for address %q: %w", address, err)
 		}
@@ -178,7 +163,7 @@
 	Balance std.Coins `json:"balance"`
 }
 
-func marshalJSONAccounts(book *address.Book) ([]byte, error) {
+func marshalJSONAccounts(ctx context.Context, book *address.Book) ([]byte, error) {
 	var (
 		entries  = book.List()
 		accounts = make([]AccountBalance, 0, len(entries))
@@ -187,7 +172,7 @@
 	for _, entry := range entries {
 		address := entry.Address.String()
 
-		coins, err := getCoins(address)
+		coins, err := getCoins(ctx, address)
 		if err != nil {
 			return nil, fmt.Errorf("unable to get coins for address %q: %w", address, err)
 		}
