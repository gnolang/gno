--- conflicted
+++ resolved
@@ -1,20 +1,48 @@
 package main
 
 import (
+	"context"
 	"fmt"
 	"log/slog"
 	"net"
 	"strings"
 
 	gnodev "github.com/gnolang/gno/contribs/gnodev/pkg/dev"
-	emitter "github.com/gnolang/gno/contribs/gnodev/pkg/emitter"
+	"github.com/gnolang/gno/contribs/gnodev/pkg/emitter"
 	"github.com/gnolang/gno/gno.land/pkg/gnoland"
-<<<<<<< HEAD
 	"github.com/gnolang/gno/tm2/pkg/bft/types"
-=======
->>>>>>> 74c2b314
-	"github.com/gnolang/gno/tm2/pkg/std"
 )
+
+// setupDevNodeConfig creates and returns a new dev.NodeConfig.
+func setupDevNode(
+	ctx context.Context,
+	devCfg *devCfg,
+	nodeConfig *gnodev.NodeConfig,
+) (*gnodev.Node, error) {
+	logger := nodeConfig.Logger
+
+	if devCfg.txsFile != "" { // Load txs files
+		var err error
+		nodeConfig.InitialTxs, err = parseTxs(devCfg.txsFile)
+		if err != nil {
+			return nil, fmt.Errorf("unable to load transactions: %w", err)
+		}
+
+	} else if devCfg.genesisFile != "" { // Load genesis file
+		state, err := extractAppStateFromGenesisFile(devCfg.genesisFile)
+		if err != nil {
+			return nil, fmt.Errorf("unable to load genesis file %q: %w", devCfg.genesisFile, err)
+		}
+
+		// Override balances and txs
+		nodeConfig.BalancesList = state.Balances
+		nodeConfig.InitialTxs = state.Txs
+
+		logger.Info("genesis file loaded", "path", devCfg.genesisFile, "txs", len(nodeConfig.InitialTxs))
+	}
+
+	return gnodev.NewDevNode(ctx, nodeConfig)
+}
 
 // setupDevNodeConfig creates and returns a new dev.NodeConfig.
 func setupDevNodeConfig(
@@ -23,36 +51,8 @@
 	emitter emitter.Emitter,
 	balances gnoland.Balances,
 	pkgspath []gnodev.PackagePath,
-<<<<<<< HEAD
-=======
-) (*gnodev.Node, error) {
-	// Load transactions.
-	txs, err := parseTxs(cfg.txsFile)
-	if err != nil {
-		return nil, fmt.Errorf("unable to load transactions: %w", err)
-	}
-
-	config := setupDevNodeConfig(cfg, balances, pkgspath, txs)
-	return gnodev.NewDevNode(ctx, logger, remitter, config)
-}
-
-// setupDevNodeConfig creates and returns a new dev.NodeConfig.
-func setupDevNodeConfig(
-	cfg *devCfg,
-	balances gnoland.Balances,
-	pkgspath []gnodev.PackagePath,
-	txs []std.Tx,
->>>>>>> 74c2b314
 ) *gnodev.NodeConfig {
 	config := gnodev.DefaultNodeConfig(cfg.root)
-	if cfg.genesisFile != "" {
-		var err error
-		if config.InitialTxs, err = extractTxsFromGenesisFile(cfg.genesisFile); err != nil {
-			logger.Error("unable to load genesis file", "path", cfg.genesisFile, "err", err)
-		} else {
-			logger.Info("genesis file loaded", "path", cfg.genesisFile, "txs", len(config.InitialTxs))
-		}
-	}
 
 	config.Logger = logger
 	config.Emitter = emitter
@@ -62,7 +62,6 @@
 	config.NoReplay = cfg.noReplay
 	config.MaxGasPerBlock = cfg.maxGas
 	config.ChainID = cfg.chainId
-	config.Txs = txs
 
 	// other listeners
 	config.TMConfig.P2P.ListenAddress = defaultDevOptions.nodeP2PListenerAddr
@@ -71,18 +70,18 @@
 	return config
 }
 
-func extractTxsFromGenesisFile(path string) (txs []std.Tx, err error) {
+func extractAppStateFromGenesisFile(path string) (*gnoland.GnoGenesisState, error) {
 	doc, err := types.GenesisDocFromFile(path)
 	if err != nil {
-		return []std.Tx{}, fmt.Errorf("unable to parse doc file: %w", err)
+		return nil, fmt.Errorf("unable to parse doc file: %w", err)
 	}
 
 	state, ok := doc.AppState.(gnoland.GnoGenesisState)
 	if !ok {
-		return []std.Tx{}, fmt.Errorf("invalid `GnoGenesisState` app state")
+		return nil, fmt.Errorf("invalid `GnoGenesisState` app state")
 	}
 
-	return state.Txs, nil
+	return &state, nil
 }
 
 func resolveUnixOrTCPAddr(in string) (out string) {
