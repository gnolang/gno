package main

import (
	"context"
	"fmt"
	"log/slog"
	"net"
	"strings"

	gnodev "github.com/gnolang/gno/contribs/gnodev/pkg/dev"
	"github.com/gnolang/gno/contribs/gnodev/pkg/emitter"
	"github.com/gnolang/gno/contribs/gnodev/pkg/packages"
	"github.com/gnolang/gno/gno.land/pkg/gnoland"
	"github.com/gnolang/gno/tm2/pkg/bft/types"
)

// setupDevNode initializes and returns a new DevNode.
func setupDevNode(ctx context.Context, devCfg *devCfg, nodeConfig *gnodev.NodeConfig, path string) (*gnodev.Node, error) {
	logger := nodeConfig.Logger

	if devCfg.txsFile != "" { // Load txs files
		var err error
		nodeConfig.InitialTxs, err = gnoland.ReadGenesisTxs(ctx, devCfg.txsFile)
		if err != nil {
			return nil, fmt.Errorf("unable to load transactions: %w", err)
		}
	} else if devCfg.genesisFile != "" { // Load genesis file
		state, err := extractAppStateFromGenesisFile(devCfg.genesisFile)
		if err != nil {
			return nil, fmt.Errorf("unable to load genesis file %q: %w", devCfg.genesisFile, err)
		}

		// Override balances and txs
		nodeConfig.BalancesList = state.Balances

		stateTxs := state.Txs
		nodeConfig.InitialTxs = make([]gnoland.TxWithMetadata, len(stateTxs))

		for index, nodeTx := range stateTxs {
			nodeConfig.InitialTxs[index] = nodeTx
		}

		logger.Info("genesis file loaded", "path", devCfg.genesisFile, "txs", len(stateTxs))
	}

	return gnodev.NewDevNode(ctx, nodeConfig, path)
}

// setupDevNodeConfig creates and returns a new dev.NodeConfig.
func setupDevNodeConfig(
	cfg *devCfg,
	logger *slog.Logger,
	emitter emitter.Emitter,
	balances gnoland.Balances,
	loader *packages.Loader,
) *gnodev.NodeConfig {
<<<<<<< HEAD
	config := gnodev.DefaultNodeConfig(cfg.root)
	config.Loader = loader
=======
	config := gnodev.DefaultNodeConfig(cfg.root, cfg.chainDomain)
>>>>>>> c48219a1

	config.Logger = logger
	config.Emitter = emitter
	config.BalancesList = balances.List()
	// config.PackagesModifier = pkgspath
	config.TMConfig.RPC.ListenAddress = resolveUnixOrTCPAddr(cfg.nodeRPCListenerAddr)
	config.NoReplay = cfg.noReplay
	config.MaxGasPerBlock = cfg.maxGas
	config.ChainID = cfg.chainId

	// other listeners
	config.TMConfig.P2P.ListenAddress = defaultDevOptions.nodeP2PListenerAddr
	config.TMConfig.ProxyApp = defaultDevOptions.nodeProxyAppListenerAddr

	return config
}

func extractAppStateFromGenesisFile(path string) (*gnoland.GnoGenesisState, error) {
	doc, err := types.GenesisDocFromFile(path)
	if err != nil {
		return nil, fmt.Errorf("unable to parse doc file: %w", err)
	}

	state, ok := doc.AppState.(gnoland.GnoGenesisState)
	if !ok {
		return nil, fmt.Errorf("invalid `GnoGenesisState` app state")
	}

	return &state, nil
}

func resolveUnixOrTCPAddr(in string) (out string) {
	var err error
	var addr net.Addr

	if strings.HasPrefix(in, "unix://") {
		in = strings.TrimPrefix(in, "unix://")
		if addr, err := net.ResolveUnixAddr("unix", in); err == nil {
			return fmt.Sprintf("%s://%s", addr.Network(), addr.String())
		}

		err = fmt.Errorf("unable to resolve unix address `unix://%s`: %w", in, err)
	} else { // don't bother to checking prefix
		in = strings.TrimPrefix(in, "tcp://")
		if addr, err = net.ResolveTCPAddr("tcp", in); err == nil {
			return fmt.Sprintf("%s://%s", addr.Network(), addr.String())
		}

		err = fmt.Errorf("unable to resolve tcp address `tcp://%s`: %w", in, err)
	}

	panic(err)
}<|MERGE_RESOLUTION|>--- conflicted
+++ resolved
@@ -54,12 +54,8 @@
 	balances gnoland.Balances,
 	loader *packages.Loader,
 ) *gnodev.NodeConfig {
-<<<<<<< HEAD
-	config := gnodev.DefaultNodeConfig(cfg.root)
+	config := gnodev.DefaultNodeConfig(cfg.root, cfg.chainDomain)
 	config.Loader = loader
-=======
-	config := gnodev.DefaultNodeConfig(cfg.root, cfg.chainDomain)
->>>>>>> c48219a1
 
 	config.Logger = logger
 	config.Emitter = emitter
