--- conflicted
+++ resolved
@@ -9,30 +9,19 @@
 )
 
 // setupGnowebServer initializes and starts the Gnoweb server.
-<<<<<<< HEAD
-func setupGnoWebServer(logger *slog.Logger, cfg *devCfg, remoteAddr string) http.Handler {
-	webConfig := gnoweb.NewDefaultConfig()
-
-	webConfig.HelpChainID = cfg.chainId
-	webConfig.RemoteAddr = remoteAddr
-	webConfig.HelpRemote = cfg.webRemoteHelperAddr
-	webConfig.WithHTML = cfg.webWithHTML
-=======
-func setupGnoWebServer(logger *slog.Logger, cfg *devCfg, dnode *gnodev.Node) (http.Handler, error) {
+func setupGnoWebServer(logger *slog.Logger, cfg *devCfg, remoteAddr string) (http.Handler, error) {
 	if cfg.noWeb {
 		return http.HandlerFunc(http.NotFound), nil
 	}
 
-	remote := dnode.GetRemoteAddress()
-
+	fmt.Printf("REMOTE: %+v\r\n", remoteAddr)
 	appcfg := gnoweb.NewDefaultAppConfig()
 	appcfg.UnsafeHTML = cfg.webHTML
-	appcfg.NodeRemote = remote
+	appcfg.NodeRemote = remoteAddr
 	appcfg.ChainID = cfg.chainId
 	if cfg.webRemoteHelperAddr != "" {
 		appcfg.RemoteHelp = cfg.webRemoteHelperAddr
 	}
->>>>>>> beb48e7f
 
 	router, err := gnoweb.NewRouter(logger, appcfg)
 	if err != nil {
