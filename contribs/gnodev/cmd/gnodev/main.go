--- conflicted
+++ resolved
@@ -360,8 +360,9 @@
 	return runEventLoop(ctx, logger, book, rt, devNode, watcher)
 }
 
-<<<<<<< HEAD
-var helper string = `
+var helper string = `For more in-depth documentation, visit the GNO Tooling CLI documentation: 
+https://docs.gno.land/gno-tooling/cli/gno-tooling-gnodev
+
 P           Previous TX	 - Go to the previous tx
 N           Next TX	 - Go to the next tx
 E           Export	 - Export the current state as genesis doc
@@ -371,16 +372,6 @@
 Ctrl+S      Save State	 - Save the current state
 Ctrl+R      Reset	 - Reset application to it's initial/save state.
 Ctrl+C      Exit	 - Exit the application
-=======
-var helper string = `For more in-depth documentation, visit the GNO Tooling CLI documentation: 
-https://docs.gno.land/gno-tooling/cli/gno-tooling-gnodev
-
-A           Accounts - Display known accounts and balances
-H           Help - Display this message
-R           Reload - Reload all packages to take change into account
-Ctrl+R      Reset - Reset application state
-Ctrl+C      Exit - Exit the application
->>>>>>> aec02dc3
 `
 
 func runEventLoop(
