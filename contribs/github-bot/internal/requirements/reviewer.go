--- conflicted
+++ resolved
@@ -15,8 +15,6 @@
 	gh   *client.GitHub
 	user string
 }
-
-const approvedState = "APPROVED"
 
 var _ Requirement = &reviewByUser{}
 
@@ -67,11 +65,7 @@
 	for _, review := range reviews {
 		if review.GetUser().GetLogin() == r.user {
 			r.gh.Logger.Debugf("User %s already reviewed PR %d with state %s", r.user, pr.GetNumber(), review.GetState())
-<<<<<<< HEAD
-			return utils.AddStatusNode(review.GetState() == approvedState, detail, details)
-=======
 			return utils.AddStatusNode(review.GetState() == utils.ReviewStateApproved, detail, details)
->>>>>>> d2f8715c
 		}
 	}
 	r.gh.Logger.Debugf("User %s has not reviewed PR %d yet", r.user, pr.GetNumber())
@@ -147,11 +141,7 @@
 	for _, review := range reviews {
 		for _, member := range teamMembers {
 			if review.GetUser().GetLogin() == member.GetLogin() {
-<<<<<<< HEAD
-				if review.GetState() == approvedState {
-=======
 				if review.GetState() == utils.ReviewStateApproved {
->>>>>>> d2f8715c
 					approved += 1
 				}
 				r.gh.Logger.Debugf("Member %s from team %s already reviewed PR %d with state %s (%d/%d required approval(s))", member.GetLogin(), r.team, pr.GetNumber(), review.GetState(), approved, r.count)
@@ -163,16 +153,12 @@
 }
 
 func ReviewByTeamMembers(gh *client.GitHub, team string, count uint) Requirement {
-<<<<<<< HEAD
 	return &reviewByTeamMembers{
 		gh:           gh,
 		team:         team,
 		count:        1,
-		desiredState: approvedState,
-	}
-=======
-	return &reviewByTeamMembers{gh, team, count}
->>>>>>> d2f8715c
+		desiredState: utils.ReviewStateApproved,
+	}
 }
 
 type reviewByOrgMembers struct {
@@ -195,11 +181,7 @@
 
 	for _, review := range reviews {
 		if review.GetAuthorAssociation() == "MEMBER" {
-<<<<<<< HEAD
-			if review.GetState() == approvedState {
-=======
 			if review.GetState() == utils.ReviewStateApproved {
->>>>>>> d2f8715c
 				approved++
 			}
 			r.gh.Logger.Debugf(
