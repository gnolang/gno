package stdlibs

import (
<<<<<<< HEAD
	"bytes"
=======
	"crypto/sha256"
>>>>>>> 372abdf2
	"math"
	"reflect"
	"strconv"
	"time"

	"golang.org/x/crypto/sha3"

	"github.com/gnolang/gno/pkgs/bech32"
	"github.com/gnolang/gno/pkgs/crypto"
	gno "github.com/gnolang/gno/pkgs/gnolang"
	"github.com/gnolang/gno/pkgs/std"
)

func InjectNativeMappings(store gno.Store) {
	store.AddGo2GnoMapping(reflect.TypeOf(crypto.Bech32Address("")), "std", "Address")
	store.AddGo2GnoMapping(reflect.TypeOf(std.Coins{}), "std", "Coins")
	store.AddGo2GnoMapping(reflect.TypeOf(std.Coin{}), "std", "Coin")
}

func InjectPackage(store gno.Store, pn *gno.PackageNode) {
	switch pn.PkgPath {
<<<<<<< HEAD
	case "internal/crypto/sha3":
=======
	case "internal/crypto/sha256":
>>>>>>> 372abdf2
		pn.DefineNative("Sum256",
			gno.Flds( // params
				"data", "[]byte",
			),
			gno.Flds( // results
<<<<<<< HEAD
				"bz", "[]byte",
=======
				"bz", "[32]byte",
>>>>>>> 372abdf2
			),
			func(m *gno.Machine) {
				arg0 := m.LastBlock().GetParams1().TV
				bz := []byte(nil)
<<<<<<< HEAD
=======

>>>>>>> 372abdf2
				if arg0.V != nil {
					slice := arg0.V.(*gno.SliceValue)
					array := slice.GetBase(m.Store)
					bz = array.GetReadonlyBytes()[:slice.Length]
				}
<<<<<<< HEAD
				// remove padding
				bzNP := bytes.Trim(bz, "\x00")
				hash := sha3.Sum256(bzNP)
				res0 := gno.Go2GnoValue(
					m.Alloc,
					m.Store,
					reflect.ValueOf(hash),
				)
				m.PushValue(res0)
			},
		)
		pn.DefineNative("Sum512",
			gno.Flds( // params
				"data", "[]byte",
			),
			gno.Flds( // results
				"bz", "[]byte",
			),
			func(m *gno.Machine) {
				arg0 := m.LastBlock().GetParams1().TV
				bz := []byte(nil)
				if arg0.V != nil {
					slice := arg0.V.(*gno.SliceValue)
					array := slice.GetBase(m.Store)
					bz = array.GetReadonlyBytes()[:slice.Length]
				}
				bzNP := bytes.Trim(bz, "\x00")
				hash := sha3.Sum512(bzNP)
=======

				hash := sha256.Sum256(bz)
>>>>>>> 372abdf2
				res0 := gno.Go2GnoValue(
					m.Alloc,
					m.Store,
					reflect.ValueOf(hash),
				)
				m.PushValue(res0)
			},
		)
	case "internal/math":
		pn.DefineNative("Float32bits",
			gno.Flds( // params
				"f", "float32",
			),
			gno.Flds( // results
				"b", "uint32",
			),
			func(m *gno.Machine) {
				arg0 := m.LastBlock().GetParams1().TV
				res0 := typedUint32(math.Float32bits(arg0.GetFloat32()))
				m.PushValue(res0)
			},
		)
		pn.DefineNative("Float32frombits",
			gno.Flds( // params
				"b", "uint32",
			),
			gno.Flds( // results
				"f", "float32",
			),
			func(m *gno.Machine) {
				arg0 := m.LastBlock().GetParams1().TV
				res0 := typedFloat32(math.Float32frombits(arg0.GetUint32()))
				m.PushValue(res0)
			},
		)
		pn.DefineNative("Float64bits",
			gno.Flds( // params
				"f", "float64",
			),
			gno.Flds( // results
				"b", "uint64",
			),
			func(m *gno.Machine) {
				arg0 := m.LastBlock().GetParams1().TV
				res0 := typedUint64(math.Float64bits(arg0.GetFloat64()))
				m.PushValue(res0)
			},
		)
		pn.DefineNative("Float64frombits",
			gno.Flds( // params
				"b", "uint64",
			),
			gno.Flds( // results
				"f", "float64",
			),
			func(m *gno.Machine) {
				arg0 := m.LastBlock().GetParams1().TV
				res0 := typedFloat64(math.Float64frombits(arg0.GetUint64()))
				m.PushValue(res0)
			},
		)
	case "internal/os":
		pn.DefineNative("Now",
			gno.Flds( // params
			),
			gno.Flds( // results
				"sec", "int64",
				"nsec", "int32",
				"mono", "int64",
			),
			func(m *gno.Machine) {
				if m.Context == nil {
					res0 := typedInt64(0)
					res1 := typedInt32(0)
					res2 := typedInt64(0)
					m.PushValue(res0)
					m.PushValue(res1)
					m.PushValue(res2)
				} else {
					ctx := m.Context.(ExecContext)
					res0 := typedInt64(ctx.Timestamp)
					res1 := typedInt32(int32(ctx.TimestampNano))
					res2 := typedInt64(ctx.Timestamp*int64(time.Second) + ctx.TimestampNano)
					m.PushValue(res0)
					m.PushValue(res1)
					m.PushValue(res2)
				}
			},
		)
	// case "internal/os_test":
	// XXX defined in tests/imports.go
	case "strconv":
		pn.DefineGoNativeValue("Itoa", strconv.Itoa)
		pn.DefineGoNativeValue("Atoi", strconv.Atoi)
		pn.DefineGoNativeValue("FormatInt", strconv.FormatInt)
		pn.DefineGoNativeValue("FormatUint", strconv.FormatUint)
		pn.DefineGoNativeValue("Quote", strconv.Quote)
		pn.DefineGoNativeValue("QuoteToASCII", strconv.QuoteToASCII)
		pn.DefineGoNativeValue("CanBackquote", strconv.CanBackquote)
		pn.DefineGoNativeValue("IntSize", strconv.IntSize)
		pn.DefineGoNativeValue("AppendUint", strconv.AppendUint)
	case "std":
		// NOTE: some of these are overridden in tests/imports_test.go
		// Also see stdlibs/InjectPackage.
		pn.DefineNative("AssertOriginCall",
			gno.Flds( // params
			),
			gno.Flds( // results
			),
			func(m *gno.Machine) {
				isOrigin := len(m.Frames) == 2
				if !isOrigin {
					panic("invalid non-origin call")
				}
			},
		)
		pn.DefineNative("IsOriginCall",
			gno.Flds( // params
			),
			gno.Flds( // results
				"isOrigin", "bool",
			),
			func(m *gno.Machine) {
				isOrigin := len(m.Frames) == 2
				res0 := gno.TypedValue{T: gno.BoolType}
				res0.SetBool(isOrigin)
				m.PushValue(res0)
			},
		)
		pn.DefineNative("Hash",
			gno.Flds( // params
				"bz", "[]byte",
			),
			gno.Flds( // results
				"hash", "[20]byte",
			),
			func(m *gno.Machine) {
				arg0 := m.LastBlock().GetParams1().TV
				bz := []byte(nil)
				if arg0.V != nil {
					slice := arg0.V.(*gno.SliceValue)
					array := slice.GetBase(m.Store)
					bz = array.GetReadonlyBytes()
				}
				hash := gno.HashBytes(bz)
				res0 := gno.Go2GnoValue(
					m.Alloc,
					m.Store,
					reflect.ValueOf([20]byte(hash)),
				)
				m.PushValue(res0)
			},
		)
		pn.DefineNative("CurrentRealmPath",
			gno.Flds( // params
			),
			gno.Flds( // results
				"", "string",
			),
			func(m *gno.Machine) {
				realmPath := ""
				if m.Realm != nil {
					realmPath = m.Realm.Path
				}
				res0 := gno.Go2GnoValue(
					m.Alloc,
					m.Store,
					reflect.ValueOf(realmPath),
				)
				m.PushValue(res0)
			},
		)
		pn.DefineNative("GetChainID",
			gno.Flds( // params
			),
			gno.Flds( // results
				"", "string",
			),
			func(m *gno.Machine) {
				ctx := m.Context.(ExecContext)
				res0 := gno.Go2GnoValue(
					m.Alloc,
					m.Store,
					reflect.ValueOf(ctx.ChainID),
				)
				m.PushValue(res0)
			},
		)
		pn.DefineNative("GetHeight",
			gno.Flds( // params
			),
			gno.Flds( // results
				"", "int64",
			),
			func(m *gno.Machine) {
				ctx := m.Context.(ExecContext)
				res0 := gno.Go2GnoValue(
					m.Alloc,
					m.Store,
					reflect.ValueOf(ctx.Height),
				)
				m.PushValue(res0)
			},
		)
		pn.DefineNative("GetOrigSend",
			gno.Flds( // params
			),
			gno.Flds( // results
				"", "Coins",
			),
			func(m *gno.Machine) {
				ctx := m.Context.(ExecContext)
				res0 := gno.Go2GnoValue(
					m.Alloc,
					m.Store,
					reflect.ValueOf(ctx.OrigSend),
				)
				coinT := store.GetType(gno.DeclaredTypeID("std", "Coin"))
				coinsT := store.GetType(gno.DeclaredTypeID("std", "Coins"))
				res0.T = coinsT
				av := res0.V.(*gno.SliceValue).Base.(*gno.ArrayValue)
				for i := range av.List {
					av.List[i].T = coinT
				}
				m.PushValue(res0)
			},
		)
		pn.DefineNative("GetOrigCaller",
			gno.Flds( // params
			),
			gno.Flds( // results
				"", "Address",
			),
			func(m *gno.Machine) {
				ctx := m.Context.(ExecContext)
				res0 := gno.Go2GnoValue(
					m.Alloc,
					m.Store,
					reflect.ValueOf(ctx.OrigCaller),
				)
				addrT := store.GetType(gno.DeclaredTypeID("std", "Address"))
				res0.T = addrT
				m.PushValue(res0)
			},
		)
		pn.DefineNative("GetOrigPkgAddr",
			gno.Flds( // params
			),
			gno.Flds( // results
				"", "Address",
			),
			func(m *gno.Machine) {
				ctx := m.Context.(ExecContext)
				res0 := gno.Go2GnoValue(
					m.Alloc,
					m.Store,
					reflect.ValueOf(ctx.OrigPkgAddr),
				)
				addrT := store.GetType(gno.DeclaredTypeID("std", "Address"))
				res0.T = addrT
				m.PushValue(res0)
			},
		)
		pn.DefineNative("GetCallerAt",
			gno.Flds( // params
				"n", "int",
			),
			gno.Flds( // results
				"", "Address",
			),
			func(m *gno.Machine) {
				arg0 := m.LastBlock().GetParams1().TV
				n := arg0.GetInt()
				if n <= 0 {
					panic("GetCallerAt requires positive arg")
				}
				if n > m.NumFrames() {
					// NOTE: the last frame's LastPackage
					// is set to the original non-frame
					// package, so need this check.
					panic("frame not found")
				}
				var pkgAddr string
				if n == m.NumFrames() {
					// This makes it consistent with GetOrigCaller.
					ctx := m.Context.(ExecContext)
					pkgAddr = string(ctx.OrigCaller)
				} else {
					pkgAddr = string(m.LastCallFrame(n).LastPackage.GetPkgAddr().Bech32())
				}
				res0 := gno.Go2GnoValue(
					m.Alloc,
					m.Store,
					reflect.ValueOf(pkgAddr),
				)
				addrT := store.GetType(gno.DeclaredTypeID("std", "Address"))
				res0.T = addrT
				m.PushValue(res0)
			},
		)
		pn.DefineNative("GetBanker",
			gno.Flds( // params
				"bankerType", "BankerType",
			),
			gno.Flds( // results
				"", "Banker",
			),
			func(m *gno.Machine) {
				ctx := m.Context.(ExecContext)
				arg0 := m.LastBlock().GetParams1().TV
				bankerType := BankerType(arg0.GetUint8())
				banker := ctx.Banker
				switch bankerType {
				case BankerTypeReadonly:
					banker = NewReadonlyBanker(banker)
				case BankerTypeOrigSend:
					banker = NewOrigSendBanker(banker, ctx.OrigPkgAddr, ctx.OrigSend, ctx.OrigSendSpent)
				case BankerTypeRealmSend:
					banker = NewRealmSendBanker(banker, ctx.OrigPkgAddr)
				case BankerTypeRealmIssue:
					banker = banker
				default:
					panic("should not happen") // defensive
				}
				rv := reflect.ValueOf(banker)
				m.Alloc.AllocateStruct()         // defensive; native space not allocated.
				m.Alloc.AllocateStructFields(10) // defensive 10; native space not allocated.

				// make gno bankAdapter{rv}
				btv := gno.Go2GnoNativeValue(m.Alloc, rv)
				bsv := m.Alloc.NewStructWithFields(btv)
				bankAdapterType := store.GetType(gno.DeclaredTypeID("std", "bankAdapter"))
				res0 := gno.TypedValue{T: bankAdapterType, V: bsv}
				m.PushValue(res0)
			},
		)
		// XXX DEPRECATED, use stdlibs/time instead
		pn.DefineNative("GetTimestamp",
			gno.Flds( // params
			),
			gno.Flds( // results
				"", "Time",
			),
			func(m *gno.Machine) {
				ctx := m.Context.(ExecContext)
				res0 := typedInt64(ctx.Timestamp)
				timeT := store.GetType(gno.DeclaredTypeID("std", "Time"))
				res0.T = timeT
				m.PushValue(res0)
			},
		)
		pn.DefineNative("FormatTimestamp",
			gno.Flds( // params
				"timestamp", "Time",
				"format", "string",
			),
			gno.Flds( // results
				"", "string",
			),
			func(m *gno.Machine) {
				arg0, arg1 := m.LastBlock().GetParams2()
				timestamp := arg0.TV.GetInt64()
				format := arg1.TV.GetString()
				t := time.Unix(timestamp, 0).Round(0).UTC()
				result := t.Format(format)
				res0 := typedString(m.Alloc.NewString(result))
				m.PushValue(res0)
			},
		)
		pn.DefineNative("EncodeBech32",
			gno.Flds( // params
				"prefix", "string",
				"bytes", "[20]byte",
			),
			gno.Flds( // results
				"addr", "Address",
			),
			func(m *gno.Machine) {
				arg0, arg1 := m.LastBlock().GetParams2()
				prefix := arg0.TV.GetString()
				bz := arg1.TV.V.(*gno.ArrayValue).GetReadonlyBytes()
				if len(bz) != crypto.AddressSize {
					panic("should not happen")
				}
				b32, err := bech32.ConvertAndEncode(prefix, bz)
				if err != nil {
					panic(err)
				}
				res0 := gno.Go2GnoValue(
					m.Alloc,
					m.Store,
					reflect.ValueOf(b32),
				)
				addrT := store.GetType(gno.DeclaredTypeID("std", "Address"))
				res0.T = addrT
				m.PushValue(res0)
			},
		)
		pn.DefineNative("DecodeBech32",
			gno.Flds( // params
				"addr", "Address",
			),
			gno.Flds( // results
				"prefix", "string",
				"bytes", "[20]byte",
				"ok", "bool",
			),
			func(m *gno.Machine) {
				arg0 := m.LastBlock().GetParams1()
				addr := arg0.TV.GetString()
				prefix, bz, err := bech32.Decode(addr)
				if err != nil || len(bz) != 20 {
					m.PushValue(typedString(m.Alloc.NewString("")))
					m.PushValue(typedByteArray(20, m.Alloc.NewDataArray(20)))
					m.PushValue(typedBool(false))
				} else {
					m.PushValue(typedString(m.Alloc.NewString(prefix)))
					m.PushValue(typedByteArray(20, m.Alloc.NewArrayFromData(bz)))
					m.PushValue(typedBool(true))
				}
			},
		)
		pn.DefineNative("DerivePkgAddr",
			gno.Flds( // params
				"pkgPath", "string",
			),
			gno.Flds( // results
				"addr", "Address",
			),
			func(m *gno.Machine) {
				arg0 := m.LastBlock().GetParams1().TV
				pkgPath := arg0.GetString()
				pkgAddr := gno.DerivePkgAddr(pkgPath).Bech32()
				res0 := gno.Go2GnoValue(
					m.Alloc,
					m.Store,
					reflect.ValueOf(pkgAddr),
				)
				addrT := store.GetType(gno.DeclaredTypeID("std", "Address"))
				res0.T = addrT
				m.PushValue(res0)
			},
		)
	}
}

func typedInt32(i32 int32) gno.TypedValue {
	tv := gno.TypedValue{T: gno.Int32Type}
	tv.SetInt32(i32)
	return tv
}

func typedInt64(i64 int64) gno.TypedValue {
	tv := gno.TypedValue{T: gno.Int64Type}
	tv.SetInt64(i64)
	return tv
}

func typedUint32(u32 uint32) gno.TypedValue {
	tv := gno.TypedValue{T: gno.Uint32Type}
	tv.SetUint32(u32)
	return tv
}

func typedUint64(u64 uint64) gno.TypedValue {
	tv := gno.TypedValue{T: gno.Uint64Type}
	tv.SetUint64(u64)
	return tv
}

func typedFloat32(f32 float32) gno.TypedValue {
	tv := gno.TypedValue{T: gno.Float32Type}
	tv.SetFloat32(f32)
	return tv
}

func typedFloat64(f64 float64) gno.TypedValue {
	tv := gno.TypedValue{T: gno.Float64Type}
	tv.SetFloat64(f64)
	return tv
}

func typedString(s gno.StringValue) gno.TypedValue {
	tv := gno.TypedValue{T: gno.StringType}
	tv.SetString(s)
	return tv
}

func typedBool(b bool) gno.TypedValue {
	tv := gno.TypedValue{T: gno.BoolType}
	tv.SetBool(b)
	return tv
}

func typedByteArray(ln int, bz *gno.ArrayValue) gno.TypedValue {
	if bz != nil && bz.GetLength() != ln {
		panic("array length mismatch")
	}
	tv := gno.TypedValue{T: &gno.ArrayType{Len: ln, Elt: gno.Uint8Type}, V: bz}
	return tv
}

func typedByteSlice(bz *gno.SliceValue) gno.TypedValue {
	tv := gno.TypedValue{T: &gno.SliceType{Elt: gno.Uint8Type}, V: bz}
	return tv
}

func typedNil(t gno.Type) gno.TypedValue {
	tv := gno.TypedValue{T: t, V: nil}
	return tv
}<|MERGE_RESOLUTION|>--- conflicted
+++ resolved
@@ -1,11 +1,8 @@
 package stdlibs
 
 import (
-<<<<<<< HEAD
 	"bytes"
-=======
 	"crypto/sha256"
->>>>>>> 372abdf2
 	"math"
 	"reflect"
 	"strconv"
@@ -27,47 +24,8 @@
 
 func InjectPackage(store gno.Store, pn *gno.PackageNode) {
 	switch pn.PkgPath {
-<<<<<<< HEAD
 	case "internal/crypto/sha3":
-=======
-	case "internal/crypto/sha256":
->>>>>>> 372abdf2
 		pn.DefineNative("Sum256",
-			gno.Flds( // params
-				"data", "[]byte",
-			),
-			gno.Flds( // results
-<<<<<<< HEAD
-				"bz", "[]byte",
-=======
-				"bz", "[32]byte",
->>>>>>> 372abdf2
-			),
-			func(m *gno.Machine) {
-				arg0 := m.LastBlock().GetParams1().TV
-				bz := []byte(nil)
-<<<<<<< HEAD
-=======
-
->>>>>>> 372abdf2
-				if arg0.V != nil {
-					slice := arg0.V.(*gno.SliceValue)
-					array := slice.GetBase(m.Store)
-					bz = array.GetReadonlyBytes()[:slice.Length]
-				}
-<<<<<<< HEAD
-				// remove padding
-				bzNP := bytes.Trim(bz, "\x00")
-				hash := sha3.Sum256(bzNP)
-				res0 := gno.Go2GnoValue(
-					m.Alloc,
-					m.Store,
-					reflect.ValueOf(hash),
-				)
-				m.PushValue(res0)
-			},
-		)
-		pn.DefineNative("Sum512",
 			gno.Flds( // params
 				"data", "[]byte",
 			),
@@ -82,12 +40,62 @@
 					array := slice.GetBase(m.Store)
 					bz = array.GetReadonlyBytes()[:slice.Length]
 				}
+				// remove padding
+				bzNP := bytes.Trim(bz, "\x00")
+				hash := sha3.Sum256(bzNP)
+				res0 := gno.Go2GnoValue(
+					m.Alloc,
+					m.Store,
+					reflect.ValueOf(hash),
+				)
+				m.PushValue(res0)
+			},
+		)
+		pn.DefineNative("Sum512",
+			gno.Flds( // params
+				"data", "[]byte",
+			),
+			gno.Flds( // results
+				"bz", "[]byte",
+			),
+			func(m *gno.Machine) {
+				arg0 := m.LastBlock().GetParams1().TV
+				bz := []byte(nil)
+				if arg0.V != nil {
+					slice := arg0.V.(*gno.SliceValue)
+					array := slice.GetBase(m.Store)
+					bz = array.GetReadonlyBytes()[:slice.Length]
+				}
+				// remove padding
 				bzNP := bytes.Trim(bz, "\x00")
 				hash := sha3.Sum512(bzNP)
-=======
+				res0 := gno.Go2GnoValue(
+					m.Alloc,
+					m.Store,
+					reflect.ValueOf(hash),
+				)
+				m.PushValue(res0)
+			},
+		)
+	case "internal/crypto/sha256":
+		pn.DefineNative("Sum256",
+			gno.Flds( // params
+				"data", "[]byte",
+			),
+			gno.Flds( // results
+				"bz", "[32]byte",
+			),
+			func(m *gno.Machine) {
+				arg0 := m.LastBlock().GetParams1().TV
+				bz := []byte(nil)
+
+				if arg0.V != nil {
+					slice := arg0.V.(*gno.SliceValue)
+					array := slice.GetBase(m.Store)
+					bz = array.GetReadonlyBytes()[:slice.Length]
+				}
 
 				hash := sha256.Sum256(bz)
->>>>>>> 372abdf2
 				res0 := gno.Go2GnoValue(
 					m.Alloc,
 					m.Store,
