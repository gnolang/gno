.PHONY: help
help:
	@echo "Available make commands:"
	@cat Makefile | grep '^[a-z][^:]*:' | cut -d: -f1 | sort | sed 's/^/  /'

# command to run dependency utilities, like goimports.
rundep=go run -modfile ../misc/devdeps/go.mod

########################################
# Environment variables
# You can overwrite any of the following by passing a different value on the
# command line, ie. `CGO_ENABLED=1 make test`.

# disable cgo by default. cgo requires some additional dependencies in some
# cases, and is not strictly required by any tm2 code.
CGO_ENABLED ?= 0
export CGO_ENABLED
# flags for `make fmt`. -w will write the result to the destination files.
GOFMT_FLAGS ?= -w
# flags for `make imports`.
GOIMPORTS_FLAGS ?= $(GOFMT_FLAGS)
# test suite flags.
GOTEST_FLAGS ?= -v -p 1 -timeout=30m

########################################
# Dev tools
.PHONY: start.gnoland
start.gnoland:; go run ./cmd/gnoland start

.PHONY: start.gnoweb
start.gnoweb:; go run ./cmd/gnoweb

.PHONY: build
build: build.gnoland build.gnokey build.gnoweb build.gnofaucet

build.gnoland:;    go build -o build/gnoland   ./cmd/gnoland
build.gnoweb:;     go build -o build/gnoweb    ./cmd/gnoweb
build.gnofaucet:;  go build -o build/gnofaucet ./cmd/gnofaucet
build.gnokey:;     go build -o build/gnokey    ./cmd/gnokey

run.gnoland:;      go run ./cmd/gnoland start
run.gnoweb:;       go run ./cmd/gnoweb

.PHONY: install
<<<<<<< HEAD
install: install.gnoland install.gnoweb install.gnofaucet install.gnokey
=======
install: install.gnoland install.gnoweb install.gnokey install.genesis
>>>>>>> 5a976efe

install.gnoland:;    go install ./cmd/gnoland
install.gnoweb:;     go install ./cmd/gnoweb
install.gnokey:;     go install ./cmd/gnokey

.PHONY: fclean
fclean: clean
	rm -rf testdir

.PHONY: clean
clean:
	rm -rf build

.PHONY: lint
lint:
	$(rundep) github.com/golangci/golangci-lint/cmd/golangci-lint run --config ../.github/golangci.yml ./...

.PHONY: fmt
fmt:
	$(rundep) mvdan.cc/gofumpt $(GOFMT_FLAGS) .

.PHONY: imports
imports:
	$(rundep) golang.org/x/tools/cmd/goimports $(GOIMPORTS_FLAGS) .

########################################
# Test suite
.PHONY: test
test: _test.gnoland _test.gnoweb _test.gnokey _test.pkgs

_test.gnoland:;      go test $(GOTEST_FLAGS) ./cmd/gnoland
_test.gnoweb:;       go test $(GOTEST_FLAGS) ./cmd/gnoweb
_test.gnokey:;       go test $(GOTEST_FLAGS) ./cmd/gnokey
_test.pkgs:;         go test $(GOTEST_FLAGS) ./pkg/...
_test.pkgs.sync:;    UPDATE_SCRIPTS=true go test $(GOTEST_FLAGS) ./pkg/...<|MERGE_RESOLUTION|>--- conflicted
+++ resolved
@@ -42,11 +42,7 @@
 run.gnoweb:;       go run ./cmd/gnoweb
 
 .PHONY: install
-<<<<<<< HEAD
-install: install.gnoland install.gnoweb install.gnofaucet install.gnokey
-=======
-install: install.gnoland install.gnoweb install.gnokey install.genesis
->>>>>>> 5a976efe
+install: install.gnoland install.gnoweb install.gnokey
 
 install.gnoland:;    go install ./cmd/gnoland
 install.gnoweb:;     go install ./cmd/gnoweb
