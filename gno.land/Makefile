--- conflicted
+++ resolved
@@ -31,11 +31,7 @@
 start.gnoweb:; go run ./cmd/gnoweb
 
 .PHONY: build
-<<<<<<< HEAD
-build: build.gnoland build.gnokey build.gnoweb build.gnofaucet
-=======
-build: build.gnoland build.gnokey build.gnoweb build.genesis
->>>>>>> 7ecc6925
+build: build.gnoland build.gnokey build.gnoweb
 
 build.gnoland:;    go build -o build/gnoland   ./cmd/gnoland
 build.gnoweb:;     go build -o build/gnoweb    ./cmd/gnoweb
