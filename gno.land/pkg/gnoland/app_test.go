--- conflicted
+++ resolved
@@ -13,13 +13,8 @@
 	"github.com/stretchr/testify/require"
 
 	"github.com/gnolang/gno/gno.land/pkg/sdk/vm"
-<<<<<<< HEAD
-	"github.com/gnolang/gno/gnovm"
+	"github.com/gnolang/gno/gnovm/pkg/gnolang"
 	"github.com/gnolang/gno/gnovm/stdlibs/chain"
-=======
-	"github.com/gnolang/gno/gnovm/pkg/gnolang"
-	gnostd "github.com/gnolang/gno/gnovm/stdlibs/std"
->>>>>>> a56a225e
 	"github.com/gnolang/gno/tm2/pkg/amino"
 	abci "github.com/gnolang/gno/tm2/pkg/bft/abci/types"
 	bftCfg "github.com/gnolang/gno/tm2/pkg/bft/config"
@@ -579,11 +574,7 @@
 		c := newCollector[validatorUpdate](mockEventSwitch, noFilter)
 
 		// Fire a GnoVM event
-<<<<<<< HEAD
-		mockEventSwitch.FireEvent(chain.Event{})
-=======
-		mockEventSwitch.FireEvent(gnostd.GnoEvent{})
->>>>>>> a56a225e
+		mockEventSwitch.FireEvent(chain.GnoEvent{})
 
 		// Create the EndBlocker
 		eb := EndBlocker(c, nil, nil, mockVMKeeper, &mockEndBlockerApp{})
@@ -630,11 +621,7 @@
 		c := newCollector[validatorUpdate](mockEventSwitch, noFilter)
 
 		// Fire a GnoVM event
-<<<<<<< HEAD
-		mockEventSwitch.FireEvent(chain.Event{})
-=======
-		mockEventSwitch.FireEvent(gnostd.GnoEvent{})
->>>>>>> a56a225e
+		mockEventSwitch.FireEvent(chain.GnoEvent{})
 
 		// Create the EndBlocker
 		eb := EndBlocker(c, nil, nil, mockVMKeeper, &mockEndBlockerApp{})
@@ -677,11 +664,7 @@
 		// Construct the GnoVM events
 		vmEvents := make([]abci.Event, 0, len(changes))
 		for index := range changes {
-<<<<<<< HEAD
-			event := chain.Event{
-=======
-			event := gnostd.GnoEvent{
->>>>>>> a56a225e
+			event := chain.GnoEvent{
 				Type:    validatorAddedEvent,
 				PkgPath: valRealm,
 			}
@@ -690,11 +673,7 @@
 			if index%2 == 0 {
 				changes[index].Power = 0
 
-<<<<<<< HEAD
-				event = chain.Event{
-=======
-				event = gnostd.GnoEvent{
->>>>>>> a56a225e
+				event = chain.GnoEvent{
 					Type:    validatorRemovedEvent,
 					PkgPath: valRealm,
 				}
@@ -768,11 +747,11 @@
 			}
 
 			vmEvents = []abci.Event{
-				gnostd.GnoEvent{
+				chain.GnoEvent{
 					Type:    validatorAddedEvent,
 					PkgPath: valRealm,
 				},
-				gnostd.GnoEvent{
+				chain.GnoEvent{
 					Type:    validatorAddedEvent,
 					PkgPath: valRealm,
 				},
@@ -834,11 +813,11 @@
 			}
 
 			vmEvents = []abci.Event{
-				gnostd.GnoEvent{
+				chain.GnoEvent{
 					Type:    validatorAddedEvent,
 					PkgPath: valRealm,
 				},
-				gnostd.GnoEvent{
+				chain.GnoEvent{
 					Type:    validatorAddedEvent,
 					PkgPath: valRealm,
 				},
@@ -880,7 +859,8 @@
 					Address: key1.PubKey().Address(),
 					PubKey:  key1.PubKey(),
 					Power:   1,
-				}}
+				},
+			}
 
 			mockEventSwitch = newCommonEvSwitch()
 
@@ -897,7 +877,7 @@
 					Response: abci.ResponseDeliverTx{
 						ResponseBase: abci.ResponseBase{
 							Events: []abci.Event{
-								gnostd.GnoEvent{
+								chain.GnoEvent{
 									Type:    validatorAddedEvent,
 									PkgPath: valRealm,
 								},
