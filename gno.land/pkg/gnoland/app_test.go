--- conflicted
+++ resolved
@@ -50,17 +50,26 @@
 			Amount:  []std.Coin{{Amount: 1e15, Denom: "ugnot"}},
 		},
 	}
-	appState.Txs = []std.Tx{
+	appState.Txs = []TxWithMetadata{
 		{
-			Msgs: []std.Msg{vm.NewMsgAddPackage(addr, "gno.land/r/demo", []*std.MemFile{
-				{
-					Name: "demo.gno",
-					Body: "package demo; func Hello() string { return `hello`; }",
-				},
-			})},
-			Fee:        std.Fee{GasWanted: 1e6, GasFee: std.Coin{Amount: 1e6, Denom: "ugnot"}},
-			Signatures: []std.Signature{{}}, // one empty signature
-		},
+			Tx: std.Tx{
+				Msgs: []std.Msg{vm.NewMsgAddPackage(addr, "gno.land/r/demo", []*gnovm.MemFile{
+					{
+						Name: "demo.gno",
+						Body: "package demo; func Hello() string { return `hello`; }",
+					},
+				})},
+				Fee:        std.Fee{GasWanted: 1e6, GasFee: std.Coin{Amount: 1e6, Denom: "ugnot"}},
+				Signatures: []std.Signature{{}}, // one empty signature
+			},
+		},
+	}
+	appState.Params = []Param{
+		{key: "foo", kind: "string", value: "hello"},
+		{key: "foo", kind: "int64", value: int64(-42)},
+		{key: "foo", kind: "uint64", value: uint64(1337)},
+		{key: "foo", kind: "bool", value: true},
+		{key: "foo", kind: "bytes", value: []byte{0x48, 0x69, 0x21}},
 	}
 
 	resp := bapp.InitChain(abci.RequestInitChain{
@@ -70,39 +79,7 @@
 			Block: defaultBlockParams(),
 		},
 		Validators: []abci.ValidatorUpdate{},
-<<<<<<< HEAD
 		AppState:   appState,
-=======
-		AppState: GnoGenesisState{
-			Balances: []Balance{
-				{
-					Address: addr,
-					Amount:  []std.Coin{{Amount: 1e15, Denom: "ugnot"}},
-				},
-			},
-			Txs: []TxWithMetadata{
-				{
-					Tx: std.Tx{
-						Msgs: []std.Msg{vm.NewMsgAddPackage(addr, "gno.land/r/demo", []*gnovm.MemFile{
-							{
-								Name: "demo.gno",
-								Body: "package demo; func Hello() string { return `hello`; }",
-							},
-						})},
-						Fee:        std.Fee{GasWanted: 1e6, GasFee: std.Coin{Amount: 1e6, Denom: "ugnot"}},
-						Signatures: []std.Signature{{}}, // one empty signature
-					},
-				},
-			},
-			Params: []Param{
-				{key: "foo", kind: "string", value: "hello"},
-				{key: "foo", kind: "int64", value: int64(-42)},
-				{key: "foo", kind: "uint64", value: uint64(1337)},
-				{key: "foo", kind: "bool", value: true},
-				{key: "foo", kind: "bytes", value: []byte{0x48, 0x69, 0x21}},
-			},
-		},
->>>>>>> ebb49480
 	})
 	require.True(t, resp.IsOK(), "InitChain response: %v", resp)
 
@@ -242,7 +219,7 @@
 		CacheStdlibLoad: cached,
 	}
 	// Construct keepers.
-	paramsKpr := params.NewKeeper(iavlCapKey, nil)
+	paramsKpr := params.NewParamsKeeper(iavlCapKey, "")
 	cfg.acctKpr = auth.NewAccountKeeper(iavlCapKey, paramsKpr, ProtoGnoAccount)
 	cfg.gpKpr = auth.NewGasPriceKeeper(iavlCapKey)
 	cfg.InitChainer(testCtx, abci.RequestInitChain{
@@ -845,11 +822,11 @@
 	baseApp.MountStoreWithDB(baseKey, dbadapter.StoreConstructor, cfg.DB)
 
 	// Construct keepers.
-	paramsKpr := params.NewKeeper(mainKey, nil)
+	paramsKpr := params.NewParamsKeeper(mainKey, "")
 	acctKpr := auth.NewAccountKeeper(mainKey, paramsKpr, ProtoGnoAccount)
 	gpKpr := auth.NewGasPriceKeeper(mainKey)
 	bankKpr := bank.NewBankKeeper(acctKpr)
-	vmk := vm.NewVMKeeper(baseKey, mainKey, acctKpr, bankKpr, cfg.MaxCycles)
+	vmk := vm.NewVMKeeper(baseKey, mainKey, acctKpr, bankKpr, paramsKpr)
 
 	// Set InitChainer
 	icc := cfg.InitChainerConfig
