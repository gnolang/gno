--- conflicted
+++ resolved
@@ -21,18 +21,11 @@
 )
 
 type InMemoryNodeConfig struct {
-<<<<<<< HEAD
-	PrivValidator    bft.PrivValidator // identity of the validator
-	Genesis          *bft.GenesisDoc
-	TMConfig         *tmcfg.Config
-	GenesisTxHandler GenesisTxHandler
-=======
-	PrivValidator         bft.PrivValidator // identity of the validator
-	Genesis               *bft.GenesisDoc
-	TMConfig              *tmcfg.Config
-	SkipFailingGenesisTxs bool
-	GenesisMaxVMCycles    int64
->>>>>>> ae37e846
+	PrivValidator      bft.PrivValidator // identity of the validator
+	Genesis            *bft.GenesisDoc
+	TMConfig           *tmcfg.Config
+	GenesisTxHandler   GenesisTxHandler
+	GenesisMaxVMCycles int64
 }
 
 // NewMockedPrivValidator generate a new key
@@ -86,17 +79,11 @@
 	}
 
 	return &InMemoryNodeConfig{
-<<<<<<< HEAD
-		PrivValidator:    pv,
-		TMConfig:         tm,
-		Genesis:          genesis,
-		GenesisTxHandler: PanicOnFailingTxHandler,
-=======
 		PrivValidator:      pv,
 		TMConfig:           tm,
 		Genesis:            genesis,
+		GenesisTxHandler:   PanicOnFailingTxHandler,
 		GenesisMaxVMCycles: 10_000_000,
->>>>>>> ae37e846
 	}
 }
 
@@ -130,18 +117,11 @@
 
 	// Initialize the application with the provided options
 	gnoApp, err := NewAppWithOptions(&AppOptions{
-<<<<<<< HEAD
 		Logger:           logger,
 		GnoRootDir:       cfg.TMConfig.RootDir,
 		GenesisTxHandler: cfg.GenesisTxHandler,
+		MaxCycles:        cfg.GenesisMaxVMCycles,
 		DB:               memdb.NewMemDB(),
-=======
-		Logger:                logger,
-		GnoRootDir:            cfg.TMConfig.RootDir,
-		SkipFailingGenesisTxs: cfg.SkipFailingGenesisTxs,
-		MaxCycles:             cfg.GenesisMaxVMCycles,
-		DB:                    memdb.NewMemDB(),
->>>>>>> ae37e846
 	})
 	if err != nil {
 		return nil, fmt.Errorf("error initializing new app: %w", err)
