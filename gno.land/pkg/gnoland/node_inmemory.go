--- conflicted
+++ resolved
@@ -21,18 +21,10 @@
 )
 
 type InMemoryNodeConfig struct {
-<<<<<<< HEAD
-	PrivValidator      bft.PrivValidator // identity of the validator
-	Genesis            *bft.GenesisDoc
-	TMConfig           *tmcfg.Config
-	GenesisTxHandler   GenesisTxHandler
-	GenesisMaxVMCycles int64
-=======
-	PrivValidator         bft.PrivValidator // identity of the validator
-	Genesis               *bft.GenesisDoc
-	TMConfig              *tmcfg.Config
-	SkipFailingGenesisTxs bool
->>>>>>> 67602653
+	PrivValidator    bft.PrivValidator // identity of the validator
+	Genesis          *bft.GenesisDoc
+	TMConfig         *tmcfg.Config
+	GenesisTxHandler GenesisTxHandler
 }
 
 // NewMockedPrivValidator generate a new key
@@ -86,17 +78,10 @@
 	}
 
 	return &InMemoryNodeConfig{
-<<<<<<< HEAD
-		PrivValidator:      pv,
-		TMConfig:           tm,
-		Genesis:            genesis,
-		GenesisTxHandler:   PanicOnFailingTxHandler,
-		GenesisMaxVMCycles: 10_000_000,
-=======
-		PrivValidator: pv,
-		TMConfig:      tm,
-		Genesis:       genesis,
->>>>>>> 67602653
+		PrivValidator:    pv,
+		TMConfig:         tm,
+		Genesis:          genesis,
+		GenesisTxHandler: PanicOnFailingTxHandler,
 	}
 }
 
@@ -128,25 +113,13 @@
 		return nil, fmt.Errorf("validate config error: %w", err)
 	}
 
-	// Setup options
-	opts := NewAppOptions()
-	opts.Logger = logger
-	opts.GnoRootDir = cfg.TMConfig.RootDir
-	opts.MaxCycles = cfg.GenesisMaxVMCycles
-	opts.GenesisTxHandler = cfg.GenesisTxHandler
-	opts.DB = memdb.NewMemDB()
-
 	// Initialize the application with the provided options
-<<<<<<< HEAD
-	gnoApp, err := NewAppWithOptions(opts)
-=======
 	gnoApp, err := NewAppWithOptions(&AppOptions{
-		Logger:                logger,
-		GnoRootDir:            cfg.TMConfig.RootDir,
-		SkipFailingGenesisTxs: cfg.SkipFailingGenesisTxs,
-		DB:                    memdb.NewMemDB(),
+		Logger:           logger,
+		GnoRootDir:       cfg.TMConfig.RootDir,
+		GenesisTxHandler: cfg.GenesisTxHandler,
+		DB:               memdb.NewMemDB(),
 	})
->>>>>>> 67602653
 	if err != nil {
 		return nil, fmt.Errorf("error initializing new app: %w", err)
 	}
