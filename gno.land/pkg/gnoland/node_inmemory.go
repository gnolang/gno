package gnoland

import (
	"fmt"
	"log/slog"
	"time"

	abci "github.com/gnolang/gno/tm2/pkg/bft/abci/types"
	tmcfg "github.com/gnolang/gno/tm2/pkg/bft/config"
	"github.com/gnolang/gno/tm2/pkg/bft/node"
	"github.com/gnolang/gno/tm2/pkg/bft/proxy"
	bft "github.com/gnolang/gno/tm2/pkg/bft/types"
	"github.com/gnolang/gno/tm2/pkg/crypto/ed25519"
	"github.com/gnolang/gno/tm2/pkg/db"
	"github.com/gnolang/gno/tm2/pkg/db/memdb"
	"github.com/gnolang/gno/tm2/pkg/events"
	"github.com/gnolang/gno/tm2/pkg/p2p"
	"github.com/gnolang/gno/tm2/pkg/std"
)

type InMemoryNodeConfig struct {
	PrivValidator      bft.PrivValidator // identity of the validator
	Genesis            *bft.GenesisDoc
	TMConfig           *tmcfg.Config
	GenesisTxHandler   GenesisTxHandler
	GenesisMaxVMCycles int64
}

// NewMockedPrivValidator generate a new key
func NewMockedPrivValidator() bft.PrivValidator {
	return bft.NewMockPVWithParams(ed25519.GenPrivKey(), false, false)
}

// NewDefaultGenesisConfig creates a default configuration for an in-memory node.
func NewDefaultGenesisConfig(chainid string) *bft.GenesisDoc {
	return &bft.GenesisDoc{
		GenesisTime: time.Now(),
		ChainID:     chainid,
		ConsensusParams: abci.ConsensusParams{
			Block: &abci.BlockParams{
				MaxTxBytes:   1_000_000,   // 1MB,
				MaxDataBytes: 2_000_000,   // 2MB,
				MaxGas:       100_000_000, // 100M gas
				TimeIotaMS:   100,         // 100ms
			},
		},
		AppState: &GnoGenesisState{
			Balances: []Balance{},
			Txs:      []std.Tx{},
		},
	}
}

func NewDefaultTMConfig(rootdir string) *tmcfg.Config {
	// We use `TestConfig` here otherwise ChainID will be empty, and
	// there is no other way to update it than using a config file
	return tmcfg.TestConfig().SetRootDir(rootdir)
}

func (cfg *InMemoryNodeConfig) validate() error {
	if cfg.PrivValidator == nil {
		return fmt.Errorf("`PrivValidator` is required but not provided")
	}

	if cfg.TMConfig == nil {
		return fmt.Errorf("`TMConfig` is required but not provided")
	}

	if cfg.TMConfig.RootDir == "" {
		return fmt.Errorf("`TMConfig.RootDir` is required to locate `stdlibs` directory")
	}

	if cfg.GenesisTxHandler == nil {
		return fmt.Errorf("`GenesisTxHandler` is required but not provided")
	}

	return nil
}

// NewInMemoryNode creates an in-memory gnoland node. In this mode, the node does not
// persist any data and uses an in-memory database. The `InMemoryNodeConfig.TMConfig.RootDir`
// should point to the correct gno repository to load the stdlibs.
func NewInMemoryNode(logger *slog.Logger, cfg *InMemoryNodeConfig) (*node.Node, error) {
	if err := cfg.validate(); err != nil {
		return nil, fmt.Errorf("validate config error: %w", err)
	}

	evsw := events.NewEventSwitch()

	// Initialize the application with the provided options
	gnoApp, err := NewAppWithOptions(&AppOptions{
		Logger:           logger,
		GnoRootDir:       cfg.TMConfig.RootDir,
		GenesisTxHandler: cfg.GenesisTxHandler,
		MaxCycles:        cfg.GenesisMaxVMCycles,
		DB:               memdb.NewMemDB(),
<<<<<<< HEAD
		EventSwitch:      evsw,
=======
		CacheStdlibLoad:  true,
>>>>>>> f28444ae
	})
	if err != nil {
		return nil, fmt.Errorf("error initializing new app: %w", err)
	}

	cfg.TMConfig.LocalApp = gnoApp

	// Setup app client creator
	appClientCreator := proxy.DefaultClientCreator(
		cfg.TMConfig.LocalApp,
		cfg.TMConfig.ProxyApp,
		cfg.TMConfig.ABCI,
		cfg.TMConfig.DBDir(),
	)

	// Create genesis factory
	genProvider := func() (*bft.GenesisDoc, error) { return cfg.Genesis, nil }

	dbProvider := func(*node.DBContext) (db.DB, error) { return memdb.NewMemDB(), nil }

	// Generate p2p node identity
	nodekey := &p2p.NodeKey{PrivKey: ed25519.GenPrivKey()}

	// Create and return the in-memory node instance
	return node.NewNode(cfg.TMConfig,
		cfg.PrivValidator, nodekey,
		appClientCreator,
		genProvider,
		dbProvider,
		evsw,
		logger,
	)
}<|MERGE_RESOLUTION|>--- conflicted
+++ resolved
@@ -94,11 +94,8 @@
 		GenesisTxHandler: cfg.GenesisTxHandler,
 		MaxCycles:        cfg.GenesisMaxVMCycles,
 		DB:               memdb.NewMemDB(),
-<<<<<<< HEAD
 		EventSwitch:      evsw,
-=======
 		CacheStdlibLoad:  true,
->>>>>>> f28444ae
 	})
 	if err != nil {
 		return nil, fmt.Errorf("error initializing new app: %w", err)
