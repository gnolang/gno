--- conflicted
+++ resolved
@@ -171,24 +171,12 @@
 		for _, tx := range genState.Txs {
 			res := baseApp.Deliver(tx)
 			if res.IsErr() {
-<<<<<<< HEAD
 				ctx.Logger().Error(
 					"Unable to deliver genesis tx",
 					"log", res.Log,
 					"error", res.Error,
 					"gas-used", res.GasUsed,
 				)
-
-				// NOTE: comment out to ignore.
-				if !skipFailingGenesisTxs {
-					panic(res.Log)
-				}
-=======
-				ctx.Logger().Error("LOG", "log", res.Log)
-				ctx.Logger().Error(fmt.Sprintf("#%d", i), "value", string(amino.MustMarshalJSON(tx)))
-			} else {
-				ctx.Logger().Info("SUCCESS:", "value", string(amino.MustMarshalJSON(tx)))
->>>>>>> b63e5ede
 			}
 
 			resHandler(ctx, tx, res)
