package gnoland

import (
	"fmt"
	"log/slog"
	"path/filepath"

	"github.com/gnolang/gno/gno.land/pkg/sdk/vm"
	"github.com/gnolang/gno/gnovm/pkg/gnoenv"
	"github.com/gnolang/gno/tm2/pkg/amino"
	abci "github.com/gnolang/gno/tm2/pkg/bft/abci/types"
	dbm "github.com/gnolang/gno/tm2/pkg/db"
	"github.com/gnolang/gno/tm2/pkg/log"
	"github.com/gnolang/gno/tm2/pkg/sdk"
	"github.com/gnolang/gno/tm2/pkg/sdk/auth"
	"github.com/gnolang/gno/tm2/pkg/sdk/bank"
	"github.com/gnolang/gno/tm2/pkg/std"
	"github.com/gnolang/gno/tm2/pkg/store"
	"github.com/gnolang/gno/tm2/pkg/store/dbadapter"
	"github.com/gnolang/gno/tm2/pkg/store/iavl"

	// Only goleveldb is supported for now.
	_ "github.com/gnolang/gno/tm2/pkg/db/goleveldb"
	"github.com/gnolang/gno/tm2/pkg/db/memdb"
)

type AppOptions struct {
	DB dbm.DB
	// `gnoRootDir` should point to the local location of the gno repository.
	// It serves as the gno equivalent of GOROOT.
<<<<<<< HEAD
	GnoRootDir       string
	GenesisTxHandler GenesisTxHandler
	Logger           *slog.Logger
=======
	GnoRootDir            string
	SkipFailingGenesisTxs bool
	Logger                *slog.Logger
	MaxCycles             int64
>>>>>>> ae37e846
}

func NewAppOptions() *AppOptions {
	return &AppOptions{
		GenesisTxHandler: PanicOnFailingTxHandler,
		Logger:           log.NewNoopLogger(),
		DB:               memdb.NewMemDB(),
		GnoRootDir:       gnoenv.RootDir(),
	}
}

func (c *AppOptions) validate() error {
	if c.Logger == nil {
		return fmt.Errorf("no logger provided")
	}

	if c.DB == nil {
		return fmt.Errorf("no db provided")
	}

	return nil
}

// NewApp creates the GnoLand application.
func NewAppWithOptions(cfg *AppOptions) (abci.Application, error) {
	if err := cfg.validate(); err != nil {
		return nil, err
	}

	// Capabilities keys.
	mainKey := store.NewStoreKey("main")
	baseKey := store.NewStoreKey("base")

	// Create BaseApp.
	baseApp := sdk.NewBaseApp("gnoland", cfg.Logger, cfg.DB, baseKey, mainKey)
	baseApp.SetAppVersion("dev")

	// Set mounts for BaseApp's MultiStore.
	baseApp.MountStoreWithDB(mainKey, iavl.StoreConstructor, cfg.DB)
	baseApp.MountStoreWithDB(baseKey, dbadapter.StoreConstructor, cfg.DB)

	// Construct keepers.
	acctKpr := auth.NewAccountKeeper(mainKey, ProtoGnoAccount)
	bankKpr := bank.NewBankKeeper(acctKpr)

	// XXX: Embed this ?
	stdlibsDir := filepath.Join(cfg.GnoRootDir, "gnovm", "stdlibs")
	vmKpr := vm.NewVMKeeper(baseKey, mainKey, acctKpr, bankKpr, stdlibsDir, cfg.MaxCycles)

	// Set InitChainer
	baseApp.SetInitChainer(InitChainer(baseApp, acctKpr, bankKpr, cfg.GenesisTxHandler))

	// Set AnteHandler
	authOptions := auth.AnteOptions{
		VerifyGenesisSignatures: false, // for development
	}
	authAnteHandler := auth.NewAnteHandler(
		acctKpr, bankKpr, auth.DefaultSigVerificationGasConsumer, authOptions)
	baseApp.SetAnteHandler(
		// Override default AnteHandler with custom logic.
		func(ctx sdk.Context, tx std.Tx, simulate bool) (
			newCtx sdk.Context, res sdk.Result, abort bool,
		) {
			// Override auth params.
			ctx = ctx.WithValue(
				auth.AuthParamsContextKey{}, auth.DefaultParams())
			// Continue on with default auth ante handler.
			newCtx, res, abort = authAnteHandler(ctx, tx, simulate)
			return
		},
	)

	// Set EndBlocker
	baseApp.SetEndBlocker(EndBlocker(vmKpr))

	// Set a handler Route.
	baseApp.Router().AddRoute("auth", auth.NewHandler(acctKpr))
	baseApp.Router().AddRoute("bank", bank.NewHandler(bankKpr))
	baseApp.Router().AddRoute("vm", vm.NewHandler(vmKpr))

	// Load latest version.
	if err := baseApp.LoadLatestVersion(); err != nil {
		return nil, err
	}

	// Initialize the VMKeeper.
	vmKpr.Initialize(baseApp.GetCacheMultiStore())

	return baseApp, nil
}

// NewApp creates the GnoLand application.
func NewApp(dataRootDir string, skipFailingGenesisTxs bool, logger *slog.Logger, maxCycles int64) (abci.Application, error) {
	var err error

	cfg := NewAppOptions()
	if skipFailingGenesisTxs {
		cfg.GenesisTxHandler = NoopGenesisTxHandler
	}

	// Get main DB.
	cfg.DB, err = dbm.NewDB("gnolang", dbm.GoLevelDBBackend, filepath.Join(dataRootDir, "data"))
	if err != nil {
		return nil, fmt.Errorf("error initializing database %q using path %q: %w", dbm.GoLevelDBBackend, dataRootDir, err)
	}

	cfg.Logger = logger

	return NewAppWithOptions(cfg)
}

type GenesisTxHandler func(ctx sdk.Context, tx std.Tx, res sdk.Result)

func NoopGenesisTxHandler(ctx sdk.Context, tx std.Tx, res sdk.Result) {}

func PanicOnFailingTxHandler(ctx sdk.Context, tx std.Tx, res sdk.Result) {
	if res.IsErr() {
		panic(res.Log)
	}
}

// InitChainer returns a function that can initialize the chain with genesis.
func InitChainer(baseApp *sdk.BaseApp, acctKpr auth.AccountKeeperI, bankKpr bank.BankKeeperI, resHandler GenesisTxHandler) func(sdk.Context, abci.RequestInitChain) abci.ResponseInitChain {
	return func(ctx sdk.Context, req abci.RequestInitChain) abci.ResponseInitChain {
		// Get genesis state.
		genState := req.AppState.(GnoGenesisState)
		// Parse and set genesis state balances.
		for _, bal := range genState.Balances {
			acc := acctKpr.NewAccountWithAddress(ctx, bal.Address)
			acctKpr.SetAccount(ctx, acc)
			err := bankKpr.SetCoins(ctx, bal.Address, bal.Amount)
			if err != nil {
				panic(err)
			}
		}

		// Run genesis txs.
		for i, tx := range genState.Txs {
			res := baseApp.Deliver(tx)
			if res.IsErr() {
				ctx.Logger().Error("LOG", "log", res.Log)
				ctx.Logger().Error(fmt.Sprintf("#%d", i), "value", string(amino.MustMarshalJSON(tx)))
			} else {
				ctx.Logger().Info("SUCCESS:", "value", string(amino.MustMarshalJSON(tx)))
			}

			resHandler(ctx, tx, res)
		}

		// Done!
		return abci.ResponseInitChain{
			Validators: req.Validators,
		}
	}
}

// XXX not used yet.
func EndBlocker(vmk vm.VMKeeperI) func(ctx sdk.Context, req abci.RequestEndBlock) abci.ResponseEndBlock {
	return func(ctx sdk.Context, req abci.RequestEndBlock) abci.ResponseEndBlock {
		return abci.ResponseEndBlock{}
	}
}<|MERGE_RESOLUTION|>--- conflicted
+++ resolved
@@ -28,16 +28,10 @@
 	DB dbm.DB
 	// `gnoRootDir` should point to the local location of the gno repository.
 	// It serves as the gno equivalent of GOROOT.
-<<<<<<< HEAD
 	GnoRootDir       string
 	GenesisTxHandler GenesisTxHandler
 	Logger           *slog.Logger
-=======
-	GnoRootDir            string
-	SkipFailingGenesisTxs bool
-	Logger                *slog.Logger
-	MaxCycles             int64
->>>>>>> ae37e846
+	MaxCycles        int64
 }
 
 func NewAppOptions() *AppOptions {
