--- conflicted
+++ resolved
@@ -193,11 +193,6 @@
 	resHandler GenesisTxHandler,
 ) func(sdk.Context, abci.RequestInitChain) abci.ResponseInitChain {
 	return func(ctx sdk.Context, req abci.RequestInitChain) abci.ResponseInitChain {
-<<<<<<< HEAD
-		txResponses := []abci.ResponseDeliverTx{}
-
-=======
->>>>>>> fa98780e
 		if req.AppState != nil {
 			// Get genesis state
 			genState := req.AppState.(GnoGenesisState)
@@ -224,15 +219,6 @@
 					)
 				}
 
-<<<<<<< HEAD
-				txResponses = append(txResponses, abci.ResponseDeliverTx{
-					ResponseBase: res.ResponseBase,
-					GasWanted:    res.GasWanted,
-					GasUsed:      res.GasUsed,
-				})
-
-=======
->>>>>>> fa98780e
 				resHandler(ctx, tx, res)
 			}
 		}
