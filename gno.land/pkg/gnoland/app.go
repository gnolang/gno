// Package gnoland contains the bootstrapping code to launch a gno.land node.
package gnoland

import (
	"fmt"
	"io"
	"log/slog"
	"path/filepath"
	"strconv"
	"time"

	"github.com/gnolang/gno/gno.land/pkg/sdk/vm"
	"github.com/gnolang/gno/gnovm/pkg/gnoenv"
	abci "github.com/gnolang/gno/tm2/pkg/bft/abci/types"
	"github.com/gnolang/gno/tm2/pkg/bft/config"
	bft "github.com/gnolang/gno/tm2/pkg/bft/types"
	"github.com/gnolang/gno/tm2/pkg/crypto"
	dbm "github.com/gnolang/gno/tm2/pkg/db"
	"github.com/gnolang/gno/tm2/pkg/events"
	"github.com/gnolang/gno/tm2/pkg/log"
	"github.com/gnolang/gno/tm2/pkg/sdk"
	"github.com/gnolang/gno/tm2/pkg/sdk/auth"
	"github.com/gnolang/gno/tm2/pkg/sdk/bank"
	"github.com/gnolang/gno/tm2/pkg/sdk/params"
	"github.com/gnolang/gno/tm2/pkg/std"
	"github.com/gnolang/gno/tm2/pkg/store"
	"github.com/gnolang/gno/tm2/pkg/store/dbadapter"
	"github.com/gnolang/gno/tm2/pkg/store/iavl"

	// Only goleveldb is supported for now.
	_ "github.com/gnolang/gno/tm2/pkg/db/_tags"
	_ "github.com/gnolang/gno/tm2/pkg/db/goleveldb"
)

// AppOptions contains the options to create the gno.land ABCI application.
type AppOptions struct {
	DB                dbm.DB             // required
	Logger            *slog.Logger       // required
	EventSwitch       events.EventSwitch // required
	VMOutput          io.Writer          // optional
	InitChainerConfig                    // options related to InitChainer
}

// TestAppOptions provides a "ready" default [AppOptions] for use with
// [NewAppWithOptions], using the provided db.
func TestAppOptions(db dbm.DB) *AppOptions {
	return &AppOptions{
		DB:          db,
		Logger:      log.NewNoopLogger(),
		EventSwitch: events.NewEventSwitch(),
		InitChainerConfig: InitChainerConfig{
			GenesisTxResultHandler: PanicOnFailingTxResultHandler,
			StdlibDir:              filepath.Join(gnoenv.RootDir(), "gnovm", "stdlibs"),
			CacheStdlibLoad:        true,
		},
	}
}

func (c AppOptions) validate() error {
	// Required fields
	switch {
	case c.DB == nil:
		return fmt.Errorf("no db provided")
	case c.Logger == nil:
		return fmt.Errorf("no logger provided")
	case c.EventSwitch == nil:
		return fmt.Errorf("no event switch provided")
	}
	return nil
}

// NewAppWithOptions creates the gno.land application with specified options.
func NewAppWithOptions(cfg *AppOptions) (abci.Application, error) {
	if err := cfg.validate(); err != nil {
		return nil, err
	}

	// Capabilities keys.
	mainKey := store.NewStoreKey("main")
	baseKey := store.NewStoreKey("base")

	// Create BaseApp.
	// TODO: Add a consensus based min gas prices for the node, by default it does not check
	baseApp := sdk.NewBaseApp("gnoland", cfg.Logger, cfg.DB, baseKey, mainKey)
	baseApp.SetAppVersion("dev")

	// Set mounts for BaseApp's MultiStore.
	baseApp.MountStoreWithDB(mainKey, iavl.StoreConstructor, cfg.DB)
	baseApp.MountStoreWithDB(baseKey, dbadapter.StoreConstructor, cfg.DB)

	// Construct keepers.
	paramsKpr := params.NewKeeper(mainKey, nil)
	acctKpr := auth.NewAccountKeeper(mainKey, paramsKpr, ProtoGnoAccount)
	gpKpr := auth.NewGasPriceKeeper(mainKey)
	bankKpr := bank.NewBankKeeper(acctKpr)
	paramsKpr := params.NewParamsKeeper(mainKey, "vm")
	vmk := vm.NewVMKeeper(baseKey, mainKey, acctKpr, bankKpr, paramsKpr)
	vmk.Output = cfg.VMOutput

	// Set InitChainer
	icc := cfg.InitChainerConfig
	icc.baseApp = baseApp
<<<<<<< HEAD
	icc.acctKpr, icc.bankKpr, icc.vmKpr, icc.gpKpr = acctKpr, bankKpr, vmk, gpKpr
=======
	icc.acctKpr, icc.bankKpr, icc.vmKpr, icc.paramsKpr = acctKpr, bankKpr, vmk, paramsKpr
>>>>>>> ebb49480
	baseApp.SetInitChainer(icc.InitChainer)

	// Set AnteHandler
	authOptions := auth.AnteOptions{
		VerifyGenesisSignatures: false, // for development
	}
	authAnteHandler := auth.NewAnteHandler(
		acctKpr, bankKpr, auth.DefaultSigVerificationGasConsumer, authOptions)
	baseApp.SetAnteHandler(
		// Override default AnteHandler with custom logic.
		func(ctx sdk.Context, tx std.Tx, simulate bool) (
			newCtx sdk.Context, res sdk.Result, abort bool,
		) {
			// Add last gas price in the context
			ctx = ctx.WithValue(auth.GasPriceContextKey{}, gpKpr.LastGasPrice(ctx))

			// Override auth params.
			ctx = ctx.WithValue(auth.AuthParamsContextKey{}, acctKpr.GetParams(ctx))
			// Continue on with default auth ante handler.
			newCtx, res, abort = authAnteHandler(ctx, tx, simulate)
			return
		},
	)

	// Set begin and end transaction hooks.
	// These are used to create gno transaction stores and commit them when finishing
	// the tx - in other words, data from a failing transaction won't be persisted
	// to the gno store caches.
	baseApp.SetBeginTxHook(func(ctx sdk.Context) sdk.Context {
		// Create Gno transaction store.
		return vmk.MakeGnoTransactionStore(ctx)
	})
	baseApp.SetEndTxHook(func(ctx sdk.Context, result sdk.Result) {
		if result.IsOK() {
			vmk.CommitGnoTransactionStore(ctx)
		}
	})

	// Set up the event collector
	c := newCollector[validatorUpdate](
		cfg.EventSwitch,      // global event switch filled by the node
		validatorEventFilter, // filter fn that keeps the collector valid
	)

	// Set EndBlocker
	baseApp.SetEndBlocker(
		EndBlocker(
			c,
			acctKpr,
			gpKpr,
			vmk,
			baseApp,
		),
	)

	// Set a handler Route.
	baseApp.Router().AddRoute("auth", auth.NewHandler(acctKpr))
	baseApp.Router().AddRoute("bank", bank.NewHandler(bankKpr))
	baseApp.Router().AddRoute("params", params.NewHandler(paramsKpr))
	baseApp.Router().AddRoute("vm", vm.NewHandler(vmk))

	// Load latest version.
	if err := baseApp.LoadLatestVersion(); err != nil {
		return nil, err
	}

	// Initialize the VMKeeper.
	ms := baseApp.GetCacheMultiStore()
	vmk.Initialize(cfg.Logger, ms)
	ms.MultiWrite() // XXX why was't this needed?

	return baseApp, nil
}

// NewApp creates the gno.land application.
func NewApp(
	dataRootDir string,
	skipFailingGenesisTxs bool,
	evsw events.EventSwitch,
	logger *slog.Logger,
) (abci.Application, error) {
	var err error

	cfg := &AppOptions{
		Logger:      logger,
		EventSwitch: evsw,
		InitChainerConfig: InitChainerConfig{
			GenesisTxResultHandler: PanicOnFailingTxResultHandler,
			StdlibDir:              filepath.Join(gnoenv.RootDir(), "gnovm", "stdlibs"),
		},
	}
	if skipFailingGenesisTxs {
		cfg.GenesisTxResultHandler = NoopGenesisTxResultHandler
	}

	// Get main DB.
	cfg.DB, err = dbm.NewDB("gnolang", dbm.GoLevelDBBackend, filepath.Join(dataRootDir, config.DefaultDBDir))
	if err != nil {
		return nil, fmt.Errorf("error initializing database %q using path %q: %w", dbm.GoLevelDBBackend, dataRootDir, err)
	}

	return NewAppWithOptions(cfg)
}

// GenesisTxResultHandler is called in the InitChainer after a genesis
// transaction is executed.
type GenesisTxResultHandler func(ctx sdk.Context, tx std.Tx, res sdk.Result)

// NoopGenesisTxResultHandler is a no-op GenesisTxResultHandler.
func NoopGenesisTxResultHandler(_ sdk.Context, _ std.Tx, _ sdk.Result) {}

// PanicOnFailingTxResultHandler handles genesis transactions by panicking if
// res.IsErr() returns true.
func PanicOnFailingTxResultHandler(_ sdk.Context, _ std.Tx, res sdk.Result) {
	if res.IsErr() {
		panic(res.Log)
	}
}

// InitChainerConfig keeps the configuration for the InitChainer.
// [NewAppWithOptions] will set [InitChainerConfig.InitChainer] as its InitChainer
// function.
type InitChainerConfig struct {
	// Handles the results of each genesis transaction.
	GenesisTxResultHandler

	// Standard library directory.
	StdlibDir string
	// Whether to keep a record of the DB operations to load standard libraries,
	// so they can be quickly replicated on additional genesis executions.
	// This should be used for integration testing, where InitChainer will be
	// called several times.
	CacheStdlibLoad bool

	// These fields are passed directly by NewAppWithOptions, and should not be
	// configurable by end-users.
<<<<<<< HEAD
	baseApp *sdk.BaseApp
	vmKpr   vm.VMKeeperI
	acctKpr auth.AccountKeeperI
	bankKpr bank.BankKeeperI
	gpKpr   auth.GasPriceKeeperI
=======
	baseApp   *sdk.BaseApp
	vmKpr     vm.VMKeeperI
	acctKpr   auth.AccountKeeperI
	bankKpr   bank.BankKeeperI
	paramsKpr params.ParamsKeeperI
>>>>>>> ebb49480
}

// InitChainer is the function that can be used as a [sdk.InitChainer].
func (cfg InitChainerConfig) InitChainer(ctx sdk.Context, req abci.RequestInitChain) abci.ResponseInitChain {
	start := time.Now()
	ctx.Logger().Debug("InitChainer: started")

	// load standard libraries; immediately committed to store so that they are
	// available for use when processing the genesis transactions below.
	cfg.loadStdlibs(ctx)
	ctx.Logger().Debug("InitChainer: standard libraries loaded",
		"elapsed", time.Since(start))

	// load app state. AppState may be nil mostly in some minimal testing setups;
	// so log a warning when that happens.
	txResponses, err := cfg.loadAppState(ctx, req.AppState)
	if err != nil {
		return abci.ResponseInitChain{
			ResponseBase: abci.ResponseBase{
				Error: abci.StringError(err.Error()),
			},
		}
	}

	ctx.Logger().Debug("InitChainer: genesis transactions loaded",
		"elapsed", time.Since(start))

	// Done!
	return abci.ResponseInitChain{
		Validators:  req.Validators,
		TxResponses: txResponses,
	}
}

func (cfg InitChainerConfig) loadStdlibs(ctx sdk.Context) {
	// cache-wrapping is necessary for non-validator nodes; in the tm2 BaseApp,
	// this is done using BaseApp.cacheTxContext; so we replicate it here.
	ms := ctx.MultiStore()
	msCache := ms.MultiCacheWrap()

	stdlibCtx := cfg.vmKpr.MakeGnoTransactionStore(ctx)
	stdlibCtx = stdlibCtx.WithMultiStore(msCache)
	if cfg.CacheStdlibLoad {
		cfg.vmKpr.LoadStdlibCached(stdlibCtx, cfg.StdlibDir)
	} else {
		cfg.vmKpr.LoadStdlib(stdlibCtx, cfg.StdlibDir)
	}
	cfg.vmKpr.CommitGnoTransactionStore(stdlibCtx)

	msCache.MultiWrite()
}

func (cfg InitChainerConfig) loadAppState(ctx sdk.Context, appState any) ([]abci.ResponseDeliverTx, error) {
	state, ok := appState.(GnoGenesisState)
	if !ok {
		return nil, fmt.Errorf("invalid AppState of type %T", appState)
	}
	cfg.acctKpr.InitGenesis(ctx, state.Auth)
	params := cfg.acctKpr.GetParams(ctx)
	ctx = ctx.WithValue(auth.AuthParamsContextKey{}, params)
	auth.InitChainer(ctx, cfg.gpKpr.(auth.GasPriceKeeper), params.InitialGasPrice)

	// Apply genesis balances.
	for _, bal := range state.Balances {
		acc := cfg.acctKpr.NewAccountWithAddress(ctx, bal.Address)
		cfg.acctKpr.SetAccount(ctx, acc)
		err := cfg.bankKpr.SetCoins(ctx, bal.Address, bal.Amount)
		if err != nil {
			panic(err)
		}
	}

	// Apply genesis params.
	for _, param := range state.Params {
		param.register(ctx, cfg.paramsKpr)
	}

	// Replay genesis txs.
	txResponses := make([]abci.ResponseDeliverTx, 0, len(state.Txs))

	// Run genesis txs
	for _, tx := range state.Txs {
		var (
			stdTx    = tx.Tx
			metadata = tx.Metadata

			ctxFn sdk.ContextFn
		)

		// Check if there is metadata associated with the tx
		if metadata != nil {
			// Create a custom context modifier
			ctxFn = func(ctx sdk.Context) sdk.Context {
				// Create a copy of the header, in
				// which only the timestamp information is modified
				header := ctx.BlockHeader().(*bft.Header).Copy()
				header.Time = time.Unix(metadata.Timestamp, 0)

				// Save the modified header
				return ctx.WithBlockHeader(header)
			}
		}

		res := cfg.baseApp.Deliver(stdTx, ctxFn)
		if res.IsErr() {
			ctx.Logger().Error(
				"Unable to deliver genesis tx",
				"log", res.Log,
				"error", res.Error,
				"gas-used", res.GasUsed,
			)
		}

		txResponses = append(txResponses, abci.ResponseDeliverTx{
			ResponseBase: res.ResponseBase,
			GasWanted:    res.GasWanted,
			GasUsed:      res.GasUsed,
		})

		cfg.GenesisTxResultHandler(ctx, stdTx, res)
	}
	return txResponses, nil
}

// endBlockerApp is the app abstraction required by any EndBlocker
type endBlockerApp interface {
	// LastBlockHeight returns the latest app height
	LastBlockHeight() int64

	// Logger returns the logger reference
	Logger() *slog.Logger
}

// EndBlocker defines the logic executed after every block.
// Currently, it parses events that happened during execution to calculate
// validator set changes
func EndBlocker(
	collector *collector[validatorUpdate],
	acctKpr auth.AccountKeeperI,
	gpKpr auth.GasPriceKeeperI,
	vmk vm.VMKeeperI,
	app endBlockerApp,
) func(
	ctx sdk.Context,
	req abci.RequestEndBlock,
) abci.ResponseEndBlock {
	return func(ctx sdk.Context, _ abci.RequestEndBlock) abci.ResponseEndBlock {
		// set the auth params value in the ctx.  The EndBlocker will use InitialGasPrice in
		// the params to calculate the updated gas price.
		if acctKpr != nil {
			ctx = ctx.WithValue(auth.AuthParamsContextKey{}, acctKpr.GetParams(ctx))
		}
		if acctKpr != nil && gpKpr != nil {
			auth.EndBlocker(ctx, gpKpr)
		}
		// Check if there was a valset change
		if len(collector.getEvents()) == 0 {
			// No valset updates
			return abci.ResponseEndBlock{}
		}

		if vmk == nil {
			return abci.ResponseEndBlock{}
		}

		// Run the VM to get the updates from the chain
		response, err := vmk.QueryEval(
			ctx,
			valRealm,
			fmt.Sprintf("%s(%d)", valChangesFn, app.LastBlockHeight()),
		)
		if err != nil {
			app.Logger().Error("unable to call VM during EndBlocker", "err", err)

			return abci.ResponseEndBlock{}
		}

		// Extract the updates from the VM response
		updates, err := extractUpdatesFromResponse(response)
		if err != nil {
			app.Logger().Error("unable to extract updates from response", "err", err)

			return abci.ResponseEndBlock{}
		}

		return abci.ResponseEndBlock{
			ValidatorUpdates: updates,
		}
	}
}

// extractUpdatesFromResponse extracts the validator set updates
// from the VM response.
//
// This method is not ideal, but currently there is no mechanism
// in place to parse typed VM responses
func extractUpdatesFromResponse(response string) ([]abci.ValidatorUpdate, error) {
	// Find the submatches
	matches := valRegexp.FindAllStringSubmatch(response, -1)
	if len(matches) == 0 {
		// No changes to extract
		return nil, nil
	}

	updates := make([]abci.ValidatorUpdate, 0, len(matches))
	for _, match := range matches {
		var (
			addressRaw = match[1]
			pubKeyRaw  = match[2]
			powerRaw   = match[3]
		)

		// Parse the address
		address, err := crypto.AddressFromBech32(addressRaw)
		if err != nil {
			return nil, fmt.Errorf("unable to parse address, %w", err)
		}

		// Parse the public key
		pubKey, err := crypto.PubKeyFromBech32(pubKeyRaw)
		if err != nil {
			return nil, fmt.Errorf("unable to parse public key, %w", err)
		}

		// Parse the voting power
		power, err := strconv.ParseInt(powerRaw, 10, 64)
		if err != nil {
			return nil, fmt.Errorf("unable to parse voting power, %w", err)
		}

		update := abci.ValidatorUpdate{
			Address: address,
			PubKey:  pubKey,
			Power:   power,
		}

		updates = append(updates, update)
	}

	return updates, nil
}<|MERGE_RESOLUTION|>--- conflicted
+++ resolved
@@ -89,22 +89,18 @@
 	baseApp.MountStoreWithDB(baseKey, dbadapter.StoreConstructor, cfg.DB)
 
 	// Construct keepers.
-	paramsKpr := params.NewKeeper(mainKey, nil)
+	paramsKpr := params.NewParamsKeeper(mainKey, "vm")
 	acctKpr := auth.NewAccountKeeper(mainKey, paramsKpr, ProtoGnoAccount)
 	gpKpr := auth.NewGasPriceKeeper(mainKey)
 	bankKpr := bank.NewBankKeeper(acctKpr)
-	paramsKpr := params.NewParamsKeeper(mainKey, "vm")
+
 	vmk := vm.NewVMKeeper(baseKey, mainKey, acctKpr, bankKpr, paramsKpr)
 	vmk.Output = cfg.VMOutput
 
 	// Set InitChainer
 	icc := cfg.InitChainerConfig
 	icc.baseApp = baseApp
-<<<<<<< HEAD
-	icc.acctKpr, icc.bankKpr, icc.vmKpr, icc.gpKpr = acctKpr, bankKpr, vmk, gpKpr
-=======
-	icc.acctKpr, icc.bankKpr, icc.vmKpr, icc.paramsKpr = acctKpr, bankKpr, vmk, paramsKpr
->>>>>>> ebb49480
+	icc.acctKpr, icc.bankKpr, icc.vmKpr, icc.paramsKpr, icc.gpKpr = acctKpr, bankKpr, vmk, paramsKpr, gpKpr
 	baseApp.SetInitChainer(icc.InitChainer)
 
 	// Set AnteHandler
@@ -241,19 +237,12 @@
 
 	// These fields are passed directly by NewAppWithOptions, and should not be
 	// configurable by end-users.
-<<<<<<< HEAD
-	baseApp *sdk.BaseApp
-	vmKpr   vm.VMKeeperI
-	acctKpr auth.AccountKeeperI
-	bankKpr bank.BankKeeperI
-	gpKpr   auth.GasPriceKeeperI
-=======
 	baseApp   *sdk.BaseApp
 	vmKpr     vm.VMKeeperI
 	acctKpr   auth.AccountKeeperI
 	bankKpr   bank.BankKeeperI
 	paramsKpr params.ParamsKeeperI
->>>>>>> ebb49480
+	gpKpr     auth.GasPriceKeeperI
 }
 
 // InitChainer is the function that can be used as a [sdk.InitChainer].
