// Package gnoland contains the bootstrapping code to launch a gno.land node.
package gnoland

import (
	"fmt"
	"io"
	"log/slog"
	"path/filepath"
	"strconv"
	"time"

	"github.com/gnolang/gno/gno.land/pkg/sdk/vm"
	"github.com/gnolang/gno/gnovm/pkg/gnoenv"
	abci "github.com/gnolang/gno/tm2/pkg/bft/abci/types"
	"github.com/gnolang/gno/tm2/pkg/bft/config"
	bft "github.com/gnolang/gno/tm2/pkg/bft/types"
	"github.com/gnolang/gno/tm2/pkg/crypto"
	dbm "github.com/gnolang/gno/tm2/pkg/db"
	"github.com/gnolang/gno/tm2/pkg/events"
	"github.com/gnolang/gno/tm2/pkg/log"
	"github.com/gnolang/gno/tm2/pkg/sdk"
	"github.com/gnolang/gno/tm2/pkg/sdk/auth"
	"github.com/gnolang/gno/tm2/pkg/sdk/bank"
	"github.com/gnolang/gno/tm2/pkg/sdk/params"
	"github.com/gnolang/gno/tm2/pkg/std"
	"github.com/gnolang/gno/tm2/pkg/store"
	"github.com/gnolang/gno/tm2/pkg/store/dbadapter"
	"github.com/gnolang/gno/tm2/pkg/store/iavl"

	// Only goleveldb is supported for now.
	_ "github.com/gnolang/gno/tm2/pkg/db/_tags"
	_ "github.com/gnolang/gno/tm2/pkg/db/goleveldb"
)

// AppOptions contains the options to create the gno.land ABCI application.
type AppOptions struct {
<<<<<<< HEAD
	DB                      dbm.DB             // required
	Logger                  *slog.Logger       // required
	EventSwitch             events.EventSwitch // required
	VMOutput                io.Writer          // optional
	SkipGenesisVerification bool               // default to verify genesis transactions
	InitChainerConfig                          // options related to InitChainer
=======
	DB                dbm.DB             // required
	Logger            *slog.Logger       // required
	EventSwitch       events.EventSwitch // required
	VMOutput          io.Writer          // optional
	InitChainerConfig                    // options related to InitChainer
	MinGasPrices      string             // optional
>>>>>>> 6472eea9
}

// TestAppOptions provides a "ready" default [AppOptions] for use with
// [NewAppWithOptions], using the provided db.
func TestAppOptions(db dbm.DB) *AppOptions {
	return &AppOptions{
		DB:          db,
		Logger:      log.NewNoopLogger(),
		EventSwitch: events.NewEventSwitch(),
		InitChainerConfig: InitChainerConfig{
			GenesisTxResultHandler: PanicOnFailingTxResultHandler,
			StdlibDir:              filepath.Join(gnoenv.RootDir(), "gnovm", "stdlibs"),
			CacheStdlibLoad:        true,
		},
		SkipGenesisVerification: true,
	}
}

func (c AppOptions) validate() error {
	// Required fields
	switch {
	case c.DB == nil:
		return fmt.Errorf("no db provided")
	case c.Logger == nil:
		return fmt.Errorf("no logger provided")
	case c.EventSwitch == nil:
		return fmt.Errorf("no event switch provided")
	}
	return nil
}

// NewAppWithOptions creates the gno.land application with specified options.
func NewAppWithOptions(cfg *AppOptions) (abci.Application, error) {
	if err := cfg.validate(); err != nil {
		return nil, err
	}

	// Capabilities keys.
	mainKey := store.NewStoreKey("main")
	baseKey := store.NewStoreKey("base")

	//  set sdk app options
	var appOpts []func(*sdk.BaseApp)
	if cfg.MinGasPrices != "" {
		appOpts = append(appOpts, sdk.SetMinGasPrices(cfg.MinGasPrices))
	}
	// Create BaseApp.
	baseApp := sdk.NewBaseApp("gnoland", cfg.Logger, cfg.DB, baseKey, mainKey, appOpts...)
	baseApp.SetAppVersion("dev")

	// Set mounts for BaseApp's MultiStore.
	baseApp.MountStoreWithDB(mainKey, iavl.StoreConstructor, cfg.DB)
	baseApp.MountStoreWithDB(baseKey, dbadapter.StoreConstructor, cfg.DB)

	// Construct keepers.
	paramsKpr := params.NewParamsKeeper(mainKey, "vm")
	acctKpr := auth.NewAccountKeeper(mainKey, paramsKpr, ProtoGnoAccount)
	gpKpr := auth.NewGasPriceKeeper(mainKey)
	bankKpr := bank.NewBankKeeper(acctKpr)

	vmk := vm.NewVMKeeper(baseKey, mainKey, acctKpr, bankKpr, paramsKpr)
	vmk.Output = cfg.VMOutput

	// Set InitChainer
	icc := cfg.InitChainerConfig
	icc.baseApp = baseApp
	icc.acctKpr, icc.bankKpr, icc.vmKpr, icc.paramsKpr, icc.gpKpr = acctKpr, bankKpr, vmk, paramsKpr, gpKpr
	baseApp.SetInitChainer(icc.InitChainer)

	// Set AnteHandler
	authOptions := auth.AnteOptions{
		VerifyGenesisSignatures: !cfg.SkipGenesisVerification,
	}
	authAnteHandler := auth.NewAnteHandler(
		acctKpr, bankKpr, auth.DefaultSigVerificationGasConsumer, authOptions)
	baseApp.SetAnteHandler(
		// Override default AnteHandler with custom logic.
		func(ctx sdk.Context, tx std.Tx, simulate bool) (
			newCtx sdk.Context, res sdk.Result, abort bool,
		) {
			// Add last gas price in the context
			ctx = ctx.WithValue(auth.GasPriceContextKey{}, gpKpr.LastGasPrice(ctx))

			// Override auth params.
			ctx = ctx.WithValue(auth.AuthParamsContextKey{}, acctKpr.GetParams(ctx))
			// Continue on with default auth ante handler.
			newCtx, res, abort = authAnteHandler(ctx, tx, simulate)
			return
		},
	)

	// Set begin and end transaction hooks.
	// These are used to create gno transaction stores and commit them when finishing
	// the tx - in other words, data from a failing transaction won't be persisted
	// to the gno store caches.
	baseApp.SetBeginTxHook(func(ctx sdk.Context) sdk.Context {
		// Create Gno transaction store.
		return vmk.MakeGnoTransactionStore(ctx)
	})
	baseApp.SetEndTxHook(func(ctx sdk.Context, result sdk.Result) {
		if result.IsOK() {
			vmk.CommitGnoTransactionStore(ctx)
		}
	})

	// Set up the event collector
	c := newCollector[validatorUpdate](
		cfg.EventSwitch,      // global event switch filled by the node
		validatorEventFilter, // filter fn that keeps the collector valid
	)

	// Set EndBlocker
	baseApp.SetEndBlocker(
		EndBlocker(
			c,
			acctKpr,
			gpKpr,
			vmk,
			baseApp,
		),
	)

	// Set a handler Route.
	baseApp.Router().AddRoute("auth", auth.NewHandler(acctKpr))
	baseApp.Router().AddRoute("bank", bank.NewHandler(bankKpr))
	baseApp.Router().AddRoute("params", params.NewHandler(paramsKpr))
	baseApp.Router().AddRoute("vm", vm.NewHandler(vmk))

	// Load latest version.
	if err := baseApp.LoadLatestVersion(); err != nil {
		return nil, err
	}

	// Initialize the VMKeeper.
	ms := baseApp.GetCacheMultiStore()
	vmk.Initialize(cfg.Logger, ms)
	ms.MultiWrite() // XXX why was't this needed?

	return baseApp, nil
}

// NewApp creates the gno.land application.
func NewApp(
	dataRootDir string,
	skipFailingGenesisTxs bool,
	evsw events.EventSwitch,
	logger *slog.Logger,
	minGasPrices string,
) (abci.Application, error) {
	var err error

	cfg := &AppOptions{
		Logger:      logger,
		EventSwitch: evsw,
		InitChainerConfig: InitChainerConfig{
			GenesisTxResultHandler: PanicOnFailingTxResultHandler,
			StdlibDir:              filepath.Join(gnoenv.RootDir(), "gnovm", "stdlibs"),
		},
		MinGasPrices: minGasPrices,
	}
	if skipFailingGenesisTxs {
		cfg.GenesisTxResultHandler = NoopGenesisTxResultHandler
	}

	// Get main DB.
	cfg.DB, err = dbm.NewDB("gnolang", dbm.GoLevelDBBackend, filepath.Join(dataRootDir, config.DefaultDBDir))
	if err != nil {
		return nil, fmt.Errorf("error initializing database %q using path %q: %w", dbm.GoLevelDBBackend, dataRootDir, err)
	}

	return NewAppWithOptions(cfg)
}

// GenesisTxResultHandler is called in the InitChainer after a genesis
// transaction is executed.
type GenesisTxResultHandler func(ctx sdk.Context, tx std.Tx, res sdk.Result)

// NoopGenesisTxResultHandler is a no-op GenesisTxResultHandler.
func NoopGenesisTxResultHandler(_ sdk.Context, _ std.Tx, _ sdk.Result) {}

// PanicOnFailingTxResultHandler handles genesis transactions by panicking if
// res.IsErr() returns true.
func PanicOnFailingTxResultHandler(_ sdk.Context, _ std.Tx, res sdk.Result) {
	if res.IsErr() {
		panic(res.Log)
	}
}

// InitChainerConfig keeps the configuration for the InitChainer.
// [NewAppWithOptions] will set [InitChainerConfig.InitChainer] as its InitChainer
// function.
type InitChainerConfig struct {
	// Handles the results of each genesis transaction.
	GenesisTxResultHandler

	// Standard library directory.
	StdlibDir string
	// Whether to keep a record of the DB operations to load standard libraries,
	// so they can be quickly replicated on additional genesis executions.
	// This should be used for integration testing, where InitChainer will be
	// called several times.
	CacheStdlibLoad bool

	// These fields are passed directly by NewAppWithOptions, and should not be
	// configurable by end-users.
	baseApp   *sdk.BaseApp
	vmKpr     vm.VMKeeperI
	acctKpr   auth.AccountKeeperI
	bankKpr   bank.BankKeeperI
	paramsKpr params.ParamsKeeperI
	gpKpr     auth.GasPriceKeeperI
}

// InitChainer is the function that can be used as a [sdk.InitChainer].
func (cfg InitChainerConfig) InitChainer(ctx sdk.Context, req abci.RequestInitChain) abci.ResponseInitChain {
	start := time.Now()
	ctx.Logger().Debug("InitChainer: started")

	// load standard libraries; immediately committed to store so that they are
	// available for use when processing the genesis transactions below.
	cfg.loadStdlibs(ctx)
	ctx.Logger().Debug("InitChainer: standard libraries loaded",
		"elapsed", time.Since(start))

	// load app state. AppState may be nil mostly in some minimal testing setups;
	// so log a warning when that happens.
	txResponses, err := cfg.loadAppState(ctx, req.AppState)
	if err != nil {
		return abci.ResponseInitChain{
			ResponseBase: abci.ResponseBase{
				Error: abci.StringError(err.Error()),
			},
		}
	}

	ctx.Logger().Debug("InitChainer: genesis transactions loaded",
		"elapsed", time.Since(start))

	// Done!
	return abci.ResponseInitChain{
		Validators:  req.Validators,
		TxResponses: txResponses,
	}
}

func (cfg InitChainerConfig) loadStdlibs(ctx sdk.Context) {
	// cache-wrapping is necessary for non-validator nodes; in the tm2 BaseApp,
	// this is done using BaseApp.cacheTxContext; so we replicate it here.
	ms := ctx.MultiStore()
	msCache := ms.MultiCacheWrap()

	stdlibCtx := cfg.vmKpr.MakeGnoTransactionStore(ctx)
	stdlibCtx = stdlibCtx.WithMultiStore(msCache)
	if cfg.CacheStdlibLoad {
		cfg.vmKpr.LoadStdlibCached(stdlibCtx, cfg.StdlibDir)
	} else {
		cfg.vmKpr.LoadStdlib(stdlibCtx, cfg.StdlibDir)
	}
	cfg.vmKpr.CommitGnoTransactionStore(stdlibCtx)

	msCache.MultiWrite()
}

func (cfg InitChainerConfig) loadAppState(ctx sdk.Context, appState any) ([]abci.ResponseDeliverTx, error) {
	state, ok := appState.(GnoGenesisState)
	if !ok {
		return nil, fmt.Errorf("invalid AppState of type %T", appState)
	}
	cfg.acctKpr.InitGenesis(ctx, state.Auth)
	params := cfg.acctKpr.GetParams(ctx)
	ctx = ctx.WithValue(auth.AuthParamsContextKey{}, params)
	auth.InitChainer(ctx, cfg.gpKpr.(auth.GasPriceKeeper), params.InitialGasPrice)

	// Apply genesis balances.
	for _, bal := range state.Balances {
		acc := cfg.acctKpr.NewAccountWithAddress(ctx, bal.Address)
		cfg.acctKpr.SetAccount(ctx, acc)
		err := cfg.bankKpr.SetCoins(ctx, bal.Address, bal.Amount)
		if err != nil {
			panic(err)
		}
	}

	// Apply genesis params.
	for _, param := range state.Params {
		param.register(ctx, cfg.paramsKpr)
	}

	// Replay genesis txs.
	txResponses := make([]abci.ResponseDeliverTx, 0, len(state.Txs))

	// Run genesis txs
	for _, tx := range state.Txs {
		var (
			stdTx    = tx.Tx
			metadata = tx.Metadata

			ctxFn sdk.ContextFn
		)

		// Check if there is metadata associated with the tx
		if metadata != nil {
			// Create a custom context modifier
			ctxFn = func(ctx sdk.Context) sdk.Context {
				// Create a copy of the header, in
				// which only the timestamp information is modified
				header := ctx.BlockHeader().(*bft.Header).Copy()
				header.Time = time.Unix(metadata.Timestamp, 0)

				// Save the modified header
				return ctx.WithBlockHeader(header)
			}
		}

		res := cfg.baseApp.Deliver(stdTx, ctxFn)
		if res.IsErr() {
			ctx.Logger().Error(
				"Unable to deliver genesis tx",
				"log", res.Log,
				"error", res.Error,
				"gas-used", res.GasUsed,
			)
		}

		txResponses = append(txResponses, abci.ResponseDeliverTx{
			ResponseBase: res.ResponseBase,
			GasWanted:    res.GasWanted,
			GasUsed:      res.GasUsed,
		})

		cfg.GenesisTxResultHandler(ctx, stdTx, res)
	}
	return txResponses, nil
}

// endBlockerApp is the app abstraction required by any EndBlocker
type endBlockerApp interface {
	// LastBlockHeight returns the latest app height
	LastBlockHeight() int64

	// Logger returns the logger reference
	Logger() *slog.Logger
}

// EndBlocker defines the logic executed after every block.
// Currently, it parses events that happened during execution to calculate
// validator set changes
func EndBlocker(
	collector *collector[validatorUpdate],
	acctKpr auth.AccountKeeperI,
	gpKpr auth.GasPriceKeeperI,
	vmk vm.VMKeeperI,
	app endBlockerApp,
) func(
	ctx sdk.Context,
	req abci.RequestEndBlock,
) abci.ResponseEndBlock {
	return func(ctx sdk.Context, _ abci.RequestEndBlock) abci.ResponseEndBlock {
		// set the auth params value in the ctx.  The EndBlocker will use InitialGasPrice in
		// the params to calculate the updated gas price.
		if acctKpr != nil {
			ctx = ctx.WithValue(auth.AuthParamsContextKey{}, acctKpr.GetParams(ctx))
		}
		if acctKpr != nil && gpKpr != nil {
			auth.EndBlocker(ctx, gpKpr)
		}
		// Check if there was a valset change
		if len(collector.getEvents()) == 0 {
			// No valset updates
			return abci.ResponseEndBlock{}
		}

		// Run the VM to get the updates from the chain
		response, err := vmk.QueryEval(
			ctx,
			valRealm,
			fmt.Sprintf("%s(%d)", valChangesFn, app.LastBlockHeight()),
		)
		if err != nil {
			app.Logger().Error("unable to call VM during EndBlocker", "err", err)

			return abci.ResponseEndBlock{}
		}

		// Extract the updates from the VM response
		updates, err := extractUpdatesFromResponse(response)
		if err != nil {
			app.Logger().Error("unable to extract updates from response", "err", err)

			return abci.ResponseEndBlock{}
		}

		return abci.ResponseEndBlock{
			ValidatorUpdates: updates,
		}
	}
}

// extractUpdatesFromResponse extracts the validator set updates
// from the VM response.
//
// This method is not ideal, but currently there is no mechanism
// in place to parse typed VM responses
func extractUpdatesFromResponse(response string) ([]abci.ValidatorUpdate, error) {
	// Find the submatches
	matches := valRegexp.FindAllStringSubmatch(response, -1)
	if len(matches) == 0 {
		// No changes to extract
		return nil, nil
	}

	updates := make([]abci.ValidatorUpdate, 0, len(matches))
	for _, match := range matches {
		var (
			addressRaw = match[1]
			pubKeyRaw  = match[2]
			powerRaw   = match[3]
		)

		// Parse the address
		address, err := crypto.AddressFromBech32(addressRaw)
		if err != nil {
			return nil, fmt.Errorf("unable to parse address, %w", err)
		}

		// Parse the public key
		pubKey, err := crypto.PubKeyFromBech32(pubKeyRaw)
		if err != nil {
			return nil, fmt.Errorf("unable to parse public key, %w", err)
		}

		// Parse the voting power
		power, err := strconv.ParseInt(powerRaw, 10, 64)
		if err != nil {
			return nil, fmt.Errorf("unable to parse voting power, %w", err)
		}

		update := abci.ValidatorUpdate{
			Address: address,
			PubKey:  pubKey,
			Power:   power,
		}

		updates = append(updates, update)
	}

	return updates, nil
}<|MERGE_RESOLUTION|>--- conflicted
+++ resolved
@@ -34,21 +34,13 @@
 
 // AppOptions contains the options to create the gno.land ABCI application.
 type AppOptions struct {
-<<<<<<< HEAD
 	DB                      dbm.DB             // required
 	Logger                  *slog.Logger       // required
 	EventSwitch             events.EventSwitch // required
 	VMOutput                io.Writer          // optional
 	SkipGenesisVerification bool               // default to verify genesis transactions
 	InitChainerConfig                          // options related to InitChainer
-=======
-	DB                dbm.DB             // required
-	Logger            *slog.Logger       // required
-	EventSwitch       events.EventSwitch // required
-	VMOutput          io.Writer          // optional
-	InitChainerConfig                    // options related to InitChainer
-	MinGasPrices      string             // optional
->>>>>>> 6472eea9
+	MinGasPrices            string             // optional
 }
 
 // TestAppOptions provides a "ready" default [AppOptions] for use with
