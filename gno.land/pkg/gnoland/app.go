package gnoland

import (
	"fmt"
	"log/slog"
	"path/filepath"

	"github.com/gnolang/gno/gno.land/pkg/sdk/vm"
	"github.com/gnolang/gno/gnovm/pkg/gnoenv"
	"github.com/gnolang/gno/tm2/pkg/amino"
	abci "github.com/gnolang/gno/tm2/pkg/bft/abci/types"
	dbm "github.com/gnolang/gno/tm2/pkg/db"
	"github.com/gnolang/gno/tm2/pkg/log"
	"github.com/gnolang/gno/tm2/pkg/sdk"
	"github.com/gnolang/gno/tm2/pkg/sdk/auth"
	"github.com/gnolang/gno/tm2/pkg/sdk/bank"
	"github.com/gnolang/gno/tm2/pkg/std"
	"github.com/gnolang/gno/tm2/pkg/store"
	"github.com/gnolang/gno/tm2/pkg/store/dbadapter"
	"github.com/gnolang/gno/tm2/pkg/store/iavl"

	// Only goleveldb is supported for now.
	_ "github.com/gnolang/gno/tm2/pkg/db/goleveldb"
	"github.com/gnolang/gno/tm2/pkg/db/memdb"
)

type AppOptions struct {
	DB dbm.DB
	// `gnoRootDir` should point to the local location of the gno repository.
	// It serves as the gno equivalent of GOROOT.
<<<<<<< HEAD
	GnoRootDir       string
	GenesisTxHandler GenesisTxHandler
	Logger           *slog.Logger
	MaxCycles        int64
=======
	GnoRootDir            string
	SkipFailingGenesisTxs bool
	Logger                *slog.Logger
>>>>>>> 67602653
}

func NewAppOptions() *AppOptions {
	return &AppOptions{
		GenesisTxHandler: PanicOnFailingTxHandler,
		Logger:           log.NewNoopLogger(),
		DB:               memdb.NewMemDB(),
		GnoRootDir:       gnoenv.RootDir(),
	}
}

func (c *AppOptions) validate() error {
	if c.Logger == nil {
		return fmt.Errorf("no logger provided")
	}

	if c.DB == nil {
		return fmt.Errorf("no db provided")
	}

	return nil
}

// NewApp creates the GnoLand application.
func NewAppWithOptions(cfg *AppOptions) (abci.Application, error) {
	if err := cfg.validate(); err != nil {
		return nil, err
	}

	// Capabilities keys.
	mainKey := store.NewStoreKey("main")
	baseKey := store.NewStoreKey("base")

	// Create BaseApp.
	baseApp := sdk.NewBaseApp("gnoland", cfg.Logger, cfg.DB, baseKey, mainKey)
	baseApp.SetAppVersion("dev")

	// Set mounts for BaseApp's MultiStore.
	baseApp.MountStoreWithDB(mainKey, iavl.StoreConstructor, cfg.DB)
	baseApp.MountStoreWithDB(baseKey, dbadapter.StoreConstructor, cfg.DB)

	// Construct keepers.
	acctKpr := auth.NewAccountKeeper(mainKey, ProtoGnoAccount)
	bankKpr := bank.NewBankKeeper(acctKpr)

	// XXX: Embed this ?
	stdlibsDir := filepath.Join(cfg.GnoRootDir, "gnovm", "stdlibs")
	vmKpr := vm.NewVMKeeper(baseKey, mainKey, acctKpr, bankKpr, stdlibsDir)

	// Set InitChainer
	baseApp.SetInitChainer(InitChainer(baseApp, acctKpr, bankKpr, cfg.GenesisTxHandler))

	// Set AnteHandler
	authOptions := auth.AnteOptions{
		VerifyGenesisSignatures: false, // for development
	}
	authAnteHandler := auth.NewAnteHandler(
		acctKpr, bankKpr, auth.DefaultSigVerificationGasConsumer, authOptions)
	baseApp.SetAnteHandler(
		// Override default AnteHandler with custom logic.
		func(ctx sdk.Context, tx std.Tx, simulate bool) (
			newCtx sdk.Context, res sdk.Result, abort bool,
		) {
			// Override auth params.
			ctx = ctx.WithValue(
				auth.AuthParamsContextKey{}, auth.DefaultParams())
			// Continue on with default auth ante handler.
			newCtx, res, abort = authAnteHandler(ctx, tx, simulate)
			return
		},
	)

	// Set EndBlocker
	baseApp.SetEndBlocker(EndBlocker(vmKpr))

	// Set a handler Route.
	baseApp.Router().AddRoute("auth", auth.NewHandler(acctKpr))
	baseApp.Router().AddRoute("bank", bank.NewHandler(bankKpr))
	baseApp.Router().AddRoute("vm", vm.NewHandler(vmKpr))

	// Load latest version.
	if err := baseApp.LoadLatestVersion(); err != nil {
		return nil, err
	}

	// Initialize the VMKeeper.
	vmKpr.Initialize(baseApp.GetCacheMultiStore())

	return baseApp, nil
}

// NewApp creates the GnoLand application.
func NewApp(dataRootDir string, skipFailingGenesisTxs bool, logger *slog.Logger) (abci.Application, error) {
	var err error

	cfg := NewAppOptions()
	if skipFailingGenesisTxs {
		cfg.GenesisTxHandler = NoopGenesisTxHandler
	}

	// Get main DB.
	cfg.DB, err = dbm.NewDB("gnolang", dbm.GoLevelDBBackend, filepath.Join(dataRootDir, "data"))
	if err != nil {
		return nil, fmt.Errorf("error initializing database %q using path %q: %w", dbm.GoLevelDBBackend, dataRootDir, err)
	}

	cfg.Logger = logger

	return NewAppWithOptions(cfg)
}

type GenesisTxHandler func(ctx sdk.Context, tx std.Tx, res sdk.Result)

func NoopGenesisTxHandler(ctx sdk.Context, tx std.Tx, res sdk.Result) {}

func PanicOnFailingTxHandler(ctx sdk.Context, tx std.Tx, res sdk.Result) {
	if res.IsErr() {
		panic(res.Log)
	}
}

// InitChainer returns a function that can initialize the chain with genesis.
func InitChainer(baseApp *sdk.BaseApp, acctKpr auth.AccountKeeperI, bankKpr bank.BankKeeperI, resHandler GenesisTxHandler) func(sdk.Context, abci.RequestInitChain) abci.ResponseInitChain {
	return func(ctx sdk.Context, req abci.RequestInitChain) abci.ResponseInitChain {
		// Get genesis state.
		genState := req.AppState.(GnoGenesisState)
		// Parse and set genesis state balances.
		for _, bal := range genState.Balances {
			acc := acctKpr.NewAccountWithAddress(ctx, bal.Address)
			acctKpr.SetAccount(ctx, acc)
			err := bankKpr.SetCoins(ctx, bal.Address, bal.Amount)
			if err != nil {
				panic(err)
			}
		}

		// Run genesis txs.
		for i, tx := range genState.Txs {
			res := baseApp.Deliver(tx)
			if res.IsErr() {
				ctx.Logger().Error("LOG", "log", res.Log)
				ctx.Logger().Error(fmt.Sprintf("#%d", i), "value", string(amino.MustMarshalJSON(tx)))
			} else {
				ctx.Logger().Info("SUCCESS:", "value", string(amino.MustMarshalJSON(tx)))
			}

			resHandler(ctx, tx, res)
		}

		// Done!
		return abci.ResponseInitChain{
			Validators: req.Validators,
		}
	}
}

// XXX not used yet.
func EndBlocker(vmk vm.VMKeeperI) func(ctx sdk.Context, req abci.RequestEndBlock) abci.ResponseEndBlock {
	return func(ctx sdk.Context, req abci.RequestEndBlock) abci.ResponseEndBlock {
		return abci.ResponseEndBlock{}
	}
}<|MERGE_RESOLUTION|>--- conflicted
+++ resolved
@@ -28,16 +28,9 @@
 	DB dbm.DB
 	// `gnoRootDir` should point to the local location of the gno repository.
 	// It serves as the gno equivalent of GOROOT.
-<<<<<<< HEAD
 	GnoRootDir       string
 	GenesisTxHandler GenesisTxHandler
 	Logger           *slog.Logger
-	MaxCycles        int64
-=======
-	GnoRootDir            string
-	SkipFailingGenesisTxs bool
-	Logger                *slog.Logger
->>>>>>> 67602653
 }
 
 func NewAppOptions() *AppOptions {
