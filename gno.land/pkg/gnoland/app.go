--- conflicted
+++ resolved
@@ -2,12 +2,7 @@
 
 import (
 	"fmt"
-<<<<<<< HEAD
 	"log/slog"
-	"os"
-	"os/exec"
-=======
->>>>>>> f6698e6a
 	"path/filepath"
 
 	"github.com/gnolang/gno/gno.land/pkg/sdk/vm"
