--- conflicted
+++ resolved
@@ -143,11 +143,7 @@
 
 	// Initialize the VMKeeper.
 	ms := baseApp.GetCacheMultiStore()
-<<<<<<< HEAD
-	vmk.Initialize(ms)
-=======
-	vmKpr.Initialize(cfg.Logger, ms, cfg.CacheStdlibLoad)
->>>>>>> f28444ae
+	vmk.Initialize(cfg.Logger, ms, cfg.CacheStdlibLoad)
 	ms.MultiWrite() // XXX why was't this needed?
 
 	return baseApp, nil
