// Package gnoland contains the bootstrapping code to launch a gno.land node.
package gnoland

import (
	"fmt"
	"io"
	"log/slog"
	"path/filepath"
	"strconv"
	"time"

	"github.com/gnolang/gno/gno.land/pkg/sdk/vm"
	"github.com/gnolang/gno/gnovm/pkg/gnoenv"
	abci "github.com/gnolang/gno/tm2/pkg/bft/abci/types"
	"github.com/gnolang/gno/tm2/pkg/bft/config"
	bft "github.com/gnolang/gno/tm2/pkg/bft/types"
	"github.com/gnolang/gno/tm2/pkg/crypto"
	dbm "github.com/gnolang/gno/tm2/pkg/db"
	"github.com/gnolang/gno/tm2/pkg/events"
	"github.com/gnolang/gno/tm2/pkg/log"
	"github.com/gnolang/gno/tm2/pkg/sdk"
	"github.com/gnolang/gno/tm2/pkg/sdk/auth"
	"github.com/gnolang/gno/tm2/pkg/sdk/bank"
	"github.com/gnolang/gno/tm2/pkg/sdk/params"
	"github.com/gnolang/gno/tm2/pkg/std"
	"github.com/gnolang/gno/tm2/pkg/store"
	"github.com/gnolang/gno/tm2/pkg/store/dbadapter"
	"github.com/gnolang/gno/tm2/pkg/store/iavl"

	// Only goleveldb is supported for now.
	_ "github.com/gnolang/gno/tm2/pkg/db/_tags"
	_ "github.com/gnolang/gno/tm2/pkg/db/goleveldb"
)

// AppOptions contains the options to create the gno.land ABCI application.
type AppOptions struct {
	DB                dbm.DB             // required
	Logger            *slog.Logger       // required
	EventSwitch       events.EventSwitch // required
	VMOutput          io.Writer          // optional
	InitChainerConfig                    // options related to InitChainer
}

// TestAppOptions provides a "ready" default [AppOptions] for use with
// [NewAppWithOptions], using the provided db.
func TestAppOptions(db dbm.DB) *AppOptions {
	return &AppOptions{
		DB:          db,
		Logger:      log.NewNoopLogger(),
		EventSwitch: events.NewEventSwitch(),
		InitChainerConfig: InitChainerConfig{
			GenesisTxResultHandler: PanicOnFailingTxResultHandler,
			StdlibDir:              filepath.Join(gnoenv.RootDir(), "gnovm", "stdlibs"),
			CacheStdlibLoad:        true,
			ChainDomain:            "gno.land",
		},
	}
}

func (c AppOptions) validate() error {
	// Required fields
	switch {
	case c.DB == nil:
		return fmt.Errorf("no db provided")
	case c.Logger == nil:
		return fmt.Errorf("no logger provided")
	case c.EventSwitch == nil:
		return fmt.Errorf("no event switch provided")
	}
	return nil
}

// NewAppWithOptions creates the gno.land application with specified options.
func NewAppWithOptions(cfg *AppOptions) (abci.Application, error) {
	if err := cfg.validate(); err != nil {
		return nil, err
	}

	// Capabilities keys.
	mainKey := store.NewStoreKey("main")
	baseKey := store.NewStoreKey("base")

	// Create BaseApp.
	// TODO: Add a consensus based min gas prices for the node, by default it does not check
	baseApp := sdk.NewBaseApp("gnoland", cfg.Logger, cfg.DB, baseKey, mainKey)
	baseApp.SetAppVersion("dev")

	// Set mounts for BaseApp's MultiStore.
	baseApp.MountStoreWithDB(mainKey, iavl.StoreConstructor, cfg.DB)
	baseApp.MountStoreWithDB(baseKey, dbadapter.StoreConstructor, cfg.DB)

	// Construct keepers.
	acctKpr := auth.NewAccountKeeper(mainKey, ProtoGnoAccount)
	bankKpr := bank.NewBankKeeper(acctKpr)
<<<<<<< HEAD
	vmk := vm.NewVMKeeper(baseKey, mainKey, acctKpr, bankKpr, cfg.ChainDomain)
=======
	paramsKpr := params.NewParamsKeeper(mainKey, "vm")
	vmk := vm.NewVMKeeper(baseKey, mainKey, acctKpr, bankKpr, paramsKpr)
	vmk.Output = cfg.VMOutput
>>>>>>> bd1d76e0

	// Set InitChainer
	icc := cfg.InitChainerConfig
	icc.baseApp = baseApp
	icc.acctKpr, icc.bankKpr, icc.vmKpr, icc.paramsKpr = acctKpr, bankKpr, vmk, paramsKpr
	baseApp.SetInitChainer(icc.InitChainer)

	// Set AnteHandler
	authOptions := auth.AnteOptions{
		VerifyGenesisSignatures: false, // for development
	}
	authAnteHandler := auth.NewAnteHandler(
		acctKpr, bankKpr, auth.DefaultSigVerificationGasConsumer, authOptions)
	baseApp.SetAnteHandler(
		// Override default AnteHandler with custom logic.
		func(ctx sdk.Context, tx std.Tx, simulate bool) (
			newCtx sdk.Context, res sdk.Result, abort bool,
		) {
			// Override auth params.
			ctx = ctx.
				WithValue(auth.AuthParamsContextKey{}, auth.DefaultParams())
			// Continue on with default auth ante handler.
			newCtx, res, abort = authAnteHandler(ctx, tx, simulate)
			return
		},
	)

	// Set begin and end transaction hooks.
	// These are used to create gno transaction stores and commit them when finishing
	// the tx - in other words, data from a failing transaction won't be persisted
	// to the gno store caches.
	baseApp.SetBeginTxHook(func(ctx sdk.Context) sdk.Context {
		// Create Gno transaction store.
		return vmk.MakeGnoTransactionStore(ctx)
	})
	baseApp.SetEndTxHook(func(ctx sdk.Context, result sdk.Result) {
		if result.IsOK() {
			vmk.CommitGnoTransactionStore(ctx)
		}
	})

	// Set up the event collector
	c := newCollector[validatorUpdate](
		cfg.EventSwitch,      // global event switch filled by the node
		validatorEventFilter, // filter fn that keeps the collector valid
	)

	// Set EndBlocker
	baseApp.SetEndBlocker(
		EndBlocker(
			c,
			vmk,
			baseApp,
		),
	)

	// Set a handler Route.
	baseApp.Router().AddRoute("auth", auth.NewHandler(acctKpr))
	baseApp.Router().AddRoute("bank", bank.NewHandler(bankKpr))
	baseApp.Router().AddRoute("params", params.NewHandler(paramsKpr))
	baseApp.Router().AddRoute("vm", vm.NewHandler(vmk))

	// Load latest version.
	if err := baseApp.LoadLatestVersion(); err != nil {
		return nil, err
	}

	// Initialize the VMKeeper.
	ms := baseApp.GetCacheMultiStore()
	vmk.Initialize(cfg.Logger, ms)
	ms.MultiWrite() // XXX why was't this needed?

	return baseApp, nil
}

// NewApp creates the gno.land application.
func NewApp(
	dataRootDir string,
	skipFailingGenesisTxs bool,
	evsw events.EventSwitch,
	logger *slog.Logger,
) (abci.Application, error) {
	var err error

	cfg := &AppOptions{
		Logger:      logger,
		EventSwitch: evsw,
		InitChainerConfig: InitChainerConfig{
			GenesisTxResultHandler: PanicOnFailingTxResultHandler,
			StdlibDir:              filepath.Join(gnoenv.RootDir(), "gnovm", "stdlibs"),
		},
	}
	if skipFailingGenesisTxs {
		cfg.GenesisTxResultHandler = NoopGenesisTxResultHandler
	}

	// Get main DB.
	cfg.DB, err = dbm.NewDB("gnolang", dbm.GoLevelDBBackend, filepath.Join(dataRootDir, config.DefaultDBDir))
	if err != nil {
		return nil, fmt.Errorf("error initializing database %q using path %q: %w", dbm.GoLevelDBBackend, dataRootDir, err)
	}

	return NewAppWithOptions(cfg)
}

// GenesisTxResultHandler is called in the InitChainer after a genesis
// transaction is executed.
type GenesisTxResultHandler func(ctx sdk.Context, tx std.Tx, res sdk.Result)

// NoopGenesisTxResultHandler is a no-op GenesisTxResultHandler.
func NoopGenesisTxResultHandler(_ sdk.Context, _ std.Tx, _ sdk.Result) {}

// PanicOnFailingTxResultHandler handles genesis transactions by panicking if
// res.IsErr() returns true.
func PanicOnFailingTxResultHandler(_ sdk.Context, _ std.Tx, res sdk.Result) {
	if res.IsErr() {
		panic(res.Log)
	}
}

// InitChainerConfig keeps the configuration for the InitChainer.
// [NewAppWithOptions] will set [InitChainerConfig.InitChainer] as its InitChainer
// function.
type InitChainerConfig struct {
	// Handles the results of each genesis transaction.
	GenesisTxResultHandler

	// Standard library directory.
	StdlibDir string
	// Whether to keep a record of the DB operations to load standard libraries,
	// so they can be quickly replicated on additional genesis executions.
	// This should be used for integration testing, where InitChainer will be
	// called several times.
	CacheStdlibLoad bool

	// ChainDomain is the primary domain name for the chain and its packages.
	ChainDomain string

	// These fields are passed directly by NewAppWithOptions, and should not be
	// configurable by end-users.
	baseApp   *sdk.BaseApp
	vmKpr     vm.VMKeeperI
	acctKpr   auth.AccountKeeperI
	bankKpr   bank.BankKeeperI
	paramsKpr params.ParamsKeeperI
}

// InitChainer is the function that can be used as a [sdk.InitChainer].
func (cfg InitChainerConfig) InitChainer(ctx sdk.Context, req abci.RequestInitChain) abci.ResponseInitChain {
	start := time.Now()
	ctx.Logger().Debug("InitChainer: started")

	// load standard libraries; immediately committed to store so that they are
	// available for use when processing the genesis transactions below.
	cfg.loadStdlibs(ctx)
	ctx.Logger().Debug("InitChainer: standard libraries loaded",
		"elapsed", time.Since(start))

	// load app state. AppState may be nil mostly in some minimal testing setups;
	// so log a warning when that happens.
	txResponses, err := cfg.loadAppState(ctx, req.AppState)
	if err != nil {
		return abci.ResponseInitChain{
			ResponseBase: abci.ResponseBase{
				Error: abci.StringError(err.Error()),
			},
		}
	}

	ctx.Logger().Debug("InitChainer: genesis transactions loaded",
		"elapsed", time.Since(start))

	// Done!
	return abci.ResponseInitChain{
		Validators:  req.Validators,
		TxResponses: txResponses,
	}
}

func (cfg InitChainerConfig) loadStdlibs(ctx sdk.Context) {
	// cache-wrapping is necessary for non-validator nodes; in the tm2 BaseApp,
	// this is done using BaseApp.cacheTxContext; so we replicate it here.
	ms := ctx.MultiStore()
	msCache := ms.MultiCacheWrap()

	stdlibCtx := cfg.vmKpr.MakeGnoTransactionStore(ctx)
	stdlibCtx = stdlibCtx.WithMultiStore(msCache)
	if cfg.CacheStdlibLoad {
		cfg.vmKpr.LoadStdlibCached(stdlibCtx, cfg.StdlibDir)
	} else {
		cfg.vmKpr.LoadStdlib(stdlibCtx, cfg.StdlibDir)
	}
	cfg.vmKpr.CommitGnoTransactionStore(stdlibCtx)

	msCache.MultiWrite()
}

func (cfg InitChainerConfig) loadAppState(ctx sdk.Context, appState any) ([]abci.ResponseDeliverTx, error) {
	state, ok := appState.(GnoGenesisState)
	if !ok {
		return nil, fmt.Errorf("invalid AppState of type %T", appState)
	}

	// Apply genesis balances.
	for _, bal := range state.Balances {
		acc := cfg.acctKpr.NewAccountWithAddress(ctx, bal.Address)
		cfg.acctKpr.SetAccount(ctx, acc)
		err := cfg.bankKpr.SetCoins(ctx, bal.Address, bal.Amount)
		if err != nil {
			panic(err)
		}
	}

	// Apply genesis params.
	for _, param := range state.Params {
		param.register(ctx, cfg.paramsKpr)
	}

	// Replay genesis txs.
	txResponses := make([]abci.ResponseDeliverTx, 0, len(state.Txs))

	// Run genesis txs
	for _, tx := range state.Txs {
		var (
			stdTx    = tx.Tx
			metadata = tx.Metadata

			ctxFn sdk.ContextFn
		)

		// Check if there is metadata associated with the tx
		if metadata != nil {
			// Create a custom context modifier
			ctxFn = func(ctx sdk.Context) sdk.Context {
				// Create a copy of the header, in
				// which only the timestamp information is modified
				header := ctx.BlockHeader().(*bft.Header).Copy()
				header.Time = time.Unix(metadata.Timestamp, 0)

				// Save the modified header
				return ctx.WithBlockHeader(header)
			}
		}

		res := cfg.baseApp.Deliver(stdTx, ctxFn)
		if res.IsErr() {
			ctx.Logger().Error(
				"Unable to deliver genesis tx",
				"log", res.Log,
				"error", res.Error,
				"gas-used", res.GasUsed,
			)
		}

		txResponses = append(txResponses, abci.ResponseDeliverTx{
			ResponseBase: res.ResponseBase,
			GasWanted:    res.GasWanted,
			GasUsed:      res.GasUsed,
		})

		cfg.GenesisTxResultHandler(ctx, stdTx, res)
	}
	return txResponses, nil
}

// endBlockerApp is the app abstraction required by any EndBlocker
type endBlockerApp interface {
	// LastBlockHeight returns the latest app height
	LastBlockHeight() int64

	// Logger returns the logger reference
	Logger() *slog.Logger
}

// EndBlocker defines the logic executed after every block.
// Currently, it parses events that happened during execution to calculate
// validator set changes
func EndBlocker(
	collector *collector[validatorUpdate],
	vmk vm.VMKeeperI,
	app endBlockerApp,
) func(
	ctx sdk.Context,
	req abci.RequestEndBlock,
) abci.ResponseEndBlock {
	return func(ctx sdk.Context, _ abci.RequestEndBlock) abci.ResponseEndBlock {
		// Check if there was a valset change
		if len(collector.getEvents()) == 0 {
			// No valset updates
			return abci.ResponseEndBlock{}
		}

		// Run the VM to get the updates from the chain
		response, err := vmk.QueryEval(
			ctx,
			valRealm,
			fmt.Sprintf("%s(%d)", valChangesFn, app.LastBlockHeight()),
		)
		if err != nil {
			app.Logger().Error("unable to call VM during EndBlocker", "err", err)

			return abci.ResponseEndBlock{}
		}

		// Extract the updates from the VM response
		updates, err := extractUpdatesFromResponse(response)
		if err != nil {
			app.Logger().Error("unable to extract updates from response", "err", err)

			return abci.ResponseEndBlock{}
		}

		return abci.ResponseEndBlock{
			ValidatorUpdates: updates,
		}
	}
}

// extractUpdatesFromResponse extracts the validator set updates
// from the VM response.
//
// This method is not ideal, but currently there is no mechanism
// in place to parse typed VM responses
func extractUpdatesFromResponse(response string) ([]abci.ValidatorUpdate, error) {
	// Find the submatches
	matches := valRegexp.FindAllStringSubmatch(response, -1)
	if len(matches) == 0 {
		// No changes to extract
		return nil, nil
	}

	updates := make([]abci.ValidatorUpdate, 0, len(matches))
	for _, match := range matches {
		var (
			addressRaw = match[1]
			pubKeyRaw  = match[2]
			powerRaw   = match[3]
		)

		// Parse the address
		address, err := crypto.AddressFromBech32(addressRaw)
		if err != nil {
			return nil, fmt.Errorf("unable to parse address, %w", err)
		}

		// Parse the public key
		pubKey, err := crypto.PubKeyFromBech32(pubKeyRaw)
		if err != nil {
			return nil, fmt.Errorf("unable to parse public key, %w", err)
		}

		// Parse the voting power
		power, err := strconv.ParseInt(powerRaw, 10, 64)
		if err != nil {
			return nil, fmt.Errorf("unable to parse voting power, %w", err)
		}

		update := abci.ValidatorUpdate{
			Address: address,
			PubKey:  pubKey,
			Power:   power,
		}

		updates = append(updates, update)
	}

	return updates, nil
}<|MERGE_RESOLUTION|>--- conflicted
+++ resolved
@@ -52,7 +52,6 @@
 			GenesisTxResultHandler: PanicOnFailingTxResultHandler,
 			StdlibDir:              filepath.Join(gnoenv.RootDir(), "gnovm", "stdlibs"),
 			CacheStdlibLoad:        true,
-			ChainDomain:            "gno.land",
 		},
 	}
 }
@@ -92,13 +91,9 @@
 	// Construct keepers.
 	acctKpr := auth.NewAccountKeeper(mainKey, ProtoGnoAccount)
 	bankKpr := bank.NewBankKeeper(acctKpr)
-<<<<<<< HEAD
-	vmk := vm.NewVMKeeper(baseKey, mainKey, acctKpr, bankKpr, cfg.ChainDomain)
-=======
 	paramsKpr := params.NewParamsKeeper(mainKey, "vm")
 	vmk := vm.NewVMKeeper(baseKey, mainKey, acctKpr, bankKpr, paramsKpr)
 	vmk.Output = cfg.VMOutput
->>>>>>> bd1d76e0
 
 	// Set InitChainer
 	icc := cfg.InitChainerConfig
@@ -233,9 +228,6 @@
 	// This should be used for integration testing, where InitChainer will be
 	// called several times.
 	CacheStdlibLoad bool
-
-	// ChainDomain is the primary domain name for the chain and its packages.
-	ChainDomain string
 
 	// These fields are passed directly by NewAppWithOptions, and should not be
 	// configurable by end-users.
