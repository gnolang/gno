--- conflicted
+++ resolved
@@ -1,10 +1,8 @@
 package gnoland
 
 import (
-	"errors"
 	"fmt"
 	"path/filepath"
-	"runtime"
 	"strings"
 
 	"github.com/gnolang/gno/gno.land/pkg/sdk/vm"
@@ -37,11 +35,7 @@
 	return &AppOptions{
 		Logger:     log.NewNopLogger(),
 		DB:         dbm.NewMemDB(),
-<<<<<<< HEAD
 		GnoRootDir: gnoenv.MustGuessGnoRootDir(),
-=======
-		GnoRootDir: MustGuessGnoRootDir(),
->>>>>>> a88e3e37
 	}
 }
 
@@ -199,49 +193,4 @@
 	return func(ctx sdk.Context, req abci.RequestEndBlock) abci.ResponseEndBlock {
 		return abci.ResponseEndBlock{}
 	}
-<<<<<<< HEAD
-=======
-}
-
-// XXX: all the method bellow should be removed in favor of
-// https://github.com/gnolang/gno/pull/1233
-func MustGuessGnoRootDir() string {
-	root, err := GuessGnoRootDir()
-	if err != nil {
-		panic(err)
-	}
-
-	return root
-}
-
-func GuessGnoRootDir() (string, error) {
-	// First try to get the root directory from the GNOROOT environment variable.
-	if rootdir := os.Getenv("GNOROOT"); rootdir != "" {
-		return filepath.Clean(rootdir), nil
-	}
-
-	// Try to guess GNOROOT using the nearest go.mod.
-	if gobin, err := exec.LookPath("go"); err == nil {
-		// If GNOROOT is not set, try to guess the root directory using the `go list` command.
-		cmd := exec.Command(gobin, "list", "-m", "-mod=mod", "-f", "{{.Dir}}", "github.com/gnolang/gno")
-		out, err := cmd.CombinedOutput()
-		if err == nil {
-			return strings.TrimSpace(string(out)), nil
-		}
-	}
-
-	// Try to guess GNOROOT using caller stack.
-	if _, filename, _, ok := runtime.Caller(1); ok && filepath.IsAbs(filename) {
-		if currentDir := filepath.Dir(filename); currentDir != "" {
-			// Gno root directory relative from `app.go` path:
-			// gno/ .. /gno.land/ .. /pkg/ .. /gnoland/app.go
-			rootdir, err := filepath.Abs(filepath.Join(currentDir, "..", "..", ".."))
-			if err == nil {
-				return rootdir, nil
-			}
-		}
-	}
-
-	return "", errors.New("unable to guess gno's root-directory")
->>>>>>> a88e3e37
 }