// Package gnoland contains the bootstrapping code to launch a gno.land node.
package gnoland

import (
	"fmt"
	"log/slog"
	"path/filepath"
	"strconv"
	"time"

	"github.com/gnolang/gno/gno.land/pkg/sdk/vm"
	"github.com/gnolang/gno/gnovm/pkg/gnoenv"
	abci "github.com/gnolang/gno/tm2/pkg/bft/abci/types"
	"github.com/gnolang/gno/tm2/pkg/bft/config"
	"github.com/gnolang/gno/tm2/pkg/crypto"
	dbm "github.com/gnolang/gno/tm2/pkg/db"
	"github.com/gnolang/gno/tm2/pkg/events"
	"github.com/gnolang/gno/tm2/pkg/log"
	"github.com/gnolang/gno/tm2/pkg/sdk"
	"github.com/gnolang/gno/tm2/pkg/sdk/auth"
	"github.com/gnolang/gno/tm2/pkg/sdk/bank"
	"github.com/gnolang/gno/tm2/pkg/sdk/params"
	"github.com/gnolang/gno/tm2/pkg/std"
	"github.com/gnolang/gno/tm2/pkg/store"
	"github.com/gnolang/gno/tm2/pkg/store/dbadapter"
	"github.com/gnolang/gno/tm2/pkg/store/iavl"

	// Only goleveldb is supported for now.
	_ "github.com/gnolang/gno/tm2/pkg/db/_tags"
	_ "github.com/gnolang/gno/tm2/pkg/db/goleveldb"
)

// AppOptions contains the options to create the gno.land ABCI application.
type AppOptions struct {
	DB                dbm.DB             // required
	Logger            *slog.Logger       // required
	EventSwitch       events.EventSwitch // required
	InitChainerConfig                    // options related to InitChainer
}

// DefaultAppOptions provides a "ready" default [AppOptions] for use with
// [NewAppWithOptions], using the provided db.
func TestAppOptions(db dbm.DB) *AppOptions {
	return &AppOptions{
		DB:          db,
		Logger:      log.NewNoopLogger(),
		EventSwitch: events.NewEventSwitch(),
		InitChainerConfig: InitChainerConfig{
			GenesisTxResultHandler: PanicOnFailingTxResultHandler,
			StdlibDir:              filepath.Join(gnoenv.RootDir(), "gnovm", "stdlibs"),
			CacheStdlibLoad:        true,
		},
	}
}

func (c AppOptions) validate() error {
	// Required fields
	switch {
	case c.DB == nil:
		return fmt.Errorf("no db provided")
	case c.Logger == nil:
		return fmt.Errorf("no logger provided")
	case c.EventSwitch == nil:
		return fmt.Errorf("no event switch provided")
	}
	return nil
}

// NewAppWithOptions creates the gno.land application with specified options.
func NewAppWithOptions(cfg *AppOptions) (abci.Application, error) {
	if err := cfg.validate(); err != nil {
		return nil, err
	}

	// Capabilities keys.
	mainKey := store.NewStoreKey("main")
	baseKey := store.NewStoreKey("base")

	// Create BaseApp.
	// TODO: Add a consensus based min gas prices for the node, by default it does not check
	baseApp := sdk.NewBaseApp("gnoland", cfg.Logger, cfg.DB, baseKey, mainKey)
	baseApp.SetAppVersion("dev")

	// Set mounts for BaseApp's MultiStore.
	baseApp.MountStoreWithDB(mainKey, iavl.StoreConstructor, cfg.DB)
	baseApp.MountStoreWithDB(baseKey, dbadapter.StoreConstructor, cfg.DB)

	// Construct keepers.
	acctKpr := auth.NewAccountKeeper(mainKey, ProtoGnoAccount)
	bankKpr := bank.NewBankKeeper(acctKpr)
<<<<<<< HEAD
	paramsKpr := params.NewParamsKeeper(mainKey, "vm")
	vmk := vm.NewVMKeeper(baseKey, mainKey, acctKpr, bankKpr, paramsKpr, cfg.MaxCycles)
=======
	vmk := vm.NewVMKeeper(baseKey, mainKey, acctKpr, bankKpr)
>>>>>>> 993d2130

	// Set InitChainer
	icc := cfg.InitChainerConfig
	icc.baseApp = baseApp
	icc.acctKpr, icc.bankKpr, icc.vmKpr, icc.paramsKpr = acctKpr, bankKpr, vmk, paramsKpr
	baseApp.SetInitChainer(icc.InitChainer)

	// Set AnteHandler
	authOptions := auth.AnteOptions{
		VerifyGenesisSignatures: false, // for development
	}
	authAnteHandler := auth.NewAnteHandler(
		acctKpr, bankKpr, auth.DefaultSigVerificationGasConsumer, authOptions)
	baseApp.SetAnteHandler(
		// Override default AnteHandler with custom logic.
		func(ctx sdk.Context, tx std.Tx, simulate bool) (
			newCtx sdk.Context, res sdk.Result, abort bool,
		) {
			// Override auth params.
			ctx = ctx.
				WithValue(auth.AuthParamsContextKey{}, auth.DefaultParams())
			// Continue on with default auth ante handler.
			newCtx, res, abort = authAnteHandler(ctx, tx, simulate)
			return
		},
	)

	// Set begin and end transaction hooks.
	// These are used to create gno transaction stores and commit them when finishing
	// the tx - in other words, data from a failing transaction won't be persisted
	// to the gno store caches.
	baseApp.SetBeginTxHook(func(ctx sdk.Context) sdk.Context {
		// Create Gno transaction store.
		return vmk.MakeGnoTransactionStore(ctx)
	})
	baseApp.SetEndTxHook(func(ctx sdk.Context, result sdk.Result) {
		if result.IsOK() {
			vmk.CommitGnoTransactionStore(ctx)
		}
	})

	// Set up the event collector
	c := newCollector[validatorUpdate](
		cfg.EventSwitch,      // global event switch filled by the node
		validatorEventFilter, // filter fn that keeps the collector valid
	)

	// Set EndBlocker
	baseApp.SetEndBlocker(
		EndBlocker(
			c,
			vmk,
			baseApp,
		),
	)

	// Set a handler Route.
	baseApp.Router().AddRoute("auth", auth.NewHandler(acctKpr))
	baseApp.Router().AddRoute("bank", bank.NewHandler(bankKpr))
	baseApp.Router().AddRoute("params", params.NewHandler(paramsKpr))
	baseApp.Router().AddRoute("vm", vm.NewHandler(vmk))

	// Load latest version.
	if err := baseApp.LoadLatestVersion(); err != nil {
		return nil, err
	}

	// Initialize the VMKeeper.
	ms := baseApp.GetCacheMultiStore()
	vmk.Initialize(cfg.Logger, ms)
	ms.MultiWrite() // XXX why was't this needed?

	return baseApp, nil
}

// NewApp creates the gno.land application.
func NewApp(
	dataRootDir string,
	skipFailingGenesisTxs bool,
	evsw events.EventSwitch,
	logger *slog.Logger,
) (abci.Application, error) {
	var err error

	cfg := &AppOptions{
		Logger:      logger,
		EventSwitch: evsw,
		InitChainerConfig: InitChainerConfig{
			GenesisTxResultHandler: PanicOnFailingTxResultHandler,
			StdlibDir:              filepath.Join(gnoenv.RootDir(), "gnovm", "stdlibs"),
		},
	}
	if skipFailingGenesisTxs {
		cfg.GenesisTxResultHandler = NoopGenesisTxResultHandler
	}

	// Get main DB.
	cfg.DB, err = dbm.NewDB("gnolang", dbm.GoLevelDBBackend, filepath.Join(dataRootDir, config.DefaultDBDir))
	if err != nil {
		return nil, fmt.Errorf("error initializing database %q using path %q: %w", dbm.GoLevelDBBackend, dataRootDir, err)
	}

	return NewAppWithOptions(cfg)
}

// GenesisTxResultHandler is called in the InitChainer after a genesis
// transaction is executed.
type GenesisTxResultHandler func(ctx sdk.Context, tx std.Tx, res sdk.Result)

// NoopGenesisTxResultHandler is a no-op GenesisTxResultHandler.
func NoopGenesisTxResultHandler(_ sdk.Context, _ std.Tx, _ sdk.Result) {}

// PanicOnFailingTxResultHandler handles genesis transactions by panicking if
// res.IsErr() returns true.
func PanicOnFailingTxResultHandler(_ sdk.Context, _ std.Tx, res sdk.Result) {
	if res.IsErr() {
		panic(res.Log)
	}
}

// InitChainerConfig keeps the configuration for the InitChainer.
// [NewAppWithOptions] will set [InitChainerConfig.InitChainer] as its InitChainer
// function.
type InitChainerConfig struct {
	// Handles the results of each genesis transaction.
	GenesisTxResultHandler

	// Standard library directory.
	StdlibDir string
	// Whether to keep a record of the DB operations to load standard libraries,
	// so they can be quickly replicated on additional genesis executions.
	// This should be used for integration testing, where InitChainer will be
	// called several times.
	CacheStdlibLoad bool

	// These fields are passed directly by NewAppWithOptions, and should not be
	// configurable by end-users.
	baseApp   *sdk.BaseApp
	vmKpr     vm.VMKeeperI
	acctKpr   auth.AccountKeeperI
	bankKpr   bank.BankKeeperI
	paramsKpr params.ParamsKeeperI
}

// InitChainer is the function that can be used as a [sdk.InitChainer].
func (cfg InitChainerConfig) InitChainer(ctx sdk.Context, req abci.RequestInitChain) abci.ResponseInitChain {
	start := time.Now()
	ctx.Logger().Debug("InitChainer: started")

	// load standard libraries; immediately committed to store so that they are
	// available for use when processing the genesis transactions below.
	cfg.loadStdlibs(ctx)
	ctx.Logger().Debug("InitChainer: standard libraries loaded",
		"elapsed", time.Since(start))

	// load app state. AppState may be nil mostly in some minimal testing setups;
	// so log a warning when that happens.
	txResponses, err := cfg.loadAppState(ctx, req.AppState)
	if err != nil {
		return abci.ResponseInitChain{
			ResponseBase: abci.ResponseBase{
				Error: abci.StringError(err.Error()),
			},
		}
	}

	ctx.Logger().Debug("InitChainer: genesis transactions loaded",
		"elapsed", time.Since(start))

	// Done!
	return abci.ResponseInitChain{
		Validators:  req.Validators,
		TxResponses: txResponses,
	}
}

func (cfg InitChainerConfig) loadStdlibs(ctx sdk.Context) {
	// cache-wrapping is necessary for non-validator nodes; in the tm2 BaseApp,
	// this is done using BaseApp.cacheTxContext; so we replicate it here.
	ms := ctx.MultiStore()
	msCache := ms.MultiCacheWrap()

	stdlibCtx := cfg.vmKpr.MakeGnoTransactionStore(ctx)
	stdlibCtx = stdlibCtx.WithMultiStore(msCache)
	if cfg.CacheStdlibLoad {
		cfg.vmKpr.LoadStdlibCached(stdlibCtx, cfg.StdlibDir)
	} else {
		cfg.vmKpr.LoadStdlib(stdlibCtx, cfg.StdlibDir)
	}
	cfg.vmKpr.CommitGnoTransactionStore(stdlibCtx)

	msCache.MultiWrite()
}

func (cfg InitChainerConfig) loadAppState(ctx sdk.Context, appState any) ([]abci.ResponseDeliverTx, error) {
	state, ok := appState.(GnoGenesisState)
	if !ok {
		return nil, fmt.Errorf("invalid AppState of type %T", appState)
	}

	// Parse and set genesis state balances
	for _, bal := range state.Balances {
		acc := cfg.acctKpr.NewAccountWithAddress(ctx, bal.Address)
		cfg.acctKpr.SetAccount(ctx, acc)
		err := cfg.bankKpr.SetCoins(ctx, bal.Address, bal.Amount)
		if err != nil {
			panic(err)
		}
	}

	txResponses := make([]abci.ResponseDeliverTx, 0, len(state.Txs))
	// Run genesis txs
	for _, tx := range state.Txs {
		res := cfg.baseApp.Deliver(tx)
		if res.IsErr() {
			ctx.Logger().Error(
				"Unable to deliver genesis tx",
				"log", res.Log,
				"error", res.Error,
				"gas-used", res.GasUsed,
			)
		}

		txResponses = append(txResponses, abci.ResponseDeliverTx{
			ResponseBase: res.ResponseBase,
			GasWanted:    res.GasWanted,
			GasUsed:      res.GasUsed,
		})

		cfg.GenesisTxResultHandler(ctx, tx, res)
	}
	return txResponses, nil
}

// endBlockerApp is the app abstraction required by any EndBlocker
type endBlockerApp interface {
	// LastBlockHeight returns the latest app height
	LastBlockHeight() int64

	// Logger returns the logger reference
	Logger() *slog.Logger
}

// EndBlocker defines the logic executed after every block.
// Currently, it parses events that happened during execution to calculate
// validator set changes
func EndBlocker(
	collector *collector[validatorUpdate],
	vmk vm.VMKeeperI,
	app endBlockerApp,
) func(
	ctx sdk.Context,
	req abci.RequestEndBlock,
) abci.ResponseEndBlock {
	return func(ctx sdk.Context, _ abci.RequestEndBlock) abci.ResponseEndBlock {
		// Check if there was a valset change
		if len(collector.getEvents()) == 0 {
			// No valset updates
			return abci.ResponseEndBlock{}
		}

		// Run the VM to get the updates from the chain
		response, err := vmk.QueryEval(
			ctx,
			valRealm,
			fmt.Sprintf("%s(%d)", valChangesFn, app.LastBlockHeight()),
		)
		if err != nil {
			app.Logger().Error("unable to call VM during EndBlocker", "err", err)

			return abci.ResponseEndBlock{}
		}

		// Extract the updates from the VM response
		updates, err := extractUpdatesFromResponse(response)
		if err != nil {
			app.Logger().Error("unable to extract updates from response", "err", err)

			return abci.ResponseEndBlock{}
		}

		return abci.ResponseEndBlock{
			ValidatorUpdates: updates,
		}
	}
}

// extractUpdatesFromResponse extracts the validator set updates
// from the VM response.
//
// This method is not ideal, but currently there is no mechanism
// in place to parse typed VM responses
func extractUpdatesFromResponse(response string) ([]abci.ValidatorUpdate, error) {
	// Find the submatches
	matches := valRegexp.FindAllStringSubmatch(response, -1)
	if len(matches) == 0 {
		// No changes to extract
		return nil, nil
	}

	updates := make([]abci.ValidatorUpdate, 0, len(matches))
	for _, match := range matches {
		var (
			addressRaw = match[1]
			pubKeyRaw  = match[2]
			powerRaw   = match[3]
		)

		// Parse the address
		address, err := crypto.AddressFromBech32(addressRaw)
		if err != nil {
			return nil, fmt.Errorf("unable to parse address, %w", err)
		}

		// Parse the public key
		pubKey, err := crypto.PubKeyFromBech32(pubKeyRaw)
		if err != nil {
			return nil, fmt.Errorf("unable to parse public key, %w", err)
		}

		// Parse the voting power
		power, err := strconv.ParseInt(powerRaw, 10, 64)
		if err != nil {
			return nil, fmt.Errorf("unable to parse voting power, %w", err)
		}

		update := abci.ValidatorUpdate{
			Address: address,
			PubKey:  pubKey,
			Power:   power,
		}

		updates = append(updates, update)
	}

	return updates, nil
}<|MERGE_RESOLUTION|>--- conflicted
+++ resolved
@@ -88,12 +88,8 @@
 	// Construct keepers.
 	acctKpr := auth.NewAccountKeeper(mainKey, ProtoGnoAccount)
 	bankKpr := bank.NewBankKeeper(acctKpr)
-<<<<<<< HEAD
 	paramsKpr := params.NewParamsKeeper(mainKey, "vm")
-	vmk := vm.NewVMKeeper(baseKey, mainKey, acctKpr, bankKpr, paramsKpr, cfg.MaxCycles)
-=======
-	vmk := vm.NewVMKeeper(baseKey, mainKey, acctKpr, bankKpr)
->>>>>>> 993d2130
+	vmk := vm.NewVMKeeper(baseKey, mainKey, acctKpr, bankKpr, paramsKpr)
 
 	// Set InitChainer
 	icc := cfg.InitChainerConfig
