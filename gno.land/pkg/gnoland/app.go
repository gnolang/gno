--- conflicted
+++ resolved
@@ -89,7 +89,6 @@
 	baseApp.MountStoreWithDB(baseKey, dbadapter.StoreConstructor, cfg.DB)
 
 	// Construct keepers.
-<<<<<<< HEAD
 
 	km := params.NewPrefixKeyMapper()
 	km.RegisterPrefix(auth.ParamsPrefixKey)
@@ -98,13 +97,7 @@
 	paramsKpr := params.NewParamsKeeper(mainKey, km)
 	acctKpr := auth.NewAccountKeeper(mainKey, paramsKpr, ProtoGnoAccount)
 	bankKpr := bank.NewBankKeeper(acctKpr, paramsKpr)
-=======
-	paramsKpr := params.NewParamsKeeper(mainKey, "vm")
-	acctKpr := auth.NewAccountKeeper(mainKey, paramsKpr, ProtoGnoAccount)
 	gpKpr := auth.NewGasPriceKeeper(mainKey)
-	bankKpr := bank.NewBankKeeper(acctKpr)
-
->>>>>>> d69b5529
 	vmk := vm.NewVMKeeper(baseKey, mainKey, acctKpr, bankKpr, paramsKpr)
 	vmk.Output = cfg.VMOutput
 
@@ -127,14 +120,8 @@
 		) {
 			// Add last gas price in the context
 			ctx = ctx.WithValue(auth.GasPriceContextKey{}, gpKpr.LastGasPrice(ctx))
-
 			// Override auth params.
-<<<<<<< HEAD
-			ctx = ctx.
-				WithValue(auth.AuthParamsContextKey{}, acctKpr.GetParams(ctx))
-=======
 			ctx = ctx.WithValue(auth.AuthParamsContextKey{}, acctKpr.GetParams(ctx))
->>>>>>> d69b5529
 			// Continue on with default auth ante handler.
 			newCtx, res, abort = authAnteHandler(ctx, tx, simulate)
 			return
@@ -316,15 +303,8 @@
 	if !ok {
 		return nil, fmt.Errorf("invalid AppState of type %T", appState)
 	}
-<<<<<<< HEAD
+
 	cfg.bankKpr.InitGenesis(ctx, state.Bank)
-=======
-	cfg.acctKpr.InitGenesis(ctx, state.Auth)
-	params := cfg.acctKpr.GetParams(ctx)
-	ctx = ctx.WithValue(auth.AuthParamsContextKey{}, params)
-	auth.InitChainer(ctx, cfg.gpKpr.(auth.GasPriceKeeper), params.InitialGasPrice)
-
->>>>>>> d69b5529
 	// Apply genesis balances.
 	for _, bal := range state.Balances {
 		acc := cfg.acctKpr.NewAccountWithAddress(ctx, bal.Address)
@@ -334,10 +314,19 @@
 			panic(err)
 		}
 	}
-	// The account keeper's initial genesis state must be set after genesis accounts are created.
-	// We need to set genesis account status in account keeper.
+
+	// Apply genesis params.
+	for _, param := range state.Params {
+		param.register(ctx, cfg.paramsKpr)
+	}
+	// The account keeper's initial genesis state must be set after genesis
+	// accounts are created in account keeeper with genesis balances
 	cfg.acctKpr.InitGenesis(ctx, state.Auth)
 	cfg.vmKpr.InitGenesis(ctx, state.VM)
+
+	params := cfg.acctKpr.GetParams(ctx)
+	ctx = ctx.WithValue(auth.AuthParamsContextKey{}, params)
+	auth.InitChainer(ctx, cfg.gpKpr, params.InitialGasPrice)
 
 	// Replay genesis txs.
 	txResponses := make([]abci.ResponseDeliverTx, 0, len(state.Txs))
