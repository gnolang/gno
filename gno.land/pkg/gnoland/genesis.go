--- conflicted
+++ resolved
@@ -169,13 +169,8 @@
 	var tx std.Tx
 
 	// Open files in directory as MemPackage.
-<<<<<<< HEAD
-	memPkg := gno.ReadMemPackage(pkg.Dir, pkg.Name)
+	memPkg := gno.MustReadMemPackage(pkg.Dir, pkg.Name)
 	err := memPkg.Validate(true)
-=======
-	memPkg := gno.MustReadMemPackage(pkg.Dir, pkg.Name)
-	err := memPkg.Validate()
->>>>>>> 61a5c020
 	if err != nil {
 		return tx, fmt.Errorf("invalid package: %w", err)
 	}
