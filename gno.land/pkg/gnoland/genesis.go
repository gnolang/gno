--- conflicted
+++ resolved
@@ -175,11 +175,7 @@
 // It creates and returns a list of transactions based on these packages.
 func LoadPackagesFromDir(dir string, creator bft.Address, fee std.Fee) ([]TxWithMetadata, error) {
 	// list all packages from target path
-<<<<<<< HEAD
-	pkgs, err := packages.ReadPkgListFromDir(dir)
-=======
-	pkgs, err := gno.ReadPkgListFromDir(dir, gno.MPUserAll)
->>>>>>> 9a3e913d
+	pkgs, err := packages.ReadPkgListFromDir(dir, gno.MPUserAll)
 	if err != nil {
 		return nil, fmt.Errorf("listing gno packages from gnomod: %w", err)
 	}
