--- conflicted
+++ resolved
@@ -191,15 +191,10 @@
 
 	for _, pkg := range nonIgnoredPkgs {
 		// XXX: as addpkg require gno.mod, we should probably check this here
-<<<<<<< HEAD
 		mpkg, err := gno.ReadMemPackage(pkg.Dir, pkg.Name, gno.MPUserAll)
 		if err != nil {
 			return nil, fmt.Errorf("unable to load package %q: %w", pkg.Dir, err)
 		}
-
-		tx, err := LoadPackage(mpkg, creator, fee, nil)
-=======
-		mpkg := gno.MustReadMemPackage(pkg.Dir, pkg.Name)
 
 		// Check if gnomod.toml specifies an uploader
 		packageCreator := creator
@@ -213,7 +208,6 @@
 		}
 
 		tx, err := LoadPackage(mpkg, packageCreator, fee, nil)
->>>>>>> 998ee98d
 		if err != nil {
 			return nil, fmt.Errorf("unable to load package %q: %w", pkg.Dir, err)
 		}
