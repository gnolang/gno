--- conflicted
+++ resolved
@@ -10,10 +10,7 @@
 	"github.com/gnolang/gno/gno.land/pkg/sdk/vm"
 	"github.com/gnolang/gno/tm2/pkg/amino"
 	"github.com/gnolang/gno/tm2/pkg/sdk/auth"
-<<<<<<< HEAD
 	"github.com/gnolang/gno/tm2/pkg/sdk/bank"
-=======
->>>>>>> d69b5529
 	"github.com/gnolang/gno/tm2/pkg/std"
 )
 
@@ -33,14 +30,10 @@
 type GnoGenesisState struct {
 	Balances []Balance         `json:"balances"`
 	Txs      []TxWithMetadata  `json:"txs"`
-<<<<<<< HEAD
 	Auth     auth.GenesisState `json:"auth"`
 	Bank     bank.GenesisState `json:"bank"`
 	VM       vm.GenesisState   `json:"vm"`
-=======
 	Params   []Param           `json:"params"`
-	Auth     auth.GenesisState `json:"auth"`
->>>>>>> d69b5529
 }
 
 type TxWithMetadata struct {
