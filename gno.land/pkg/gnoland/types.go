package gnoland

import (
	"bufio"
	"context"
	"errors"
	"fmt"
	"os"

<<<<<<< HEAD
	"github.com/gnolang/gno/tm2/pkg/sdk/auth"
=======
	"github.com/gnolang/gno/tm2/pkg/amino"
>>>>>>> ebb49480
	"github.com/gnolang/gno/tm2/pkg/std"
)

var (
	ErrBalanceEmptyAddress = errors.New("balance address is empty")
	ErrBalanceEmptyAmount  = errors.New("balance amount is empty")
)

type GnoAccount struct {
	std.BaseAccount
}

func ProtoGnoAccount() std.Account {
	return &GnoAccount{}
}

type GnoGenesisState struct {
<<<<<<< HEAD
	Balances []Balance         `json:"balances"`
	Txs      []std.Tx          `json:"txs"`
	Auth     auth.GenesisState `json:"auth"`
=======
	Balances []Balance        `json:"balances"`
	Txs      []TxWithMetadata `json:"txs"`
	Params   []Param          `json:"params"`
}

type TxWithMetadata struct {
	Tx       std.Tx         `json:"tx"`
	Metadata *GnoTxMetadata `json:"metadata,omitempty"`
}

type GnoTxMetadata struct {
	Timestamp int64 `json:"timestamp"`
}

// ReadGenesisTxs reads the genesis txs from the given file path
func ReadGenesisTxs(ctx context.Context, path string) ([]TxWithMetadata, error) {
	// Open the txs file
	file, loadErr := os.Open(path)
	if loadErr != nil {
		return nil, fmt.Errorf("unable to open tx file %s: %w", path, loadErr)
	}
	defer file.Close()

	var (
		txs []TxWithMetadata

		scanner = bufio.NewScanner(file)
	)

	scanner.Buffer(make([]byte, 1_000_000), 2_000_000)

	for scanner.Scan() {
		select {
		case <-ctx.Done():
			return nil, ctx.Err()
		default:
			// Parse the amino JSON
			var tx TxWithMetadata
			if err := amino.UnmarshalJSON(scanner.Bytes(), &tx); err != nil {
				return nil, fmt.Errorf(
					"unable to unmarshal amino JSON, %w",
					err,
				)
			}

			txs = append(txs, tx)
		}
	}

	// Check for scanning errors
	if err := scanner.Err(); err != nil {
		return nil, fmt.Errorf(
			"error encountered while reading file, %w",
			err,
		)
	}

	return txs, nil
>>>>>>> ebb49480
}<|MERGE_RESOLUTION|>--- conflicted
+++ resolved
@@ -7,11 +7,8 @@
 	"fmt"
 	"os"
 
-<<<<<<< HEAD
+	"github.com/gnolang/gno/tm2/pkg/amino"
 	"github.com/gnolang/gno/tm2/pkg/sdk/auth"
-=======
-	"github.com/gnolang/gno/tm2/pkg/amino"
->>>>>>> ebb49480
 	"github.com/gnolang/gno/tm2/pkg/std"
 )
 
@@ -29,14 +26,10 @@
 }
 
 type GnoGenesisState struct {
-<<<<<<< HEAD
 	Balances []Balance         `json:"balances"`
-	Txs      []std.Tx          `json:"txs"`
+	Txs      []TxWithMetadata  `json:"txs"`
+	Params   []Param           `json:"params"`
 	Auth     auth.GenesisState `json:"auth"`
-=======
-	Balances []Balance        `json:"balances"`
-	Txs      []TxWithMetadata `json:"txs"`
-	Params   []Param          `json:"params"`
 }
 
 type TxWithMetadata struct {
@@ -92,5 +85,4 @@
 	}
 
 	return txs, nil
->>>>>>> ebb49480
 }