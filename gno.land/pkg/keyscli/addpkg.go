--- conflicted
+++ resolved
@@ -146,19 +146,12 @@
 	}
 
 	if cfg.RootCfg.Broadcast {
-<<<<<<< HEAD
-		return client.ExecSignAndBroadcast(cfg.RootCfg, args, tx, io)
-=======
 		err := client.ExecSignAndBroadcast(cfg.RootCfg, args, tx, io)
 		if err != nil {
 			return err
 		}
 	} else {
 		io.Println(string(amino.MustMarshalJSON(tx)))
->>>>>>> fa98780e
 	}
-
-	io.Println(string(amino.MustMarshalJSON(tx)))
-
 	return nil
 }