// Dedicated to my love, Lexi.
package keyscli

import (
	"encoding/base64"

	gnostd "github.com/gnolang/gno/gnovm/stdlibs/std"
	abci "github.com/gnolang/gno/tm2/pkg/bft/abci/types"
	ctypes "github.com/gnolang/gno/tm2/pkg/bft/rpc/core/types"
	"github.com/gnolang/gno/tm2/pkg/commands"
	"github.com/gnolang/gno/tm2/pkg/crypto/keys/client"
	"github.com/gnolang/gno/tm2/pkg/std"

	"github.com/peterbourgon/ff/v3"
	"github.com/peterbourgon/ff/v3/fftoml"
)

func NewRootCmd(io commands.IO, base client.BaseOptions) *commands.Command {
	cfg := &client.BaseCfg{
		BaseOptions: base,
	}

	cmd := commands.NewCommand(
		commands.Metadata{
			ShortUsage: "<subcommand> [flags] [<arg>...]",
			LongHelp:   "gno.land keychain & client",
			Options: []ff.Option{
				ff.WithConfigFileFlag("config"),
				ff.WithConfigFileParser(fftoml.Parser),
			},
		},
		cfg,
		commands.HelpExec,
	)

	// OnTxSuccess is only used by NewBroadcastCmd
	cfg.OnTxSuccess = func(tx std.Tx, res *ctypes.ResultBroadcastTxCommit) {
		PrintTxInfo(tx, res, io)
	}
	cmd.AddSubCommands(
		client.NewAddCmd(cfg, io),
		client.NewDeleteCmd(cfg, io),
		client.NewRotateCmd(cfg, io),
		client.NewGenerateCmd(cfg, io),
		client.NewExportCmd(cfg, io),
		client.NewImportCmd(cfg, io),
		client.NewListCmd(cfg, io),
		client.NewSignCmd(cfg, io),
		client.NewVerifyCmd(cfg, io),
		client.NewQueryCmd(cfg, io),
		client.NewBroadcastCmd(cfg, io),
		client.NewMultisignCmd(cfg, io),
		client.NewVersionCmd(cfg, io),

		// Custom MakeTX command
		NewMakeTxCmd(cfg, io),
	)

	return cmd
}

// PrintTxInfo prints the transaction result to io. If the events has storage deposit
// info then also print it with the total transaction cost.
func PrintTxInfo(tx std.Tx, res *ctypes.ResultBroadcastTxCommit, io commands.IO) {
	io.Println(string(res.DeliverTx.Data))
	io.Println("OK!")
	io.Println("GAS WANTED:", res.DeliverTx.GasWanted)
	io.Println("GAS USED:  ", res.DeliverTx.GasUsed)
	io.Println("HEIGHT:    ", res.Height)
	if bytesDelta, coinsDelta, hasStorageEvents := GetStorageInfo(res.DeliverTx.Events); hasStorageEvents {
		io.Printfln("STORAGE DELTA:  %d bytes", bytesDelta)
		if coinsDelta.IsAllPositive() || coinsDelta.IsZero() {
			io.Println("STORAGE FEE:   ", coinsDelta)
		} else {
			// NOTE: there is edge cases where coinsDelta can be a mixture of positive and negative coins.
			// For example if the keeper respects the storage price param denom and a tx contains a storage cost param change message sandwiched by storage movement messages.
			// These will fall in this case and print confusing information but it's so rare that we don't
			// really care about this possibility here.
			io.Println("STORAGE REFUND:", std.Coins{}.SubUnsafe(coinsDelta))
		}
		io.Printfln("TOTAL TX COST:  %s", coinsDelta.AddUnsafe(std.Coins{tx.Fee.GasFee}))
	}
	io.Println("EVENTS:    ", string(res.DeliverTx.EncodeEvents()))
	io.Println("INFO:      ", res.DeliverTx.Info)
	io.Println("TX HASH:   ", base64.StdEncoding.EncodeToString(res.Hash))
}

<<<<<<< HEAD
// GetStorageInfo searches events for StorageDepositEvent or StorageUnlockEvent and returns the bytes delta and coins delta.
=======
// GetStorageInfo searches events for StorageDepositEvent or StorageUnlockEvent and returns the bytes delta and coins delta. The coins delta omits RefundWithheld.
>>>>>>> c6857bba
func GetStorageInfo(events []abci.Event) (int64, std.Coins, bool) {
	var (
		bytesDelta int64
		coinsDelta std.Coins
		hasEvents  bool
	)

	for _, event := range events {
		switch storageEvent := event.(type) {
		case gnostd.StorageDepositEvent:
			bytesDelta += storageEvent.BytesDelta
			coinsDelta = coinsDelta.AddUnsafe(std.Coins{storageEvent.FeeDelta})
			hasEvents = true
		case gnostd.StorageUnlockEvent:
			bytesDelta += storageEvent.BytesDelta
			if !storageEvent.RefundWithheld {
				coinsDelta = coinsDelta.SubUnsafe(std.Coins{storageEvent.FeeRefund})
			}
			hasEvents = true
		}
	}

	return bytesDelta, coinsDelta, hasEvents
}<|MERGE_RESOLUTION|>--- conflicted
+++ resolved
@@ -85,11 +85,7 @@
 	io.Println("TX HASH:   ", base64.StdEncoding.EncodeToString(res.Hash))
 }
 
-<<<<<<< HEAD
-// GetStorageInfo searches events for StorageDepositEvent or StorageUnlockEvent and returns the bytes delta and coins delta.
-=======
 // GetStorageInfo searches events for StorageDepositEvent or StorageUnlockEvent and returns the bytes delta and coins delta. The coins delta omits RefundWithheld.
->>>>>>> c6857bba
 func GetStorageInfo(events []abci.Event) (int64, std.Coins, bool) {
 	var (
 		bytesDelta int64
