--- conflicted
+++ resolved
@@ -95,26 +95,16 @@
 
 	for _, event := range events {
 		switch storageEvent := event.(type) {
-<<<<<<< HEAD
 		case chain.StorageDepositEvent:
-			return storageEvent.BytesDelta, storageEvent.FeeDelta, true
-		case chain.StorageUnlockEvent:
-			fee := storageEvent.FeeRefund
-			fee.Amount *= -1
-			// For unlock, BytesDelta is negative
-			return storageEvent.BytesDelta, fee, true
-=======
-		case gnostd.StorageDepositEvent:
 			bytesDelta += storageEvent.BytesDelta
 			coinsDelta = coinsDelta.AddUnsafe(std.Coins{storageEvent.FeeDelta})
 			hasEvents = true
-		case gnostd.StorageUnlockEvent:
+		case chain.StorageUnlockEvent:
 			bytesDelta += storageEvent.BytesDelta
 			if !storageEvent.RefundWithheld {
 				coinsDelta = coinsDelta.SubUnsafe(std.Coins{storageEvent.FeeRefund})
 			}
 			hasEvents = true
->>>>>>> c6857bba
 		}
 	}
 
