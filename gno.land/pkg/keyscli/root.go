--- conflicted
+++ resolved
@@ -72,18 +72,6 @@
 		if coinsDelta.IsAllPositive() || coinsDelta.IsZero() {
 			io.Println("STORAGE FEE:   ", coinsDelta)
 		} else {
-<<<<<<< HEAD
-			refund := storageFee
-			refund.Amount = -refund.Amount
-			io.Println("STORAGE REFUND:", refund)
-		}
-		if tx.Fee.GasFee.Denom == storageFee.Denom {
-			total := tx.Fee.GasFee.Amount + storageFee.Amount
-			io.Printfln("TOTAL TX COST:  %d%v", total, tx.Fee.GasFee.Denom)
-		} else {
-			io.Printfln("TOTAL TX COST:  %d%v", total, tx.Fee.GasFee.Denom)
-		}
-=======
 			// NOTE: there is edge cases where coinsDelta can be a mixture of positive and negative coins.
 			// For example if the keeper respects the storage price param denom and a tx contains a storage cost param change message sandwiched by storage movement messages.
 			// These will fall in this case and print confusing information but it's so rare that we don't
@@ -91,7 +79,6 @@
 			io.Println("STORAGE REFUND:", std.Coins{}.SubUnsafe(coinsDelta))
 		}
 		io.Printfln("TOTAL TX COST:  %s", coinsDelta.AddUnsafe(std.Coins{tx.Fee.GasFee}))
->>>>>>> 89d8028c
 	}
 	io.Println("EVENTS:    ", string(res.DeliverTx.EncodeEvents()))
 	io.Println("INFO:      ", res.DeliverTx.Info)
