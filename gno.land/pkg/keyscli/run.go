--- conflicted
+++ resolved
@@ -150,19 +150,12 @@
 	}
 
 	if cfg.RootCfg.Broadcast {
-<<<<<<< HEAD
-		return client.ExecSignAndBroadcast(cfg.RootCfg, args, tx, cmdio)
-=======
 		err := client.ExecSignAndBroadcast(cfg.RootCfg, args, tx, cmdio)
 		if err != nil {
 			return err
 		}
 	} else {
 		cmdio.Println(string(amino.MustMarshalJSON(tx)))
->>>>>>> fa98780e
 	}
-
-	cmdio.Println(string(amino.MustMarshalJSON(tx)))
-
 	return nil
 }