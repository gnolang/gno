package vm

// TODO: move most of the logic in ROOT/gno.land/...

import (
	"encoding/json"
	"errors"
	"fmt"
	"strings"
	"testing"

<<<<<<< HEAD
	"github.com/jaekwon/testify/assert"
	"github.com/jaekwon/testify/require"
=======
	"github.com/stretchr/testify/assert"
>>>>>>> 67c437f5

	"github.com/gnolang/gno/tm2/pkg/crypto"
	"github.com/gnolang/gno/tm2/pkg/std"
)

func TestVMKeeperAddPackage(t *testing.T) {
	env := setupTestEnv()
	ctx := env.ctx

	// Give "addr1" some gnots.
	addr := crypto.AddressFromPreimage([]byte("addr1"))
	acc := env.acck.NewAccountWithAddress(ctx, addr)
	env.acck.SetAccount(ctx, acc)
	env.bank.SetCoins(ctx, addr, std.MustParseCoins("10000000ugnot"))
	assert.True(t, env.bank.GetCoins(ctx, addr).IsEqual(std.MustParseCoins("10000000ugnot")))

	// Create test package.
	files := []*std.MemFile{
		{
			Name: "test.gno",
			Body: `package test

import "std"

func Echo() string {
	return "hello world"
}`,
		},
	}
	pkgPath := "gno.land/r/test"
	msg1 := NewMsgAddPackage(addr, pkgPath, files)
	assert.Nil(t, env.vmk.gnoStore.GetPackage(pkgPath, false))

	err := env.vmk.AddPackage(ctx, msg1)

	assert.NoError(t, err)
	assert.NotNil(t, env.vmk.gnoStore.GetPackage(pkgPath, false))

	err = env.vmk.AddPackage(ctx, msg1)

	assert.Error(t, err)
	assert.True(t, errors.Is(err, InvalidPkgPathError{}))
}

// Sending total send amount succeeds.
func TestVMKeeperOrigSend1(t *testing.T) {
	env := setupTestEnv()
	ctx := env.ctx

	// Give "addr1" some gnots.
	addr := crypto.AddressFromPreimage([]byte("addr1"))
	acc := env.acck.NewAccountWithAddress(ctx, addr)
	env.acck.SetAccount(ctx, acc)
	env.bank.SetCoins(ctx, addr, std.MustParseCoins("10000000ugnot"))
	assert.True(t, env.bank.GetCoins(ctx, addr).IsEqual(std.MustParseCoins("10000000ugnot")))

	// Create test package.
	files := []*std.MemFile{
		{"init.gno", `
package test

import "std"

func init() {
}

func Echo(msg string) string {
	addr := std.GetOrigCaller()
	pkgAddr := std.GetOrigPkgAddr()
	send := std.GetOrigSend()
	banker := std.GetBanker(std.BankerTypeOrigSend)
	banker.SendCoins(pkgAddr, addr, send) // send back
	return "echo:"+msg
}`},
	}
	pkgPath := "gno.land/r/test"
	msg1 := NewMsgAddPackage(addr, pkgPath, files)
	err := env.vmk.AddPackage(ctx, msg1)
	assert.NoError(t, err)

	// Run Echo function.
	coins := std.MustParseCoins("10000000ugnot")
	msg2 := NewMsgCall(addr, coins, pkgPath, "Echo", []string{"hello world"})
	res, err := env.vmk.Call(ctx, msg2)
	assert.NoError(t, err)
<<<<<<< HEAD

	var evalRes []string
	err = json.Unmarshal([]byte(res), &evalRes)
	require.NoError(t, err)
	require.Len(t, evalRes, 1)

	assert.Equal(t, res, `["echo:hello world"]`)
=======
	assert.Equal(t, `("echo:hello world" string)`, res)
>>>>>>> 67c437f5
	// t.Log("result:", res)
}

// Sending too much fails
func TestVMKeeperOrigSend2(t *testing.T) {
	env := setupTestEnv()
	ctx := env.ctx

	// Give "addr1" some gnots.
	addr := crypto.AddressFromPreimage([]byte("addr1"))
	acc := env.acck.NewAccountWithAddress(ctx, addr)
	env.acck.SetAccount(ctx, acc)
	env.bank.SetCoins(ctx, addr, std.MustParseCoins("10000000ugnot"))
	assert.True(t, env.bank.GetCoins(ctx, addr).IsEqual(std.MustParseCoins("10000000ugnot")))

	// Create test package.
	files := []*std.MemFile{
		{"init.gno", `
package test

import "std"

var admin std.Address

func init() {
     admin =	std.GetOrigCaller()
}

func Echo(msg string) string {
	addr := std.GetOrigCaller()
	pkgAddr := std.GetOrigPkgAddr()
	send := std.GetOrigSend()
	banker := std.GetBanker(std.BankerTypeOrigSend)
	banker.SendCoins(pkgAddr, addr, send) // send back
	return "echo:"+msg
}

func GetAdmin() string {
	return admin.String()
}
`},
	}
	pkgPath := "gno.land/r/test"
	msg1 := NewMsgAddPackage(addr, pkgPath, files)
	err := env.vmk.AddPackage(ctx, msg1)
	assert.NoError(t, err)

	// Run Echo function.
	coins := std.MustParseCoins("11000000ugnot")
	msg2 := NewMsgCall(addr, coins, pkgPath, "Echo", []string{"hello world"})
	res, err := env.vmk.Call(ctx, msg2)
	assert.Error(t, err)
	assert.Equal(t, "", res)
	fmt.Println(err.Error())
	assert.True(t, strings.Contains(err.Error(), "insufficient coins error"))
}

// Sending more than tx send fails.
func TestVMKeeperOrigSend3(t *testing.T) {
	env := setupTestEnv()
	ctx := env.ctx

	// Give "addr1" some gnots.
	addr := crypto.AddressFromPreimage([]byte("addr1"))
	acc := env.acck.NewAccountWithAddress(ctx, addr)
	env.acck.SetAccount(ctx, acc)
	env.bank.SetCoins(ctx, addr, std.MustParseCoins("10000000ugnot"))
	assert.True(t, env.bank.GetCoins(ctx, addr).IsEqual(std.MustParseCoins("10000000ugnot")))

	// Create test package.
	files := []*std.MemFile{
		{"init.gno", `
package test

import "std"

func init() {
}

func Echo(msg string) string {
	addr := std.GetOrigCaller()
	pkgAddr := std.GetOrigPkgAddr()
	send := std.Coins{{"ugnot", 10000000}}
	banker := std.GetBanker(std.BankerTypeOrigSend)
	banker.SendCoins(pkgAddr, addr, send) // send back
	return "echo:"+msg
}`},
	}
	pkgPath := "gno.land/r/test"
	msg1 := NewMsgAddPackage(addr, pkgPath, files)
	err := env.vmk.AddPackage(ctx, msg1)
	assert.NoError(t, err)

	// Run Echo function.
	coins := std.MustParseCoins("9000000ugnot")
	msg2 := NewMsgCall(addr, coins, pkgPath, "Echo", []string{"hello world"})
	// XXX change this into an error and make sure error message is descriptive.
	_, err = env.vmk.Call(ctx, msg2)
	assert.Error(t, err)
}

// Sending realm package coins succeeds.
func TestVMKeeperRealmSend1(t *testing.T) {
	env := setupTestEnv()
	ctx := env.ctx

	// Give "addr1" some gnots.
	addr := crypto.AddressFromPreimage([]byte("addr1"))
	acc := env.acck.NewAccountWithAddress(ctx, addr)
	env.acck.SetAccount(ctx, acc)
	env.bank.SetCoins(ctx, addr, std.MustParseCoins("10000000ugnot"))
	assert.True(t, env.bank.GetCoins(ctx, addr).IsEqual(std.MustParseCoins("10000000ugnot")))

	// Create test package.
	files := []*std.MemFile{
		{"init.gno", `
package test

import "std"

func init() {
}

func Echo(msg string) string {
	addr := std.GetOrigCaller()
	pkgAddr := std.GetOrigPkgAddr()
	send := std.Coins{{"ugnot", 10000000}}
	banker := std.GetBanker(std.BankerTypeRealmSend)
	banker.SendCoins(pkgAddr, addr, send) // send back
	return "echo:"+msg
}`},
	}
	pkgPath := "gno.land/r/test"
	msg1 := NewMsgAddPackage(addr, pkgPath, files)
	err := env.vmk.AddPackage(ctx, msg1)
	assert.NoError(t, err)

	// Run Echo function.
	coins := std.MustParseCoins("10000000ugnot")
	msg2 := NewMsgCall(addr, coins, pkgPath, "Echo", []string{"hello world"})
	res, err := env.vmk.Call(ctx, msg2)
	assert.NoError(t, err)
<<<<<<< HEAD
	assert.Equal(t, res, `["echo:hello world"]`)
=======
	assert.Equal(t, `("echo:hello world" string)`, res)
>>>>>>> 67c437f5
}

// Sending too much realm package coins fails.
func TestVMKeeperRealmSend2(t *testing.T) {
	env := setupTestEnv()
	ctx := env.ctx

	// Give "addr1" some gnots.
	addr := crypto.AddressFromPreimage([]byte("addr1"))
	acc := env.acck.NewAccountWithAddress(ctx, addr)
	env.acck.SetAccount(ctx, acc)
	env.bank.SetCoins(ctx, addr, std.MustParseCoins("10000000ugnot"))
	assert.True(t, env.bank.GetCoins(ctx, addr).IsEqual(std.MustParseCoins("10000000ugnot")))

	// Create test package.
	files := []*std.MemFile{
		{"init.gno", `
package test

import "std"

func init() {
}

func Echo(msg string) string {
	addr := std.GetOrigCaller()
	pkgAddr := std.GetOrigPkgAddr()
	send := std.Coins{{"ugnot", 10000000}}
	banker := std.GetBanker(std.BankerTypeRealmSend)
	banker.SendCoins(pkgAddr, addr, send) // send back
	return "echo:"+msg
}`},
	}
	pkgPath := "gno.land/r/test"
	msg1 := NewMsgAddPackage(addr, pkgPath, files)
	err := env.vmk.AddPackage(ctx, msg1)
	assert.NoError(t, err)

	// Run Echo function.
	coins := std.MustParseCoins("9000000ugnot")
	msg2 := NewMsgCall(addr, coins, pkgPath, "Echo", []string{"hello world"})
	// XXX change this into an error and make sure error message is descriptive.
	_, err = env.vmk.Call(ctx, msg2)
	assert.Error(t, err)
}

// Assign admin as OrigCaller on deploying the package.
func TestVMKeeperOrigCallerInit(t *testing.T) {
	env := setupTestEnv()
	ctx := env.ctx

	// Give "addr1" some gnots.
	addr := crypto.AddressFromPreimage([]byte("addr1"))
	acc := env.acck.NewAccountWithAddress(ctx, addr)
	env.acck.SetAccount(ctx, acc)
	env.bank.SetCoins(ctx, addr, std.MustParseCoins("10000000ugnot"))
	assert.True(t, env.bank.GetCoins(ctx, addr).IsEqual(std.MustParseCoins("10000000ugnot")))

	// Create test package.
	files := []*std.MemFile{
		{"init.gno", `
package test

import "std"

var admin std.Address

func init() {
     admin =	std.GetOrigCaller()
}

func Echo(msg string) string {
	addr := std.GetOrigCaller()
	pkgAddr := std.GetOrigPkgAddr()
	send := std.GetOrigSend()
	banker := std.GetBanker(std.BankerTypeOrigSend)
	banker.SendCoins(pkgAddr, addr, send) // send back
	return "echo:"+msg
}

func GetAdmin() string {
	return admin.String()
}

`},
	}
	pkgPath := "gno.land/r/test"
	msg1 := NewMsgAddPackage(addr, pkgPath, files)
	err := env.vmk.AddPackage(ctx, msg1)
	assert.NoError(t, err)

	// Run GetAdmin()
	coins := std.MustParseCoins("")
	msg2 := NewMsgCall(addr, coins, pkgPath, "GetAdmin", []string{})
	res, err := env.vmk.Call(ctx, msg2)
	addrString := fmt.Sprintf(`["%s"]`, addr.String())
	assert.NoError(t, err)
	assert.Equal(t, addrString, res)
}

// Call Run without imports, without variables.
func TestVMKeeperRunSimple(t *testing.T) {
	env := setupTestEnv()
	ctx := env.ctx

	// Give "addr1" some gnots.
	addr := crypto.AddressFromPreimage([]byte("addr1"))
	acc := env.acck.NewAccountWithAddress(ctx, addr)
	env.acck.SetAccount(ctx, acc)

	files := []*std.MemFile{
		{"script.gno", `
package main

func main() {
	println("hello world!")
}
`},
	}

	coins := std.MustParseCoins("")
	msg2 := NewMsgRun(addr, coins, files)
	res, err := env.vmk.Run(ctx, msg2)
	assert.NoError(t, err)
	assert.Equal(t, "hello world!\n", res)
}

// Call Run with stdlibs.
func TestVMKeeperRunImportStdlibs(t *testing.T) {
	env := setupTestEnv()
	ctx := env.ctx

	// Give "addr1" some gnots.
	addr := crypto.AddressFromPreimage([]byte("addr1"))
	acc := env.acck.NewAccountWithAddress(ctx, addr)
	env.acck.SetAccount(ctx, acc)

	files := []*std.MemFile{
		{"script.gno", `
package main

import "std"

func main() {
	addr := std.GetOrigCaller()
	println("hello world!", addr)
}
`},
	}

	coins := std.MustParseCoins("")
	msg2 := NewMsgRun(addr, coins, files)
	res, err := env.vmk.Run(ctx, msg2)
	assert.NoError(t, err)
	expectedString := fmt.Sprintf("hello world! %s\n", addr.String())
	assert.Equal(t, expectedString, res)
}

// Sending realm package coins succeeds.
func TestVMKeeperQueryEvalResult(t *testing.T) {
	env := setupTestEnv()
	ctx := env.ctx

	// Give "addr1" some gnots.
	addr := crypto.AddressFromPreimage([]byte("addr1"))
	acc := env.acck.NewAccountWithAddress(ctx, addr)
	env.acck.SetAccount(ctx, acc)
	env.bank.SetCoins(ctx, addr, std.MustParseCoins("10000000ugnot"))
	assert.True(t, env.bank.GetCoins(ctx, addr).IsEqual(std.MustParseCoins("10000000ugnot")))

	// Create test package.
	files := []*std.MemFile{
		{"init.gno", `
package test

import "strings"

type Infos struct {
  LinesCount  int
  Lines       []string
}

func ReadMe(msg string) *Infos {
        msgs := strings.Split(msg, "\n")
	return &Infos{LinesCount: len(msgs), Lines: msgs}
}`},
	}
	pkgPath := "gno.land/r/test"
	msg1 := NewMsgAddPackage(addr, pkgPath, files)
	err := env.vmk.AddPackage(ctx, msg1)
	assert.NoError(t, err)

	input := []string{"hello", "gno", "land"}
	expr := fmt.Sprintf("ReadMe(%q)", strings.Join(input, "\n"))
	res, err := env.vmk.QueryEval(ctx, "gno.land/r/test", expr)
	require.NoError(t, err)

	info := struct {
		Lines      []string
		LinesCount int
	}{}
	infos := []any{&info}

	fmt.Println(res)
	err = json.Unmarshal([]byte(res), &infos)
	require.NoError(t, err)
	require.Len(t, infos, 1)

	assert.EqualValues(t, info.Lines, input)
	assert.Equal(t, info.LinesCount, len(input))
}

func TestNumberOfArgsError(t *testing.T) {
	env := setupTestEnv()
	ctx := env.ctx

	// Give "addr1" some gnots.
	addr := crypto.AddressFromPreimage([]byte("addr1"))
	acc := env.acck.NewAccountWithAddress(ctx, addr)
	env.acck.SetAccount(ctx, acc)
	env.bank.SetCoins(ctx, addr, std.MustParseCoins("10000000ugnot"))
	assert.True(t, env.bank.GetCoins(ctx, addr).IsEqual(std.MustParseCoins("10000000ugnot")))

	// Create test package.
	files := []*std.MemFile{
		{
			Name: "test.gno",
			Body: `package test

import "std"

func Echo(msg string) string {
	return "echo:"+msg
}`,
		},
	}
	pkgPath := "gno.land/r/test"
	msg1 := NewMsgAddPackage(addr, pkgPath, files)
	err := env.vmk.AddPackage(ctx, msg1)
	assert.NoError(t, err)

	// Call Echo function with wrong number of arguments
	coins := std.MustParseCoins("1ugnot")
	msg2 := NewMsgCall(addr, coins, pkgPath, "Echo", []string{"hello world", "extra arg"})
	assert.PanicsWithValue(
		t,
		"wrong number of arguments in call to Echo: want 1 got 2",
		func() {
			env.vmk.Call(ctx, msg2)
		},
	)
}<|MERGE_RESOLUTION|>--- conflicted
+++ resolved
@@ -9,12 +9,8 @@
 	"strings"
 	"testing"
 
-<<<<<<< HEAD
-	"github.com/jaekwon/testify/assert"
-	"github.com/jaekwon/testify/require"
-=======
 	"github.com/stretchr/testify/assert"
->>>>>>> 67c437f5
+	"github.com/stretchr/testify/require"
 
 	"github.com/gnolang/gno/tm2/pkg/crypto"
 	"github.com/gnolang/gno/tm2/pkg/std"
@@ -100,17 +96,13 @@
 	msg2 := NewMsgCall(addr, coins, pkgPath, "Echo", []string{"hello world"})
 	res, err := env.vmk.Call(ctx, msg2)
 	assert.NoError(t, err)
-<<<<<<< HEAD
 
 	var evalRes []string
 	err = json.Unmarshal([]byte(res), &evalRes)
 	require.NoError(t, err)
 	require.Len(t, evalRes, 1)
 
-	assert.Equal(t, res, `["echo:hello world"]`)
-=======
-	assert.Equal(t, `("echo:hello world" string)`, res)
->>>>>>> 67c437f5
+	assert.Equal(t, `["echo:hello world"]`, res)
 	// t.Log("result:", res)
 }
 
@@ -253,11 +245,8 @@
 	msg2 := NewMsgCall(addr, coins, pkgPath, "Echo", []string{"hello world"})
 	res, err := env.vmk.Call(ctx, msg2)
 	assert.NoError(t, err)
-<<<<<<< HEAD
-	assert.Equal(t, res, `["echo:hello world"]`)
-=======
-	assert.Equal(t, `("echo:hello world" string)`, res)
->>>>>>> 67c437f5
+
+	assert.Equal(t, `["echo:hello world"]`, res)
 }
 
 // Sending too much realm package coins fails.
