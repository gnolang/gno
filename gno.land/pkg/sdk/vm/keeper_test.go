package vm

// TODO: move most of the logic in ROOT/gno.land/...

import (
	"errors"
	"fmt"
	"strings"
	"testing"

	"github.com/stretchr/testify/assert"
	"github.com/stretchr/testify/require"

	"github.com/gnolang/gno/gno.land/pkg/gnoland/ugnot"
	"github.com/gnolang/gno/gnovm"
	"github.com/gnolang/gno/gnovm/pkg/gnolang"
	"github.com/gnolang/gno/tm2/pkg/crypto"
	"github.com/gnolang/gno/tm2/pkg/db/memdb"
	"github.com/gnolang/gno/tm2/pkg/log"
	"github.com/gnolang/gno/tm2/pkg/std"
	"github.com/gnolang/gno/tm2/pkg/store/dbadapter"
	"github.com/gnolang/gno/tm2/pkg/store/types"
)

var (
	coinsString = ugnot.ValueString(10_000_000)
	coinsToSend = ugnot.ValueString(1_000_000)
)

func TestVMKeeperAddPackage(t *testing.T) {
	env := setupTestEnv()
	ctx := env.vmk.MakeGnoTransactionStore(env.ctx)

	// Give "addr1" some gnots.
	addr := crypto.AddressFromPreimage([]byte("addr1"))
	acc := env.acck.NewAccountWithAddress(ctx, addr)
	env.acck.SetAccount(ctx, acc)
	env.bankk.SetCoins(ctx, addr, std.MustParseCoins(coinsString))
	assert.True(t, env.bankk.GetCoins(ctx, addr).IsEqual(std.MustParseCoins(coinsString)))

	// Create test package.
	files := []*gnovm.MemFile{
		{
			Name: "test.gno",
			Body: `package test
func Echo() string {return "hello world"}`,
		},
	}
	pkgPath := "gno.land/r/test"
	msg1 := NewMsgAddPackage(addr, pkgPath, files)
	assert.Nil(t, env.vmk.getGnoTransactionStore(ctx).GetPackage(pkgPath, false))

	err := env.vmk.AddPackage(ctx, msg1)

	assert.NoError(t, err)
	assert.NotNil(t, env.vmk.getGnoTransactionStore(ctx).GetPackage(pkgPath, false))

	err = env.vmk.AddPackage(ctx, msg1)

	assert.Error(t, err)
	assert.True(t, errors.Is(err, PkgExistError{}))

	// added package is formatted
	store := env.vmk.getGnoTransactionStore(ctx)
	memFile := store.GetMemFile("gno.land/r/test", "test.gno")
	assert.NotNil(t, memFile)
	expected := `package test

func Echo() string { return "hello world" }
`
	assert.Equal(t, expected, memFile.Body)
}

func TestVMKeeperAddPackage_InvalidDomain(t *testing.T) {
	env := setupTestEnv()
	ctx := env.vmk.MakeGnoTransactionStore(env.ctx)

	// Give "addr1" some gnots.
	addr := crypto.AddressFromPreimage([]byte("addr1"))
	acc := env.acck.NewAccountWithAddress(ctx, addr)
	env.acck.SetAccount(ctx, acc)
	env.bankk.SetCoins(ctx, addr, std.MustParseCoins(coinsString))
	assert.True(t, env.bankk.GetCoins(ctx, addr).IsEqual(std.MustParseCoins(coinsString)))

	// Create test package.
	files := []*gnovm.MemFile{
		{
			Name: "test.gno",
			Body: `package test
func Echo() string {return "hello world"}`,
		},
	}
	pkgPath := "anotherdomain.land/r/test"
	msg1 := NewMsgAddPackage(addr, pkgPath, files)
	assert.Nil(t, env.vmk.getGnoTransactionStore(ctx).GetPackage(pkgPath, false))

	err := env.vmk.AddPackage(ctx, msg1)

	assert.Error(t, err, ErrInvalidPkgPath("invalid domain: anotherdomain.land/r/test"))
	assert.Nil(t, env.vmk.getGnoTransactionStore(ctx).GetPackage(pkgPath, false))

	err = env.vmk.AddPackage(ctx, msg1)
	assert.Error(t, err, ErrInvalidPkgPath("invalid domain: anotherdomain.land/r/test"))

	// added package is formatted
	store := env.vmk.getGnoTransactionStore(ctx)
	memFile := store.GetMemFile("gno.land/r/test", "test.gno")
	assert.Nil(t, memFile)
}

// Sending total send amount succeeds.
func TestVMKeeperOriginSend1(t *testing.T) {
	env := setupTestEnv()
	ctx := env.vmk.MakeGnoTransactionStore(env.ctx)

	// Give "addr1" some gnots.
	addr := crypto.AddressFromPreimage([]byte("addr1"))
	acc := env.acck.NewAccountWithAddress(ctx, addr)
	env.acck.SetAccount(ctx, acc)
	env.bankk.SetCoins(ctx, addr, std.MustParseCoins(coinsString))
	assert.True(t, env.bankk.GetCoins(ctx, addr).IsEqual(std.MustParseCoins(coinsString)))

	// Create test package.
	files := []*gnovm.MemFile{
		{Name: "init.gno", Body: `
package test

import "std"

func init() {
}

func Echo(msg string) string {
	addr := std.OriginCaller()
	pkgAddr := std.CurrentRealm().Address()
	send := std.OriginSend()
	banker := std.NewBanker(std.BankerTypeOriginSend)
	banker.SendCoins(pkgAddr, addr, send) // send back
	return "echo:"+msg
}`},
	}
	pkgPath := "gno.land/r/test"
	msg1 := NewMsgAddPackage(addr, pkgPath, files)
	err := env.vmk.AddPackage(ctx, msg1)
	assert.NoError(t, err)

	// Run Echo function.
	coins := std.MustParseCoins(coinsToSend)
	msg2 := NewMsgCall(addr, coins, pkgPath, "Echo", []string{"hello world"})
	res, err := env.vmk.Call(ctx, msg2)
	assert.NoError(t, err)
	assert.Equal(t, `("echo:hello world" string)`+"\n\n", res)
	// t.Log("result:", res)
}

// Sending too much fails
func TestVMKeeperOriginSend2(t *testing.T) {
	env := setupTestEnv()
	ctx := env.vmk.MakeGnoTransactionStore(env.ctx)

	// Give "addr1" some gnots.
	addr := crypto.AddressFromPreimage([]byte("addr1"))
	acc := env.acck.NewAccountWithAddress(ctx, addr)
	env.acck.SetAccount(ctx, acc)
	env.bankk.SetCoins(ctx, addr, std.MustParseCoins(coinsString))
	assert.True(t, env.bankk.GetCoins(ctx, addr).IsEqual(std.MustParseCoins(coinsString)))

	// Create test package.
	files := []*gnovm.MemFile{
		{Name: "init.gno", Body: `
package test

import "std"

var admin std.Address

func init() {
     admin =	std.OriginCaller()
}

func Echo(msg string) string {
	addr := std.OriginCaller()
	pkgAddr := std.CurrentRealm().Address()
	send := std.OriginSend()
	banker := std.NewBanker(std.BankerTypeOriginSend)
	banker.SendCoins(pkgAddr, addr, send) // send back
	return "echo:"+msg
}

func GetAdmin() string {
	return admin.String()
}
`},
	}
	pkgPath := "gno.land/r/test"
	msg1 := NewMsgAddPackage(addr, pkgPath, files)
	err := env.vmk.AddPackage(ctx, msg1)
	assert.NoError(t, err)

	// Run Echo function.
	coins := std.MustParseCoins(ugnot.ValueString(11000000))
	msg2 := NewMsgCall(addr, coins, pkgPath, "Echo", []string{"hello world"})
	res, err := env.vmk.Call(ctx, msg2)
	assert.Error(t, err)
	assert.Equal(t, "", res)
	assert.True(t, strings.Contains(err.Error(), "insufficient coins error"))
}

// Sending more than tx send fails.
func TestVMKeeperOriginSend3(t *testing.T) {
	env := setupTestEnv()
	ctx := env.vmk.MakeGnoTransactionStore(env.ctx)

	// Give "addr1" some gnots.
	addr := crypto.AddressFromPreimage([]byte("addr1"))
	acc := env.acck.NewAccountWithAddress(ctx, addr)
	env.acck.SetAccount(ctx, acc)
	env.bankk.SetCoins(ctx, addr, std.MustParseCoins(coinsString))
	assert.True(t, env.bankk.GetCoins(ctx, addr).IsEqual(std.MustParseCoins(coinsString)))

	// Create test package.
	files := []*gnovm.MemFile{
		{Name: "init.gno", Body: `
package test

import "std"

func init() {
}

func Echo(msg string) string {
	addr := std.OriginCaller()
	pkgAddr := std.CurrentRealm().Address()
	send := std.Coins{{"ugnot", 10000000}}
	banker := std.NewBanker(std.BankerTypeOriginSend)
	banker.SendCoins(pkgAddr, addr, send) // send back
	return "echo:"+msg
}`},
	}
	pkgPath := "gno.land/r/test"
	msg1 := NewMsgAddPackage(addr, pkgPath, files)
	err := env.vmk.AddPackage(ctx, msg1)
	assert.NoError(t, err)

	// Run Echo function.
	coins := std.MustParseCoins(ugnot.ValueString(9000000))
	msg2 := NewMsgCall(addr, coins, pkgPath, "Echo", []string{"hello world"})
	// XXX change this into an error and make sure error message is descriptive.
	_, err = env.vmk.Call(ctx, msg2)
	assert.Error(t, err)
}

// Sending realm package coins succeeds.
func TestVMKeeperRealmSend1(t *testing.T) {
	env := setupTestEnv()
	ctx := env.vmk.MakeGnoTransactionStore(env.ctx)

	// Give "addr1" some gnots.
	addr := crypto.AddressFromPreimage([]byte("addr1"))
	acc := env.acck.NewAccountWithAddress(ctx, addr)
	env.acck.SetAccount(ctx, acc)
	env.bankk.SetCoins(ctx, addr, std.MustParseCoins(coinsString))
	assert.True(t, env.bankk.GetCoins(ctx, addr).IsEqual(std.MustParseCoins(coinsString)))

	// Create test package.
	files := []*gnovm.MemFile{
		{Name: "init.gno", Body: `
package test

import "std"

func init() {
}

func Echo(msg string) string {
	addr := std.OriginCaller()
<<<<<<< HEAD
	pkgAddr := std.OriginPkgAddress()
	send := std.Coins{{"ugnot", 1000000}}
=======
	pkgAddr := std.CurrentRealm().Address()
	send := std.Coins{{"ugnot", 10000000}}
>>>>>>> 404deea0
	banker := std.NewBanker(std.BankerTypeRealmSend)
	banker.SendCoins(pkgAddr, addr, send) // send back
	return "echo:"+msg
}`},
	}
	pkgPath := "gno.land/r/test"
	msg1 := NewMsgAddPackage(addr, pkgPath, files)
	err := env.vmk.AddPackage(ctx, msg1)
	assert.NoError(t, err)

	// Run Echo function.
	coins := std.MustParseCoins(coinsToSend)
	msg2 := NewMsgCall(addr, coins, pkgPath, "Echo", []string{"hello world"})
	res, err := env.vmk.Call(ctx, msg2)
	assert.NoError(t, err)
	assert.Equal(t, `("echo:hello world" string)`+"\n\n", res)
}

// Sending too much realm package coins fails.
func TestVMKeeperRealmSend2(t *testing.T) {
	env := setupTestEnv()
	ctx := env.vmk.MakeGnoTransactionStore(env.ctx)

	// Give "addr1" some gnots.
	addr := crypto.AddressFromPreimage([]byte("addr1"))
	acc := env.acck.NewAccountWithAddress(ctx, addr)
	env.acck.SetAccount(ctx, acc)
	env.bankk.SetCoins(ctx, addr, std.MustParseCoins(coinsString))
	assert.True(t, env.bankk.GetCoins(ctx, addr).IsEqual(std.MustParseCoins(coinsString)))

	// Create test package.
	files := []*gnovm.MemFile{
		{Name: "init.gno", Body: `
package test

import "std"

func init() {
}

func Echo(msg string) string {
	addr := std.OriginCaller()
	pkgAddr := std.CurrentRealm().Address()
	send := std.Coins{{"ugnot", 10000000}}
	banker := std.NewBanker(std.BankerTypeRealmSend)
	banker.SendCoins(pkgAddr, addr, send) // send back
	return "echo:"+msg
}`},
	}
	pkgPath := "gno.land/r/test"
	msg1 := NewMsgAddPackage(addr, pkgPath, files)
	err := env.vmk.AddPackage(ctx, msg1)
	assert.NoError(t, err)

	// Run Echo function.
	coins := std.MustParseCoins(ugnot.ValueString(9000000))
	msg2 := NewMsgCall(addr, coins, pkgPath, "Echo", []string{"hello world"})
	// XXX change this into an error and make sure error message is descriptive.
	_, err = env.vmk.Call(ctx, msg2)
	assert.Error(t, err)
}

// Using x/params from a realm.
func TestVMKeeperParams(t *testing.T) {
	env := setupTestEnv()
	ctx := env.vmk.MakeGnoTransactionStore(env.ctx)

	// Give "addr1" some gnots.
	addr := crypto.AddressFromPreimage([]byte("addr1"))
	acc := env.acck.NewAccountWithAddress(ctx, addr)
	env.acck.SetAccount(ctx, acc)
	env.bankk.SetCoins(ctx, addr, std.MustParseCoins(coinsString))
	// env.prmk.
	assert.True(t, env.bankk.GetCoins(ctx, addr).IsEqual(std.MustParseCoins(coinsString)))

	// Create test package.
	files := []*gnovm.MemFile{
		{Name: "init.gno", Body: `
package params

import "std"

func init() {
	std.SetParamString("foo.string", "foo1")
}

func Do() string {
	std.SetParamInt64("bar.int64", int64(1337))
	std.SetParamString("foo.string", "foo2") // override init

	return "XXX" // return std.GetConfig("gno.land/r/test.foo"), if we want to expose std.GetConfig, maybe as a std.TestGetConfig
}`},
	}
	pkgPath := "gno.land/r/myuser/myrealm"
	msg1 := NewMsgAddPackage(addr, pkgPath, files)
	err := env.vmk.AddPackage(ctx, msg1)
	assert.NoError(t, err)

	// Run Echo function.
	coins := std.MustParseCoins(ugnot.ValueString(8_000_000))
	msg2 := NewMsgCall(addr, coins, pkgPath, "Do", []string{})

	res, err := env.vmk.Call(ctx, msg2)
	assert.NoError(t, err)
	_ = res
	expected := fmt.Sprintf("(\"%s\" string)\n\n", "XXX") // XXX: return something more useful
	assert.Equal(t, expected, res)

	var foo string
	var bar int64
	env.vmk.prmk.GetString(ctx, "vm:gno.land/r/myuser/myrealm:foo.string", &foo)
	env.vmk.prmk.GetInt64(ctx, "vm:gno.land/r/myuser/myrealm:bar.int64", &bar)
	assert.Equal(t, "foo2", foo)
	assert.Equal(t, int64(1337), bar)
}

// Assign admin as OriginCaller on deploying the package.
func TestVMKeeperOriginCallerInit(t *testing.T) {
	env := setupTestEnv()
	ctx := env.vmk.MakeGnoTransactionStore(env.ctx)

	// Give "addr1" some gnots.
	addr := crypto.AddressFromPreimage([]byte("addr1"))
	acc := env.acck.NewAccountWithAddress(ctx, addr)
	env.acck.SetAccount(ctx, acc)
	env.bankk.SetCoins(ctx, addr, std.MustParseCoins(coinsString))
	assert.True(t, env.bankk.GetCoins(ctx, addr).IsEqual(std.MustParseCoins(coinsString)))

	// Create test package.
	files := []*gnovm.MemFile{
		{Name: "init.gno", Body: `
package test

import "std"

var admin std.Address

func init() {
     admin = std.OriginCaller()
}

func Echo(msg string) string {
	addr := std.OriginCaller()
	pkgAddr := std.CurrentRealm().Address()
	send := std.OriginSend()
	banker := std.NewBanker(std.BankerTypeOriginSend)
	banker.SendCoins(pkgAddr, addr, send) // send back
	return "echo:"+msg
}

func GetAdmin() string {
	return admin.String()
}

`},
	}
	pkgPath := "gno.land/r/test"
	msg1 := NewMsgAddPackage(addr, pkgPath, files)
	err := env.vmk.AddPackage(ctx, msg1)
	assert.NoError(t, err)

	// Run GetAdmin()
	coins := std.MustParseCoins("")
	msg2 := NewMsgCall(addr, coins, pkgPath, "GetAdmin", []string{})
	res, err := env.vmk.Call(ctx, msg2)
	addrString := fmt.Sprintf("(\"%s\" string)\n\n", addr.String())
	assert.NoError(t, err)
	assert.Equal(t, addrString, res)
}

// Call Run without imports, without variables.
func TestVMKeeperRunSimple(t *testing.T) {
	env := setupTestEnv()
	ctx := env.vmk.MakeGnoTransactionStore(env.ctx)

	// Give "addr1" some gnots.
	addr := crypto.AddressFromPreimage([]byte("addr1"))
	acc := env.acck.NewAccountWithAddress(ctx, addr)
	env.acck.SetAccount(ctx, acc)

	files := []*gnovm.MemFile{
		{Name: "script.gno", Body: `
package main

func main() {
	println("hello world!")
}
`},
	}

	coins := std.MustParseCoins("")
	msg2 := NewMsgRun(addr, coins, files)
	res, err := env.vmk.Run(ctx, msg2)
	assert.NoError(t, err)
	assert.Equal(t, "hello world!\n", res)
}

// Call Run with stdlibs.
func TestVMKeeperRunImportStdlibs(t *testing.T) {
	env := setupTestEnv()
	testVMKeeperRunImportStdlibs(t, env)
}

// Call Run with stdlibs, "cold" loading the standard libraries
func TestVMKeeperRunImportStdlibsColdStdlibLoad(t *testing.T) {
	env := setupTestEnvCold()
	testVMKeeperRunImportStdlibs(t, env)
}

func testVMKeeperRunImportStdlibs(t *testing.T, env testEnv) {
	t.Helper()

	ctx := env.vmk.MakeGnoTransactionStore(env.ctx)

	// Give "addr1" some gnots.
	addr := crypto.AddressFromPreimage([]byte("addr1"))
	acc := env.acck.NewAccountWithAddress(ctx, addr)
	env.acck.SetAccount(ctx, acc)

	files := []*gnovm.MemFile{
		{Name: "script.gno", Body: `
package main

import "std"

func main() {
	addr := std.OriginCaller()
	println("hello world!", addr)
}
`},
	}

	coins := std.MustParseCoins("")
	msg2 := NewMsgRun(addr, coins, files)
	res, err := env.vmk.Run(ctx, msg2)
	assert.NoError(t, err)
	expectedString := fmt.Sprintf("hello world! %s\n", addr.String())
	assert.Equal(t, expectedString, res)
}

func TestNumberOfArgsError(t *testing.T) {
	env := setupTestEnv()
	ctx := env.vmk.MakeGnoTransactionStore(env.ctx)

	// Give "addr1" some gnots.
	addr := crypto.AddressFromPreimage([]byte("addr1"))
	acc := env.acck.NewAccountWithAddress(ctx, addr)
	env.acck.SetAccount(ctx, acc)
	env.bankk.SetCoins(ctx, addr, std.MustParseCoins(coinsString))
	assert.True(t, env.bankk.GetCoins(ctx, addr).IsEqual(std.MustParseCoins(coinsString)))

	// Create test package.
	files := []*gnovm.MemFile{
		{
			Name: "test.gno",
			Body: `package test

func Echo(msg string) string {
	return "echo:"+msg
}`,
		},
	}
	pkgPath := "gno.land/r/test"
	msg1 := NewMsgAddPackage(addr, pkgPath, files)
	err := env.vmk.AddPackage(ctx, msg1)
	assert.NoError(t, err)

	// Call Echo function with wrong number of arguments
	coins := std.MustParseCoins(ugnot.ValueString(1))
	msg2 := NewMsgCall(addr, coins, pkgPath, "Echo", []string{"hello world", "extra arg"})
	assert.PanicsWithValue(
		t,
		"wrong number of arguments in call to Echo: want 1 got 2",
		func() {
			env.vmk.Call(ctx, msg2)
		},
	)
}

func TestVMKeeperReinitialize(t *testing.T) {
	env := setupTestEnv()
	ctx := env.vmk.MakeGnoTransactionStore(env.ctx)

	// Give "addr1" some gnots.
	addr := crypto.AddressFromPreimage([]byte("addr1"))
	acc := env.acck.NewAccountWithAddress(ctx, addr)
	env.acck.SetAccount(ctx, acc)
	env.bankk.SetCoins(ctx, addr, std.MustParseCoins(coinsString))
	assert.True(t, env.bankk.GetCoins(ctx, addr).IsEqual(std.MustParseCoins(coinsString)))

	// Create test package.
	files := []*gnovm.MemFile{
		{Name: "init.gno", Body: `
package test

func Echo(msg string) string {
	return "echo:"+msg
}`},
	}
	pkgPath := "gno.land/r/test"
	msg1 := NewMsgAddPackage(addr, pkgPath, files)
	msg1.Deposit = std.Coins{std.Coin{Denom: ugnot.Denom, Amount: int64(1375000)}}
	err := env.vmk.AddPackage(ctx, msg1)
	require.NoError(t, err)

	// Run Echo function.
	msg2 := NewMsgCall(addr, nil, pkgPath, "Echo", []string{"hello world"})
	res, err := env.vmk.Call(ctx, msg2)
	require.NoError(t, err)
	assert.Equal(t, `("echo:hello world" string)`+"\n\n", res)

	// Clear out gnovm and reinitialize.
	env.vmk.gnoStore = nil
	mcw := env.ctx.MultiStore().MultiCacheWrap()
	env.vmk.Initialize(log.NewNoopLogger(), mcw)
	mcw.MultiWrite()

	// Run echo again, and it should still work.
	res, err = env.vmk.Call(ctx, msg2)
	require.NoError(t, err)
	assert.Equal(t, `("echo:hello world" string)`+"\n\n", res)
}

func Test_loadStdlibPackage(t *testing.T) {
	mdb := memdb.NewMemDB()
	cs := dbadapter.StoreConstructor(mdb, types.StoreOptions{})

	gs := gnolang.NewStore(nil, cs, cs)
	assert.PanicsWithValue(t, `failed loading stdlib "notfound": does not exist`, func() {
		loadStdlibPackage("notfound", "./testdata", gs)
	})
	assert.PanicsWithValue(t, `failed loading stdlib "emptystdlib": not a valid MemPackage`, func() {
		loadStdlibPackage("emptystdlib", "./testdata", gs)
	})
}<|MERGE_RESOLUTION|>--- conflicted
+++ resolved
@@ -274,13 +274,8 @@
 
 func Echo(msg string) string {
 	addr := std.OriginCaller()
-<<<<<<< HEAD
-	pkgAddr := std.OriginPkgAddress()
-	send := std.Coins{{"ugnot", 1000000}}
-=======
 	pkgAddr := std.CurrentRealm().Address()
 	send := std.Coins{{"ugnot", 10000000}}
->>>>>>> 404deea0
 	banker := std.NewBanker(std.BankerTypeRealmSend)
 	banker.SendCoins(pkgAddr, addr, send) // send back
 	return "echo:"+msg
