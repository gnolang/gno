--- conflicted
+++ resolved
@@ -81,13 +81,8 @@
 	assert.True(t, env.bank.GetCoins(ctx, addr).IsEqual(std.MustParseCoins(coinsString)))
 
 	// Create test package.
-<<<<<<< HEAD
-	files := []*gnostd.MemFile{
-		{"init.gno", `
-=======
-	files := []*std.MemFile{
-		{Name: "init.gno", Body: `
->>>>>>> a478348d
+	files := []*gnostd.MemFile{
+		{Name: "init.gno", Body: `
 package test
 
 import "std"
@@ -131,13 +126,8 @@
 	assert.True(t, env.bank.GetCoins(ctx, addr).IsEqual(std.MustParseCoins(coinsString)))
 
 	// Create test package.
-<<<<<<< HEAD
-	files := []*gnostd.MemFile{
-		{"init.gno", `
-=======
-	files := []*std.MemFile{
-		{Name: "init.gno", Body: `
->>>>>>> a478348d
+	files := []*gnostd.MemFile{
+		{Name: "init.gno", Body: `
 package test
 
 import "std"
@@ -190,13 +180,8 @@
 	assert.True(t, env.bank.GetCoins(ctx, addr).IsEqual(std.MustParseCoins(coinsString)))
 
 	// Create test package.
-<<<<<<< HEAD
-	files := []*gnostd.MemFile{
-		{"init.gno", `
-=======
-	files := []*std.MemFile{
-		{Name: "init.gno", Body: `
->>>>>>> a478348d
+	files := []*gnostd.MemFile{
+		{Name: "init.gno", Body: `
 package test
 
 import "std"
@@ -239,13 +224,8 @@
 	assert.True(t, env.bank.GetCoins(ctx, addr).IsEqual(std.MustParseCoins(coinsString)))
 
 	// Create test package.
-<<<<<<< HEAD
-	files := []*gnostd.MemFile{
-		{"init.gno", `
-=======
-	files := []*std.MemFile{
-		{Name: "init.gno", Body: `
->>>>>>> a478348d
+	files := []*gnostd.MemFile{
+		{Name: "init.gno", Body: `
 package test
 
 import "std"
@@ -288,13 +268,8 @@
 	assert.True(t, env.bank.GetCoins(ctx, addr).IsEqual(std.MustParseCoins(coinsString)))
 
 	// Create test package.
-<<<<<<< HEAD
-	files := []*gnostd.MemFile{
-		{"init.gno", `
-=======
-	files := []*std.MemFile{
-		{Name: "init.gno", Body: `
->>>>>>> a478348d
+	files := []*gnostd.MemFile{
+		{Name: "init.gno", Body: `
 package test
 
 import "std"
@@ -391,13 +366,8 @@
 	assert.True(t, env.bank.GetCoins(ctx, addr).IsEqual(std.MustParseCoins(coinsString)))
 
 	// Create test package.
-<<<<<<< HEAD
-	files := []*gnostd.MemFile{
-		{"init.gno", `
-=======
-	files := []*std.MemFile{
-		{Name: "init.gno", Body: `
->>>>>>> a478348d
+	files := []*gnostd.MemFile{
+		{Name: "init.gno", Body: `
 package test
 
 import "std"
@@ -447,13 +417,8 @@
 	acc := env.acck.NewAccountWithAddress(ctx, addr)
 	env.acck.SetAccount(ctx, acc)
 
-<<<<<<< HEAD
-	files := []*gnostd.MemFile{
-		{"script.gno", `
-=======
-	files := []*std.MemFile{
+	files := []*gnostd.MemFile{
 		{Name: "script.gno", Body: `
->>>>>>> a478348d
 package main
 
 func main() {
@@ -491,13 +456,8 @@
 	acc := env.acck.NewAccountWithAddress(ctx, addr)
 	env.acck.SetAccount(ctx, acc)
 
-<<<<<<< HEAD
-	files := []*gnostd.MemFile{
-		{"script.gno", `
-=======
-	files := []*std.MemFile{
+	files := []*gnostd.MemFile{
 		{Name: "script.gno", Body: `
->>>>>>> a478348d
 package main
 
 import "std"
@@ -568,13 +528,8 @@
 	assert.True(t, env.bank.GetCoins(ctx, addr).IsEqual(std.MustParseCoins(coinsString)))
 
 	// Create test package.
-<<<<<<< HEAD
-	files := []*gnostd.MemFile{
-		{"init.gno", `
-=======
-	files := []*std.MemFile{
-		{Name: "init.gno", Body: `
->>>>>>> a478348d
+	files := []*gnostd.MemFile{
+		{Name: "init.gno", Body: `
 package test
 
 func Echo(msg string) string {
