package vm

// TODO: move most of the logic in ROOT/gno.land/...

import (
	"errors"
	"fmt"
	"strings"
	"testing"

	"github.com/stretchr/testify/assert"
	"github.com/stretchr/testify/require"

	"github.com/gnolang/gno/gno.land/pkg/gnoland/ugnot"
	"github.com/gnolang/gno/gnovm/pkg/gnolang"
	"github.com/gnolang/gno/gnovm/pkg/gnomod"
	bft "github.com/gnolang/gno/tm2/pkg/bft/types"
	"github.com/gnolang/gno/tm2/pkg/crypto"
	"github.com/gnolang/gno/tm2/pkg/db/memdb"
	"github.com/gnolang/gno/tm2/pkg/log"
	"github.com/gnolang/gno/tm2/pkg/std"
	"github.com/gnolang/gno/tm2/pkg/store/dbadapter"
	"github.com/gnolang/gno/tm2/pkg/store/types"
)

var coinsString = ugnot.ValueString(10_000_000)

func TestVMKeeperAddPackage(t *testing.T) {
	env := setupTestEnv()
	ctx := env.vmk.MakeGnoTransactionStore(env.ctx)

	// Give "addr1" some gnots.
	addr := crypto.AddressFromPreimage([]byte("addr1"))
	acc := env.acck.NewAccountWithAddress(ctx, addr)
	env.acck.SetAccount(ctx, acc)
	env.bankk.SetCoins(ctx, addr, std.MustParseCoins(coinsString))
	assert.True(t, env.bankk.GetCoins(ctx, addr).IsEqual(std.MustParseCoins(coinsString)))

	// Create test package.
	const pkgPath = "gno.land/r/test"
	files := []*std.MemFile{
		{Name: "gnomod.toml", Body: gnolang.GenGnoModLatest(pkgPath)},
		{
			Name: "test.gno",
			Body: `package test

func Echo(cur realm) string {
	return "hello world"
}`,
		},
	}

	msg1 := NewMsgAddPackage(addr, pkgPath, files)
	assert.Nil(t, env.vmk.getGnoTransactionStore(ctx).GetPackage(pkgPath, false))

	err := env.vmk.AddPackage(ctx, msg1)

	assert.NoError(t, err)
	assert.NotNil(t, env.vmk.getGnoTransactionStore(ctx).GetPackage(pkgPath, false))

	err = env.vmk.AddPackage(ctx, msg1)

	assert.Error(t, err)
	assert.True(t, errors.Is(err, PkgExistError{}))

	// added package is formatted
	store := env.vmk.getGnoTransactionStore(ctx)
	memFile := store.GetMemFile("gno.land/r/test", "test.gno")
	assert.NotNil(t, memFile)
	expected := `package test

func Echo(cur realm) string {
	return "hello world"
}`
	assert.Equal(t, expected, memFile.Body)
}

func TestVMKeeperAddPackage_InvalidDomain(t *testing.T) {
	env := setupTestEnv()
	ctx := env.vmk.MakeGnoTransactionStore(env.ctx)

	// Give "addr1" some gnots.
	addr := crypto.AddressFromPreimage([]byte("addr1"))
	acc := env.acck.NewAccountWithAddress(ctx, addr)
	env.acck.SetAccount(ctx, acc)
	env.bankk.SetCoins(ctx, addr, std.MustParseCoins(coinsString))
	assert.True(t, env.bankk.GetCoins(ctx, addr).IsEqual(std.MustParseCoins(coinsString)))

	// Create test package.
	const pkgPath = "anotherdomain.land/r/test"
	files := []*std.MemFile{
		{Name: "gnomod.toml", Body: gnolang.GenGnoModLatest(pkgPath)},
		{
			Name: "test.gno",
			Body: `package test
func Echo(cur realm) string {
	return "hello world"
}`,
		},
	}

	msg1 := NewMsgAddPackage(addr, pkgPath, files)
	assert.Nil(t, env.vmk.getGnoTransactionStore(ctx).GetPackage(pkgPath, false))

	err := env.vmk.AddPackage(ctx, msg1)

	assert.Error(t, err, ErrInvalidPkgPath("invalid domain: anotherdomain.land/r/test"))
	assert.Nil(t, env.vmk.getGnoTransactionStore(ctx).GetPackage(pkgPath, false))

	err = env.vmk.AddPackage(ctx, msg1)
	assert.Error(t, err, ErrInvalidPkgPath("invalid domain: anotherdomain.land/r/test"))

	// added package is formatted
	store := env.vmk.getGnoTransactionStore(ctx)
	memFile := store.GetMemFile("gno.land/r/test", "test.gno")
	assert.Nil(t, memFile)
}

func TestVMKeeperAddPackage_DraftPackage(t *testing.T) {
	env := setupTestEnv()
	ctx := env.vmk.MakeGnoTransactionStore(env.ctx)

	// Give "addr1" some gnots.
	addr := crypto.AddressFromPreimage([]byte("addr1"))
	acc := env.acck.NewAccountWithAddress(ctx, addr)
	env.acck.SetAccount(ctx, acc)
	env.bankk.SetCoins(ctx, addr, std.MustParseCoins(coinsString))
	assert.True(t, env.bankk.GetCoins(ctx, addr).IsEqual(std.MustParseCoins(coinsString)))

	// Create test package.
	const pkgPath = "gno.land/r/test"
	files := []*std.MemFile{
		{
			Name: "gnomod.toml",
			Body: `module = "gno.land/r/test"
gno = "0.9"
draft = true`,
		},
		{
			Name: "test.gno",
			Body: `package test

func Echo(cur realm) string {
	return "hello world"
}`,
		},
	}

	msg1 := NewMsgAddPackage(addr, pkgPath, files)
	assert.Nil(t, env.vmk.getGnoTransactionStore(ctx).GetPackage(pkgPath, false))

	err := env.vmk.AddPackage(ctx, msg1)

	assert.Error(t, err, ErrTypeCheck(gnolang.ImportDraftError{PkgPath: pkgPath}))
	assert.Nil(t, env.vmk.getGnoTransactionStore(ctx).GetPackage(pkgPath, false))
}

<<<<<<< HEAD
=======
func TestVMKeeperAddPackage_ImportDraft(t *testing.T) {
	env := setupTestEnv()
	ctx := env.vmk.MakeGnoTransactionStore(env.ctx)

	// Give "addr1" some gnots.
	addr := crypto.AddressFromPreimage([]byte("addr1"))
	acc := env.acck.NewAccountWithAddress(ctx, addr)
	env.acck.SetAccount(ctx, acc)
	env.bankk.SetCoins(ctx, addr, std.MustParseCoins(coinsString))
	assert.True(t, env.bankk.GetCoins(ctx, addr).IsEqual(std.MustParseCoins(coinsString)))

	// create a valid draft pkg at genesis
	ctx = ctx.WithBlockHeader(&bft.Header{ChainID: "test-chain-id", Height: 0})
	// Create test package.
	const pkgPath = "gno.land/r/test"
	files := []*std.MemFile{
		{
			Name: "gnomod.toml",
			Body: `module = "gno.land/r/test"
gno = "0.9"
draft = true`,
		},
		{
			Name: "test.gno",
			Body: `package test

func Echo(cur realm) string {
	return "hello world"
}`,
		},
	}

	msg1 := NewMsgAddPackage(addr, pkgPath, files)
	err := env.vmk.AddPackage(ctx, msg1)

	assert.NoError(t, err)
	assert.NotNil(t, env.vmk.getGnoTransactionStore(ctx).GetPackage(pkgPath, false))

	// Try to import the draft package.
	const pkgPath2 = "gno.land/r/test2"
	files2 := []*std.MemFile{
		{Name: "gnomod.toml", Body: gnolang.GenGnoModLatest(pkgPath2)},
		{
			Name: "test2.gno",
			Body: `package test2

import "gno.land/r/test"

func Echo(cur realm) string {
	return test.Echo(cross)
}`,
		},
	}

	ctx = ctx.WithBlockHeader(&bft.Header{ChainID: "test-chain-id", Height: 42})
	msg2 := NewMsgAddPackage(addr, pkgPath2, files2)
	err = env.vmk.AddPackage(ctx, msg2)
	assert.Error(t, err, ErrTypeCheck(gnolang.ImportDraftError{PkgPath: pkgPath}))

	ctx = ctx.WithBlockHeader(&bft.Header{ChainID: "test-chain-id", Height: 0})
	err = env.vmk.AddPackage(ctx, msg2)
	assert.NoError(t, err)
}

>>>>>>> eda2fd76
// Sending total send amount succeeds.
func TestVMKeeperOriginSend1(t *testing.T) {
	env := setupTestEnv()
	ctx := env.vmk.MakeGnoTransactionStore(env.ctx)

	// Give "addr1" some gnots.
	addr := crypto.AddressFromPreimage([]byte("addr1"))
	acc := env.acck.NewAccountWithAddress(ctx, addr)
	env.acck.SetAccount(ctx, acc)
	env.bankk.SetCoins(ctx, addr, std.MustParseCoins(coinsString))
	assert.True(t, env.bankk.GetCoins(ctx, addr).IsEqual(std.MustParseCoins(coinsString)))

	// Create test package.
	const pkgPath = "gno.land/r/test"
	files := []*std.MemFile{
		{Name: "gnomod.toml", Body: gnolang.GenGnoModLatest(pkgPath)},
		{Name: "init.gno", Body: `
package test

import "std"

func init() {
}

func Echo(cur realm, msg string) string {
	addr := std.OriginCaller()
	pkgAddr := std.CurrentRealm().Address()
	send := std.OriginSend()
	banker := std.NewBanker(std.BankerTypeOriginSend)
	banker.SendCoins(pkgAddr, addr, send) // send back
	return "echo:"+msg
}`},
	}
	msg1 := NewMsgAddPackage(addr, pkgPath, files)
	err := env.vmk.AddPackage(ctx, msg1)
	assert.NoError(t, err)

	// Run Echo function.
	coins := std.MustParseCoins(coinsString)
	msg2 := NewMsgCall(addr, coins, pkgPath, "Echo", []string{"hello world"})
	res, err := env.vmk.Call(ctx, msg2)
	assert.NoError(t, err)
	assert.Equal(t, `("echo:hello world" string)`+"\n\n", res)
	// t.Log("result:", res)
}

// Sending too much fails
func TestVMKeeperOriginSend2(t *testing.T) {
	env := setupTestEnv()
	ctx := env.vmk.MakeGnoTransactionStore(env.ctx)

	// Give "addr1" some gnots.
	addr := crypto.AddressFromPreimage([]byte("addr1"))
	acc := env.acck.NewAccountWithAddress(ctx, addr)
	env.acck.SetAccount(ctx, acc)
	env.bankk.SetCoins(ctx, addr, std.MustParseCoins(coinsString))
	assert.True(t, env.bankk.GetCoins(ctx, addr).IsEqual(std.MustParseCoins(coinsString)))

	// Create test package.
	const pkgPath = "gno.land/r/test"
	files := []*std.MemFile{
		{Name: "gnomod.toml", Body: gnolang.GenGnoModLatest(pkgPath)},
		{Name: "init.gno", Body: `
package test

import "std"

var admin std.Address

func init() {
     admin = std.OriginCaller()
}

func Echo(cur realm, msg string) string {
	addr := std.OriginCaller()
	pkgAddr := std.CurrentRealm().Address()
	send := std.OriginSend()
	banker := std.NewBanker(std.BankerTypeOriginSend)
	banker.SendCoins(pkgAddr, addr, send) // send back
	return "echo:"+msg
}

func GetAdmin(cur realm) string {
	return admin.String()
}
`},
	}

	msg1 := NewMsgAddPackage(addr, pkgPath, files)
	err := env.vmk.AddPackage(ctx, msg1)
	assert.NoError(t, err)

	// Run Echo function.
	coins := std.MustParseCoins(ugnot.ValueString(11000000))
	msg2 := NewMsgCall(addr, coins, pkgPath, "Echo", []string{"hello world"})
	res, err := env.vmk.Call(ctx, msg2)
	assert.Error(t, err)
	assert.Equal(t, "", res)
	assert.True(t, strings.Contains(err.Error(), "insufficient coins error"))
}

// Sending more than tx send fails.
func TestVMKeeperOriginSend3(t *testing.T) {
	env := setupTestEnv()
	ctx := env.vmk.MakeGnoTransactionStore(env.ctx)

	// Give "addr1" some gnots.
	addr := crypto.AddressFromPreimage([]byte("addr1"))
	acc := env.acck.NewAccountWithAddress(ctx, addr)
	env.acck.SetAccount(ctx, acc)
	env.bankk.SetCoins(ctx, addr, std.MustParseCoins(coinsString))
	assert.True(t, env.bankk.GetCoins(ctx, addr).IsEqual(std.MustParseCoins(coinsString)))

	// Create test package.
	const pkgPath = "gno.land/r/test"
	files := []*std.MemFile{
		{Name: "gnomod.toml", Body: gnolang.GenGnoModLatest(pkgPath)},
		{Name: "init.gno", Body: `
package test

import "std"

func init() {
}

func Echo(cur realm, msg string) string {
	addr := std.OriginCaller()
	pkgAddr := std.CurrentRealm().Address()
	send := std.Coins{{"ugnot", 10000000}}
	banker := std.NewBanker(std.BankerTypeOriginSend)
	banker.SendCoins(pkgAddr, addr, send) // send back
	return "echo:"+msg
}`},
	}

	msg1 := NewMsgAddPackage(addr, pkgPath, files)
	err := env.vmk.AddPackage(ctx, msg1)
	assert.NoError(t, err)

	// Run Echo function.
	coins := std.MustParseCoins(ugnot.ValueString(9000000))
	msg2 := NewMsgCall(addr, coins, pkgPath, "Echo", []string{"hello world"})
	// XXX change this into an error and make sure error message is descriptive.
	_, err = env.vmk.Call(ctx, msg2)
	assert.Error(t, err)
}

// Sending realm package coins succeeds.
func TestVMKeeperRealmSend1(t *testing.T) {
	env := setupTestEnv()
	ctx := env.vmk.MakeGnoTransactionStore(env.ctx)

	// Give "addr1" some gnots.
	addr := crypto.AddressFromPreimage([]byte("addr1"))
	acc := env.acck.NewAccountWithAddress(ctx, addr)
	env.acck.SetAccount(ctx, acc)
	env.bankk.SetCoins(ctx, addr, std.MustParseCoins(coinsString))
	assert.True(t, env.bankk.GetCoins(ctx, addr).IsEqual(std.MustParseCoins(coinsString)))

	const pkgPath = "gno.land/r/test"
	files := []*std.MemFile{
		{Name: "gnomod.toml", Body: gnolang.GenGnoModLatest(pkgPath)},
		{Name: "init.gno", Body: `
package test

import "std"

func init() {
}

func Echo(cur realm, msg string) string {
	addr := std.OriginCaller()
	pkgAddr := std.CurrentRealm().Address()
	send := std.Coins{{"ugnot", 10000000}}
	banker := std.NewBanker(std.BankerTypeRealmSend)
	banker.SendCoins(pkgAddr, addr, send) // send back
	return "echo:"+msg
}`},
	}

	msg1 := NewMsgAddPackage(addr, pkgPath, files)
	err := env.vmk.AddPackage(ctx, msg1)
	assert.NoError(t, err)

	// Run Echo function.
	coins := std.MustParseCoins(coinsString)
	msg2 := NewMsgCall(addr, coins, pkgPath, "Echo", []string{"hello world"})
	res, err := env.vmk.Call(ctx, msg2)
	assert.NoError(t, err)
	assert.Equal(t, `("echo:hello world" string)`+"\n\n", res)
}

// Sending too much realm package coins fails.
func TestVMKeeperRealmSend2(t *testing.T) {
	env := setupTestEnv()
	ctx := env.vmk.MakeGnoTransactionStore(env.ctx)

	// Give "addr1" some gnots.
	addr := crypto.AddressFromPreimage([]byte("addr1"))
	acc := env.acck.NewAccountWithAddress(ctx, addr)
	env.acck.SetAccount(ctx, acc)
	env.bankk.SetCoins(ctx, addr, std.MustParseCoins(coinsString))
	assert.True(t, env.bankk.GetCoins(ctx, addr).IsEqual(std.MustParseCoins(coinsString)))

	const pkgPath = "gno.land/r/test"
	files := []*std.MemFile{
		{Name: "gnomod.toml", Body: gnolang.GenGnoModLatest(pkgPath)},
		{Name: "init.gno", Body: `
package test

import "std"

func init() {
}

func Echo(cur realm, msg string) string {
	addr := std.OriginCaller()
	pkgAddr := std.CurrentRealm().Address()
	send := std.Coins{{"ugnot", 10000000}}
	banker := std.NewBanker(std.BankerTypeRealmSend)
	banker.SendCoins(pkgAddr, addr, send) // send back
	return "echo:"+msg
}`},
	}

	msg1 := NewMsgAddPackage(addr, pkgPath, files)
	err := env.vmk.AddPackage(ctx, msg1)
	assert.NoError(t, err)

	// Run Echo function.
	coins := std.MustParseCoins(ugnot.ValueString(9000000))
	msg2 := NewMsgCall(addr, coins, pkgPath, "Echo", []string{"hello world"})
	// XXX change this into an error and make sure error message is descriptive.
	_, err = env.vmk.Call(ctx, msg2)
	assert.Error(t, err)
}

// Using x/params from a realm.
func TestVMKeeperParams(t *testing.T) {
	env := setupTestEnv()
	ctx := env.vmk.MakeGnoTransactionStore(env.ctx)

	// Give "addr1" some gnots.
	addr := crypto.AddressFromPreimage([]byte("addr1"))
	acc := env.acck.NewAccountWithAddress(ctx, addr)
	env.acck.SetAccount(ctx, acc)
	env.bankk.SetCoins(ctx, addr, std.MustParseCoins(coinsString))
	// env.prmk.
	assert.True(t, env.bankk.GetCoins(ctx, addr).IsEqual(std.MustParseCoins(coinsString)))

	const pkgPath = "gno.land/r/myuser/myrealm"
	files := []*std.MemFile{
		{Name: "gnomod.toml", Body: gnolang.GenGnoModLatest(pkgPath)},
		{Name: "init.gno", Body: `
package params

import "std"

func init() {
	std.SetParamString("foo.string", "foo1")
}

func Do(cur realm) string {
	std.SetParamInt64("bar.int64", int64(1337))
	std.SetParamString("foo.string", "foo2") // override init

	return "XXX" // return std.GetConfig("gno.land/r/test.foo"), if we want to expose std.GetConfig, maybe as a std.TestGetConfig
}`},
	}

	msg1 := NewMsgAddPackage(addr, pkgPath, files)
	err := env.vmk.AddPackage(ctx, msg1)
	assert.NoError(t, err)

	// Run Echo function.
	coins := std.MustParseCoins(ugnot.ValueString(9_000_000))
	msg2 := NewMsgCall(addr, coins, pkgPath, "Do", []string{})

	res, err := env.vmk.Call(ctx, msg2)
	assert.NoError(t, err)
	_ = res
	expected := fmt.Sprintf("(\"%s\" string)\n\n", "XXX") // XXX: return something more useful
	assert.Equal(t, expected, res)

	var foo string
	var bar int64
	env.vmk.prmk.GetString(ctx, "vm:gno.land/r/myuser/myrealm:foo.string", &foo)
	env.vmk.prmk.GetInt64(ctx, "vm:gno.land/r/myuser/myrealm:bar.int64", &bar)
	assert.Equal(t, "foo2", foo)
	assert.Equal(t, int64(1337), bar)
}

// Assign admin as OriginCaller on deploying the package.
func TestVMKeeperOriginCallerInit(t *testing.T) {
	env := setupTestEnv()
	ctx := env.vmk.MakeGnoTransactionStore(env.ctx)

	// Give "addr1" some gnots.
	addr := crypto.AddressFromPreimage([]byte("addr1"))
	acc := env.acck.NewAccountWithAddress(ctx, addr)
	env.acck.SetAccount(ctx, acc)
	env.bankk.SetCoins(ctx, addr, std.MustParseCoins(coinsString))
	assert.True(t, env.bankk.GetCoins(ctx, addr).IsEqual(std.MustParseCoins(coinsString)))

	const pkgPath = "gno.land/r/test"
	files := []*std.MemFile{
		{Name: "gnomod.toml", Body: gnolang.GenGnoModLatest(pkgPath)},
		{Name: "init.gno", Body: `
package test

import "std"

var admin std.Address

func init() {
     admin = std.OriginCaller()
}

func Echo(cur realm, msg string) string {
	addr := std.OriginCaller()
	pkgAddr := std.CurrentRealm().Address()
	send := std.OriginSend()
	banker := std.NewBanker(std.BankerTypeOriginSend)
	banker.SendCoins(pkgAddr, addr, send) // send back
	return "echo:"+msg
}

func GetAdmin(cur realm) string { // XXX: remove crossing call ?
	return admin.String()
}

`},
	}

	msg1 := NewMsgAddPackage(addr, pkgPath, files)
	err := env.vmk.AddPackage(ctx, msg1)
	assert.NoError(t, err)

	// Run GetAdmin()
	coins := std.MustParseCoins("")
	msg2 := NewMsgCall(addr, coins, pkgPath, "GetAdmin", []string{})
	res, err := env.vmk.Call(ctx, msg2)
	addrString := fmt.Sprintf("(\"%s\" string)\n\n", addr.String())
	assert.NoError(t, err)
	assert.Equal(t, addrString, res)
}

// Call Run without imports, without variables.
func TestVMKeeperRunSimple(t *testing.T) {
	env := setupTestEnv()
	ctx := env.vmk.MakeGnoTransactionStore(env.ctx)

	// Give "addr1" some gnots.
	addr := crypto.AddressFromPreimage([]byte("addr1"))
	acc := env.acck.NewAccountWithAddress(ctx, addr)
	env.acck.SetAccount(ctx, acc)

	const pkgPath = "gno.land/r/test"
	files := []*std.MemFile{
		{Name: "gnomod.toml", Body: gnolang.GenGnoModLatest(pkgPath)},
		{Name: "script.gno", Body: `
package main

func main() {
	println("hello world!")
}
`},
	}

	coins := std.MustParseCoins("")
	msg2 := NewMsgRun(addr, coins, files)
	res, err := env.vmk.Run(ctx, msg2)
	assert.NoError(t, err)
	assert.Equal(t, "hello world!\n", res)
}

// Call Run with stdlibs.
func TestVMKeeperRunImportStdlibs(t *testing.T) {
	env := setupTestEnv()
	testVMKeeperRunImportStdlibs(t, env)
}

// Call Run with stdlibs, "cold" loading the standard libraries
func TestVMKeeperRunImportStdlibsColdStdlibLoad(t *testing.T) {
	env := setupTestEnvCold()
	testVMKeeperRunImportStdlibs(t, env)
}

func testVMKeeperRunImportStdlibs(t *testing.T, env testEnv) {
	t.Helper()

	ctx := env.vmk.MakeGnoTransactionStore(env.ctx)

	// Give "addr1" some gnots.
	addr := crypto.AddressFromPreimage([]byte("addr1"))
	acc := env.acck.NewAccountWithAddress(ctx, addr)
	env.acck.SetAccount(ctx, acc)

	const pkgPath = "gno.land/r/test"
	files := []*std.MemFile{
		{Name: "gnomod.toml", Body: gnolang.GenGnoModLatest(pkgPath)},
		{Name: "script.gno", Body: `
package main

import "std"

func main() {
	addr := std.OriginCaller()
	println("hello world!", addr)
}
`},
	}

	coins := std.MustParseCoins("")
	msg2 := NewMsgRun(addr, coins, files)
	res, err := env.vmk.Run(ctx, msg2)
	assert.NoError(t, err)
	expectedString := fmt.Sprintf("hello world! %s\n", addr.String())
	assert.Equal(t, expectedString, res)
}

func TestVMKeeperRunImportDraft(t *testing.T) {
	env := setupTestEnv()
	ctx := env.vmk.MakeGnoTransactionStore(env.ctx)

	// Give "addr1" some gnots.
	addr := crypto.AddressFromPreimage([]byte("addr1"))
	acc := env.acck.NewAccountWithAddress(ctx, addr)
	env.acck.SetAccount(ctx, acc)

	// Create test package.
	const pkgPath = "gno.land/r/test"
	files := []*std.MemFile{
		{
			Name: "gnomod.toml",
			Body: `module = "gno.land/r/test"
gno = "0.9"
draft = true`,
		},
		{
			Name: "test.gno",
			Body: `package test

func Echo(cur realm) string {
	return "hello world"
}`,
		},
	}
	ctx = ctx.WithBlockHeader(&bft.Header{ChainID: "test-chain-id", Height: 0})
	msg1 := NewMsgAddPackage(addr, pkgPath, files)
	err := env.vmk.AddPackage(ctx, msg1)
	assert.NoError(t, err)

	ctx = ctx.WithBlockHeader(&bft.Header{ChainID: "test-chain-id", Height: 42})

	// Msg Run Echo function.
	coins := std.MustParseCoins("")
	files = []*std.MemFile{
		{
			Name: "main.gno",
			Body: `
package main

import "gno.land/r/test"

func main() {
	msg := test.Echo(cross)
	println(msg)
}
`,
		},
	}
	msg2 := NewMsgRun(addr, coins, files)
	_, err = env.vmk.Run(ctx, msg2)
	assert.Error(t, err)
	assert.True(t, strings.Contains(err.Error(), "could not import gno.land/r/test (import path \"gno.land/r/test\" is a draft package and can only be imported at genesis)"))

	ctx = ctx.WithBlockHeader(&bft.Header{ChainID: "test-chain-id", Height: 0})
	res, err := env.vmk.Run(ctx, msg2)
	assert.NoError(t, err)
	assert.Equal(t, "hello world\n", res)
}

func TestNumberOfArgsError(t *testing.T) {
	env := setupTestEnv()
	ctx := env.vmk.MakeGnoTransactionStore(env.ctx)

	// Give "addr1" some gnots.
	addr := crypto.AddressFromPreimage([]byte("addr1"))
	acc := env.acck.NewAccountWithAddress(ctx, addr)
	env.acck.SetAccount(ctx, acc)
	env.bankk.SetCoins(ctx, addr, std.MustParseCoins(coinsString))
	assert.True(t, env.bankk.GetCoins(ctx, addr).IsEqual(std.MustParseCoins(coinsString)))

	// Create test package.
	const pkgPath = "gno.land/r/test"
	files := []*std.MemFile{
		{Name: "gnomod.toml", Body: gnolang.GenGnoModLatest(pkgPath)},
		{
			Name: "test.gno",
			Body: `package test

func Echo(cur realm, msg string) string { // XXX remove crossing call ?
	return "echo:"+msg
}`,
		},
	}

	msg1 := NewMsgAddPackage(addr, pkgPath, files)
	err := env.vmk.AddPackage(ctx, msg1)
	assert.NoError(t, err)

	// Call Echo function with wrong number of arguments
	coins := std.MustParseCoins(ugnot.ValueString(1))
	msg2 := NewMsgCall(addr, coins, pkgPath, "Echo", []string{"hello world", "extra arg"})
	assert.PanicsWithValue(
		t,
		"wrong number of arguments in call to Echo: want 2 got 3",
		func() {
			env.vmk.Call(ctx, msg2)
		},
	)
}

func TestVMKeeperReinitialize(t *testing.T) {
	env := setupTestEnv()
	ctx := env.vmk.MakeGnoTransactionStore(env.ctx)

	// Give "addr1" some gnots.
	addr := crypto.AddressFromPreimage([]byte("addr1"))
	acc := env.acck.NewAccountWithAddress(ctx, addr)
	env.acck.SetAccount(ctx, acc)
	env.bankk.SetCoins(ctx, addr, std.MustParseCoins(coinsString))
	assert.True(t, env.bankk.GetCoins(ctx, addr).IsEqual(std.MustParseCoins(coinsString)))

	// Create test package.
	const pkgPath = "gno.land/r/test"
	files := []*std.MemFile{
		{Name: "gnomod.toml", Body: gnolang.GenGnoModLatest(pkgPath)},
		{Name: "init.gno", Body: `
package test

func Echo(cur realm, msg string) string {
	return "echo:"+msg
}`},
	}

	msg1 := NewMsgAddPackage(addr, pkgPath, files)
	err := env.vmk.AddPackage(ctx, msg1)
	require.NoError(t, err)

	// Run Echo function.
	msg2 := NewMsgCall(addr, nil, pkgPath, "Echo", []string{"hello world"})
	res, err := env.vmk.Call(ctx, msg2)
	require.NoError(t, err)
	assert.Equal(t, `("echo:hello world" string)`+"\n\n", res)

	// Clear out gnovm and reinitialize.
	env.vmk.gnoStore = nil
	mcw := env.ctx.MultiStore().MultiCacheWrap()
	env.vmk.Initialize(log.NewNoopLogger(), mcw)
	mcw.MultiWrite()

	// Run echo again, and it should still work.
	res, err = env.vmk.Call(ctx, msg2)
	require.NoError(t, err)
	assert.Equal(t, `("echo:hello world" string)`+"\n\n", res)
}

func Test_loadStdlibPackage(t *testing.T) {
	mdb := memdb.NewMemDB()
	cs := dbadapter.StoreConstructor(mdb, types.StoreOptions{})

	gs := gnolang.NewStore(nil, cs, cs)
	assert.PanicsWithError(t, `failed loading stdlib "notfound": does not exist`, func() {
		loadStdlibPackage("notfound", "./testdata", gs)
	})
	assert.PanicsWithError(t, `failed loading stdlib "emptystdlib": package has no files`, func() {
		loadStdlibPackage("emptystdlib", "./testdata", gs)
	})
}

func TestVMKeeperAddPackage_DevelopmentModeFails(t *testing.T) {
	env := setupTestEnv()
	ctx := env.vmk.MakeGnoTransactionStore(env.ctx)

	addr := crypto.AddressFromPreimage([]byte("addr1"))
	acc := env.acck.NewAccountWithAddress(ctx, addr)
	env.acck.SetAccount(ctx, acc)
	env.bankk.SetCoins(ctx, addr, std.MustParseCoins(coinsString))

	const pkgPath = "gno.land/r/testdev"
	// gnomod.toml with develop = 1
	gnomodToml := `[module]
path = "gno.land/r/testdev"

[gno]
version = "0.9"

[develop]
[[develop.replace]]
old = "foo"
new = "bar"
`
	files := []*std.MemFile{
		{Name: "gnomod.toml", Body: gnomodToml},
		{Name: "test.gno", Body: `package testdev
func Echo(cur realm) string { return "dev" }`},
	}
	msg := NewMsgAddPackage(addr, pkgPath, files)
	err := env.vmk.AddPackage(ctx, msg)
	assert.Error(t, err, ErrInvalidPackage(""))
}

func TestVMKeeperAddPackage_PatchGnomodToml(t *testing.T) {
	env := setupTestEnv()
	ctx := env.vmk.MakeGnoTransactionStore(env.ctx)

	addr := crypto.AddressFromPreimage([]byte("addr2"))
	acc := env.acck.NewAccountWithAddress(ctx, addr)
	env.acck.SetAccount(ctx, acc)
	env.bankk.SetCoins(ctx, addr, std.MustParseCoins(coinsString))

	const pkgPath = "gno.land/r/testpatch"
	gnomodToml := `module = "gno.land/r/anothername"
gno = "0.9"
`
	files := []*std.MemFile{
		{Name: "gnomod.toml", Body: gnomodToml},
		{Name: "test.gno", Body: `package testpatch
func Echo(cur realm) string { return "patched" }`},
	}
	msg := NewMsgAddPackage(addr, pkgPath, files)
	err := env.vmk.AddPackage(ctx, msg)
	require.NoError(t, err)

	// Check that gnomod.toml was patched
	store := env.vmk.getGnoTransactionStore(ctx)

	memFile := store.GetMemFile(pkgPath, "gnomod.toml")
	mpkg, err := gnomod.ParseBytes("gnomod.toml", []byte(memFile.Body))
	require.NoError(t, err)
	expected := `module = "gno.land/r/testpatch"
gno = "0.9"

[upload_metadata]
  uploader = "g1cq2j7y4utseeatek2alfy5ttaphjrtdx67mg8v"
  height = 42
`
	// XXX: custom height
	assert.Equal(t, expected, mpkg.WriteString())
}<|MERGE_RESOLUTION|>--- conflicted
+++ resolved
@@ -155,8 +155,6 @@
 	assert.Nil(t, env.vmk.getGnoTransactionStore(ctx).GetPackage(pkgPath, false))
 }
 
-<<<<<<< HEAD
-=======
 func TestVMKeeperAddPackage_ImportDraft(t *testing.T) {
 	env := setupTestEnv()
 	ctx := env.vmk.MakeGnoTransactionStore(env.ctx)
@@ -221,7 +219,6 @@
 	assert.NoError(t, err)
 }
 
->>>>>>> eda2fd76
 // Sending total send amount succeeds.
 func TestVMKeeperOriginSend1(t *testing.T) {
 	env := setupTestEnv()
