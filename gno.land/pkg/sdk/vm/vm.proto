syntax = "proto3";
package vm;

option go_package = "github.com/gnolang/gno/gno.land/pkg/sdk/vm/pb";

// imports
import "github.com/gnolang/gno/tm2/pkg/std/std.proto";
import "github.com/gnolang/gno/gnovm/gnovm.proto";

// messages
message m_call {
	string caller = 1;
	string send = 2;
	string pkg_path = 3;
	string func = 4;
	repeated string args = 5;
}

message m_run {
	string caller = 1;
	string send = 2;
	gnovm.MemPackage package = 3;
}

message m_addpkg {
	string creator = 1;
	gnovm.MemPackage package = 2;
	string deposit = 3;
}

message m_setmeta {
	string caller = 1;
	string send = 2;
	string pkg_path = 3;
	repeated MetaField fields = 4;
}

message MetaField {
	string name = 1;
	bytes value = 2;
}

message InvalidPkgPathError {
}

<<<<<<< HEAD
message InvalidPkgMetaError {
=======
message PkgExistError {
>>>>>>> f4192a6f
}

message InvalidStmtError {
}

message InvalidExprError {
}

message TypeCheckError {
	repeated string errors = 1;
}

message UnauthorizedUserError {
}<|MERGE_RESOLUTION|>--- conflicted
+++ resolved
@@ -43,11 +43,10 @@
 message InvalidPkgPathError {
 }
 
-<<<<<<< HEAD
 message InvalidPkgMetaError {
-=======
+}
+
 message PkgExistError {
->>>>>>> f4192a6f
 }
 
 message InvalidStmtError {
