--- conflicted
+++ resolved
@@ -117,86 +117,6 @@
 	}
 }
 
-<<<<<<< HEAD
-=======
-type stdlibCache struct {
-	dir  string
-	base store.Store
-	iavl store.Store
-	gno  gno.Store
-}
-
-var (
-	cachedStdlibOnce sync.Once
-	cachedStdlib     stdlibCache
-)
-
-// LoadStdlib loads the Gno standard library into the given store.
-func (vm *VMKeeper) LoadStdlibCached(ctx sdk.Context, stdlibDir string) {
-	cachedStdlibOnce.Do(func() {
-		cachedStdlib = stdlibCache{
-			dir:  stdlibDir,
-			base: dbadapter.StoreConstructor(memdb.NewMemDB(), types.StoreOptions{}),
-			iavl: dbadapter.StoreConstructor(memdb.NewMemDB(), types.StoreOptions{}),
-		}
-
-		gs := gno.NewStore(nil, cachedStdlib.base, cachedStdlib.iavl)
-		gs.SetNativeResolver(stdlibs.NativeResolver)
-		loadStdlib(gs, stdlibDir)
-		cachedStdlib.gno = gs
-	})
-
-	if stdlibDir != cachedStdlib.dir {
-		panic(fmt.Sprintf(
-			"cannot load cached stdlib: cached stdlib is in dir %q; wanted to load stdlib in dir %q",
-			cachedStdlib.dir, stdlibDir))
-	}
-
-	gs := vm.getGnoTransactionStore(ctx)
-	gno.CopyFromCachedStore(gs, cachedStdlib.gno, cachedStdlib.base, cachedStdlib.iavl)
-}
-
-// LoadStdlib loads the Gno standard library into the given store.
-func (vm *VMKeeper) LoadStdlib(ctx sdk.Context, stdlibDir string) {
-	gs := vm.getGnoTransactionStore(ctx)
-	loadStdlib(gs, stdlibDir)
-}
-
-func loadStdlib(store gno.Store, stdlibDir string) {
-	stdlibInitList := stdlibs.InitOrder()
-	for _, lib := range stdlibInitList {
-		if lib == "testing" {
-			// XXX: testing is skipped for now while it uses testing-only packages
-			// like fmt and encoding/json
-			continue
-		}
-		loadStdlibPackage(lib, stdlibDir, store)
-	}
-}
-
-func loadStdlibPackage(pkgPath, stdlibDir string, store gno.Store) {
-	stdlibPath := filepath.Join(stdlibDir, pkgPath)
-	if !osm.DirExists(stdlibPath) {
-		// does not exist.
-		panic(fmt.Sprintf("failed loading stdlib %q: does not exist", pkgPath))
-	}
-	memPkg := gno.MustReadMemPackage(stdlibPath, pkgPath)
-	if memPkg.IsEmpty() {
-		// no gno files are present
-		panic(fmt.Sprintf("failed loading stdlib %q: not a valid MemPackage", pkgPath))
-	}
-
-	m := gno.NewMachineWithOptions(gno.MachineOptions{
-		// XXX: gno.land, vm.domain, other?
-		PkgPath: "gno.land/r/stdlibs/" + pkgPath,
-		// PkgPath: pkgPath, XXX why?
-		Store: store,
-	})
-	defer m.Release()
-	m.RunMemPackage(memPkg, true)
-}
-
->>>>>>> 61a5c020
 type gnoStoreContextKeyType struct{}
 
 var gnoStoreContextKey gnoStoreContextKeyType
@@ -227,17 +147,12 @@
 
 // checkNamespacePermission check if the user as given has correct permssion to on the given pkg path
 func (vm *VMKeeper) checkNamespacePermission(ctx sdk.Context, creator crypto.Address, pkgPath string) error {
-<<<<<<< HEAD
 	// disable check during genesis for stdlibs. TODO: MsgAddStdlib?
 	if ctx.BlockHeight() == 0 && gno.IsStdlib(pkgPath) {
 		return nil
 	}
 
-	var sysUsersPkg string
-	vm.prmk.GetString(ctx, sysUsersPkgParamPath, &sysUsersPkg)
-=======
 	sysUsersPkg := vm.getSysUsersPkgParam(ctx)
->>>>>>> 61a5c020
 	if sysUsersPkg == "" {
 		return nil
 	}
