package vm

// TODO: move most of the logic in ROOT/gno.land/...

import (
	"bytes"
	"context"
	goerrors "errors"
	"fmt"
	"io"
	"iter"
	"log/slog"
	"path"
	"path/filepath"
	"regexp"
	"strings"
	"sync"
	"time"

	"github.com/gnolang/gno/gnovm/pkg/doc"
	gno "github.com/gnolang/gno/gnovm/pkg/gnolang"
	"github.com/gnolang/gno/gnovm/pkg/gnomod"
	"github.com/gnolang/gno/gnovm/stdlibs"
	"github.com/gnolang/gno/tm2/pkg/crypto"
	"github.com/gnolang/gno/tm2/pkg/db/memdb"
	"github.com/gnolang/gno/tm2/pkg/errors"
	osm "github.com/gnolang/gno/tm2/pkg/os"
	"github.com/gnolang/gno/tm2/pkg/sdk"
	"github.com/gnolang/gno/tm2/pkg/std"
	"github.com/gnolang/gno/tm2/pkg/store"
	"github.com/gnolang/gno/tm2/pkg/store/dbadapter"
	"github.com/gnolang/gno/tm2/pkg/store/types"
	"github.com/gnolang/gno/tm2/pkg/telemetry"
	"github.com/gnolang/gno/tm2/pkg/telemetry/metrics"
	"go.opentelemetry.io/otel/attribute"
	"go.opentelemetry.io/otel/metric"
)

const (
	maxAllocTx    = 500_000_000
	maxAllocQuery = 1_500_000_000 // higher limit for queries
	maxGasQuery   = 3_000_000_000 // same as max block gas
)

// vm.VMKeeperI defines a module interface that supports Gno
// smart contracts programming (scripting).
type VMKeeperI interface {
	AddPackage(ctx sdk.Context, msg MsgAddPackage) error
	Call(ctx sdk.Context, msg MsgCall) (res string, err error)
	QueryEval(ctx sdk.Context, pkgPath string, expr string) (res string, err error)
	Run(ctx sdk.Context, msg MsgRun) (res string, err error)
	LoadStdlib(ctx sdk.Context, stdlibDir string)
	LoadStdlibCached(ctx sdk.Context, stdlibDir string)
	MakeGnoTransactionStore(ctx sdk.Context) sdk.Context
	CommitGnoTransactionStore(ctx sdk.Context)
	InitGenesis(ctx sdk.Context, data GenesisState)
}

var _ VMKeeperI = &VMKeeper{}

// VMKeeper holds all package code and store state.
type VMKeeper struct {
	// Needs to be explicitly set, like in the case of gnodev.
	Output io.Writer

	baseKey store.StoreKey
	iavlKey store.StoreKey
	acck    AccountKeeperI
	bank    BankKeeperI
	prmk    ParamsKeeperI

	// cached, the DeliverTx persistent state.
	gnoStore gno.Store
}

// NewVMKeeper returns a new VMKeeper.
// NOTE: prmk must be the root ParamsKeeper such that
// ExecContext.Params may set any module's parameter.
func NewVMKeeper(
	baseKey store.StoreKey,
	iavlKey store.StoreKey,
	acck AccountKeeperI,
	bank BankKeeperI,
	prmk ParamsKeeperI,
) *VMKeeper {
	vmk := &VMKeeper{
		baseKey: baseKey,
		iavlKey: iavlKey,
		acck:    acck,
		bank:    bank,
		prmk:    prmk,
	}

	return vmk
}

func (vm *VMKeeper) Initialize(
	logger *slog.Logger,
	ms store.MultiStore,
) {
	if vm.gnoStore != nil {
		panic("should not happen")
	}
	baseStore := ms.GetStore(vm.baseKey)
	iavlStore := ms.GetStore(vm.iavlKey)

	alloc := gno.NewAllocator(maxAllocTx)
	vm.gnoStore = gno.NewStore(alloc, baseStore, iavlStore)
	vm.gnoStore.SetNativeResolver(stdlibs.NativeResolver)

	if vm.gnoStore.NumMemPackages() > 0 {
		// for now, all mem packages must be re-run after reboot.
		// TODO remove this, and generally solve for in-mem garbage collection
		// and memory management across many objects/types/nodes/packages.
		start := time.Now()

		m2 := gno.NewMachineWithOptions(
			gno.MachineOptions{
				PkgPath: "",
				Output:  vm.Output,
				Store:   vm.gnoStore,
			})
		defer m2.Release()
		gno.DisableDebug()
		m2.PreprocessAllFilesAndSaveBlockNodes()
		gno.EnableDebug()

		logger.Debug("GnoVM packages preprocessed",
			"elapsed", time.Since(start))
	}
}

type stdlibCache struct {
	dir  string
	base store.Store
	iavl store.Store
	gno  gno.Store
}

var (
	cachedStdlibOnce sync.Once
	cachedStdlib     stdlibCache
)

// LoadStdlib loads the Gno standard library into the given store.
func (vm *VMKeeper) LoadStdlibCached(ctx sdk.Context, stdlibDir string) {
	cachedStdlibOnce.Do(func() {
		cachedStdlib = stdlibCache{
			dir:  stdlibDir,
			base: dbadapter.StoreConstructor(memdb.NewMemDB(), types.StoreOptions{}),
			iavl: dbadapter.StoreConstructor(memdb.NewMemDB(), types.StoreOptions{}),
		}

		gs := gno.NewStore(nil, cachedStdlib.base, cachedStdlib.iavl)
		gs.SetNativeResolver(stdlibs.NativeResolver)
		loadStdlib(gs, stdlibDir)
		cachedStdlib.gno = gs
	})

	if stdlibDir != cachedStdlib.dir {
		panic(fmt.Sprintf(
			"cannot load cached stdlib: cached stdlib is in dir %q; wanted to load stdlib in dir %q",
			cachedStdlib.dir, stdlibDir))
	}

	gs := vm.getGnoTransactionStore(ctx)
	gno.CopyFromCachedStore(gs, cachedStdlib.gno, cachedStdlib.base, cachedStdlib.iavl)
}

// LoadStdlib loads the Gno standard library into the given store.
func (vm *VMKeeper) LoadStdlib(ctx sdk.Context, stdlibDir string) {
	gs := vm.getGnoTransactionStore(ctx)
	loadStdlib(gs, stdlibDir)
}

func loadStdlib(store gno.Store, stdlibDir string) {
	stdlibInitList := stdlibs.InitOrder()
	for _, lib := range stdlibInitList {
		parts := strings.Split(lib, "/")
		if len(parts) > 0 && parts[0] == "testing" {
			// XXX: testing and sub testing packages are skipped for
			// now while it uses testing-only packages
			// like fmt and encoding/json
			continue
		}

		loadStdlibPackage(lib, stdlibDir, store)
	}
}

func loadStdlibPackage(pkgPath, stdlibDir string, store gno.Store) {
	stdlibPath := filepath.Join(stdlibDir, pkgPath)
	if !osm.DirExists(stdlibPath) {
		// does not exist.
		panic(fmt.Errorf("failed loading stdlib %q: does not exist", pkgPath))
	}
	memPkg, err := gno.ReadMemPackage(stdlibPath, pkgPath)
	if err != nil {
		// no gno files are present
		panic(fmt.Errorf("failed loading stdlib %q: %w", pkgPath, err))
	}

	m := gno.NewMachineWithOptions(gno.MachineOptions{
		// XXX: gno.land, vm.domain, other?
		PkgPath: "gno.land/r/stdlibs/" + pkgPath,
		// PkgPath: pkgPath, XXX why?
		Store: store,
	})
	defer m.Release()
	m.RunMemPackage(memPkg, true)
}

type gnoStoreContextKeyType struct{}

var gnoStoreContextKey gnoStoreContextKeyType

func (vm *VMKeeper) newGnoTransactionStore(ctx sdk.Context) gno.TransactionStore {
	base := ctx.Store(vm.baseKey)
	iavl := ctx.Store(vm.iavlKey)
	gasMeter := ctx.GasMeter()

	return vm.gnoStore.BeginTransaction(base, iavl, gasMeter)
}

func (vm *VMKeeper) MakeGnoTransactionStore(ctx sdk.Context) sdk.Context {
	return ctx.WithValue(gnoStoreContextKey, vm.newGnoTransactionStore(ctx))
}

func (vm *VMKeeper) CommitGnoTransactionStore(ctx sdk.Context) {
	vm.getGnoTransactionStore(ctx).Write()
}

func (vm *VMKeeper) getGnoTransactionStore(ctx sdk.Context) gno.TransactionStore {
	txStore := ctx.Value(gnoStoreContextKey).(gno.TransactionStore)
	txStore.ClearObjectCache()
	return txStore
}

// Namespace can be either a user or crypto address.
var reNamespace = regexp.MustCompile(`^[a-zA-Z0-9.-]+\.[a-zA-Z]{2,}/(?:r|p)/([\.~_a-zA-Z0-9]+)`)

// checkNamespacePermission check if the user as given has correct permssion to on the given pkg path
func (vm *VMKeeper) checkNamespacePermission(ctx sdk.Context, creator crypto.Address, pkgPath string) error {
	sysNamesPkg := vm.getSysNamesPkgParam(ctx)
	if sysNamesPkg == "" {
		return nil
	}
	chainDomain := vm.getChainDomainParam(ctx)

	store := vm.getGnoTransactionStore(ctx)

	if !strings.HasPrefix(pkgPath, chainDomain+"/") {
		return ErrInvalidPkgPath(pkgPath) // no match
	}

	match := reNamespace.FindStringSubmatch(pkgPath)
	switch len(match) {
	case 0:
		return ErrInvalidPkgPath(pkgPath) // no match
	case 2: // ok
	default:
		panic("invalid pattern while matching pkgpath")
	}
	namespace := match[1]

	// if `sysUsersPkg` does not exist -> skip validation.
	usersPkg := store.GetPackage(sysNamesPkg, false)
	if usersPkg == nil {
		return nil
	}

	// Parse and run the files, construct *PV.
	msgCtx := stdlibs.ExecContext{
		ChainID:         ctx.ChainID(),
		ChainDomain:     chainDomain,
		Height:          ctx.BlockHeight(),
		Timestamp:       ctx.BlockTime().Unix(),
		OriginCaller:    creator.Bech32(),
		OriginSendSpent: new(std.Coins),
		// XXX: should we remove the banker ?
		Banker:      NewSDKBanker(vm, ctx),
		Params:      NewSDKParams(vm.prmk, ctx),
		EventLogger: ctx.EventLogger(),
	}

	m := gno.NewMachineWithOptions(
		gno.MachineOptions{
			PkgPath:  "",
			Output:   vm.Output,
			Store:    store,
			Context:  msgCtx,
			Alloc:    store.GetAllocator(),
			GasMeter: ctx.GasMeter(),
		})
	defer m.Release()

	// call sysNamesPkg.IsAuthorizedAddressForName("<user>")
	// We only need to check by name here, as addresses have already been checked
	mpv := gno.NewPackageNode("main", "main", nil).NewPackage()
	m.SetActivePackage(mpv)
	m.RunDeclaration(gno.ImportD("names", sysNamesPkg))
	x := gno.Call(
		gno.Sel(gno.Nx("names"), "IsAuthorizedAddressForNamespace"),
		gno.Str(creator.String()),
		gno.Str(namespace),
	)

	ret := m.Eval(x)
	if len(ret) == 0 {
		panic("call: invalid response length")
	}

	useraddress := ret[0]
	if useraddress.T.Kind() != gno.BoolKind {
		panic("call: invalid response kind")
	}

	if isAuthorized := useraddress.GetBool(); !isAuthorized {
		return ErrUnauthorizedUser(
			fmt.Sprintf("%s is not authorized to deploy packages to namespace `%s`",
				creator.String(),
				namespace,
			))
	}

	return nil
}

// AddPackage adds a package with given fileset.
func (vm *VMKeeper) AddPackage(ctx sdk.Context, msg MsgAddPackage) (err error) {
	creator := msg.Creator
	pkgPath := msg.Package.Path
	memPkg := msg.Package
	deposit := msg.Deposit
	gnostore := vm.getGnoTransactionStore(ctx)
	chainDomain := vm.getChainDomainParam(ctx)

	// Validate arguments.
	if creator.IsZero() {
		return std.ErrInvalidAddress("missing creator address")
	}
	creatorAcc := vm.acck.GetAccount(ctx, creator)
	if creatorAcc == nil {
		return std.ErrUnknownAddress(fmt.Sprintf("account %s does not exist, it must receive coins to be created", creator))
	}
	if err := gno.ValidateMemPackage(msg.Package); err != nil {
		return ErrInvalidPkgPath(err.Error())
	}

	if !strings.HasPrefix(pkgPath, chainDomain+"/") {
		return ErrInvalidPkgPath("invalid domain: " + pkgPath)
	}
	if pv := gnostore.GetPackage(pkgPath, false); pv != nil {
		return ErrPkgAlreadyExists("package already exists: " + pkgPath)
	}
	if !gno.IsRealmPath(pkgPath) && !gno.IsPPackagePath(pkgPath) {
		return ErrInvalidPkgPath("package path must be valid realm or p package path")
	}
	if strings.HasSuffix(pkgPath, "_test") || strings.HasSuffix(pkgPath, "_filetest") {
		return ErrInvalidPkgPath("package path must not end with _test or _filetest")
	}
	if gno.ReGnoRunPath.MatchString(pkgPath) {
		return ErrInvalidPkgPath("reserved package name: " + pkgPath)
	}

<<<<<<< HEAD
	tcmode := gno.TCGLatestForbidDraftImp
	if ctx.BlockHeight() == 0 {
		tcmode = gno.TCLatestStrict // genesis time, waive blocking rules for importing draft packages.
=======
	tcmode := gno.TCLatestStrict
	if ctx.BlockHeight() == 0 {
		tcmode = gno.TCGenesisStrict // genesis time, waive blocking rules for importing draft packages.
>>>>>>> 3082f550
	}
	// Validate Gno syntax and type check.
	_, err = gno.TypeCheckMemPackage(memPkg, gnostore, gno.ParseModeProduction, tcmode)
	if err != nil {
		return ErrTypeCheck(err)
	}

	// Extra keeper-only checks.
	gm, err := gnomod.ParseMemPackage(memPkg)
	if err != nil {
		return ErrInvalidPackage(err.Error())
	}
	// no development packages.
	if gm.HasReplaces() {
		return ErrInvalidPackage("development packages are not allowed")
	}
<<<<<<< HEAD
	if gm.Private && !gno.IsRealmPath(pkgPath) {
		return ErrInvalidPackage("private packages must be realm packages")
	}
=======
>>>>>>> 3082f550
	if gm.Draft && ctx.BlockHeight() > 0 {
		return ErrInvalidPackage("draft packages can only be deployed at genesis time")
	}
	// no (deprecated) gno.mod file.
	if memPkg.GetFile("gno.mod") != nil {
		return ErrInvalidPackage("gno.mod file is deprecated and not allowed, run 'gno mod tidy' to upgrade to gnomod.toml")
	}

	// Patch gnomod.toml metadata
	gm.Module = pkgPath // XXX: if gm.Module != msg.Package.Path { panic() }?
	gm.UploadMetadata.Uploader = creator.String()
	gm.UploadMetadata.Height = int(ctx.BlockHeight())
	// Re-encode gnomod.toml in memPkg
	memPkg.SetFile("gnomod.toml", gm.WriteString())

	// Pay deposit from creator.
	pkgAddr := gno.DerivePkgCryptoAddr(pkgPath)

	// TODO: ACLs.
	// - if r/system/names does not exists -> skip validation.
	// - loads r/system/names data state.
	if err := vm.checkNamespacePermission(ctx, creator, pkgPath); err != nil {
		return err
	}

	err = vm.bank.SendCoins(ctx, creator, pkgAddr, deposit)
	if err != nil {
		return err
	}

	// Parse and run the files, construct *PV.
	msgCtx := stdlibs.ExecContext{
		ChainID:         ctx.ChainID(),
		ChainDomain:     chainDomain,
		Height:          ctx.BlockHeight(),
		Timestamp:       ctx.BlockTime().Unix(),
		OriginCaller:    creator.Bech32(),
		OriginSend:      deposit,
		OriginSendSpent: new(std.Coins),
		Banker:          NewSDKBanker(vm, ctx),
		Params:          NewSDKParams(vm.prmk, ctx),
		EventLogger:     ctx.EventLogger(),
	}
	// Parse and run the files, construct *PV.
	m2 := gno.NewMachineWithOptions(
		gno.MachineOptions{
			PkgPath:  "",
			Output:   vm.Output,
			Store:    gnostore,
			Alloc:    gnostore.GetAllocator(),
			Context:  msgCtx,
			GasMeter: ctx.GasMeter(),
		})
	defer m2.Release()
	defer doRecover(m2, &err)
	m2.RunMemPackage(memPkg, true)

	// Log the telemetry
	logTelemetry(
		m2.GasMeter.GasConsumed(),
		m2.Cycles,
		attribute.KeyValue{
			Key:   "operation",
			Value: attribute.StringValue("m_addpkg"),
		},
	)

	return nil
}

// Call calls a public Gno function (for delivertx).
func (vm *VMKeeper) Call(ctx sdk.Context, msg MsgCall) (res string, err error) {
	pkgPath := msg.PkgPath // to import
	fnc := msg.Func
	gnostore := vm.getGnoTransactionStore(ctx)
	// Get the package and function type.
	pv := gnostore.GetPackage(pkgPath, false)
	pl := gno.PackageNodeLocation(pkgPath)
	pn := gnostore.GetBlockNode(pl).(*gno.PackageNode)
	ft := pn.GetStaticTypeOf(gnostore, gno.Name(fnc)).(*gno.FuncType)
	// Make main Package with imports.
	mpn := gno.NewPackageNode("main", "", nil)
	mpn.Define("pkg", gno.TypedValue{T: &gno.PackageType{}, V: pv})
	mpv := mpn.NewPackage()
	// Parse expression.
	argslist := ""
	for i := range msg.Args {
		if i > 0 {
			argslist += ","
		}
		argslist += fmt.Sprintf("arg%d", i)
	}
	var expr string
	if argslist == "" {
		expr = fmt.Sprintf(`pkg.%s(cross)`, fnc)
	} else {
		expr = fmt.Sprintf(`pkg.%s(cross,%s)`, fnc, argslist)
	}
	xn := gno.MustParseExpr(expr)
	// Send send-coins to pkg from caller.
	pkgAddr := gno.DerivePkgCryptoAddr(pkgPath)
	caller := msg.Caller
	send := msg.Send
	err = vm.bank.SendCoins(ctx, caller, pkgAddr, send)
	if err != nil {
		return "", err
	}
	// Convert Args to gno values.
	cx := xn.(*gno.CallExpr)
	if cx.Varg {
		panic("variadic calls not yet supported")
	}
	if nargs := len(msg.Args) + 1; nargs != len(ft.Params) { // NOTE: nargs = `cur` + user's len(args)
		panic(fmt.Sprintf("wrong number of arguments in call to %s: want %d got %d", fnc, len(ft.Params), nargs))
	}
	for i, arg := range msg.Args {
		argType := ft.Params[i+1].Type
		atv := convertArgToGno(arg, argType)
		cx.Args[i+1] = &gno.ConstExpr{
			TypedValue: atv,
		}
	}
	// Make context.
	// NOTE: if this is too expensive,
	// could it be safely partially memoized?
	chainDomain := vm.getChainDomainParam(ctx)
	msgCtx := stdlibs.ExecContext{
		ChainID:         ctx.ChainID(),
		ChainDomain:     chainDomain,
		Height:          ctx.BlockHeight(),
		Timestamp:       ctx.BlockTime().Unix(),
		OriginCaller:    caller.Bech32(),
		OriginSend:      send,
		OriginSendSpent: new(std.Coins),
		Banker:          NewSDKBanker(vm, ctx),
		Params:          NewSDKParams(vm.prmk, ctx),
		EventLogger:     ctx.EventLogger(),
	}
	// Construct machine and evaluate.
	m := gno.NewMachineWithOptions(
		gno.MachineOptions{
			PkgPath:  "",
			Output:   vm.Output,
			Store:    gnostore,
			Context:  msgCtx,
			Alloc:    gnostore.GetAllocator(),
			GasMeter: ctx.GasMeter(),
		})
	defer m.Release()
	m.SetActivePackage(mpv)
	defer doRecover(m, &err)
	rtvs := m.Eval(xn)
	for i, rtv := range rtvs {
		res = res + rtv.String()
		if i < len(rtvs)-1 {
			res += "\n"
		}
	}

	// Log the telemetry
	logTelemetry(
		m.GasMeter.GasConsumed(),
		m.Cycles,
		attribute.KeyValue{
			Key:   "operation",
			Value: attribute.StringValue("m_call"),
		},
	)

	res += "\n\n" // use `\n\n` as separator to separate results for single tx with multi msgs

	return res, nil
	// TODO pay for gas? TODO see context?
}

func doRecover(m *gno.Machine, e *error) {
	r := recover()

	// On normal transaction execution, out of gas panics are handled in the
	// BaseApp, so repanic here.
	const repanicOutOfGas = true
	doRecoverInternal(m, e, r, repanicOutOfGas)
}

func doRecoverQuery(m *gno.Machine, e *error) {
	r := recover()
	const repanicOutOfGas = false
	doRecoverInternal(m, e, r, repanicOutOfGas)
}

func doRecoverInternal(m *gno.Machine, e *error, r any, repanicOutOfGas bool) {
	if r == nil {
		return
	}
	if err, ok := r.(error); ok {
		var oog types.OutOfGasError
		if goerrors.As(err, &oog) {
			if repanicOutOfGas {
				panic(oog)
			}
			*e = oog
			return
		}
		var up gno.UnhandledPanicError
		if goerrors.As(err, &up) {
			// Common unhandled panic error, skip machine state.
			*e = errors.Wrapf(
				errors.New(up.Descriptor),
				"VM panic: %s\nStacktrace:\n%s\n",
				up.Descriptor, m.ExceptionStacktrace(),
			)
			return
		}
	}
	*e = errors.Wrapf(
		fmt.Errorf("%v", r),
		"VM panic: %v\nMachine State:%s\nStacktrace:\n%s\n",
		r, m.String(), m.Stacktrace().String(),
	)
}

// Run executes arbitrary Gno code in the context of the caller's realm.
func (vm *VMKeeper) Run(ctx sdk.Context, msg MsgRun) (res string, err error) {
	caller := msg.Caller
	pkgAddr := caller
	gnostore := vm.getGnoTransactionStore(ctx)
	send := msg.Send
	memPkg := msg.Package
	chainDomain := vm.getChainDomainParam(ctx)

	// coerce path to right one.
	// the path in the message must be "" or the following path.
	// this is already checked in MsgRun.ValidateBasic
	memPkg.Path = chainDomain + "/r/" + msg.Caller.String() + "/run"

	// Validate arguments.
	callerAcc := vm.acck.GetAccount(ctx, caller)
	if callerAcc == nil {
		return "", std.ErrUnknownAddress(fmt.Sprintf("account %s does not exist, it must receive coins to be created", caller))
	}
	if err := gno.ValidateMemPackage(msg.Package); err != nil {
		return "", ErrInvalidPkgPath(err.Error())
	}

	tcmode := gno.TCLatestRelaxed
	// Validate Gno syntax and type check.
	_, err = gno.TypeCheckMemPackage(memPkg, gnostore, gno.ParseModeProduction, tcmode)
	if err != nil {
		return "", ErrTypeCheck(err)
	}

	// Send send-coins to pkg from caller.
	err = vm.bank.SendCoins(ctx, caller, pkgAddr, send)
	if err != nil {
		return "", err
	}

	// Parse and run the files, construct *PV.
	msgCtx := stdlibs.ExecContext{
		ChainID:         ctx.ChainID(),
		ChainDomain:     chainDomain,
		Height:          ctx.BlockHeight(),
		Timestamp:       ctx.BlockTime().Unix(),
		OriginCaller:    caller.Bech32(),
		OriginSend:      send,
		OriginSendSpent: new(std.Coins),
		Banker:          NewSDKBanker(vm, ctx),
		Params:          NewSDKParams(vm.prmk, ctx),
		EventLogger:     ctx.EventLogger(),
	}

	buf := new(bytes.Buffer)
	output := io.Writer(buf)

	// Run as self-executing closure to have own function for doRecover / m.Release defers.
	pv := func() *gno.PackageValue {
		// Parse and run the files, construct *PV.
		if vm.Output != nil {
			output = io.MultiWriter(buf, vm.Output)
		}
		m := gno.NewMachineWithOptions(
			gno.MachineOptions{
				PkgPath:  "",
				Output:   output,
				Store:    gnostore,
				Alloc:    gnostore.GetAllocator(),
				Context:  msgCtx,
				GasMeter: ctx.GasMeter(),
			})
		defer m.Release()
		defer doRecover(m, &err)

		_, pv := m.RunMemPackage(memPkg, false)
		return pv
	}()
	if err != nil {
		// handle any errors happened within pv generation.
		return
	}

	m2 := gno.NewMachineWithOptions(
		gno.MachineOptions{
			PkgPath:  "",
			Output:   output,
			Store:    gnostore,
			Alloc:    gnostore.GetAllocator(),
			Context:  msgCtx,
			GasMeter: ctx.GasMeter(),
		})
	defer m2.Release()
	m2.SetActivePackage(pv)
	defer doRecover(m2, &err)
	m2.RunMain()
	res = buf.String()

	// Log the telemetry
	logTelemetry(
		m2.GasMeter.GasConsumed(),
		m2.Cycles,
		attribute.KeyValue{
			Key:   "operation",
			Value: attribute.StringValue("m_run"),
		},
	)

	return res, nil
}

var reUserNamespace = regexp.MustCompile(`^[~_a-zA-Z0-9/]+$`)

// QueryPaths returns public facing function signatures.
// XXX: Implement pagination
func (vm *VMKeeper) QueryPaths(ctx sdk.Context, target string, limit int) ([]string, error) {
	if limit < 0 {
		return nil, errors.New("cannot have negative limit value")
	}

	// Determine effective limit to return
	store := vm.newGnoTransactionStore(ctx) // throwaway (never committed)

	// Handle case where no name is specified (general prefix lookup)
	if !strings.HasPrefix(target, "@") {
		return collectWithLimit(store.FindPathsByPrefix(target), limit), nil
	}

	// Extract name and sub-subPrefix from target
	name, subPrefix, hasSubPrefix := strings.Cut(target[1:], "/")
	if !reUserNamespace.MatchString(name) {
		return nil, errors.New("invalid username format")
	}

	// Handle reserved name
	if name == "stdlibs" || name == "std" {
		// XXX: Keep it simple here for now. If we have more reserved names at
		// some point, we should consider centralizing it somewhere.
		path := path.Join("_", subPrefix)
		return collectWithLimit(store.FindPathsByPrefix(path), limit), nil
	}
	// Lookup for both `/r` & `/p` paths of the namespace
	ctxDomain := vm.getChainDomainParam(ctx)
	rpath := path.Join(ctxDomain, "r", name, subPrefix)
	ppath := path.Join(ctxDomain, "p", name, subPrefix)

	// Add trailing slash if no subname is specified
	if !hasSubPrefix {
		rpath += "/"
		ppath += "/"
	}

	// Collect both paths
	return collectWithLimit(joinIters(
		store.FindPathsByPrefix(ppath),
		store.FindPathsByPrefix(rpath),
	), limit), nil
}

// joinIters joins the given iterators in a single iterator.
func joinIters[T any](seqs ...iter.Seq[T]) iter.Seq[T] {
	return func(yield func(T) bool) {
		for _, seq := range seqs {
			for v := range seq {
				if !yield(v) {
					return
				}
			}
		}
	}
}

// like slices.Collect, but limits the slice size to the given limit.
func collectWithLimit[T any](seq iter.Seq[T], limit int) []T {
	s := []T{}
	for v := range seq {
		s = append(s, v)
		if len(s) >= limit {
			return s
		}
	}
	return s
}

// QueryFuncs returns public facing function signatures.
func (vm *VMKeeper) QueryFuncs(ctx sdk.Context, pkgPath string) (fsigs FunctionSignatures, err error) {
	store := vm.newGnoTransactionStore(ctx) // throwaway (never committed)
	// Ensure pkgPath is realm.
	if !gno.IsRealmPath(pkgPath) {
		err = ErrInvalidPkgPath(fmt.Sprintf(
			"package is not realm: %s", pkgPath))
		return nil, err
	}
	// Get Package.
	pv := store.GetPackage(pkgPath, false)
	if pv == nil {
		err = ErrInvalidPkgPath(fmt.Sprintf(
			"package not found: %s", pkgPath))
		return nil, err
	}
	// Iterate over public functions.
	pblock := pv.GetBlock(store)
	for _, tv := range pblock.Values {
		if tv.T.Kind() != gno.FuncKind {
			continue // must be function
		}
		fv := tv.GetFunc()
		if fv.IsMethod {
			continue // cannot be method
		}
		fname := string(fv.Name)
		first := fname[0:1]
		if strings.ToUpper(first) != first {
			continue // must be exposed
		}
		fsig := FunctionSignature{
			FuncName: fname,
		}
		ft := fv.Type.(*gno.FuncType)
		for _, param := range ft.Params {
			pname := string(param.Name)
			if pname == "" {
				pname = "_"
			}
			ptype := gno.BaseOf(param.Type).String()
			fsig.Params = append(fsig.Params,
				NamedType{Name: pname, Type: ptype},
			)
		}
		for _, result := range ft.Results {
			rname := string(result.Name)
			if rname == "" {
				rname = "_"
			}
			rtype := gno.BaseOf(result.Type).String()
			fsig.Results = append(fsig.Results,
				NamedType{Name: rname, Type: rtype},
			)
		}
		fsigs = append(fsigs, fsig)
	}
	return fsigs, nil
}

// QueryEval evaluates a gno expression (readonly, for ABCI queries).
func (vm *VMKeeper) QueryEval(ctx sdk.Context, pkgPath string, expr string) (res string, err error) {
	rtvs, err := vm.queryEvalInternal(ctx, pkgPath, expr)
	if err != nil {
		return "", err
	}
	res = ""
	for i, rtv := range rtvs {
		res += rtv.String()
		if i < len(rtvs)-1 {
			res += "\n"
		}
	}
	return res, nil
}

// QueryEvalString evaluates a gno expression (readonly, for ABCI queries).
// The result is expected to be a single string (not a tuple).
func (vm *VMKeeper) QueryEvalString(ctx sdk.Context, pkgPath string, expr string) (res string, err error) {
	rtvs, err := vm.queryEvalInternal(ctx, pkgPath, expr)
	if err != nil {
		return "", err
	}
	if len(rtvs) != 1 {
		return "", errors.New("expected 1 string result, got %d", len(rtvs))
	} else if rtvs[0].T.Kind() != gno.StringKind {
		return "", errors.New("expected 1 string result, got %v", rtvs[0].T.Kind())
	}
	res = rtvs[0].GetString()
	return res, nil
}

func (vm *VMKeeper) queryEvalInternal(ctx sdk.Context, pkgPath string, expr string) (rtvs []gno.TypedValue, err error) {
	ctx = ctx.WithGasMeter(store.NewGasMeter(maxGasQuery))
	alloc := gno.NewAllocator(maxAllocQuery)
	gnostore := vm.newGnoTransactionStore(ctx) // throwaway (never committed)
	// Get Package.
	pv := gnostore.GetPackage(pkgPath, false)
	if pv == nil {
		err = ErrInvalidPkgPath(fmt.Sprintf(
			"package not found: %s", pkgPath))
		return nil, err
	}
	// Parse expression.
	xx, err := gno.ParseExpr(expr)
	if err != nil {
		return nil, err
	}
	// Construct new machine.
	chainDomain := vm.getChainDomainParam(ctx)
	msgCtx := stdlibs.ExecContext{
		ChainID:     ctx.ChainID(),
		ChainDomain: chainDomain,
		Height:      ctx.BlockHeight(),
		Timestamp:   ctx.BlockTime().Unix(),
		// OrigCaller:    caller,
		// OrigSend:      send,
		// OrigSendSpent: nil,
		Banker:      NewSDKBanker(vm, ctx), // safe as long as ctx is a fork to be discarded.
		Params:      NewSDKParams(vm.prmk, ctx),
		EventLogger: ctx.EventLogger(),
	}
	m := gno.NewMachineWithOptions(
		gno.MachineOptions{
			PkgPath:  pkgPath,
			Output:   vm.Output,
			Store:    gnostore,
			Context:  msgCtx,
			Alloc:    alloc,
			GasMeter: ctx.GasMeter(),
		})
	defer m.Release()
	defer doRecoverQuery(m, &err)
	return m.Eval(xx), err
}

func (vm *VMKeeper) QueryFile(ctx sdk.Context, filepath string) (res string, err error) {
	store := vm.newGnoTransactionStore(ctx) // throwaway (never committed)
	dirpath, filename := std.SplitFilepath(filepath)
	if filename != "" {
		memFile := store.GetMemFile(dirpath, filename)
		if memFile == nil {
			return "", fmt.Errorf("file %q is not available", filepath) // TODO: XSS protection
		}
		return memFile.Body, nil
	} else {
		memPkg := store.GetMemPackage(dirpath)
		if memPkg == nil {
			return "", fmt.Errorf("package %q is not available", dirpath) // TODO: XSS protection
		}
		for i, memfile := range memPkg.Files {
			if i > 0 {
				res += "\n"
			}
			res += memfile.Name
		}
		return res, nil
	}
}

func (vm *VMKeeper) QueryDoc(ctx sdk.Context, pkgPath string) (*doc.JSONDocumentation, error) {
	store := vm.newGnoTransactionStore(ctx) // throwaway (never committed)

	memPkg := store.GetMemPackage(pkgPath)
	if memPkg == nil {
		err := ErrInvalidPkgPath(fmt.Sprintf(
			"package not found: %s", pkgPath))
		return nil, err
	}
	d, err := doc.NewDocumentableFromMemPkg(memPkg, true, "", "")
	if err != nil {
		return nil, err
	}
	return d.WriteJSONDocumentation()
}

// logTelemetry logs the VM processing telemetry
func logTelemetry(
	gasUsed int64,
	cpuCycles int64,
	attributes ...attribute.KeyValue,
) {
	if !telemetry.MetricsEnabled() {
		return
	}

	// Record the operation frequency
	metrics.VMExecMsgFrequency.Add(
		context.Background(),
		1,
		metric.WithAttributes(attributes...),
	)

	// Record the CPU cycles
	metrics.VMCPUCycles.Record(
		context.Background(),
		cpuCycles,
		metric.WithAttributes(attributes...),
	)

	// Record the gas used
	metrics.VMGasUsed.Record(
		context.Background(),
		gasUsed,
		metric.WithAttributes(attributes...),
	)
}<|MERGE_RESOLUTION|>--- conflicted
+++ resolved
@@ -363,15 +363,9 @@
 		return ErrInvalidPkgPath("reserved package name: " + pkgPath)
 	}
 
-<<<<<<< HEAD
-	tcmode := gno.TCGLatestForbidDraftImp
-	if ctx.BlockHeight() == 0 {
-		tcmode = gno.TCLatestStrict // genesis time, waive blocking rules for importing draft packages.
-=======
 	tcmode := gno.TCLatestStrict
 	if ctx.BlockHeight() == 0 {
 		tcmode = gno.TCGenesisStrict // genesis time, waive blocking rules for importing draft packages.
->>>>>>> 3082f550
 	}
 	// Validate Gno syntax and type check.
 	_, err = gno.TypeCheckMemPackage(memPkg, gnostore, gno.ParseModeProduction, tcmode)
@@ -388,12 +382,9 @@
 	if gm.HasReplaces() {
 		return ErrInvalidPackage("development packages are not allowed")
 	}
-<<<<<<< HEAD
 	if gm.Private && !gno.IsRealmPath(pkgPath) {
 		return ErrInvalidPackage("private packages must be realm packages")
 	}
-=======
->>>>>>> 3082f550
 	if gm.Draft && ctx.BlockHeight() > 0 {
 		return ErrInvalidPackage("draft packages can only be deployed at genesis time")
 	}
