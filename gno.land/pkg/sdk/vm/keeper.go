--- conflicted
+++ resolved
@@ -368,11 +368,7 @@
 		tcmode = gno.TCGenesisStrict
 	}
 	// Validate Gno syntax and type check.
-<<<<<<< HEAD
-	_, err = gno.TypeCheckMemPackage(memPkg, gnostore, gno.ParseModeProduction, gno.TCLatestStrict, ctx.BlockHeight())
-=======
 	_, err = gno.TypeCheckMemPackage(memPkg, gnostore, gno.ParseModeProduction, tcmode)
->>>>>>> eda2fd76
 	if err != nil {
 		return ErrTypeCheck(err)
 	}
@@ -386,13 +382,11 @@
 	if gm.HasReplaces() {
 		return ErrInvalidPackage("development packages are not allowed")
 	}
-<<<<<<< HEAD
 	if gm.Private && !gno.IsRealmPath(pkgPath) {
 		return ErrInvalidPackage("private packages must be realm packages")
-=======
+	}
 	if gm.Draft && ctx.BlockHeight() > 0 {
 		return ErrInvalidPackage("draft packages must be deployed at genesis time")
->>>>>>> eda2fd76
 	}
 	// no (deprecated) gno.mod file.
 	if memPkg.GetFile("gno.mod") != nil {
@@ -640,11 +634,7 @@
 		tcmode = gno.TCGenesisRelaxed
 	}
 	// Validate Gno syntax and type check.
-<<<<<<< HEAD
-	_, err = gno.TypeCheckMemPackage(memPkg, gnostore, gno.ParseModeProduction, gno.TCLatestRelaxed, ctx.BlockHeight())
-=======
 	_, err = gno.TypeCheckMemPackage(memPkg, gnostore, gno.ParseModeProduction, tcmode)
->>>>>>> eda2fd76
 	if err != nil {
 		return "", ErrTypeCheck(err)
 	}
