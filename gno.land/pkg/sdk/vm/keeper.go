--- conflicted
+++ resolved
@@ -61,20 +61,12 @@
 	// Needs to be explicitly set, like in the case of gnodev.
 	Output io.Writer
 
-<<<<<<< HEAD
-	baseKey   store.StoreKey
-	iavlKey   store.StoreKey
-	supplyKey store.StoreKey
-	acck      auth.AccountKeeper
-	bank      bank.BankKeeper
-	prmk      params.ParamsKeeper
-=======
 	baseKey store.StoreKey
 	iavlKey store.StoreKey
+  supplyKey store.StoreKey
 	acck    AccountKeeperI
 	bank    BankKeeperI
 	prmk    ParamsKeeperI
->>>>>>> 5bb6005e
 
 	// cached, the DeliverTx persistent state.
 	gnoStore gno.Store
@@ -86,16 +78,10 @@
 func NewVMKeeper(
 	baseKey store.StoreKey,
 	iavlKey store.StoreKey,
-<<<<<<< HEAD
-	supplyKey store.StoreKey,
-	acck auth.AccountKeeper,
-	bank bank.BankKeeper,
-	prmk params.ParamsKeeper,
-=======
+  supplyKey store.StoreKey,
 	acck AccountKeeperI,
 	bank BankKeeperI,
 	prmk ParamsKeeperI,
->>>>>>> 5bb6005e
 ) *VMKeeper {
 	vmk := &VMKeeper{
 		baseKey:   baseKey,
