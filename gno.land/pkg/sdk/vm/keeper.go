package vm

// TODO: move most of the logic in ROOT/gno.land/...

import (
	"bytes"
	"context"
	"fmt"
	"os"
	"path/filepath"
	"regexp"
	"strings"

	gno "github.com/gnolang/gno/gnovm/pkg/gnolang"
	"github.com/gnolang/gno/gnovm/stdlibs"
	"github.com/gnolang/gno/tm2/pkg/crypto"
	"github.com/gnolang/gno/tm2/pkg/errors"
	"github.com/gnolang/gno/tm2/pkg/sdk"
	"github.com/gnolang/gno/tm2/pkg/sdk/auth"
	"github.com/gnolang/gno/tm2/pkg/sdk/bank"
	"github.com/gnolang/gno/tm2/pkg/std"
	"github.com/gnolang/gno/tm2/pkg/store"
	"github.com/gnolang/gno/tm2/pkg/telemetry"
	"github.com/gnolang/gno/tm2/pkg/telemetry/metrics"
	"go.opentelemetry.io/otel/attribute"
	"go.opentelemetry.io/otel/metric"
)

var (
	ErrInvalidRealm     = errors.New("invalid realm")
	ErrUnauthorizedUser = errors.New("unauthorized user")
)

const (
	maxAllocTx    = 500 * 1000 * 1000
	maxAllocQuery = 1500 * 1000 * 1000 // higher limit for queries
)

// vm.VMKeeperI defines a module interface that supports Gno
// smart contracts programming (scripting).
type VMKeeperI interface {
	AddPackage(ctx sdk.Context, msg MsgAddPackage) error
	Call(ctx sdk.Context, msg MsgCall) (res string, err error)
	Run(ctx sdk.Context, msg MsgRun) (res string, err error)
}

var _ VMKeeperI = &VMKeeper{}

// VMKeeper holds all package code and store state.
type VMKeeper struct {
	baseKey    store.StoreKey
	iavlKey    store.StoreKey
	acck       auth.AccountKeeper
	bank       bank.BankKeeper
	stdlibsDir string

	// cached, the DeliverTx persistent state.
	gnoStore gno.Store

	maxCycles int64 // max allowed cylces on VM executions
}

// NewVMKeeper returns a new VMKeeper.
func NewVMKeeper(
	baseKey store.StoreKey,
	iavlKey store.StoreKey,
	acck auth.AccountKeeper,
	bank bank.BankKeeper,
	stdlibsDir string,
	maxCycles int64,
) *VMKeeper {
	// TODO: create an Options struct to avoid too many constructor parameters
	vmk := &VMKeeper{
		baseKey:    baseKey,
		iavlKey:    iavlKey,
		acck:       acck,
		bank:       bank,
		stdlibsDir: stdlibsDir,
		maxCycles:  maxCycles,
	}
	return vmk
}

func (vm *VMKeeper) Initialize(ms store.MultiStore) {
	if vm.gnoStore != nil {
		panic("should not happen")
	}
	alloc := gno.NewAllocator(maxAllocTx)
	baseSDKStore := ms.GetStore(vm.baseKey)
	iavlSDKStore := ms.GetStore(vm.iavlKey)
	vm.gnoStore = gno.NewStore(alloc, baseSDKStore, iavlSDKStore)
<<<<<<< HEAD

	vm.initBuiltinPackagesAndTypes(vm.gnoStore)
=======
	vm.gnoStore.SetPackageGetter(vm.getPackage)
	vm.gnoStore.SetNativeStore(stdlibs.NativeStore)
>>>>>>> e282618a
	if vm.gnoStore.NumMemPackages() > 0 {
		// for now, all mem packages must be re-run after reboot.
		// TODO remove this, and generally solve for in-mem garbage collection
		// and memory management across many objects/types/nodes/packages.
		m2 := gno.NewMachineWithOptions(
			gno.MachineOptions{
				PkgPath: "",
				Output:  os.Stdout, // XXX
				Store:   vm.gnoStore,
			})
		defer m2.Release()
		gno.DisableDebug()
		m2.PreprocessAllFilesAndSaveBlockNodes()
		gno.EnableDebug()
	}
}

func (vm *VMKeeper) getGnoStore(ctx sdk.Context) gno.Store {
	// construct main store if nil.
	if vm.gnoStore == nil {
		panic("VMKeeper must first be initialized")
	}
	switch ctx.Mode() {
	case sdk.RunTxModeDeliver:
		// swap sdk store of existing store.
		// this is needed due to e.g. gas wrappers.
		baseSDKStore := ctx.Store(vm.baseKey)
		iavlSDKStore := ctx.Store(vm.iavlKey)
		vm.gnoStore.SwapStores(baseSDKStore, iavlSDKStore)
		// clear object cache for every transaction.
		// NOTE: this is inefficient, but simple.
		// in the future, replace with more advanced caching strategy.
		vm.gnoStore.ClearObjectCache()
		return vm.gnoStore
	case sdk.RunTxModeCheck:
		// For query??? XXX Why not RunTxModeQuery?
		simStore := vm.gnoStore.Fork()
		baseSDKStore := ctx.Store(vm.baseKey)
		iavlSDKStore := ctx.Store(vm.iavlKey)
		simStore.SwapStores(baseSDKStore, iavlSDKStore)
		return simStore
	case sdk.RunTxModeSimulate:
		// always make a new store for simulate for isolation.
		simStore := vm.gnoStore.Fork()
		baseSDKStore := ctx.Store(vm.baseKey)
		iavlSDKStore := ctx.Store(vm.iavlKey)
		simStore.SwapStores(baseSDKStore, iavlSDKStore)
		return simStore
	default:
		panic("should not happen")
	}
}

// Namespace can be either a user or crypto address.
// XXX: Uppercase should be valid but transform into lowercase ?
var reNamespace = regexp.MustCompile(`^gno.land/(?:r|p)/([a-zA-Z]+[_a-zA-Z0-9]+)`)

// checkNamespacePermission check if the user as given has correct permssion to on the given pkg path
func (vm *VMKeeper) checkNamespacePermission(ctx sdk.Context, creator crypto.Address, pkgPath string) error {
	const sysUsersPkg = "gno.land/r/demo/users"

	store := vm.getGnoStore(ctx)

	// if `sysUsersPkg` does not exists -> skip validation.
	usersPkg := store.GetPackage(sysUsersPkg, false)
	if usersPkg == nil {
		return nil
	}

	// XXX: is this necessary ?
	pkgPath = filepath.Clean(pkgPath) // cleanup pkgpath

	match := reNamespace.FindStringSubmatch(pkgPath)
	if len(match) != 2 {
		return fmt.Errorf("%w: %q", ErrInvalidRealm, pkgPath)
	}
	username := match[1]

	// Lowercase username
	username = strings.ToLower(username)

	// Allow user with their own address as namespace
	if addr, err := crypto.AddressFromBech32(username); err == nil {
		if addr.Compare(creator) == 0 {
			return nil
		}

		return fmt.Errorf("%w: %q", ErrUnauthorizedUser, username)
	}

	// Parse and run the files, construct *PV.
	pkgAddr := gno.DerivePkgAddr(pkgPath)
	msgCtx := stdlibs.ExecContext{
		ChainID:       ctx.ChainID(),
		Height:        ctx.BlockHeight(),
		Timestamp:     ctx.BlockTime().Unix(),
		OrigCaller:    creator.Bech32(),
		OrigSendSpent: new(std.Coins),
		OrigPkgAddr:   pkgAddr.Bech32(),
		// XXX: should we remove the banker ?
		Banker:      NewSDKBanker(vm, ctx),
		EventLogger: ctx.EventLogger(),
	}

	m := gno.NewMachineWithOptions(
		gno.MachineOptions{
			PkgPath:   "",
			Output:    os.Stdout, // XXX
			Store:     store,
			Context:   msgCtx,
			Alloc:     store.GetAllocator(),
			MaxCycles: vm.maxCycles,
			GasMeter:  ctx.GasMeter(),
		})
	defer m.Release()

	// call $sysUsersPkg.GetUserByName("<user>")
	// We only need to check by name here, as address have already been check
	mpv := gno.NewPackageNode("main", "main", nil).NewPackage()
	m.SetActivePackage(mpv)
	m.RunDeclaration(gno.ImportD("users", sysUsersPkg))
	x := gno.Call(
		gno.Sel(gno.Nx("users"), "GetUserByName"),
		gno.Str(username),
	)

	ret := m.Eval(x)
	if len(ret) == 0 {
		panic("call: invalid response length")
	}

	// If value is nil, no user has been registered for this namespace
	if user := ret[0]; user.V == nil {
		return fmt.Errorf("%w: %q", ErrUnauthorizedUser, username)
	}

	return nil
}

// AddPackage adds a package with given fileset.
func (vm *VMKeeper) AddPackage(ctx sdk.Context, msg MsgAddPackage) (err error) {
	creator := msg.Creator
	pkgPath := msg.Package.Path
	memPkg := msg.Package
	deposit := msg.Deposit
	gnostore := vm.getGnoStore(ctx)

	// Validate arguments.
	if creator.IsZero() {
		return std.ErrInvalidAddress("missing creator address")
	}
	creatorAcc := vm.acck.GetAccount(ctx, creator)
	if creatorAcc == nil {
		return std.ErrUnknownAddress(fmt.Sprintf("account %s does not exist", creator))
	}
	if err := msg.Package.Validate(); err != nil {
		return ErrInvalidPkgPath(err.Error())
	}
	if pv := gnostore.GetPackage(pkgPath, false); pv != nil {
		return ErrInvalidPkgPath("package already exists: " + pkgPath)
	}
	if gno.ReGnoRunPath.MatchString(pkgPath) {
		return ErrInvalidPkgPath("reserved package name: " + pkgPath)
	}

	// Validate Gno syntax and type check.
	if err := gno.TypeCheckMemPackage(memPkg, gnostore); err != nil {
		return ErrTypeCheck(err)
	}

	// Pay deposit from creator.
	pkgAddr := gno.DerivePkgAddr(pkgPath)

	// TODO: ACLs.
	// - if r/system/names does not exists -> skip validation.
	// - loads r/system/names data state.
	// - lookup r/system/names.namespaces for `{r,p}/NAMES`.
	// - check if caller is in Admins or Editors.
	// - check if namespace is not in pause.
	if err := vm.checkNamespacePerm(ctx, creator, pkgPath); err != nil {
		return err
	}

	if err := vm.checkNamespacePermission(ctx, creator, pkgPath); err != nil {
		return err
	}

	err = vm.bank.SendCoins(ctx, creator, pkgAddr, deposit)
	if err != nil {
		return err
	}

	// Parse and run the files, construct *PV.
	msgCtx := stdlibs.ExecContext{
		ChainID:       ctx.ChainID(),
		Height:        ctx.BlockHeight(),
		Timestamp:     ctx.BlockTime().Unix(),
		Msg:           msg,
		OrigCaller:    creator.Bech32(),
		OrigSend:      deposit,
		OrigSendSpent: new(std.Coins),
		OrigPkgAddr:   pkgAddr.Bech32(),
		Banker:        NewSDKBanker(vm, ctx),
		EventLogger:   ctx.EventLogger(),
	}
	// Parse and run the files, construct *PV.
	m2 := gno.NewMachineWithOptions(
		gno.MachineOptions{
			PkgPath:   "",
			Output:    os.Stdout, // XXX
			Store:     gnostore,
			Alloc:     gnostore.GetAllocator(),
			Context:   msgCtx,
			MaxCycles: vm.maxCycles,
			GasMeter:  ctx.GasMeter(),
		})
	defer m2.Release()
	defer func() {
		if r := recover(); r != nil {
			switch r.(type) {
			case store.OutOfGasException: // panic in consumeGas()
				panic(r)
			default:
				err = errors.Wrap(fmt.Errorf("%v", r), "VM addpkg panic: %v\n%s\n",
					r, m2.String())
				return
			}
		}
	}()
	m2.RunMemPackage(memPkg, true)

	// Log the telemetry
	logTelemetry(
		m2.GasMeter.GasConsumed(),
		m2.Cycles,
		attribute.KeyValue{
			Key:   "operation",
			Value: attribute.StringValue("m_addpkg"),
		},
	)

	return nil
}

// Call calls a public Gno function (for delivertx).
func (vm *VMKeeper) Call(ctx sdk.Context, msg MsgCall) (res string, err error) {
	pkgPath := msg.PkgPath // to import
	fnc := msg.Func
	gnostore := vm.getGnoStore(ctx)
	// Get the package and function type.
	pv := gnostore.GetPackage(pkgPath, false)
	pl := gno.PackageNodeLocation(pkgPath)
	pn := gnostore.GetBlockNode(pl).(*gno.PackageNode)
	ft := pn.GetStaticTypeOf(gnostore, gno.Name(fnc)).(*gno.FuncType)
	// Make main Package with imports.
	mpn := gno.NewPackageNode("main", "main", nil)
	mpn.Define("pkg", gno.TypedValue{T: &gno.PackageType{}, V: pv})
	mpv := mpn.NewPackage()
	// Parse expression.
	argslist := ""
	for i := range msg.Args {
		if i > 0 {
			argslist += ","
		}
		argslist += fmt.Sprintf("arg%d", i)
	}
	expr := fmt.Sprintf(`pkg.%s(%s)`, fnc, argslist)
	xn := gno.MustParseExpr(expr)
	// Send send-coins to pkg from caller.
	pkgAddr := gno.DerivePkgAddr(pkgPath)
	caller := msg.Caller
	send := msg.Send
	err = vm.bank.SendCoins(ctx, caller, pkgAddr, send)
	if err != nil {
		return "", err
	}
	// Convert Args to gno values.
	cx := xn.(*gno.CallExpr)
	if cx.Varg {
		panic("variadic calls not yet supported")
	}
	if len(msg.Args) != len(ft.Params) {
		panic(fmt.Sprintf("wrong number of arguments in call to %s: want %d got %d", fnc, len(ft.Params), len(msg.Args)))
	}
	for i, arg := range msg.Args {
		argType := ft.Params[i].Type
		atv := convertArgToGno(arg, argType)
		cx.Args[i] = &gno.ConstExpr{
			TypedValue: atv,
		}
	}
	// Make context.
	// NOTE: if this is too expensive,
	// could it be safely partially memoized?
	msgCtx := stdlibs.ExecContext{
		ChainID:       ctx.ChainID(),
		Height:        ctx.BlockHeight(),
		Timestamp:     ctx.BlockTime().Unix(),
		Msg:           msg,
		OrigCaller:    caller.Bech32(),
		OrigSend:      send,
		OrigSendSpent: new(std.Coins),
		OrigPkgAddr:   pkgAddr.Bech32(),
		Banker:        NewSDKBanker(vm, ctx),
		EventLogger:   ctx.EventLogger(),
	}
	// Construct machine and evaluate.
	m := gno.NewMachineWithOptions(
		gno.MachineOptions{
			PkgPath:   "",
			Output:    os.Stdout, // XXX
			Store:     gnostore,
			Context:   msgCtx,
			Alloc:     gnostore.GetAllocator(),
			MaxCycles: vm.maxCycles,
			GasMeter:  ctx.GasMeter(),
		})
	defer m.Release()
	m.SetActivePackage(mpv)
	defer func() {
		if r := recover(); r != nil {
			switch r.(type) {
			case store.OutOfGasException: // panic in consumeGas()
				panic(r)
			default:
				err = errors.Wrap(fmt.Errorf("%v", r), "VM call panic: %v\n%s\n",
					r, m.String())
				return
			}
		}
	}()
	rtvs := m.Eval(xn)
	for i, rtv := range rtvs {
		res = res + rtv.String()
		if i < len(rtvs)-1 {
			res += "\n"
		}
	}

	// Log the telemetry
	logTelemetry(
		m.GasMeter.GasConsumed(),
		m.Cycles,
		attribute.KeyValue{
			Key:   "operation",
			Value: attribute.StringValue("m_call"),
		},
	)

	res += "\n\n" // use `\n\n` as separator to separate results for single tx with multi msgs

	return res, nil
	// TODO pay for gas? TODO see context?
}

// Run executes arbitrary Gno code in the context of the caller's realm.
func (vm *VMKeeper) Run(ctx sdk.Context, msg MsgRun) (res string, err error) {
	caller := msg.Caller
	pkgAddr := caller
	gnostore := vm.getGnoStore(ctx)
	send := msg.Send
	memPkg := msg.Package

	// coerce path to right one.
	// the path in the message must be "" or the following path.
	// this is already checked in MsgRun.ValidateBasic
	memPkg.Path = "gno.land/r/" + msg.Caller.String() + "/run"

	// Validate arguments.
	callerAcc := vm.acck.GetAccount(ctx, caller)
	if callerAcc == nil {
		return "", std.ErrUnknownAddress(fmt.Sprintf("account %s does not exist", caller))
	}
	if err := msg.Package.Validate(); err != nil {
		return "", ErrInvalidPkgPath(err.Error())
	}

	// Validate Gno syntax and type check.
	if err = gno.TypeCheckMemPackage(memPkg, gnostore); err != nil {
		return "", ErrTypeCheck(err)
	}

	// Send send-coins to pkg from caller.
	err = vm.bank.SendCoins(ctx, caller, pkgAddr, send)
	if err != nil {
		return "", err
	}

	// Parse and run the files, construct *PV.
	msgCtx := stdlibs.ExecContext{
		ChainID:       ctx.ChainID(),
		Height:        ctx.BlockHeight(),
		Timestamp:     ctx.BlockTime().Unix(),
		Msg:           msg,
		OrigCaller:    caller.Bech32(),
		OrigSend:      send,
		OrigSendSpent: new(std.Coins),
		OrigPkgAddr:   pkgAddr.Bech32(),
		Banker:        NewSDKBanker(vm, ctx),
		EventLogger:   ctx.EventLogger(),
	}
	// Parse and run the files, construct *PV.
	buf := new(bytes.Buffer)
	m := gno.NewMachineWithOptions(
		gno.MachineOptions{
			PkgPath:   "",
			Output:    buf,
			Store:     gnostore,
			Alloc:     gnostore.GetAllocator(),
			Context:   msgCtx,
			MaxCycles: vm.maxCycles,
			GasMeter:  ctx.GasMeter(),
		})
	// XXX MsgRun does not have pkgPath. How do we find it on chain?
	defer m.Release()
	defer func() {
		if r := recover(); r != nil {
			switch r.(type) {
			case store.OutOfGasException: // panic in consumeGas()
				panic(r)
			default:
				err = errors.Wrap(fmt.Errorf("%v", r), "VM run main addpkg panic: %v\n%s\n",
					r, m.String())
				return
			}
		}
	}()

	_, pv := m.RunMemPackage(memPkg, false)

	m2 := gno.NewMachineWithOptions(
		gno.MachineOptions{
			PkgPath:   "",
			Output:    buf,
			Store:     gnostore,
			Alloc:     gnostore.GetAllocator(),
			Context:   msgCtx,
			MaxCycles: vm.maxCycles,
			GasMeter:  ctx.GasMeter(),
		})
	defer m2.Release()
	m2.SetActivePackage(pv)
	defer func() {
		if r := recover(); r != nil {
			switch r.(type) {
			case store.OutOfGasException: // panic in consumeGas()
				panic(r)
			default:
				err = errors.Wrap(fmt.Errorf("%v", r), "VM run main call panic: %v\n%s\n",
					r, m2.String())
				return
			}
		}
	}()
	m2.RunMain()
	res = buf.String()

	// Log the telemetry
	logTelemetry(
		m2.GasMeter.GasConsumed(),
		m2.Cycles,
		attribute.KeyValue{
			Key:   "operation",
			Value: attribute.StringValue("m_run"),
		},
	)

	return res, nil
}

// QueryFuncs returns public facing function signatures.
func (vm *VMKeeper) QueryFuncs(ctx sdk.Context, pkgPath string) (fsigs FunctionSignatures, err error) {
	store := vm.getGnoStore(ctx)
	// Ensure pkgPath is realm.
	if !gno.IsRealmPath(pkgPath) {
		err = ErrInvalidPkgPath(fmt.Sprintf(
			"package is not realm: %s", pkgPath))
		return nil, err
	}
	// Get Package.
	pv := store.GetPackage(pkgPath, false)
	if pv == nil {
		err = ErrInvalidPkgPath(fmt.Sprintf(
			"package not found: %s", pkgPath))
		return nil, err
	}
	// Iterate over public functions.
	pblock := pv.GetBlock(store)
	for _, tv := range pblock.Values {
		if tv.T.Kind() != gno.FuncKind {
			continue // must be function
		}
		fv := tv.GetFunc()
		if fv.IsMethod {
			continue // cannot be method
		}
		fname := string(fv.Name)
		first := fname[0:1]
		if strings.ToUpper(first) != first {
			continue // must be exposed
		}
		fsig := FunctionSignature{
			FuncName: fname,
		}
		ft := fv.Type.(*gno.FuncType)
		for _, param := range ft.Params {
			pname := string(param.Name)
			if pname == "" {
				pname = "_"
			}
			ptype := gno.BaseOf(param.Type).String()
			fsig.Params = append(fsig.Params,
				NamedType{Name: pname, Type: ptype},
			)
		}
		for _, result := range ft.Results {
			rname := string(result.Name)
			if rname == "" {
				rname = "_"
			}
			rtype := gno.BaseOf(result.Type).String()
			fsig.Results = append(fsig.Results,
				NamedType{Name: rname, Type: rtype},
			)
		}
		fsigs = append(fsigs, fsig)
	}
	return fsigs, nil
}

// QueryEval evaluates a gno expression (readonly, for ABCI queries).
// TODO: modify query protocol to allow MsgEval.
// TODO: then, rename to "Eval".
func (vm *VMKeeper) QueryEval(ctx sdk.Context, pkgPath string, expr string) (res string, err error) {
	alloc := gno.NewAllocator(maxAllocQuery)
	gnostore := vm.getGnoStore(ctx)
	pkgAddr := gno.DerivePkgAddr(pkgPath)
	// Get Package.
	pv := gnostore.GetPackage(pkgPath, false)
	if pv == nil {
		err = ErrInvalidPkgPath(fmt.Sprintf(
			"package not found: %s", pkgPath))
		return "", err
	}
	// Parse expression.
	xx, err := gno.ParseExpr(expr)
	if err != nil {
		return "", err
	}
	// Construct new machine.
	msgCtx := stdlibs.ExecContext{
		ChainID:   ctx.ChainID(),
		Height:    ctx.BlockHeight(),
		Timestamp: ctx.BlockTime().Unix(),
		// Msg:           msg,
		// OrigCaller:    caller,
		// OrigSend:      send,
		// OrigSendSpent: nil,
		OrigPkgAddr: pkgAddr.Bech32(),
		Banker:      NewSDKBanker(vm, ctx), // safe as long as ctx is a fork to be discarded.
		EventLogger: ctx.EventLogger(),
	}
	m := gno.NewMachineWithOptions(
		gno.MachineOptions{
			PkgPath:   pkgPath,
			Output:    os.Stdout, // XXX
			Store:     gnostore,
			Context:   msgCtx,
			Alloc:     alloc,
			MaxCycles: vm.maxCycles,
			GasMeter:  ctx.GasMeter(),
		})
	defer m.Release()
	defer func() {
		if r := recover(); r != nil {
			switch r.(type) {
			case store.OutOfGasException: // panic in consumeGas()
				panic(r)
			default:
				err = errors.Wrap(fmt.Errorf("%v", r), "VM query eval panic: %v\n%s\n",
					r, m.String())
				return
			}
		}
	}()
	rtvs := m.Eval(xx)
	res = ""
	for i, rtv := range rtvs {
		res += rtv.String()
		if i < len(rtvs)-1 {
			res += "\n"
		}
	}
	return res, nil
}

// QueryEvalString evaluates a gno expression (readonly, for ABCI queries).
// The result is expected to be a single string (not a tuple).
// TODO: modify query protocol to allow MsgEval.
// TODO: then, rename to "EvalString".
func (vm *VMKeeper) QueryEvalString(ctx sdk.Context, pkgPath string, expr string) (res string, err error) {
	alloc := gno.NewAllocator(maxAllocQuery)
	gnostore := vm.getGnoStore(ctx)
	pkgAddr := gno.DerivePkgAddr(pkgPath)
	// Get Package.
	pv := gnostore.GetPackage(pkgPath, false)
	if pv == nil {
		err = ErrInvalidPkgPath(fmt.Sprintf(
			"package not found: %s", pkgPath))
		return "", err
	}
	// Parse expression.
	xx, err := gno.ParseExpr(expr)
	if err != nil {
		return "", err
	}
	// Construct new machine.
	msgCtx := stdlibs.ExecContext{
		ChainID:   ctx.ChainID(),
		Height:    ctx.BlockHeight(),
		Timestamp: ctx.BlockTime().Unix(),
		// Msg:           msg,
		// OrigCaller:    caller,
		// OrigSend:      jsend,
		// OrigSendSpent: nil,
		OrigPkgAddr: pkgAddr.Bech32(),
		Banker:      NewSDKBanker(vm, ctx), // safe as long as ctx is a fork to be discarded.
		EventLogger: ctx.EventLogger(),
	}
	m := gno.NewMachineWithOptions(
		gno.MachineOptions{
			PkgPath:   pkgPath,
			Output:    os.Stdout, // XXX
			Store:     gnostore,
			Context:   msgCtx,
			Alloc:     alloc,
			MaxCycles: vm.maxCycles,
			GasMeter:  ctx.GasMeter(),
		})
	defer m.Release()
	defer func() {
		if r := recover(); r != nil {
			switch r.(type) {
			case store.OutOfGasException: // panic in consumeGas()
				panic(r)
			default:
				err = errors.Wrap(fmt.Errorf("%v", r), "VM query eval string panic: %v\n%s\n",
					r, m.String())
				return
			}
		}
	}()
	rtvs := m.Eval(xx)
	if len(rtvs) != 1 {
		return "", errors.New("expected 1 string result, got %d", len(rtvs))
	} else if rtvs[0].T.Kind() != gno.StringKind {
		return "", errors.New("expected 1 string result, got %v", rtvs[0].T.Kind())
	}
	res = rtvs[0].GetString()
	return res, nil
}

func (vm *VMKeeper) QueryFile(ctx sdk.Context, filepath string) (res string, err error) {
	store := vm.getGnoStore(ctx)
	dirpath, filename := std.SplitFilepath(filepath)
	if filename != "" {
		memFile := store.GetMemFile(dirpath, filename)
		if memFile == nil {
			return "", fmt.Errorf("file %q is not available", filepath) // TODO: XSS protection
		}
		return memFile.Body, nil
	} else {
		memPkg := store.GetMemPackage(dirpath)
		if memPkg == nil {
			return "", fmt.Errorf("package %q is not available", dirpath) // TODO: XSS protection
		}
		for i, memfile := range memPkg.Files {
			if i > 0 {
				res += "\n"
			}
			res += memfile.Name
		}
		return res, nil
	}
}

// logTelemetry logs the VM processing telemetry
func logTelemetry(
	gasUsed int64,
	cpuCycles int64,
	attributes ...attribute.KeyValue,
) {
	if !telemetry.MetricsEnabled() {
		return
	}

	// Record the operation frequency
	metrics.VMExecMsgFrequency.Add(
		context.Background(),
		1,
		metric.WithAttributes(attributes...),
	)

	// Record the CPU cycles
	metrics.VMCPUCycles.Record(
		context.Background(),
		cpuCycles,
		metric.WithAttributes(attributes...),
	)

	// Record the gas used
	metrics.VMGasUsed.Record(
		context.Background(),
		gasUsed,
		metric.WithAttributes(attributes...),
	)
}<|MERGE_RESOLUTION|>--- conflicted
+++ resolved
@@ -89,13 +89,9 @@
 	baseSDKStore := ms.GetStore(vm.baseKey)
 	iavlSDKStore := ms.GetStore(vm.iavlKey)
 	vm.gnoStore = gno.NewStore(alloc, baseSDKStore, iavlSDKStore)
-<<<<<<< HEAD
-
-	vm.initBuiltinPackagesAndTypes(vm.gnoStore)
-=======
+
 	vm.gnoStore.SetPackageGetter(vm.getPackage)
 	vm.gnoStore.SetNativeStore(stdlibs.NativeStore)
->>>>>>> e282618a
 	if vm.gnoStore.NumMemPackages() > 0 {
 		// for now, all mem packages must be re-run after reboot.
 		// TODO remove this, and generally solve for in-mem garbage collection
