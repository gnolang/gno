--- conflicted
+++ resolved
@@ -72,26 +72,14 @@
 	iavlKey store.StoreKey,
 	acck auth.AccountKeeper,
 	bank bank.BankKeeper,
-<<<<<<< HEAD
 	prmk params.ParamsKeeper,
-	maxCycles int64,
-=======
->>>>>>> 993d2130
 ) *VMKeeper {
 	vmk := &VMKeeper{
-<<<<<<< HEAD
-		baseKey:   baseKey,
-		iavlKey:   iavlKey,
-		acck:      acck,
-		bank:      bank,
-		prmk:      prmk,
-		maxCycles: maxCycles,
-=======
 		baseKey: baseKey,
 		iavlKey: iavlKey,
 		acck:    acck,
 		bank:    bank,
->>>>>>> 993d2130
+		prmk:    prmk,
 	}
 	return vmk
 }
