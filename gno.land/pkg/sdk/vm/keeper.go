package vm

// TODO: move most of the logic in ROOT/gno.land/...

import (
	"bytes"
	"context"
	goerrors "errors"
	"fmt"
	"io"
	"iter"
	"log/slog"
	"maps"
	"path"
	"path/filepath"
	"regexp"
	"slices"
	"strings"
	"sync"
	"time"

	"github.com/gnolang/gno/gno.land/pkg/gnoland/ugnot"
	"github.com/gnolang/gno/gnovm/pkg/doc"
	"github.com/gnolang/gno/gnovm/pkg/gnoenv"
	gno "github.com/gnolang/gno/gnovm/pkg/gnolang"
	"github.com/gnolang/gno/gnovm/pkg/gnomod"
	"github.com/gnolang/gno/gnovm/stdlibs"
	gnostd "github.com/gnolang/gno/gnovm/stdlibs/std"
	"github.com/gnolang/gno/tm2/pkg/crypto"
	"github.com/gnolang/gno/tm2/pkg/db/memdb"
	"github.com/gnolang/gno/tm2/pkg/errors"
	osm "github.com/gnolang/gno/tm2/pkg/os"
	"github.com/gnolang/gno/tm2/pkg/overflow"
	"github.com/gnolang/gno/tm2/pkg/sdk"
	"github.com/gnolang/gno/tm2/pkg/std"
	"github.com/gnolang/gno/tm2/pkg/store"
	"github.com/gnolang/gno/tm2/pkg/store/dbadapter"
	stypes "github.com/gnolang/gno/tm2/pkg/store/types"
	"github.com/gnolang/gno/tm2/pkg/telemetry"
	"github.com/gnolang/gno/tm2/pkg/telemetry/metrics"
	"go.opentelemetry.io/otel/attribute"
	"go.opentelemetry.io/otel/metric"
)

const (
	maxAllocTx    = 500_000_000
	maxAllocQuery = 1_500_000_000 // higher limit for queries
	maxGasQuery   = 3_000_000_000 // same as max block gas
)

// vm.VMKeeperI defines a module interface that supports Gno
// smart contracts programming (scripting).
type VMKeeperI interface {
	AddPackage(ctx sdk.Context, msg MsgAddPackage) error
	Call(ctx sdk.Context, msg MsgCall) (res string, err error)
	QueryEval(ctx sdk.Context, pkgPath string, expr string) (res string, err error)
	Run(ctx sdk.Context, msg MsgRun) (res string, err error)
	LoadStdlib(ctx sdk.Context, stdlibDir string)
	LoadStdlibCached(ctx sdk.Context, stdlibDir string)
	MakeGnoTransactionStore(ctx sdk.Context) sdk.Context
	CommitGnoTransactionStore(ctx sdk.Context)
	InitGenesis(ctx sdk.Context, data GenesisState)
}

var _ VMKeeperI = &VMKeeper{}

// VMKeeper holds all package code and store state.
type VMKeeper struct {
	// Needs to be explicitly set, like in the case of gnodev.
	Output io.Writer

	baseKey store.StoreKey
	iavlKey store.StoreKey
	acck    AccountKeeperI
	bank    BankKeeperI
	prmk    ParamsKeeperI

	// cached, the DeliverTx persistent state.
	gnoStore gno.Store
	// committed typecheck cache
	typeCheckCache  gno.TypeCheckCache
	testStdlibCache testStdlibCache
}

// NewVMKeeper returns a new VMKeeper.
// NOTE: prmk must be the root ParamsKeeper such that
// ExecContext.Params may set any module's parameter.
func NewVMKeeper(
	baseKey store.StoreKey,
	iavlKey store.StoreKey,
	acck AccountKeeperI,
	bank BankKeeperI,
	prmk ParamsKeeperI,
) *VMKeeper {
	vmk := &VMKeeper{
		baseKey:        baseKey,
		iavlKey:        iavlKey,
		acck:           acck,
		bank:           bank,
		prmk:           prmk,
		typeCheckCache: gno.TypeCheckCache{},
		testStdlibCache: testStdlibCache{
			rootDir: gnoenv.RootDir(),
			cache:   map[string]*std.MemPackage{},
		},
	}

	return vmk
}

func (vm *VMKeeper) Initialize(
	logger *slog.Logger,
	ms store.MultiStore,
) {
	if vm.gnoStore != nil {
		panic("should not happen")
	}
	baseStore := ms.GetStore(vm.baseKey)
	iavlStore := ms.GetStore(vm.iavlKey)

	alloc := gno.NewAllocator(maxAllocTx)
	vm.gnoStore = gno.NewStore(alloc, baseStore, iavlStore)
	vm.gnoStore.SetNativeResolver(stdlibs.NativeResolver)

	if vm.gnoStore.NumMemPackages() > 0 {
		// for now, all mem packages must be re-run after reboot.
		// TODO remove this, and generally solve for in-mem garbage collection
		// and memory management across many objects/types/nodes/packages.
		start := time.Now()

		m2 := gno.NewMachineWithOptions(
			gno.MachineOptions{
				PkgPath: "",
				Output:  vm.Output,
				Store:   vm.gnoStore,
			})
		defer m2.Release()
		gno.DisableDebug()
		m2.PreprocessAllFilesAndSaveBlockNodes()
		gno.EnableDebug()

		logger.Debug("GnoVM packages preprocessed",
			"elapsed", time.Since(start))
	}
}

type stdlibCache struct {
	dir  string
	base store.Store
	iavl store.Store
	gno  gno.Store
}

var (
	cachedStdlibOnce sync.Once
	cachedStdlib     stdlibCache
	// XXX: this is shared across different goroutines, in txtar tests.
	// need to find a better way, or put a lock.
	sharedTypeCheckCache gno.TypeCheckCache
)

// LoadStdlib loads the Gno standard library into the given store.
func (vm *VMKeeper) LoadStdlibCached(ctx sdk.Context, stdlibDir string) {
	cachedStdlibOnce.Do(func() {
		cachedStdlib = stdlibCache{
			dir:  stdlibDir,
			base: dbadapter.StoreConstructor(memdb.NewMemDB(), stypes.StoreOptions{}),
			iavl: dbadapter.StoreConstructor(memdb.NewMemDB(), stypes.StoreOptions{}),
		}

		gs := gno.NewStore(nil, cachedStdlib.base, cachedStdlib.iavl)
		gs.SetNativeResolver(stdlibs.NativeResolver)
		loadStdlib(gs, stdlibDir)
		cachedStdlib.gno = gs
		sharedTypeCheckCache = make(gno.TypeCheckCache)
	})

	if stdlibDir != cachedStdlib.dir {
		panic(fmt.Sprintf(
			"cannot load cached stdlib: cached stdlib is in dir %q; wanted to load stdlib in dir %q",
			cachedStdlib.dir, stdlibDir,
		))
	}

	gs := vm.getGnoTransactionStore(ctx)
	gno.CopyFromCachedStore(gs, cachedStdlib.gno, cachedStdlib.base, cachedStdlib.iavl)
	vm.typeCheckCache = sharedTypeCheckCache
}

// LoadStdlib loads the Gno standard library into the given store.
func (vm *VMKeeper) LoadStdlib(ctx sdk.Context, stdlibDir string) {
	gs := vm.getGnoTransactionStore(ctx)
	loadStdlib(gs, stdlibDir)
}

func loadStdlib(store gno.Store, stdlibDir string) {
	stdlibInitList := stdlibs.InitOrder()
	for _, lib := range stdlibInitList {
		loadStdlibPackage(lib, stdlibDir, store)
	}
}

func loadStdlibPackage(pkgPath, stdlibDir string, store gno.Store) {
	stdlibPath := filepath.Join(stdlibDir, pkgPath)
	if !osm.DirExists(stdlibPath) {
		// does not exist.
		panic(fmt.Errorf("failed loading stdlib %q: does not exist", pkgPath))
	}
	memPkg, err := gno.ReadMemPackage(stdlibPath, pkgPath, gno.MPStdlibAll)
	if err != nil {
		// no gno files are present
		panic(fmt.Errorf("failed loading stdlib %q: %w", pkgPath, err))
	}

	m := gno.NewMachineWithOptions(gno.MachineOptions{
		// XXX: gno.land, vm.domain, other?
		PkgPath:     pkgPath,
		Store:       store,
		SkipPackage: true,
	})
	defer m.Release()
	m.RunMemPackage(memPkg, true)
}

type testStdlibCache struct {
	rootDir  string
	cache    map[string]*std.MemPackage // nil = no test package, use source; otherwise result from test stdlib
	cacheMtx sync.RWMutex
}

type testStdlibGetter struct {
	*testStdlibCache
	source gno.MemPackageGetter
}

func (tsc *testStdlibCache) memPackageGetter(source gno.Store) gno.MemPackageGetter {
	return testStdlibGetter{testStdlibCache: tsc, source: source}
}

func (tsg testStdlibGetter) GetMemPackage(pkgPath string) *std.MemPackage {
	// Only stdlibs have alternative versions.
	if !gno.IsStdlib(pkgPath) {
		return tsg.source.GetMemPackage(pkgPath)
	}

	tsg.cacheMtx.RLock()
	res, ok := tsg.cache[pkgPath]
	tsg.cacheMtx.RUnlock()
	// fast path: if cache was hit, return the mempackage from tsg.source (if
	// nil) or
	if ok {
		if res == nil {
			return tsg.source.GetMemPackage(pkgPath)
		}
		return res
	}

	// Cache miss: load package, and join it with the base package if necessary.
	sourceMpkg := tsg.source.GetMemPackage(pkgPath)
	// load from directory. NOTE: pkgPath is validated by `!gno.IsStdlib`,
	// hence it cannot contain path traversals like `../`.
	dir := filepath.Join(tsg.rootDir, "gnovm", "tests", "stdlibs", pkgPath)
	testMpkg, err := gno.ReadMemPackage(dir, pkgPath, gno.MPStdlibTest)
	if err != nil {
		tsg.cacheMtx.Lock()
		tsg.cache[pkgPath] = nil
		tsg.cacheMtx.Unlock()
		return sourceMpkg
	}
	if sourceMpkg != nil {
		testMpkg.Files = slices.Concat(sourceMpkg.Files, testMpkg.Files)
	}

	tsg.cacheMtx.Lock()
	tsg.cache[pkgPath] = testMpkg
	tsg.cacheMtx.Unlock()
	return testMpkg
}

type vmkContextKey int

const (
	vmkContextKeyStore vmkContextKey = iota
	vmkContextKeyTypeCheckCache
)

func (vm *VMKeeper) newGnoTransactionStore(ctx sdk.Context) gno.TransactionStore {
	base := ctx.Store(vm.baseKey)
	iavl := ctx.Store(vm.iavlKey)
	gasMeter := ctx.GasMeter()

	return vm.gnoStore.BeginTransaction(base, iavl, gasMeter)
}

func (vm *VMKeeper) MakeGnoTransactionStore(ctx sdk.Context) sdk.Context {
	return ctx.
		WithValue(vmkContextKeyTypeCheckCache, maps.Clone(vm.typeCheckCache)).
		WithValue(vmkContextKeyStore, vm.newGnoTransactionStore(ctx))
}

func (vm *VMKeeper) CommitGnoTransactionStore(ctx sdk.Context) {
	tcc := vm.getTypeCheckCache(ctx)
	for k, v := range tcc {
		if vm.typeCheckCache[k] != nil {
			continue
		}
		// only add stdlibs to the type check cache.
		rawK, _, _ := strings.Cut(k, ":")
		if gno.IsStdlib(rawK) {
			vm.typeCheckCache[k] = v
		}
	}
	vm.getGnoTransactionStore(ctx).Write()
}

func (vm *VMKeeper) getTypeCheckCache(ctx sdk.Context) gno.TypeCheckCache {
	return ctx.Value(vmkContextKeyTypeCheckCache).(gno.TypeCheckCache)
}

func (vm *VMKeeper) getGnoTransactionStore(ctx sdk.Context) gno.TransactionStore {
	txStore := ctx.Value(vmkContextKeyStore).(gno.TransactionStore)
	txStore.ClearObjectCache()
	return txStore
}

// Namespace can be either a user or crypto address.
var reNamespace = regexp.MustCompile(`^[a-zA-Z0-9.-]+\.[a-zA-Z]{2,}/(?:r|p)/([\.~_a-zA-Z0-9]+)`)

// checkNamespacePermission check if the user as given has correct permssion to on the given pkg path
func (vm *VMKeeper) checkNamespacePermission(ctx sdk.Context, creator crypto.Address, pkgPath string) error {
	sysNamesPkg := vm.getSysNamesPkgParam(ctx)
	if sysNamesPkg == "" {
		return nil
	}
	chainDomain := vm.getChainDomainParam(ctx)

	store := vm.getGnoTransactionStore(ctx)

	if !strings.HasPrefix(pkgPath, chainDomain+"/") {
		return ErrInvalidPkgPath(pkgPath) // no match
	}

	match := reNamespace.FindStringSubmatch(pkgPath)
	switch len(match) {
	case 0:
		return ErrInvalidPkgPath(pkgPath) // no match
	case 2: // ok
	default:
		panic("invalid pattern while matching pkgpath")
	}
	namespace := match[1]

	// if `sysUsersPkg` does not exist -> skip validation.
	usersPkg := store.GetPackage(sysNamesPkg, false)
	if usersPkg == nil {
		return nil
	}

	// Parse and run the files, construct *PV.
	msgCtx := stdlibs.ExecContext{
		ChainID:         ctx.ChainID(),
		ChainDomain:     chainDomain,
		Height:          ctx.BlockHeight(),
		Timestamp:       ctx.BlockTime().Unix(),
		OriginCaller:    creator.Bech32(),
		OriginSendSpent: new(std.Coins),
		// XXX: should we remove the banker ?
		Banker:      NewSDKBanker(vm, ctx),
		Params:      NewSDKParams(vm.prmk, ctx),
		EventLogger: ctx.EventLogger(),
	}

	m := gno.NewMachineWithOptions(
		gno.MachineOptions{
			PkgPath:  "",
			Output:   vm.Output,
			Store:    store,
			Context:  msgCtx,
			Alloc:    store.GetAllocator(),
			GasMeter: ctx.GasMeter(),
		})
	defer m.Release()

	// call sysNamesPkg.IsAuthorizedAddressForName("<user>")
	// We only need to check by name here, as addresses have already been checked
	mpv := gno.NewPackageNode("main", "main", nil).NewPackage(m.Alloc)
	m.SetActivePackage(mpv)
	m.RunDeclaration(gno.ImportD("names", sysNamesPkg))
	x := gno.Call(
		gno.Sel(gno.Nx("names"), "IsAuthorizedAddressForNamespace"),
		gno.Str(creator.String()),
		gno.Str(namespace),
	)

	ret := m.Eval(x)
	if len(ret) == 0 {
		panic("call: invalid response length")
	}

	useraddress := ret[0]
	if useraddress.T.Kind() != gno.BoolKind {
		panic("call: invalid response kind")
	}

	if isAuthorized := useraddress.GetBool(); !isAuthorized {
		return ErrUnauthorizedUser(
			fmt.Sprintf("%s is not authorized to deploy packages to namespace `%s`",
				creator.String(),
				namespace,
			))
	}

	return nil
}

// AddPackage adds a package with given fileset.
func (vm *VMKeeper) AddPackage(ctx sdk.Context, msg MsgAddPackage) (err error) {
	creator := msg.Creator
	pkgPath := msg.Package.Path
	memPkg := msg.Package
	send := msg.Send
	maxDeposit := msg.MaxDeposit
	gnostore := vm.getGnoTransactionStore(ctx)
	chainDomain := vm.getChainDomainParam(ctx)

	memPkg.Type = gno.MPUserAll

	// Validate arguments.
	if creator.IsZero() {
		return std.ErrInvalidAddress("missing creator address")
	}
	creatorAcc := vm.acck.GetAccount(ctx, creator)
	if creatorAcc == nil {
		return std.ErrUnknownAddress(fmt.Sprintf("account %s does not exist, it must receive coins to be created", creator))
	}
	if err := gno.ValidateMemPackageAny(msg.Package); err != nil {
		return ErrInvalidPkgPath(err.Error())
	}

	if !strings.HasPrefix(pkgPath, chainDomain+"/") {
		return ErrInvalidPkgPath("invalid domain: " + pkgPath)
	}
	if pv := gnostore.GetPackage(pkgPath, false); pv != nil {
		return ErrPkgAlreadyExists("package already exists: " + pkgPath)
	}
	if !gno.IsRealmPath(pkgPath) && !gno.IsPPackagePath(pkgPath) {
		return ErrInvalidPkgPath("package path must be valid realm or p package path")
	}
	if strings.HasSuffix(pkgPath, "_test") || strings.HasSuffix(pkgPath, "_filetest") {
		return ErrInvalidPkgPath("package path must not end with _test or _filetest")
	}
	if _, ok := gno.IsGnoRunPath(pkgPath); ok {
		return ErrInvalidPkgPath("reserved package name: " + pkgPath)
	}
	opts := gno.TypeCheckOptions{
		Getter:     gnostore,
		TestGetter: vm.testStdlibCache.memPackageGetter(gnostore),
		Mode:       gno.TCLatestStrict,
		Cache:      vm.getTypeCheckCache(ctx),
	}
	if ctx.BlockHeight() == 0 {
		opts.Mode = gno.TCGenesisStrict // genesis time, waive blocking rules for importing draft packages.
	}
	// Validate Gno syntax and type check.
	_, err = gno.TypeCheckMemPackage(memPkg, opts)
	if err != nil {
		return ErrTypeCheck(err)
	}

	// Extra keeper-only checks.
	gm, err := gnomod.ParseMemPackage(memPkg)
	if err != nil {
		return ErrInvalidPackage(err.Error())
	}
	// no development packages.
	if gm.HasReplaces() {
		return ErrInvalidPackage("development packages are not allowed")
	}
	if gm.Private && !gno.IsRealmPath(pkgPath) {
		return ErrInvalidPackage("private packages must be realm packages")
	}
	if gm.Draft && ctx.BlockHeight() > 0 {
		return ErrInvalidPackage("draft packages can only be deployed at genesis time")
	}
	// no (deprecated) gno.mod file.
	if memPkg.GetFile("gno.mod") != nil {
		return ErrInvalidPackage("gno.mod file is deprecated and not allowed, run 'gno mod tidy' to upgrade to gnomod.toml")
	}

	// Patch gnomod.toml metadata
	gm.Module = pkgPath // XXX: if gm.Module != msg.Package.Path { panic() }?
	gm.AddPkg.Creator = creator.String()
	gm.AddPkg.Height = int(ctx.BlockHeight())
	// Re-encode gnomod.toml in memPkg
	memPkg.SetFile("gnomod.toml", gm.WriteString())

	// Pay deposit from creator.
	pkgAddr := gno.DerivePkgCryptoAddr(pkgPath)

	// TODO: ACLs.
	// - if r/system/names does not exists -> skip validation.
	// - loads r/system/names data state.
	if err := vm.checkNamespacePermission(ctx, creator, pkgPath); err != nil {
		return err
	}

	err = vm.bank.SendCoins(ctx, creator, pkgAddr, send)
	if err != nil {
		return err
	}

	// Parse and run the files, construct *PV.
	msgCtx := stdlibs.ExecContext{
		ChainID:         ctx.ChainID(),
		ChainDomain:     chainDomain,
		Height:          ctx.BlockHeight(),
		Timestamp:       ctx.BlockTime().Unix(),
		OriginCaller:    creator.Bech32(),
		OriginSend:      send,
		OriginSendSpent: new(std.Coins),
		Banker:          NewSDKBanker(vm, ctx),
		Params:          NewSDKParams(vm.prmk, ctx),
		EventLogger:     ctx.EventLogger(),
	}
	// Parse and run the files, construct *PV.
	m2 := gno.NewMachineWithOptions(
		gno.MachineOptions{
			PkgPath:  "",
			Output:   vm.Output,
			Store:    gnostore,
			Alloc:    gnostore.GetAllocator(),
			Context:  msgCtx,
			GasMeter: ctx.GasMeter(),
		})
	defer m2.Release()
	defer doRecover(m2, &err)
	params := vm.GetParams(ctx)
	m2.RunMemPackage(memPkg, true)

	// use the parameters before executing the message, as they may change during execution.
	// The message should not fail due to parameter changes in the same transaction.
	err = vm.processStorageDeposit(ctx, creator, maxDeposit, gnostore, params)
	if err != nil {
		return err
	}
	// Log the telemetry
	logTelemetry(
		m2.GasMeter.GasConsumed(),
		m2.Cycles,
		attribute.KeyValue{
			Key:   "operation",
			Value: attribute.StringValue("m_addpkg"),
		},
	)

	return nil
}

// Call calls a public Gno function (for delivertx).
func (vm *VMKeeper) Call(ctx sdk.Context, msg MsgCall) (res string, err error) {
	params := vm.GetParams(ctx)
	pkgPath := msg.PkgPath // to import
	fnc := msg.Func
	gnostore := vm.getGnoTransactionStore(ctx)
	// Get the package and function type.
	pv := gnostore.GetPackage(pkgPath, false)
	pl := gno.PackageNodeLocation(pkgPath)
	pn := gnostore.GetBlockNode(pl).(*gno.PackageNode)
	ft := pn.GetStaticTypeOf(gnostore, gno.Name(fnc)).(*gno.FuncType)
	// Make main Package with imports.
	mpn := gno.NewPackageNode("main", "", nil)
	mpn.Define("pkg", gno.TypedValue{T: &gno.PackageType{}, V: pv})
	mpv := mpn.NewPackage(gnostore.GetAllocator())
	// Parse expression.
	argslist := ""
	for i := range msg.Args {
		if i > 0 {
			argslist += ","
		}
		argslist += fmt.Sprintf("arg%d", i)
	}
	var expr string
	if argslist == "" {
		expr = fmt.Sprintf(`pkg.%s(cross)`, fnc)
	} else {
		expr = fmt.Sprintf(`pkg.%s(cross,%s)`, fnc, argslist)
	}
	xn := gno.MustParseExpr(expr)
	// Send send-coins to pkg from caller.
	pkgAddr := gno.DerivePkgCryptoAddr(pkgPath)
	caller := msg.Caller
	send := msg.Send
	err = vm.bank.SendCoins(ctx, caller, pkgAddr, send)
	if err != nil {
		return "", err
	}
	// Convert Args to gno values.
	cx := xn.(*gno.CallExpr)
	if cx.Varg {
		panic("variadic calls not yet supported")
	}
	if nargs := len(msg.Args) + 1; nargs != len(ft.Params) { // NOTE: nargs = `cur` + user's len(args)
		panic(fmt.Sprintf("wrong number of arguments in call to %s: want %d got %d", fnc, len(ft.Params), nargs))
	}
	for i, arg := range msg.Args {
		argType := ft.Params[i+1].Type
		atv := convertArgToGno(arg, argType)
		cx.Args[i+1] = &gno.ConstExpr{
			TypedValue: atv,
		}
	}
	// Make context.
	// NOTE: if this is too expensive,
	// could it be safely partially memoized?
	chainDomain := vm.getChainDomainParam(ctx)
	msgCtx := stdlibs.ExecContext{
		ChainID:         ctx.ChainID(),
		ChainDomain:     chainDomain,
		Height:          ctx.BlockHeight(),
		Timestamp:       ctx.BlockTime().Unix(),
		OriginCaller:    caller.Bech32(),
		OriginSend:      send,
		OriginSendSpent: new(std.Coins),
		Banker:          NewSDKBanker(vm, ctx),
		Params:          NewSDKParams(vm.prmk, ctx),
		EventLogger:     ctx.EventLogger(),
	}
	// Construct machine and evaluate.
	m := gno.NewMachineWithOptions(
		gno.MachineOptions{
			PkgPath:  "",
			Output:   vm.Output,
			Store:    gnostore,
			Context:  msgCtx,
			Alloc:    gnostore.GetAllocator(),
			GasMeter: ctx.GasMeter(),
		})
	defer m.Release()
	m.SetActivePackage(mpv)
	defer doRecover(m, &err)
	rtvs := m.Eval(xn)
	for i, rtv := range rtvs {
		res = res + rtv.String()
		if i < len(rtvs)-1 {
			res += "\n"
		}
	}

	// Use parameters before executing the message, as they may change during execution.
	// Parameter changes take effect only after the message has executed successfully.
	err = vm.processStorageDeposit(ctx, caller, msg.MaxDeposit, gnostore, params)
	if err != nil {
		return "", err
	}
	// Log the telemetry
	logTelemetry(
		m.GasMeter.GasConsumed(),
		m.Cycles,
		attribute.KeyValue{
			Key:   "operation",
			Value: attribute.StringValue("m_call"),
		},
	)

	res += "\n\n" // use `\n\n` as separator to separate results for single tx with multi msgs

	return res, nil
	// TODO pay for gas? TODO see context?
}

func doRecover(m *gno.Machine, e *error) {
	r := recover()

	// On normal transaction execution, out of gas panics are handled in the
	// BaseApp, so repanic here.
	const repanicOutOfGas = true
	doRecoverInternal(m, e, r, repanicOutOfGas)
}

func doRecoverQuery(m *gno.Machine, e *error) {
	r := recover()
	const repanicOutOfGas = false
	doRecoverInternal(m, e, r, repanicOutOfGas)
}

func doRecoverInternal(m *gno.Machine, e *error, r any, repanicOutOfGas bool) {
	if r == nil {
		return
	}
	if err, ok := r.(error); ok {
		var oog stypes.OutOfGasError
		if goerrors.As(err, &oog) {
			if repanicOutOfGas {
				panic(oog)
			}
			*e = oog
			return
		}
		var up gno.UnhandledPanicError
		if goerrors.As(err, &up) {
			// Common unhandled panic error, skip machine state.
			*e = errors.Wrapf(
				errors.New(up.Descriptor),
				"VM panic: %s\nStacktrace:\n%s\n",
				up.Descriptor, m.ExceptionStacktrace(),
			)
			return
		}
	}
	*e = errors.Wrapf(
		fmt.Errorf("%v", r),
		"VM panic: %v\nStacktrace:\n%s\n",
		r, m.Stacktrace().String(),
	)
}

// Run executes arbitrary Gno code in the context of the caller's realm.
func (vm *VMKeeper) Run(ctx sdk.Context, msg MsgRun) (res string, err error) {
	caller := msg.Caller
	pkgAddr := caller
	gnostore := vm.getGnoTransactionStore(ctx)
	send := msg.Send
	memPkg := msg.Package
	chainDomain := vm.getChainDomainParam(ctx)
	params := vm.GetParams(ctx)

	memPkg.Type = gno.MPUserProd

	// coerce path to right one.
	// the path in the message must be "" or the following path.
	// this is already checked in MsgRun.ValidateBasic
	memPkg.Path = chainDomain + "/e/" + msg.Caller.String() + "/run"

	// Validate arguments.
	callerAcc := vm.acck.GetAccount(ctx, caller)
	if callerAcc == nil {
		return "", std.ErrUnknownAddress(fmt.Sprintf("account %s does not exist, it must receive coins to be created", caller))
	}
	if err := gno.ValidateMemPackage(memPkg); err != nil {
		return "", ErrInvalidPkgPath(err.Error())
	}

	// Validate Gno syntax and type check.
	_, err = gno.TypeCheckMemPackage(memPkg, gno.TypeCheckOptions{
		Getter:     gnostore,
		TestGetter: vm.testStdlibCache.memPackageGetter(gnostore),
		Mode:       gno.TCLatestRelaxed,
		Cache:      vm.getTypeCheckCache(ctx),
	})
	if err != nil {
		return "", ErrTypeCheck(err)
	}

	// Send send-coins to pkg from caller.
	err = vm.bank.SendCoins(ctx, caller, pkgAddr, send)
	if err != nil {
		return "", err
	}

	// Parse and run the files, construct *PV.
	msgCtx := stdlibs.ExecContext{
		ChainID:         ctx.ChainID(),
		ChainDomain:     chainDomain,
		Height:          ctx.BlockHeight(),
		Timestamp:       ctx.BlockTime().Unix(),
		OriginCaller:    caller.Bech32(),
		OriginSend:      send,
		OriginSendSpent: new(std.Coins),
		Banker:          NewSDKBanker(vm, ctx),
		Params:          NewSDKParams(vm.prmk, ctx),
		EventLogger:     ctx.EventLogger(),
	}

	buf := new(bytes.Buffer)
	output := io.Writer(buf)

<<<<<<< HEAD
	gm := new(gnomod.File)
	gm.Module = memPkg.Path
	gm.Gno = gno.GnoVerLatest
	gm.Private = true
	memPkg.SetFile("gnomod.toml", gm.WriteString())

=======
	alloc := gnostore.GetAllocator()
>>>>>>> 9acc2100
	// Run as self-executing closure to have own function for doRecover / m.Release defers.
	pv := func() *gno.PackageValue {
		// Parse and run the files, construct *PV.
		if vm.Output != nil {
			output = io.MultiWriter(buf, vm.Output)
		}
		m := gno.NewMachineWithOptions(
			gno.MachineOptions{
				PkgPath:  "",
				Output:   output,
				Store:    gnostore,
				Alloc:    alloc,
				Context:  msgCtx,
				GasMeter: ctx.GasMeter(),
			})
		defer m.Release()
		defer doRecover(m, &err)

		_, pv := m.RunMemPackage(memPkg, false)
		return pv
	}()
	if err != nil {
		// handle any errors happened within pv generation.
		return
	}

	m2 := gno.NewMachineWithOptions(
		gno.MachineOptions{
			PkgPath:  "",
			Output:   output,
			Store:    gnostore,
			Alloc:    alloc,
			Context:  msgCtx,
			GasMeter: ctx.GasMeter(),
		})
	defer m2.Release()
	m2.SetActivePackage(pv)
	defer doRecover(m2, &err)
	m2.RunMain()
	res = buf.String()
	// Use parameters before executing the message, as they may change during execution.
	// Parameter changes take effect only after the message has executed successfully.
	err = vm.processStorageDeposit(ctx, caller, msg.MaxDeposit, gnostore, params)
	if err != nil {
		return "", err
	}
	// Log the telemetry
	logTelemetry(
		m2.GasMeter.GasConsumed(),
		m2.Cycles,
		attribute.KeyValue{
			Key:   "operation",
			Value: attribute.StringValue("m_run"),
		},
	)

	return res, nil
}

var reUserNamespace = regexp.MustCompile(`^[~_a-zA-Z0-9/]+$`)

// QueryPaths returns public facing function signatures.
// XXX: Implement pagination
func (vm *VMKeeper) QueryPaths(ctx sdk.Context, target string, limit int) ([]string, error) {
	if limit < 0 {
		return nil, errors.New("cannot have negative limit value")
	}

	// Determine effective limit to return
	store := vm.newGnoTransactionStore(ctx) // throwaway (never committed)

	// Handle case where no name is specified (general prefix lookup)
	if !strings.HasPrefix(target, "@") {
		return collectWithLimit(store.FindPathsByPrefix(target), limit), nil
	}

	// Extract name and sub-subPrefix from target
	name, subPrefix, hasSubPrefix := strings.Cut(target[1:], "/")
	if !reUserNamespace.MatchString(name) {
		return nil, errors.New("invalid username format")
	}

	// Handle reserved name
	if name == "stdlibs" || name == "std" {
		// XXX: Keep it simple here for now. If we have more reserved names at
		// some point, we should consider centralizing it somewhere.
		path := path.Join("_", subPrefix)
		return collectWithLimit(store.FindPathsByPrefix(path), limit), nil
	}
	// Lookup for both `/r` & `/p` paths of the namespace
	ctxDomain := vm.getChainDomainParam(ctx)
	rpath := path.Join(ctxDomain, "r", name, subPrefix)
	ppath := path.Join(ctxDomain, "p", name, subPrefix)

	// Add trailing slash if no subname is specified
	if !hasSubPrefix {
		rpath += "/"
		ppath += "/"
	}

	// Collect both paths
	return collectWithLimit(joinIters(
		store.FindPathsByPrefix(ppath),
		store.FindPathsByPrefix(rpath),
	), limit), nil
}

// joinIters joins the given iterators in a single iterator.
func joinIters[T any](seqs ...iter.Seq[T]) iter.Seq[T] {
	return func(yield func(T) bool) {
		for _, seq := range seqs {
			for v := range seq {
				if !yield(v) {
					return
				}
			}
		}
	}
}

// like slices.Collect, but limits the slice size to the given limit.
func collectWithLimit[T any](seq iter.Seq[T], limit int) []T {
	s := []T{}
	for v := range seq {
		s = append(s, v)
		if len(s) >= limit {
			return s
		}
	}
	return s
}

// QueryFuncs returns public facing function signatures.
func (vm *VMKeeper) QueryFuncs(ctx sdk.Context, pkgPath string) (fsigs FunctionSignatures, err error) {
	store := vm.newGnoTransactionStore(ctx) // throwaway (never committed)
	// Ensure pkgPath is realm.
	if !gno.IsRealmPath(pkgPath) {
		err = ErrInvalidPkgPath(fmt.Sprintf(
			"package is not realm: %s", pkgPath))
		return nil, err
	}
	// Get Package.
	pv := store.GetPackage(pkgPath, false)
	if pv == nil {
		err = ErrInvalidPkgPath(fmt.Sprintf(
			"package not found: %s", pkgPath))
		return nil, err
	}
	// Iterate over public functions.
	pblock := pv.GetBlock(store)
	for _, tv := range pblock.Values {
		if tv.T.Kind() != gno.FuncKind {
			continue // must be function
		}
		fv := tv.GetFunc()
		if fv.IsMethod {
			continue // cannot be method
		}
		fname := string(fv.Name)
		first := fname[0:1]
		if strings.ToUpper(first) != first {
			continue // must be exposed
		}
		fsig := FunctionSignature{
			FuncName: fname,
		}
		ft := fv.Type.(*gno.FuncType)
		for _, param := range ft.Params {
			pname := string(param.Name)
			if pname == "" {
				pname = "_"
			}
			ptype := gno.BaseOf(param.Type).String()
			fsig.Params = append(fsig.Params,
				NamedType{Name: pname, Type: ptype},
			)
		}
		for _, result := range ft.Results {
			rname := string(result.Name)
			if rname == "" {
				rname = "_"
			}
			rtype := gno.BaseOf(result.Type).String()
			fsig.Results = append(fsig.Results,
				NamedType{Name: rname, Type: rtype},
			)
		}
		fsigs = append(fsigs, fsig)
	}
	return fsigs, nil
}

// QueryEval evaluates a gno expression (readonly, for ABCI queries).
func (vm *VMKeeper) QueryEval(ctx sdk.Context, pkgPath string, expr string) (res string, err error) {
	rtvs, err := vm.queryEvalInternal(ctx, pkgPath, expr)
	if err != nil {
		return "", err
	}
	res = ""
	for i, rtv := range rtvs {
		res += rtv.String()
		if i < len(rtvs)-1 {
			res += "\n"
		}
	}
	return res, nil
}

// QueryEvalString evaluates a gno expression (readonly, for ABCI queries).
// The result is expected to be a single string (not a tuple).
func (vm *VMKeeper) QueryEvalString(ctx sdk.Context, pkgPath string, expr string) (res string, err error) {
	rtvs, err := vm.queryEvalInternal(ctx, pkgPath, expr)
	if err != nil {
		return "", err
	}
	if len(rtvs) != 1 {
		return "", errors.New("expected 1 string result, got %d", len(rtvs))
	} else if rtvs[0].T.Kind() != gno.StringKind {
		return "", errors.New("expected 1 string result, got %v", rtvs[0].T.Kind())
	}
	res = rtvs[0].GetString()
	return res, nil
}

func (vm *VMKeeper) queryEvalInternal(ctx sdk.Context, pkgPath string, expr string) (rtvs []gno.TypedValue, err error) {
	ctx = ctx.WithGasMeter(store.NewGasMeter(maxGasQuery))
	alloc := gno.NewAllocator(maxAllocQuery)
	gnostore := vm.newGnoTransactionStore(ctx) // throwaway (never committed)
	// Get Package.
	pv := gnostore.GetPackage(pkgPath, false)
	if pv == nil {
		err = ErrInvalidPkgPath(fmt.Sprintf(
			"package not found: %s", pkgPath))
		return nil, err
	}
	// Parse expression.
	xx, err := gno.ParseExpr(expr)
	if err != nil {
		return nil, err
	}
	// Construct new machine.
	chainDomain := vm.getChainDomainParam(ctx)
	msgCtx := stdlibs.ExecContext{
		ChainID:     ctx.ChainID(),
		ChainDomain: chainDomain,
		Height:      ctx.BlockHeight(),
		Timestamp:   ctx.BlockTime().Unix(),
		// OrigCaller:    caller,
		// OrigSend:      send,
		// OrigSendSpent: nil,
		Banker:      NewSDKBanker(vm, ctx), // safe as long as ctx is a fork to be discarded.
		Params:      NewSDKParams(vm.prmk, ctx),
		EventLogger: ctx.EventLogger(),
	}
	m := gno.NewMachineWithOptions(
		gno.MachineOptions{
			PkgPath:  pkgPath,
			Output:   vm.Output,
			Store:    gnostore,
			Context:  msgCtx,
			Alloc:    alloc,
			GasMeter: ctx.GasMeter(),
		})
	defer m.Release()
	defer doRecoverQuery(m, &err)
	return m.Eval(xx), err
}

func (vm *VMKeeper) QueryFile(ctx sdk.Context, filepath string) (res string, err error) {
	store := vm.newGnoTransactionStore(ctx) // throwaway (never committed)
	dirpath, filename := std.SplitFilepath(filepath)
	if filename != "" {
		memFile := store.GetMemFile(dirpath, filename)
		if memFile == nil {
			// TODO: XSS protection
			return "", errors.Wrapf(&InvalidFileError{}, "file %q is not available", filepath)
		}
		return memFile.Body, nil
	} else {
		memPkg := store.GetMemPackage(dirpath)
		if memPkg == nil {
			// TODO: XSS protection
			return "", errors.Wrapf(&InvalidPackageError{}, "package %q is not available", dirpath)
		}
		for i, memfile := range memPkg.Files {
			if i > 0 {
				res += "\n"
			}
			res += memfile.Name
		}
		return res, nil
	}
}

func (vm *VMKeeper) QueryDoc(ctx sdk.Context, pkgPath string) (*doc.JSONDocumentation, error) {
	store := vm.newGnoTransactionStore(ctx) // throwaway (never committed)

	memPkg := store.GetMemPackage(pkgPath)
	if memPkg == nil {
		err := ErrInvalidPkgPath(fmt.Sprintf(
			"package not found: %s", pkgPath))
		return nil, err
	}
	d, err := doc.NewDocumentableFromMemPkg(memPkg, true, "", "")
	if err != nil {
		return nil, err
	}
	return d.WriteJSONDocumentation(nil)
}

// QueryStorage returns storage and deposit for a realm.
func (vm *VMKeeper) QueryStorage(ctx sdk.Context, pkgPath string) (string, error) {
	store := vm.newGnoTransactionStore(ctx) // throwaway (never committed)
	rlm := store.GetPackageRealm(pkgPath)
	if rlm == nil {
		err := ErrInvalidPkgPath(fmt.Sprintf(
			"realm not found: %s", pkgPath))
		return "", err
	}
	res := fmt.Sprintf("storage: %d, deposit: %d", rlm.Storage, rlm.Deposit)

	return res, nil
}

// processStorageDeposit processes storage deposit adjustments for package realms based on
// storage size changes tracked within the gnoStore.
//
// For each realm, it:
// - Charges the caller a deposit proportional to newly used storage (positive size difference).
// - Returns the deposit to the caller for released storage (negative size difference).
//
// Returns an aggregated error if any realm processing fails due to insufficient deposit,
// transfer errors.

func (vm *VMKeeper) processStorageDeposit(ctx sdk.Context, caller crypto.Address, deposit std.Coins, gnostore gno.Store, params Params) error {
	realmDiffs := gnostore.RealmStorageDiffs()
	depositAmt := deposit.AmountOf(ugnot.Denom)
	if depositAmt == 0 {
		depositAmt = std.MustParseCoin(params.DefaultDeposit).Amount
	}
	price := std.MustParseCoin(params.StoragePrice)

	// Sort paths for determinism
	sortedRealm := make([]string, 0, len(realmDiffs))
	for path := range realmDiffs {
		sortedRealm = append(sortedRealm, path)
	}
	slices.SortFunc(sortedRealm, strings.Compare)

	var allErrs error
	for _, rlmPath := range sortedRealm {
		diff := realmDiffs[rlmPath]
		if diff == 0 {
			continue
		}
		rlm := gnostore.GetPackageRealm(rlmPath)
		if diff > 0 {
			// lock deposit for the additional storage used.
			requiredDeposit := overflow.Mulp(diff, price.Amount)
			if depositAmt < requiredDeposit {
				allErrs = goerrors.Join(allErrs, fmt.Errorf(
					"not enough deposit to cover the storage usage: requires %d%s for %d bytes",
					requiredDeposit, ugnot.Denom, diff))
				continue
			}
			err := vm.lockStorageDeposit(ctx, caller, rlm, requiredDeposit, diff)
			if err != nil {
				allErrs = goerrors.Join(allErrs, fmt.Errorf(
					"lockStorageDeposit failed for realm %s: %w",
					rlmPath, err))
				continue
			}
			depositAmt -= requiredDeposit
			// Emit event for storage deposit lock
			d := std.Coin{Denom: ugnot.Denom, Amount: requiredDeposit}
			evt := gnostd.StorageDepositEvent{
				BytesDelta: diff,
				FeeDelta:   d,
				PkgPath:    rlmPath,
			}
			ctx.EventLogger().EmitEvent(evt)
		} else {
			// release storage used and return deposit
			released := -diff
			if rlm.Storage < uint64(released) {
				panic(fmt.Sprintf(
					"not enough storage to be released for realm %s, realm storage %d bytes; requested release: %d bytes",
					rlmPath, rlm.Storage, released))
			}
			depositUnlocked := overflow.Mulp(released, price.Amount)
			if rlm.Deposit < uint64(depositUnlocked) {
				panic(fmt.Sprintf(
					"not enough deposit to be unlocked for realm %s, realm deposit %d%s; required to unlock: %d%s",
					rlmPath, rlm.Deposit, ugnot.Denom, depositUnlocked, ugnot.Denom))
			}

			err := vm.refundStorageDeposit(ctx, caller, rlm, depositUnlocked, released)
			if err != nil {
				return err
			}
			d := std.Coin{Denom: ugnot.Denom, Amount: depositUnlocked}
			evt := gnostd.StorageUnlockEvent{
				// For unlock, BytesDelta is negative
				BytesDelta: diff,
				FeeRefund:  d,
				PkgPath:    rlmPath,
			}
			ctx.EventLogger().EmitEvent(evt)
		}
		gnostore.SetPackageRealm(rlm)
	}
	if allErrs != nil {
		return fmt.Errorf("storage deposit processing encountered one or more errors: %w", allErrs)
	}
	return nil
}

func (vm *VMKeeper) lockStorageDeposit(ctx sdk.Context, caller crypto.Address, rlm *gno.Realm, requiredDeposit int64, diff int64) error {
	storageDepositAddr := gno.DeriveStorageDepositCryptoAddr(rlm.Path)

	d := std.Coins{std.Coin{Denom: ugnot.Denom, Amount: requiredDeposit}}
	err := vm.bank.SendCoinsUnrestricted(ctx, caller, storageDepositAddr, d)
	if err != nil {
		return fmt.Errorf("unable to transfer deposit %s, %w", rlm.Path, err)
	}

	rlm.Deposit = overflow.Addp(rlm.Deposit, uint64(requiredDeposit))

	rlm.Storage = overflow.Addp(rlm.Storage, uint64(diff))
	return nil
}

func (vm *VMKeeper) refundStorageDeposit(ctx sdk.Context, caller crypto.Address, rlm *gno.Realm, depositUnlocked int64, released int64) error {
	storageDepositAddr := gno.DeriveStorageDepositCryptoAddr(rlm.Path)
	d := std.Coins{std.Coin{Denom: ugnot.Denom, Amount: depositUnlocked}}
	err := vm.bank.SendCoinsUnrestricted(ctx, storageDepositAddr, caller, d)
	if err != nil {
		return fmt.Errorf("unable to return deposit %s, %w", rlm.Path, err)
	}
	rlm.Deposit = overflow.Subp(rlm.Deposit, uint64(depositUnlocked))
	rlm.Storage = overflow.Subp(rlm.Storage, uint64(released))

	return nil
}

// logTelemetry logs the VM processing telemetry
func logTelemetry(
	gasUsed int64,
	cpuCycles int64,
	attributes ...attribute.KeyValue,
) {
	if !telemetry.MetricsEnabled() {
		return
	}

	// Record the operation frequency
	metrics.VMExecMsgFrequency.Add(
		context.Background(),
		1,
		metric.WithAttributes(attributes...),
	)

	// Record the CPU cycles
	metrics.VMCPUCycles.Record(
		context.Background(),
		cpuCycles,
		metric.WithAttributes(attributes...),
	)

	// Record the gas used
	metrics.VMGasUsed.Record(
		context.Background(),
		gasUsed,
		metric.WithAttributes(attributes...),
	)
}<|MERGE_RESOLUTION|>--- conflicted
+++ resolved
@@ -774,16 +774,13 @@
 	buf := new(bytes.Buffer)
 	output := io.Writer(buf)
 
-<<<<<<< HEAD
 	gm := new(gnomod.File)
 	gm.Module = memPkg.Path
 	gm.Gno = gno.GnoVerLatest
 	gm.Private = true
 	memPkg.SetFile("gnomod.toml", gm.WriteString())
 
-=======
 	alloc := gnostore.GetAllocator()
->>>>>>> 9acc2100
 	// Run as self-executing closure to have own function for doRecover / m.Release defers.
 	pv := func() *gno.PackageValue {
 		// Parse and run the files, construct *PV.
