--- conflicted
+++ resolved
@@ -8,23 +8,17 @@
 	"fmt"
 	"log/slog"
 	"os"
-<<<<<<< HEAD
 	"path"
+	"path/filepath"
 	"regexp"
-=======
-	"path/filepath"
->>>>>>> aec02dc3
 	"strings"
 	"sync"
 	"time"
 
 	gno "github.com/gnolang/gno/gnovm/pkg/gnolang"
 	"github.com/gnolang/gno/gnovm/stdlibs"
-<<<<<<< HEAD
 	"github.com/gnolang/gno/tm2/pkg/crypto"
-=======
 	"github.com/gnolang/gno/tm2/pkg/db/memdb"
->>>>>>> aec02dc3
 	"github.com/gnolang/gno/tm2/pkg/errors"
 	osm "github.com/gnolang/gno/tm2/pkg/os"
 	"github.com/gnolang/gno/tm2/pkg/sdk"
@@ -101,13 +95,6 @@
 	}
 	baseSDKStore := ms.GetStore(vm.baseKey)
 	iavlSDKStore := ms.GetStore(vm.iavlKey)
-<<<<<<< HEAD
-	vm.gnoStore = gno.NewStore(alloc, baseSDKStore, iavlSDKStore)
-
-	vm.gnoStore.SetPackageGetter(vm.getPackage)
-	vm.gnoStore.SetNativeStore(stdlibs.NativeStore)
-	if vm.gnoStore.NumMemPackages() > 0 {
-=======
 
 	if cacheStdlibLoad {
 		// Testing case (using the cache speeds up starting many nodes)
@@ -135,7 +122,6 @@
 		logger.Debug("Standard libraries initialized",
 			"elapsed", time.Since(start))
 	} else {
->>>>>>> aec02dc3
 		// for now, all mem packages must be re-run after reboot.
 		// TODO remove this, and generally solve for in-mem garbage collection
 		// and memory management across many objects/types/nodes/packages.
