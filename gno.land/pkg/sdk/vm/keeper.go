package vm

// TODO: move most of the logic in ROOT/gno.land/...

import (
	"bytes"
	"context"
	"fmt"
	"io"
	"log/slog"
	"path/filepath"
	"regexp"
	"strings"
	"sync"
	"time"

	"github.com/gnolang/gno/gnovm"
	gno "github.com/gnolang/gno/gnovm/pkg/gnolang"
	"github.com/gnolang/gno/gnovm/stdlibs"
	"github.com/gnolang/gno/tm2/pkg/crypto"
	"github.com/gnolang/gno/tm2/pkg/db/memdb"
	"github.com/gnolang/gno/tm2/pkg/errors"
	osm "github.com/gnolang/gno/tm2/pkg/os"
	"github.com/gnolang/gno/tm2/pkg/sdk"
	"github.com/gnolang/gno/tm2/pkg/sdk/auth"
	"github.com/gnolang/gno/tm2/pkg/sdk/bank"
	"github.com/gnolang/gno/tm2/pkg/sdk/params"
	"github.com/gnolang/gno/tm2/pkg/std"
	"github.com/gnolang/gno/tm2/pkg/store"
	"github.com/gnolang/gno/tm2/pkg/store/dbadapter"
	"github.com/gnolang/gno/tm2/pkg/store/types"
	"github.com/gnolang/gno/tm2/pkg/telemetry"
	"github.com/gnolang/gno/tm2/pkg/telemetry/metrics"
	"go.opentelemetry.io/otel/attribute"
	"go.opentelemetry.io/otel/metric"
)

const (
	maxAllocTx    = 500_000_000
	maxAllocQuery = 1_500_000_000 // higher limit for queries
)

// vm.VMKeeperI defines a module interface that supports Gno
// smart contracts programming (scripting).
type VMKeeperI interface {
	AddPackage(ctx sdk.Context, msg MsgAddPackage) error
	Call(ctx sdk.Context, msg MsgCall) (res string, err error)
	QueryEval(ctx sdk.Context, pkgPath string, expr string) (res string, err error)
	Run(ctx sdk.Context, msg MsgRun) (res string, err error)
	LoadStdlib(ctx sdk.Context, stdlibDir string)
	LoadStdlibCached(ctx sdk.Context, stdlibDir string)
	MakeGnoTransactionStore(ctx sdk.Context) sdk.Context
	CommitGnoTransactionStore(ctx sdk.Context)
}

var _ VMKeeperI = &VMKeeper{}

// VMKeeper holds all package code and store state.
type VMKeeper struct {
	// Needs to be explicitly set, like in the case of gnodev.
	Output io.Writer

	baseKey store.StoreKey
	iavlKey store.StoreKey
	acck    auth.AccountKeeper
	bank    bank.BankKeeper
	prmk    params.ParamsKeeper

	// cached, the DeliverTx persistent state.
	gnoStore gno.Store

	domain string // chain domain

	// internal
	reNamespace *regexp.Regexp
}

// NewVMKeeper returns a new VMKeeper.
func NewVMKeeper(
	baseKey store.StoreKey,
	iavlKey store.StoreKey,
	acck auth.AccountKeeper,
	bank bank.BankKeeper,
<<<<<<< HEAD
	chainDomain string,
=======
	prmk params.ParamsKeeper,
>>>>>>> bd1d76e0
) *VMKeeper {
	vmk := &VMKeeper{
		baseKey: baseKey,
		iavlKey: iavlKey,
		acck:    acck,
		bank:    bank,
<<<<<<< HEAD
		domain:  chainDomain,
=======
		prmk:    prmk,
>>>>>>> bd1d76e0
	}

	// Namespace can be either a user or crypto address.
	vmk.reNamespace = regexp.MustCompile(`^` + regexp.QuoteMeta(chainDomain) + `/(?:r|p)/([\.~_a-zA-Z0-9]+)`)
	return vmk
}

func (vm *VMKeeper) Initialize(
	logger *slog.Logger,
	ms store.MultiStore,
) {
	if vm.gnoStore != nil {
		panic("should not happen")
	}
	baseStore := ms.GetStore(vm.baseKey)
	iavlStore := ms.GetStore(vm.iavlKey)

	alloc := gno.NewAllocator(maxAllocTx)
	vm.gnoStore = gno.NewStore(alloc, baseStore, iavlStore)
	vm.gnoStore.SetNativeStore(stdlibs.NativeStore)

	if vm.gnoStore.NumMemPackages() > 0 {
		// for now, all mem packages must be re-run after reboot.
		// TODO remove this, and generally solve for in-mem garbage collection
		// and memory management across many objects/types/nodes/packages.
		start := time.Now()

		m2 := gno.NewMachineWithOptions(
			gno.MachineOptions{
				PkgPath: "",
				Output:  vm.Output,
				Store:   vm.gnoStore,
			})
		defer m2.Release()
		gno.DisableDebug()
		m2.PreprocessAllFilesAndSaveBlockNodes()
		gno.EnableDebug()

		logger.Debug("GnoVM packages preprocessed",
			"elapsed", time.Since(start))
	}
}

type stdlibCache struct {
	dir  string
	base store.Store
	iavl store.Store
	gno  gno.Store
}

var (
	cachedStdlibOnce sync.Once
	cachedStdlib     stdlibCache
)

// LoadStdlib loads the Gno standard library into the given store.
func (vm *VMKeeper) LoadStdlibCached(ctx sdk.Context, stdlibDir string) {
	cachedStdlibOnce.Do(func() {
		cachedStdlib = stdlibCache{
			dir:  stdlibDir,
			base: dbadapter.StoreConstructor(memdb.NewMemDB(), types.StoreOptions{}),
			iavl: dbadapter.StoreConstructor(memdb.NewMemDB(), types.StoreOptions{}),
		}

		gs := gno.NewStore(nil, cachedStdlib.base, cachedStdlib.iavl)
		gs.SetNativeStore(stdlibs.NativeStore)
		loadStdlib(gs, stdlibDir)
		cachedStdlib.gno = gs
	})

	if stdlibDir != cachedStdlib.dir {
		panic(fmt.Sprintf(
			"cannot load cached stdlib: cached stdlib is in dir %q; wanted to load stdlib in dir %q",
			cachedStdlib.dir, stdlibDir))
	}

	gs := vm.getGnoTransactionStore(ctx)
	gno.CopyFromCachedStore(gs, cachedStdlib.gno, cachedStdlib.base, cachedStdlib.iavl)
}

// LoadStdlib loads the Gno standard library into the given store.
func (vm *VMKeeper) LoadStdlib(ctx sdk.Context, stdlibDir string) {
	gs := vm.getGnoTransactionStore(ctx)
	loadStdlib(gs, stdlibDir)
}

func loadStdlib(store gno.Store, stdlibDir string) {
	stdlibInitList := stdlibs.InitOrder()
	for _, lib := range stdlibInitList {
		if lib == "testing" {
			// XXX: testing is skipped for now while it uses testing-only packages
			// like fmt and encoding/json
			continue
		}
		loadStdlibPackage(lib, stdlibDir, store)
	}
}

func loadStdlibPackage(pkgPath, stdlibDir string, store gno.Store) {
	stdlibPath := filepath.Join(stdlibDir, pkgPath)
	if !osm.DirExists(stdlibPath) {
		// does not exist.
		panic(fmt.Sprintf("failed loading stdlib %q: does not exist", pkgPath))
	}
	memPkg := gno.ReadMemPackage(stdlibPath, pkgPath)
	if memPkg.IsEmpty() {
		// no gno files are present
		panic(fmt.Sprintf("failed loading stdlib %q: not a valid MemPackage", pkgPath))
	}

	m := gno.NewMachineWithOptions(gno.MachineOptions{
		// XXX: gno.land, vm.domain, other?
		PkgPath: "gno.land/r/stdlibs/" + pkgPath,
		// PkgPath: pkgPath, XXX why?
		Store: store,
	})
	defer m.Release()
	m.RunMemPackage(memPkg, true)
}

type gnoStoreContextKeyType struct{}

var gnoStoreContextKey gnoStoreContextKeyType

func (vm *VMKeeper) newGnoTransactionStore(ctx sdk.Context) gno.TransactionStore {
	base := ctx.Store(vm.baseKey)
	iavl := ctx.Store(vm.iavlKey)

	return vm.gnoStore.BeginTransaction(base, iavl)
}

func (vm *VMKeeper) MakeGnoTransactionStore(ctx sdk.Context) sdk.Context {
	return ctx.WithValue(gnoStoreContextKey, vm.newGnoTransactionStore(ctx))
}

func (vm *VMKeeper) CommitGnoTransactionStore(ctx sdk.Context) {
	vm.getGnoTransactionStore(ctx).Write()
}

func (vm *VMKeeper) getGnoTransactionStore(ctx sdk.Context) gno.TransactionStore {
	txStore := ctx.Value(gnoStoreContextKey).(gno.TransactionStore)
	txStore.ClearObjectCache()
	return txStore
}

<<<<<<< HEAD
// checkNamespacePermission check if the user as given has correct permssion to on the given pkg path
func (vm *VMKeeper) checkNamespacePermission(ctx sdk.Context, creator crypto.Address, pkgPath string) error {
	sysUsersPkg := vm.domain + "/r/sys/users" // configurable through sys/params
=======
// Namespace can be either a user or crypto address.
var reNamespace = regexp.MustCompile(`^gno.land/(?:r|p)/([\.~_a-zA-Z0-9]+)`)

const sysUsersPkgParamPath = "gno.land/r/sys/params.sys.users_pkgpath.string"

// checkNamespacePermission check if the user as given has correct permssion to on the given pkg path
func (vm *VMKeeper) checkNamespacePermission(ctx sdk.Context, creator crypto.Address, pkgPath string) error {
	var sysUsersPkg string
	vm.prmk.GetString(ctx, sysUsersPkgParamPath, &sysUsersPkg)
	if sysUsersPkg == "" {
		return nil
	}
>>>>>>> bd1d76e0

	store := vm.getGnoTransactionStore(ctx)

	match := vm.reNamespace.FindStringSubmatch(pkgPath)
	switch len(match) {
	case 0:
		return ErrInvalidPkgPath(pkgPath) // no match
	case 2: // ok
	default:
		panic("invalid pattern while matching pkgpath")
	}
	if len(match) != 2 {
		return ErrInvalidPkgPath(pkgPath)
	}
	username := match[1]

	// if `sysUsersPkg` does not exist -> skip validation.
	usersPkg := store.GetPackage(sysUsersPkg, false)
	if usersPkg == nil {
		return nil
	}

	// Parse and run the files, construct *PV.
	pkgAddr := gno.DerivePkgAddr(pkgPath)
	msgCtx := stdlibs.ExecContext{
		ChainID:       ctx.ChainID(),
		ChainDomain:   vm.domain,
		Height:        ctx.BlockHeight(),
		Timestamp:     ctx.BlockTime().Unix(),
		OrigCaller:    creator.Bech32(),
		OrigSendSpent: new(std.Coins),
		OrigPkgAddr:   pkgAddr.Bech32(),
		// XXX: should we remove the banker ?
		Banker:      NewSDKBanker(vm, ctx),
		Params:      NewSDKParams(vm, ctx),
		EventLogger: ctx.EventLogger(),
	}

	m := gno.NewMachineWithOptions(
		gno.MachineOptions{
			PkgPath:  "",
			Output:   vm.Output,
			Store:    store,
			Context:  msgCtx,
			Alloc:    store.GetAllocator(),
			GasMeter: ctx.GasMeter(),
		})
	defer m.Release()

	// call $sysUsersPkg.IsAuthorizedAddressForName("<user>")
	// We only need to check by name here, as address have already been check
	mpv := gno.NewPackageNode("main", "main", nil).NewPackage()
	m.SetActivePackage(mpv)
	m.RunDeclaration(gno.ImportD("users", sysUsersPkg))
	x := gno.Call(
		gno.Sel(gno.Nx("users"), "IsAuthorizedAddressForName"),
		gno.Str(creator.String()),
		gno.Str(username),
	)

	ret := m.Eval(x)
	if len(ret) == 0 {
		panic("call: invalid response length")
	}

	useraddress := ret[0]
	if useraddress.T.Kind() != gno.BoolKind {
		panic("call: invalid response kind")
	}

	if isAuthorized := useraddress.GetBool(); !isAuthorized {
		return ErrUnauthorizedUser(username)
	}

	return nil
}

// AddPackage adds a package with given fileset.
func (vm *VMKeeper) AddPackage(ctx sdk.Context, msg MsgAddPackage) (err error) {
	creator := msg.Creator
	pkgPath := msg.Package.Path
	memPkg := msg.Package
	deposit := msg.Deposit
	gnostore := vm.getGnoTransactionStore(ctx)

	// Validate arguments.
	if creator.IsZero() {
		return std.ErrInvalidAddress("missing creator address")
	}
	creatorAcc := vm.acck.GetAccount(ctx, creator)
	if creatorAcc == nil {
		return std.ErrUnknownAddress(fmt.Sprintf("account %s does not exist", creator))
	}
	if err := msg.Package.Validate(); err != nil {
		return ErrInvalidPkgPath(err.Error())
	}
	if !strings.HasPrefix(pkgPath, vm.domain+"/") {
		return ErrInvalidPkgPath("invalid domain: " + pkgPath)
	}
	if pv := gnostore.GetPackage(pkgPath, false); pv != nil {
		return ErrPkgAlreadyExists("package already exists: " + pkgPath)
	}
	if gno.ReGnoRunPath.MatchString(pkgPath) {
		return ErrInvalidPkgPath("reserved package name: " + pkgPath)
	}

	// Validate Gno syntax and type check.
	format := true
	if err := gno.TypeCheckMemPackage(memPkg, gnostore, format); err != nil {
		return ErrTypeCheck(err)
	}

	// Pay deposit from creator.
	pkgAddr := gno.DerivePkgAddr(pkgPath)

	// TODO: ACLs.
	// - if r/system/names does not exists -> skip validation.
	// - loads r/system/names data state.
	if err := vm.checkNamespacePermission(ctx, creator, pkgPath); err != nil {
		return err
	}

	err = vm.bank.SendCoins(ctx, creator, pkgAddr, deposit)
	if err != nil {
		return err
	}

	// Parse and run the files, construct *PV.
	msgCtx := stdlibs.ExecContext{
		ChainID:       ctx.ChainID(),
		Height:        ctx.BlockHeight(),
		Timestamp:     ctx.BlockTime().Unix(),
		Msg:           msg,
		OrigCaller:    creator.Bech32(),
		OrigSend:      deposit,
		OrigSendSpent: new(std.Coins),
		OrigPkgAddr:   pkgAddr.Bech32(),
		Banker:        NewSDKBanker(vm, ctx),
		Params:        NewSDKParams(vm, ctx),
		EventLogger:   ctx.EventLogger(),
	}
	// Parse and run the files, construct *PV.
	m2 := gno.NewMachineWithOptions(
		gno.MachineOptions{
			PkgPath:  "",
			Output:   vm.Output,
			Store:    gnostore,
			Alloc:    gnostore.GetAllocator(),
			Context:  msgCtx,
			GasMeter: ctx.GasMeter(),
		})
	defer m2.Release()
	defer func() {
		if r := recover(); r != nil {
			switch r.(type) {
			case store.OutOfGasException: // panic in consumeGas()
				panic(r)
			default:
				err = errors.Wrap(fmt.Errorf("%v", r), "VM addpkg panic: %v\n%s\n",
					r, m2.String())
				return
			}
		}
	}()
	m2.RunMemPackage(memPkg, true)

	// Log the telemetry
	logTelemetry(
		m2.GasMeter.GasConsumed(),
		m2.Cycles,
		attribute.KeyValue{
			Key:   "operation",
			Value: attribute.StringValue("m_addpkg"),
		},
	)

	return nil
}

// Call calls a public Gno function (for delivertx).
func (vm *VMKeeper) Call(ctx sdk.Context, msg MsgCall) (res string, err error) {
	pkgPath := msg.PkgPath // to import
	fnc := msg.Func
	gnostore := vm.getGnoTransactionStore(ctx)
	// Get the package and function type.
	pv := gnostore.GetPackage(pkgPath, false)
	pl := gno.PackageNodeLocation(pkgPath)
	pn := gnostore.GetBlockNode(pl).(*gno.PackageNode)
	ft := pn.GetStaticTypeOf(gnostore, gno.Name(fnc)).(*gno.FuncType)
	// Make main Package with imports.
	mpn := gno.NewPackageNode("main", "main", nil)
	mpn.Define("pkg", gno.TypedValue{T: &gno.PackageType{}, V: pv})
	mpv := mpn.NewPackage()
	// Parse expression.
	argslist := ""
	for i := range msg.Args {
		if i > 0 {
			argslist += ","
		}
		argslist += fmt.Sprintf("arg%d", i)
	}
	expr := fmt.Sprintf(`pkg.%s(%s)`, fnc, argslist)
	xn := gno.MustParseExpr(expr)
	// Send send-coins to pkg from caller.
	pkgAddr := gno.DerivePkgAddr(pkgPath)
	caller := msg.Caller
	send := msg.Send
	err = vm.bank.SendCoins(ctx, caller, pkgAddr, send)
	if err != nil {
		return "", err
	}
	// Convert Args to gno values.
	cx := xn.(*gno.CallExpr)
	if cx.Varg {
		panic("variadic calls not yet supported")
	}
	if len(msg.Args) != len(ft.Params) {
		panic(fmt.Sprintf("wrong number of arguments in call to %s: want %d got %d", fnc, len(ft.Params), len(msg.Args)))
	}
	for i, arg := range msg.Args {
		argType := ft.Params[i].Type
		atv := convertArgToGno(arg, argType)
		cx.Args[i] = &gno.ConstExpr{
			TypedValue: atv,
		}
	}
	// Make context.
	// NOTE: if this is too expensive,
	// could it be safely partially memoized?
	msgCtx := stdlibs.ExecContext{
		ChainID:       ctx.ChainID(),
		Height:        ctx.BlockHeight(),
		Timestamp:     ctx.BlockTime().Unix(),
		Msg:           msg,
		OrigCaller:    caller.Bech32(),
		OrigSend:      send,
		OrigSendSpent: new(std.Coins),
		OrigPkgAddr:   pkgAddr.Bech32(),
		Banker:        NewSDKBanker(vm, ctx),
		Params:        NewSDKParams(vm, ctx),
		EventLogger:   ctx.EventLogger(),
	}
	// Construct machine and evaluate.
	m := gno.NewMachineWithOptions(
		gno.MachineOptions{
			PkgPath:  "",
			Output:   vm.Output,
			Store:    gnostore,
			Context:  msgCtx,
			Alloc:    gnostore.GetAllocator(),
			GasMeter: ctx.GasMeter(),
		})
	defer m.Release()
	m.SetActivePackage(mpv)
	defer func() {
		if r := recover(); r != nil {
			switch r := r.(type) {
			case store.OutOfGasException: // panic in consumeGas()
				panic(r)
			case gno.UnhandledPanicError:
				err = errors.Wrap(fmt.Errorf("%v", r.Error()), "VM call panic: %s\nStacktrace: %s\n",
					r.Error(), m.ExceptionsStacktrace())
			default:
				err = errors.Wrap(fmt.Errorf("%v", r), "VM call panic: %v\nMachine State:%s\nStacktrace: %s\n",
					r, m.String(), m.Stacktrace().String())
				return
			}
		}
	}()
	rtvs := m.Eval(xn)
	for i, rtv := range rtvs {
		res = res + rtv.String()
		if i < len(rtvs)-1 {
			res += "\n"
		}
	}

	// Log the telemetry
	logTelemetry(
		m.GasMeter.GasConsumed(),
		m.Cycles,
		attribute.KeyValue{
			Key:   "operation",
			Value: attribute.StringValue("m_call"),
		},
	)

	res += "\n\n" // use `\n\n` as separator to separate results for single tx with multi msgs

	return res, nil
	// TODO pay for gas? TODO see context?
}

// Run executes arbitrary Gno code in the context of the caller's realm.
func (vm *VMKeeper) Run(ctx sdk.Context, msg MsgRun) (res string, err error) {
	caller := msg.Caller
	pkgAddr := caller
	gnostore := vm.getGnoTransactionStore(ctx)
	send := msg.Send
	memPkg := msg.Package

	// coerce path to right one.
	// the path in the message must be "" or the following path.
	// this is already checked in MsgRun.ValidateBasic
	memPkg.Path = vm.domain + "/r/" + msg.Caller.String() + "/run"

	// Validate arguments.
	callerAcc := vm.acck.GetAccount(ctx, caller)
	if callerAcc == nil {
		return "", std.ErrUnknownAddress(fmt.Sprintf("account %s does not exist", caller))
	}
	if err := msg.Package.Validate(); err != nil {
		return "", ErrInvalidPkgPath(err.Error())
	}

	// Validate Gno syntax and type check.
	format := false
	if err = gno.TypeCheckMemPackage(memPkg, gnostore, format); err != nil {
		return "", ErrTypeCheck(err)
	}

	// Send send-coins to pkg from caller.
	err = vm.bank.SendCoins(ctx, caller, pkgAddr, send)
	if err != nil {
		return "", err
	}

	// Parse and run the files, construct *PV.
	msgCtx := stdlibs.ExecContext{
		ChainID:       ctx.ChainID(),
		ChainDomain:   vm.domain,
		Height:        ctx.BlockHeight(),
		Timestamp:     ctx.BlockTime().Unix(),
		Msg:           msg,
		OrigCaller:    caller.Bech32(),
		OrigSend:      send,
		OrigSendSpent: new(std.Coins),
		OrigPkgAddr:   pkgAddr.Bech32(),
		Banker:        NewSDKBanker(vm, ctx),
		Params:        NewSDKParams(vm, ctx),
		EventLogger:   ctx.EventLogger(),
	}
	// Parse and run the files, construct *PV.
	buf := new(bytes.Buffer)
	output := io.Writer(buf)
	if vm.Output != nil {
		output = io.MultiWriter(buf, vm.Output)
	}
	m := gno.NewMachineWithOptions(
		gno.MachineOptions{
			PkgPath:  "",
			Output:   output,
			Store:    gnostore,
			Alloc:    gnostore.GetAllocator(),
			Context:  msgCtx,
			GasMeter: ctx.GasMeter(),
		})
	// XXX MsgRun does not have pkgPath. How do we find it on chain?
	defer m.Release()
	defer func() {
		if r := recover(); r != nil {
			switch r.(type) {
			case store.OutOfGasException: // panic in consumeGas()
				panic(r)
			default:
				err = errors.Wrap(fmt.Errorf("%v", r), "VM run main addpkg panic: %v\n%s\n",
					r, m.String())
				return
			}
		}
	}()

	_, pv := m.RunMemPackage(memPkg, false)

	m2 := gno.NewMachineWithOptions(
		gno.MachineOptions{
			PkgPath:  "",
			Output:   output,
			Store:    gnostore,
			Alloc:    gnostore.GetAllocator(),
			Context:  msgCtx,
			GasMeter: ctx.GasMeter(),
		})
	defer m2.Release()
	m2.SetActivePackage(pv)
	defer func() {
		if r := recover(); r != nil {
			switch r.(type) {
			case store.OutOfGasException: // panic in consumeGas()
				panic(r)
			default:
				err = errors.Wrap(fmt.Errorf("%v", r), "VM run main call panic: %v\n%s\n",
					r, m2.String())
				return
			}
		}
	}()
	m2.RunMain()
	res = buf.String()

	// Log the telemetry
	logTelemetry(
		m2.GasMeter.GasConsumed(),
		m2.Cycles,
		attribute.KeyValue{
			Key:   "operation",
			Value: attribute.StringValue("m_run"),
		},
	)

	return res, nil
}

// QueryFuncs returns public facing function signatures.
func (vm *VMKeeper) QueryFuncs(ctx sdk.Context, pkgPath string) (fsigs FunctionSignatures, err error) {
	store := vm.newGnoTransactionStore(ctx) // throwaway (never committed)
	// Ensure pkgPath is realm.
	if !gno.IsRealmPath(pkgPath) {
		err = ErrInvalidPkgPath(fmt.Sprintf(
			"package is not realm: %s", pkgPath))
		return nil, err
	}
	// Get Package.
	pv := store.GetPackage(pkgPath, false)
	if pv == nil {
		err = ErrInvalidPkgPath(fmt.Sprintf(
			"package not found: %s", pkgPath))
		return nil, err
	}
	// Iterate over public functions.
	pblock := pv.GetBlock(store)
	for _, tv := range pblock.Values {
		if tv.T.Kind() != gno.FuncKind {
			continue // must be function
		}
		fv := tv.GetFunc()
		if fv.IsMethod {
			continue // cannot be method
		}
		fname := string(fv.Name)
		first := fname[0:1]
		if strings.ToUpper(first) != first {
			continue // must be exposed
		}
		fsig := FunctionSignature{
			FuncName: fname,
		}
		ft := fv.Type.(*gno.FuncType)
		for _, param := range ft.Params {
			pname := string(param.Name)
			if pname == "" {
				pname = "_"
			}
			ptype := gno.BaseOf(param.Type).String()
			fsig.Params = append(fsig.Params,
				NamedType{Name: pname, Type: ptype},
			)
		}
		for _, result := range ft.Results {
			rname := string(result.Name)
			if rname == "" {
				rname = "_"
			}
			rtype := gno.BaseOf(result.Type).String()
			fsig.Results = append(fsig.Results,
				NamedType{Name: rname, Type: rtype},
			)
		}
		fsigs = append(fsigs, fsig)
	}
	return fsigs, nil
}

// QueryEval evaluates a gno expression (readonly, for ABCI queries).
// TODO: modify query protocol to allow MsgEval.
// TODO: then, rename to "Eval".
func (vm *VMKeeper) QueryEval(ctx sdk.Context, pkgPath string, expr string) (res string, err error) {
	alloc := gno.NewAllocator(maxAllocQuery)
	gnostore := vm.newGnoTransactionStore(ctx) // throwaway (never committed)
	pkgAddr := gno.DerivePkgAddr(pkgPath)
	// Get Package.
	pv := gnostore.GetPackage(pkgPath, false)
	if pv == nil {
		err = ErrInvalidPkgPath(fmt.Sprintf(
			"package not found: %s", pkgPath))
		return "", err
	}
	// Parse expression.
	xx, err := gno.ParseExpr(expr)
	if err != nil {
		return "", err
	}
	// Construct new machine.
	msgCtx := stdlibs.ExecContext{
		ChainID:   ctx.ChainID(),
		Height:    ctx.BlockHeight(),
		Timestamp: ctx.BlockTime().Unix(),
		// Msg:           msg,
		// OrigCaller:    caller,
		// OrigSend:      send,
		// OrigSendSpent: nil,
		OrigPkgAddr: pkgAddr.Bech32(),
		Banker:      NewSDKBanker(vm, ctx), // safe as long as ctx is a fork to be discarded.
		Params:      NewSDKParams(vm, ctx),
		EventLogger: ctx.EventLogger(),
	}
	m := gno.NewMachineWithOptions(
		gno.MachineOptions{
			PkgPath:  pkgPath,
			Output:   vm.Output,
			Store:    gnostore,
			Context:  msgCtx,
			Alloc:    alloc,
			GasMeter: ctx.GasMeter(),
		})
	defer m.Release()
	defer func() {
		if r := recover(); r != nil {
			switch r.(type) {
			case store.OutOfGasException: // panic in consumeGas()
				panic(r)
			default:
				err = errors.Wrap(fmt.Errorf("%v", r), "VM query eval panic: %v\n%s\n",
					r, m.String())
				return
			}
		}
	}()
	rtvs := m.Eval(xx)
	res = ""
	for i, rtv := range rtvs {
		res += rtv.String()
		if i < len(rtvs)-1 {
			res += "\n"
		}
	}
	return res, nil
}

// QueryEvalString evaluates a gno expression (readonly, for ABCI queries).
// The result is expected to be a single string (not a tuple).
// TODO: modify query protocol to allow MsgEval.
// TODO: then, rename to "EvalString".
func (vm *VMKeeper) QueryEvalString(ctx sdk.Context, pkgPath string, expr string) (res string, err error) {
	alloc := gno.NewAllocator(maxAllocQuery)
	gnostore := vm.newGnoTransactionStore(ctx) // throwaway (never committed)
	pkgAddr := gno.DerivePkgAddr(pkgPath)
	// Get Package.
	pv := gnostore.GetPackage(pkgPath, false)
	if pv == nil {
		err = ErrInvalidPkgPath(fmt.Sprintf(
			"package not found: %s", pkgPath))
		return "", err
	}
	// Parse expression.
	xx, err := gno.ParseExpr(expr)
	if err != nil {
		return "", err
	}
	// Construct new machine.
	msgCtx := stdlibs.ExecContext{
		ChainID:   ctx.ChainID(),
		Height:    ctx.BlockHeight(),
		Timestamp: ctx.BlockTime().Unix(),
		// Msg:           msg,
		// OrigCaller:    caller,
		// OrigSend:      jsend,
		// OrigSendSpent: nil,
		OrigPkgAddr: pkgAddr.Bech32(),
		Banker:      NewSDKBanker(vm, ctx), // safe as long as ctx is a fork to be discarded.
		Params:      NewSDKParams(vm, ctx),
		EventLogger: ctx.EventLogger(),
	}
	m := gno.NewMachineWithOptions(
		gno.MachineOptions{
			PkgPath:  pkgPath,
			Output:   vm.Output,
			Store:    gnostore,
			Context:  msgCtx,
			Alloc:    alloc,
			GasMeter: ctx.GasMeter(),
		})
	defer m.Release()
	defer func() {
		if r := recover(); r != nil {
			switch r.(type) {
			case store.OutOfGasException: // panic in consumeGas()
				panic(r)
			default:
				err = errors.Wrap(fmt.Errorf("%v", r), "VM query eval string panic: %v\n%s\n",
					r, m.String())
				return
			}
		}
	}()
	rtvs := m.Eval(xx)
	if len(rtvs) != 1 {
		return "", errors.New("expected 1 string result, got %d", len(rtvs))
	} else if rtvs[0].T.Kind() != gno.StringKind {
		return "", errors.New("expected 1 string result, got %v", rtvs[0].T.Kind())
	}
	res = rtvs[0].GetString()
	return res, nil
}

func (vm *VMKeeper) QueryFile(ctx sdk.Context, filepath string) (res string, err error) {
	store := vm.newGnoTransactionStore(ctx) // throwaway (never committed)
	dirpath, filename := gnovm.SplitFilepath(filepath)
	if filename != "" {
		memFile := store.GetMemFile(dirpath, filename)
		if memFile == nil {
			return "", fmt.Errorf("file %q is not available", filepath) // TODO: XSS protection
		}
		return memFile.Body, nil
	} else {
		memPkg := store.GetMemPackage(dirpath)
		if memPkg == nil {
			return "", fmt.Errorf("package %q is not available", dirpath) // TODO: XSS protection
		}
		for i, memfile := range memPkg.Files {
			if i > 0 {
				res += "\n"
			}
			res += memfile.Name
		}
		return res, nil
	}
}

// logTelemetry logs the VM processing telemetry
func logTelemetry(
	gasUsed int64,
	cpuCycles int64,
	attributes ...attribute.KeyValue,
) {
	if !telemetry.MetricsEnabled() {
		return
	}

	// Record the operation frequency
	metrics.VMExecMsgFrequency.Add(
		context.Background(),
		1,
		metric.WithAttributes(attributes...),
	)

	// Record the CPU cycles
	metrics.VMCPUCycles.Record(
		context.Background(),
		cpuCycles,
		metric.WithAttributes(attributes...),
	)

	// Record the gas used
	metrics.VMGasUsed.Record(
		context.Background(),
		gasUsed,
		metric.WithAttributes(attributes...),
	)
}<|MERGE_RESOLUTION|>--- conflicted
+++ resolved
@@ -81,22 +81,14 @@
 	iavlKey store.StoreKey,
 	acck auth.AccountKeeper,
 	bank bank.BankKeeper,
-<<<<<<< HEAD
-	chainDomain string,
-=======
 	prmk params.ParamsKeeper,
->>>>>>> bd1d76e0
 ) *VMKeeper {
 	vmk := &VMKeeper{
 		baseKey: baseKey,
 		iavlKey: iavlKey,
 		acck:    acck,
 		bank:    bank,
-<<<<<<< HEAD
-		domain:  chainDomain,
-=======
 		prmk:    prmk,
->>>>>>> bd1d76e0
 	}
 
 	// Namespace can be either a user or crypto address.
@@ -242,24 +234,22 @@
 	return txStore
 }
 
-<<<<<<< HEAD
+// Namespace can be either a user or crypto address.
+var reNamespace = regexp.MustCompile(`^gno.land/(?:r|p)/([\.~_a-zA-Z0-9]+)`)
+
+const (
+	sysUsersPkgParamPath = "gno.land/r/sys/params.sys.users_pkgpath.string"
+	chainDomainParamPath = "gno.land/r/sys/params.chain.domain.string"
+)
+
 // checkNamespacePermission check if the user as given has correct permssion to on the given pkg path
 func (vm *VMKeeper) checkNamespacePermission(ctx sdk.Context, creator crypto.Address, pkgPath string) error {
 	sysUsersPkg := vm.domain + "/r/sys/users" // configurable through sys/params
-=======
-// Namespace can be either a user or crypto address.
-var reNamespace = regexp.MustCompile(`^gno.land/(?:r|p)/([\.~_a-zA-Z0-9]+)`)
-
-const sysUsersPkgParamPath = "gno.land/r/sys/params.sys.users_pkgpath.string"
-
-// checkNamespacePermission check if the user as given has correct permssion to on the given pkg path
-func (vm *VMKeeper) checkNamespacePermission(ctx sdk.Context, creator crypto.Address, pkgPath string) error {
 	var sysUsersPkg string
 	vm.prmk.GetString(ctx, sysUsersPkgParamPath, &sysUsersPkg)
 	if sysUsersPkg == "" {
 		return nil
 	}
->>>>>>> bd1d76e0
 
 	store := vm.getGnoTransactionStore(ctx)
 
