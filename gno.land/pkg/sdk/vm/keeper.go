--- conflicted
+++ resolved
@@ -746,10 +746,7 @@
 	ctx = ctx.WithGasMeter(store.NewGasMeter(maxGasQuery))
 	alloc := gno.NewAllocator(maxAllocQuery)
 	gnostore := vm.newGnoTransactionStore(ctx) // throwaway (never committed)
-<<<<<<< HEAD
-	pkgAddr := gno.DerivePkgAddr(cfg.PkgPath)
-=======
->>>>>>> a897defa
+
 	// Get Package.
 	pv := gnostore.GetPackage(cfg.PkgPath, false)
 	if pv == nil {
