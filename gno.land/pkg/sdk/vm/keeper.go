package vm

// TODO: move most of the logic in ROOT/gno.land/...

import (
	"bytes"
	"fmt"
	"os"
	"regexp"
	"strings"

	gno "github.com/gnolang/gno/gnovm/pkg/gnolang"
	"github.com/gnolang/gno/gnovm/stdlibs"
	"github.com/gnolang/gno/tm2/pkg/errors"
	"github.com/gnolang/gno/tm2/pkg/sdk"
	"github.com/gnolang/gno/tm2/pkg/sdk/auth"
	"github.com/gnolang/gno/tm2/pkg/sdk/bank"
	"github.com/gnolang/gno/tm2/pkg/std"
	"github.com/gnolang/gno/tm2/pkg/store"
)

const (
	maxAllocTx    = 500 * 1000 * 1000
	maxAllocQuery = 1500 * 1000 * 1000 // higher limit for queries
)

// vm.VMKeeperI defines a module interface that supports Gno
// smart contracts programming (scripting).
type VMKeeperI interface {
	AddPackage(ctx sdk.Context, msg MsgAddPackage) error
	Call(ctx sdk.Context, msg MsgCall) (res string, err error)
	Run(ctx sdk.Context, msg MsgRun) (res string, err error)
}

var _ VMKeeperI = &VMKeeper{}

// VMKeeper holds all package code and store state.
type VMKeeper struct {
	baseKey    store.StoreKey
	iavlKey    store.StoreKey
	acck       auth.AccountKeeper
	bank       bank.BankKeeper
	stdlibsDir string

	// cached, the DeliverTx persistent state.
	gnoStore gno.Store

	maxCycles int64 // max allowed cylces on VM executions
}

// NewVMKeeper returns a new VMKeeper.
func NewVMKeeper(
	baseKey store.StoreKey,
	iavlKey store.StoreKey,
	acck auth.AccountKeeper,
	bank bank.BankKeeper,
	stdlibsDir string,
	maxCycles int64,
) *VMKeeper {
	// TODO: create an Options struct to avoid too many constructor parameters
	vmk := &VMKeeper{
		baseKey:    baseKey,
		iavlKey:    iavlKey,
		acck:       acck,
		bank:       bank,
		stdlibsDir: stdlibsDir,
		maxCycles:  maxCycles,
	}
	return vmk
}

func (vm *VMKeeper) Initialize(ms store.MultiStore) {
	if vm.gnoStore != nil {
		panic("should not happen")
	}
	alloc := gno.NewAllocator(maxAllocTx)
	baseSDKStore := ms.GetStore(vm.baseKey)
	iavlSDKStore := ms.GetStore(vm.iavlKey)
	vm.gnoStore = gno.NewStore(alloc, baseSDKStore, iavlSDKStore)
	vm.initBuiltinPackagesAndTypes(vm.gnoStore)
	if vm.gnoStore.NumMemPackages() > 0 {
		// for now, all mem packages must be re-run after reboot.
		// TODO remove this, and generally solve for in-mem garbage collection
		// and memory management across many objects/types/nodes/packages.
		m2 := gno.NewMachineWithOptions(
			gno.MachineOptions{
				PkgPath: "",
				Output:  os.Stdout, // XXX
				Store:   vm.gnoStore,
			})
		defer m2.Release()
		gno.DisableDebug()
		m2.PreprocessAllFilesAndSaveBlockNodes()
		gno.EnableDebug()
	}
}

func (vm *VMKeeper) getGnoStore(ctx sdk.Context) gno.Store {
	// construct main store if nil.
	if vm.gnoStore == nil {
		panic("VMKeeper must first be initialized")
	}
	switch ctx.Mode() {
	case sdk.RunTxModeDeliver:
		// swap sdk store of existing store.
		// this is needed due to e.g. gas wrappers.
		baseSDKStore := ctx.Store(vm.baseKey)
		iavlSDKStore := ctx.Store(vm.iavlKey)
		vm.gnoStore.SwapStores(baseSDKStore, iavlSDKStore)
		// clear object cache for every transaction.
		// NOTE: this is inefficient, but simple.
		// in the future, replace with more advanced caching strategy.
		vm.gnoStore.ClearObjectCache()
		return vm.gnoStore
	case sdk.RunTxModeCheck:
		// For query??? XXX Why not RunTxModeQuery?
		simStore := vm.gnoStore.Fork()
		baseSDKStore := ctx.Store(vm.baseKey)
		iavlSDKStore := ctx.Store(vm.iavlKey)
		simStore.SwapStores(baseSDKStore, iavlSDKStore)
		return simStore
	case sdk.RunTxModeSimulate:
		// always make a new store for simulate for isolation.
		simStore := vm.gnoStore.Fork()
		baseSDKStore := ctx.Store(vm.baseKey)
		iavlSDKStore := ctx.Store(vm.iavlKey)
		simStore.SwapStores(baseSDKStore, iavlSDKStore)
		return simStore
	default:
		panic("should not happen")
	}
}

var reRunPath = regexp.MustCompile(`gno\.land/r/g[a-z0-9]+/run`)

// AddPackage adds a package with given fileset.
func (vm *VMKeeper) AddPackage(ctx sdk.Context, msg MsgAddPackage) (err error) {
	creator := msg.Creator
	pkgPath := msg.Package.Path
	memPkg := msg.Package
	deposit := msg.Deposit
	gnostore := vm.getGnoStore(ctx)

	// Validate arguments.
	if creator.IsZero() {
		return std.ErrInvalidAddress("missing creator address")
	}
	creatorAcc := vm.acck.GetAccount(ctx, creator)
	if creatorAcc == nil {
		return std.ErrUnknownAddress(fmt.Sprintf("account %s does not exist", creator))
	}
	if err := msg.Package.Validate(); err != nil {
		return ErrInvalidPkgPath(err.Error())
	}
	if pv := gnostore.GetPackage(pkgPath, false); pv != nil {
		return ErrInvalidPkgPath("package already exists: " + pkgPath)
	}

	if reRunPath.MatchString(pkgPath) {
		return ErrInvalidPkgPath("reserved package name: " + pkgPath)
	}

	// Pay deposit from creator.
	pkgAddr := gno.DerivePkgAddr(pkgPath)

	// TODO: ACLs.
	// - if r/system/names does not exists -> skip validation.
	// - loads r/system/names data state.
	// - lookup r/system/names.namespaces for `{r,p}/NAMES`.
	// - check if caller is in Admins or Editors.
	// - check if namespace is not in pause.

	err = vm.bank.SendCoins(ctx, creator, pkgAddr, deposit)
	if err != nil {
		return err
	}

	// Parse and run the files, construct *PV.
	msgCtx := stdlibs.ExecContext{
		ChainID:       ctx.ChainID(),
		Height:        ctx.BlockHeight(),
		Timestamp:     ctx.BlockTime().Unix(),
		Msg:           msg,
		OrigCaller:    creator.Bech32(),
		OrigSend:      deposit,
		OrigSendSpent: new(std.Coins),
		OrigPkgAddr:   pkgAddr.Bech32(),
		Banker:        NewSDKBanker(vm, ctx),
	}
	// Parse and run the files, construct *PV.
	m2 := gno.NewMachineWithOptions(
		gno.MachineOptions{
			PkgPath:   "",
			Output:    os.Stdout, // XXX
			Store:     gnostore,
			Alloc:     gnostore.GetAllocator(),
			Context:   msgCtx,
			MaxCycles: vm.maxCycles,
			GasMeter:  ctx.GasMeter(),
		})
	defer m2.Release()
	defer func() {
		if r := recover(); r != nil {
			switch r.(type) {
			case store.OutOfGasException: // panic in consumeGas()
				panic(r)
			default:
				err = errors.Wrap(fmt.Errorf("%v", r), "VM addpkg panic: %v\n%s\n",
					r, m2.String())
				return
			}
		}
	}()

<<<<<<< HEAD
	m2.RunMemPackage(memPkg, true)
=======
>>>>>>> 0ba95bf3
	return nil
}

// Call calls a public Gno function (for delivertx).
func (vm *VMKeeper) Call(ctx sdk.Context, msg MsgCall) (res string, err error) {
	pkgPath := msg.PkgPath // to import
	fnc := msg.Func
	gnostore := vm.getGnoStore(ctx)
	// Get the package and function type.
	pv := gnostore.GetPackage(pkgPath, false)
	pl := gno.PackageNodeLocation(pkgPath)
	pn := gnostore.GetBlockNode(pl).(*gno.PackageNode)
	ft := pn.GetStaticTypeOf(gnostore, gno.Name(fnc)).(*gno.FuncType)
	// Make main Package with imports.
	mpn := gno.NewPackageNode("main", "main", nil)
	mpn.Define("pkg", gno.TypedValue{T: &gno.PackageType{}, V: pv})
	mpv := mpn.NewPackage()
	// Parse expression.
	argslist := ""
	for i := range msg.Args {
		if i > 0 {
			argslist += ","
		}
		argslist += fmt.Sprintf("arg%d", i)
	}
	expr := fmt.Sprintf(`pkg.%s(%s)`, fnc, argslist)
	xn := gno.MustParseExpr(expr)
	// Send send-coins to pkg from caller.
	pkgAddr := gno.DerivePkgAddr(pkgPath)
	caller := msg.Caller
	send := msg.Send
	err = vm.bank.SendCoins(ctx, caller, pkgAddr, send)
	if err != nil {
		return "", err
	}
	// Convert Args to gno values.
	cx := xn.(*gno.CallExpr)
	if cx.Varg {
		panic("variadic calls not yet supported")
	}
	if len(msg.Args) != len(ft.Params) {
		panic(fmt.Sprintf("wrong number of arguments in call to %s: want %d got %d", fnc, len(ft.Params), len(msg.Args)))
	}
	for i, arg := range msg.Args {
		argType := ft.Params[i].Type
		atv := convertArgToGno(arg, argType)
		cx.Args[i] = &gno.ConstExpr{
			TypedValue: atv,
		}
	}
	// Make context.
	// NOTE: if this is too expensive,
	// could it be safely partially memoized?
	msgCtx := stdlibs.ExecContext{
		ChainID:       ctx.ChainID(),
		Height:        ctx.BlockHeight(),
		Timestamp:     ctx.BlockTime().Unix(),
		Msg:           msg,
		OrigCaller:    caller.Bech32(),
		OrigSend:      send,
		OrigSendSpent: new(std.Coins),
		OrigPkgAddr:   pkgAddr.Bech32(),
		Banker:        NewSDKBanker(vm, ctx),
	}
	// Construct machine and evaluate.
	m := gno.NewMachineWithOptions(
		gno.MachineOptions{
			PkgPath:   "",
			Output:    os.Stdout, // XXX
			Store:     gnostore,
			Context:   msgCtx,
			Alloc:     gnostore.GetAllocator(),
			MaxCycles: vm.maxCycles,
			GasMeter:  ctx.GasMeter(),
		})
	defer m.Release()
	m.SetActivePackage(mpv)
	defer func() {
		if r := recover(); r != nil {
			switch r.(type) {
			case store.OutOfGasException: // panic in consumeGas()
				panic(r)
			default:
				err = errors.Wrap(fmt.Errorf("%v", r), "VM call panic: %v\n%s\n",
					r, m.String())
				return
			}
		}
	}()
	rtvs := m.Eval(xn)
<<<<<<< HEAD
=======

>>>>>>> 0ba95bf3
	for i, rtv := range rtvs {
		res = res + rtv.String()
		if i < len(rtvs)-1 {
			res += "\n"
		}
	}
	return res, nil
	// TODO pay for gas? TODO see context?
}

// Run executes arbitrary Gno code in the context of the caller's realm.
func (vm *VMKeeper) Run(ctx sdk.Context, msg MsgRun) (res string, err error) {
	caller := msg.Caller
	pkgAddr := caller
	gnostore := vm.getGnoStore(ctx)
	send := msg.Send
	memPkg := msg.Package

	// coerce path to right one.
	// the path in the message must be "" or the following path.
	// this is already checked in MsgRun.ValidateBasic
	memPkg.Path = "gno.land/r/" + msg.Caller.String() + "/run"

	// Validate arguments.
	callerAcc := vm.acck.GetAccount(ctx, caller)
	if callerAcc == nil {
		return "", std.ErrUnknownAddress(fmt.Sprintf("account %s does not exist", caller))
	}
	if err := msg.Package.Validate(); err != nil {
		return "", ErrInvalidPkgPath(err.Error())
	}

	// Send send-coins to pkg from caller.
	err = vm.bank.SendCoins(ctx, caller, pkgAddr, send)
	if err != nil {
		return "", err
	}

	// Parse and run the files, construct *PV.
	msgCtx := stdlibs.ExecContext{
		ChainID:       ctx.ChainID(),
		Height:        ctx.BlockHeight(),
		Timestamp:     ctx.BlockTime().Unix(),
		Msg:           msg,
		OrigCaller:    caller.Bech32(),
		OrigSend:      send,
		OrigSendSpent: new(std.Coins),
		OrigPkgAddr:   pkgAddr.Bech32(),
		Banker:        NewSDKBanker(vm, ctx),
	}
	// Parse and run the files, construct *PV.
	buf := new(bytes.Buffer)
	m := gno.NewMachineWithOptions(
		gno.MachineOptions{
			PkgPath:   "",
			Output:    buf,
			Store:     gnostore,
			Alloc:     gnostore.GetAllocator(),
			Context:   msgCtx,
			MaxCycles: vm.maxCycles,
			GasMeter:  ctx.GasMeter(),
		})
	// XXX MsgRun does not have pkgPath. How do we find it on chain?
	defer m.Release()
	defer func() {
		if r := recover(); r != nil {
			switch r.(type) {
			case store.OutOfGasException: // panic in consumeGas()
				panic(r)
			default:
				err = errors.Wrap(fmt.Errorf("%v", r), "VM run main addpkg panic: %v\n%s\n",
					r, m.String())
				return
			}
		}
	}()

	_, pv := m.RunMemPackage(memPkg, false)

	m2 := gno.NewMachineWithOptions(
		gno.MachineOptions{
			PkgPath:   "",
			Output:    buf,
			Store:     gnostore,
			Alloc:     gnostore.GetAllocator(),
			Context:   msgCtx,
			MaxCycles: vm.maxCycles,
			GasMeter:  ctx.GasMeter(),
		})
	defer m2.Release()
	m2.SetActivePackage(pv)
	defer func() {
		if r := recover(); r != nil {
			switch r.(type) {
			case store.OutOfGasException: // panic in consumeGas()
				panic(r)
			default:
				err = errors.Wrap(fmt.Errorf("%v", r), "VM run main call panic: %v\n%s\n",
					r, m2.String())
				return
			}
		}
	}()
	m2.RunMain()
<<<<<<< HEAD
=======

>>>>>>> 0ba95bf3
	res = buf.String()
	return res, nil
}

// QueryFuncs returns public facing function signatures.
func (vm *VMKeeper) QueryFuncs(ctx sdk.Context, pkgPath string) (fsigs FunctionSignatures, err error) {
	store := vm.getGnoStore(ctx)
	// Ensure pkgPath is realm.
	if !gno.IsRealmPath(pkgPath) {
		err = ErrInvalidPkgPath(fmt.Sprintf(
			"package is not realm: %s", pkgPath))
		return nil, err
	}
	// Get Package.
	pv := store.GetPackage(pkgPath, false)
	if pv == nil {
		err = ErrInvalidPkgPath(fmt.Sprintf(
			"package not found: %s", pkgPath))
		return nil, err
	}
	// Iterate over public functions.
	pblock := pv.GetBlock(store)
	for _, tv := range pblock.Values {
		if tv.T.Kind() != gno.FuncKind {
			continue // must be function
		}
		fv := tv.GetFunc()
		if fv.IsMethod {
			continue // cannot be method
		}
		fname := string(fv.Name)
		first := fname[0:1]
		if strings.ToUpper(first) != first {
			continue // must be exposed
		}
		fsig := FunctionSignature{
			FuncName: fname,
		}
		ft := fv.Type.(*gno.FuncType)
		for _, param := range ft.Params {
			pname := string(param.Name)
			if pname == "" {
				pname = "_"
			}
			ptype := gno.BaseOf(param.Type).String()
			fsig.Params = append(fsig.Params,
				NamedType{Name: pname, Type: ptype},
			)
		}
		for _, result := range ft.Results {
			rname := string(result.Name)
			if rname == "" {
				rname = "_"
			}
			rtype := gno.BaseOf(result.Type).String()
			fsig.Results = append(fsig.Results,
				NamedType{Name: rname, Type: rtype},
			)
		}
		fsigs = append(fsigs, fsig)
	}
	return fsigs, nil
}

// QueryEval evaluates a gno expression (readonly, for ABCI queries).
// TODO: modify query protocol to allow MsgEval.
// TODO: then, rename to "Eval".
func (vm *VMKeeper) QueryEval(ctx sdk.Context, pkgPath string, expr string) (res string, err error) {
	alloc := gno.NewAllocator(maxAllocQuery)
	gnostore := vm.getGnoStore(ctx)
	pkgAddr := gno.DerivePkgAddr(pkgPath)
	// Get Package.
	pv := gnostore.GetPackage(pkgPath, false)
	if pv == nil {
		err = ErrInvalidPkgPath(fmt.Sprintf(
			"package not found: %s", pkgPath))
		return "", err
	}
	// Parse expression.
	xx, err := gno.ParseExpr(expr)
	if err != nil {
		return "", err
	}
	// Construct new machine.
	msgCtx := stdlibs.ExecContext{
		ChainID:   ctx.ChainID(),
		Height:    ctx.BlockHeight(),
		Timestamp: ctx.BlockTime().Unix(),
		// Msg:           msg,
		// OrigCaller:    caller,
		// OrigSend:      send,
		// OrigSendSpent: nil,
		OrigPkgAddr: pkgAddr.Bech32(),
		Banker:      NewSDKBanker(vm, ctx), // safe as long as ctx is a fork to be discarded.
	}
	m := gno.NewMachineWithOptions(
		gno.MachineOptions{
			PkgPath:   pkgPath,
			Output:    os.Stdout, // XXX
			Store:     gnostore,
			Context:   msgCtx,
			Alloc:     alloc,
			MaxCycles: vm.maxCycles,
			GasMeter:  ctx.GasMeter(),
		})
	defer m.Release()
	defer func() {
		if r := recover(); r != nil {
			switch r.(type) {
			case store.OutOfGasException: // panic in consumeGas()
				panic(r)
			default:
				err = errors.Wrap(fmt.Errorf("%v", r), "VM query eval panic: %v\n%s\n",
					r, m.String())
				return
			}
		}
	}()
	rtvs := m.Eval(xx)
	res = ""
	for i, rtv := range rtvs {
		res += rtv.String()
		if i < len(rtvs)-1 {
			res += "\n"
		}
	}
	return res, nil
}

// QueryEvalString evaluates a gno expression (readonly, for ABCI queries).
// The result is expected to be a single string (not a tuple).
// TODO: modify query protocol to allow MsgEval.
// TODO: then, rename to "EvalString".
func (vm *VMKeeper) QueryEvalString(ctx sdk.Context, pkgPath string, expr string) (res string, err error) {
	alloc := gno.NewAllocator(maxAllocQuery)
	gnostore := vm.getGnoStore(ctx)
	pkgAddr := gno.DerivePkgAddr(pkgPath)
	// Get Package.
	pv := gnostore.GetPackage(pkgPath, false)
	if pv == nil {
		err = ErrInvalidPkgPath(fmt.Sprintf(
			"package not found: %s", pkgPath))
		return "", err
	}
	// Parse expression.
	xx, err := gno.ParseExpr(expr)
	if err != nil {
		return "", err
	}
	// Construct new machine.
	msgCtx := stdlibs.ExecContext{
		ChainID:   ctx.ChainID(),
		Height:    ctx.BlockHeight(),
		Timestamp: ctx.BlockTime().Unix(),
		// Msg:           msg,
		// OrigCaller:    caller,
		// OrigSend:      jsend,
		// OrigSendSpent: nil,
		OrigPkgAddr: pkgAddr.Bech32(),
		Banker:      NewSDKBanker(vm, ctx), // safe as long as ctx is a fork to be discarded.
	}
	m := gno.NewMachineWithOptions(
		gno.MachineOptions{
			PkgPath:   pkgPath,
			Output:    os.Stdout, // XXX
			Store:     gnostore,
			Context:   msgCtx,
			Alloc:     alloc,
			MaxCycles: vm.maxCycles,
			GasMeter:  ctx.GasMeter(),
		})
	defer m.Release()
	defer func() {
		if r := recover(); r != nil {
			switch r.(type) {
			case store.OutOfGasException: // panic in consumeGas()
				panic(r)
			default:
				err = errors.Wrap(fmt.Errorf("%v", r), "VM query eval string panic: %v\n%s\n",
					r, m.String())
				return
			}
		}
	}()
	rtvs := m.Eval(xx)
	if len(rtvs) != 1 {
		return "", errors.New("expected 1 string result, got %d", len(rtvs))
	} else if rtvs[0].T.Kind() != gno.StringKind {
		return "", errors.New("expected 1 string result, got %v", rtvs[0].T.Kind())
	}
	res = rtvs[0].GetString()
	return res, nil
}

func (vm *VMKeeper) QueryFile(ctx sdk.Context, filepath string) (res string, err error) {
	store := vm.getGnoStore(ctx)
	dirpath, filename := std.SplitFilepath(filepath)
	if filename != "" {
		memFile := store.GetMemFile(dirpath, filename)
		if memFile == nil {
			return "", fmt.Errorf("file %q is not available", filepath) // TODO: XSS protection
		}
		return memFile.Body, nil
	} else {
		memPkg := store.GetMemPackage(dirpath)
		for i, memfile := range memPkg.Files {
			if i > 0 {
				res += "\n"
			}
			res += memfile.Name
		}
		return res, nil
	}
}<|MERGE_RESOLUTION|>--- conflicted
+++ resolved
@@ -211,11 +211,7 @@
 			}
 		}
 	}()
-
-<<<<<<< HEAD
 	m2.RunMemPackage(memPkg, true)
-=======
->>>>>>> 0ba95bf3
 	return nil
 }
 
@@ -306,10 +302,6 @@
 		}
 	}()
 	rtvs := m.Eval(xn)
-<<<<<<< HEAD
-=======
-
->>>>>>> 0ba95bf3
 	for i, rtv := range rtvs {
 		res = res + rtv.String()
 		if i < len(rtvs)-1 {
@@ -414,10 +406,6 @@
 		}
 	}()
 	m2.RunMain()
-<<<<<<< HEAD
-=======
-
->>>>>>> 0ba95bf3
 	res = buf.String()
 	return res, nil
 }
