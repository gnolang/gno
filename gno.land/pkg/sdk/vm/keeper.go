package vm

// TODO: move most of the logic in ROOT/gno.land/...

import (
	"bytes"
	"context"
	goerrors "errors"
	"fmt"
	"io"
	"log/slog"
	"path/filepath"
	"regexp"
	"strconv"
	"strings"
	"sync"
	"time"

	"github.com/gnolang/gno/gnovm"
	"github.com/gnolang/gno/gnovm/pkg/doc"
	gno "github.com/gnolang/gno/gnovm/pkg/gnolang"
	"github.com/gnolang/gno/gnovm/stdlibs"
	"github.com/gnolang/gno/tm2/pkg/crypto"
	"github.com/gnolang/gno/tm2/pkg/db/memdb"
	"github.com/gnolang/gno/tm2/pkg/errors"
	osm "github.com/gnolang/gno/tm2/pkg/os"
	"github.com/gnolang/gno/tm2/pkg/sdk"
	"github.com/gnolang/gno/tm2/pkg/std"
	"github.com/gnolang/gno/tm2/pkg/store"
	"github.com/gnolang/gno/tm2/pkg/store/dbadapter"
	"github.com/gnolang/gno/tm2/pkg/store/types"
	"github.com/gnolang/gno/tm2/pkg/telemetry"
	"github.com/gnolang/gno/tm2/pkg/telemetry/metrics"
	"go.opentelemetry.io/otel/attribute"
	"go.opentelemetry.io/otel/metric"
)

const (
	maxAllocTx    = 500_000_000
	maxAllocQuery = 1_500_000_000 // higher limit for queries
	maxGasQuery   = 3_000_000_000 // same as max block gas
)

// vm.VMKeeperI defines a module interface that supports Gno
// smart contracts programming (scripting).
type VMKeeperI interface {
	AddPackage(ctx sdk.Context, msg MsgAddPackage) error
	Call(ctx sdk.Context, msg MsgCall) (res string, err error)
	Eval(ctx sdk.Context, msg MsgEval) (res string, err error)
	Run(ctx sdk.Context, msg MsgRun) (res string, err error)
	LoadStdlib(ctx sdk.Context, stdlibDir string)
	LoadStdlibCached(ctx sdk.Context, stdlibDir string)
	MakeGnoTransactionStore(ctx sdk.Context) sdk.Context
	CommitGnoTransactionStore(ctx sdk.Context)
	InitGenesis(ctx sdk.Context, data GenesisState)
}

var _ VMKeeperI = &VMKeeper{}

// VMKeeper holds all package code and store state.
type VMKeeper struct {
	// Needs to be explicitly set, like in the case of gnodev.
	Output io.Writer

	baseKey store.StoreKey
	iavlKey store.StoreKey
	acck    AccountKeeperI
	bank    BankKeeperI
	prmk    ParamsKeeperI

	// cached, the DeliverTx persistent state.
	gnoStore gno.Store
}

// NewVMKeeper returns a new VMKeeper.
// NOTE: prmk must be the root ParamsKeeper such that
// ExecContext.Params may set any module's parameter.
func NewVMKeeper(
	baseKey store.StoreKey,
	iavlKey store.StoreKey,
	acck AccountKeeperI,
	bank BankKeeperI,
	prmk ParamsKeeperI,
) *VMKeeper {
	vmk := &VMKeeper{
		baseKey: baseKey,
		iavlKey: iavlKey,
		acck:    acck,
		bank:    bank,
		prmk:    prmk,
	}

	return vmk
}

func (vm *VMKeeper) Initialize(
	logger *slog.Logger,
	ms store.MultiStore,
) {
	if vm.gnoStore != nil {
		panic("should not happen")
	}
	baseStore := ms.GetStore(vm.baseKey)
	iavlStore := ms.GetStore(vm.iavlKey)

	alloc := gno.NewAllocator(maxAllocTx)
	vm.gnoStore = gno.NewStore(alloc, baseStore, iavlStore)
	vm.gnoStore.SetNativeResolver(stdlibs.NativeResolver)

	if vm.gnoStore.NumMemPackages() > 0 {
		// for now, all mem packages must be re-run after reboot.
		// TODO remove this, and generally solve for in-mem garbage collection
		// and memory management across many objects/types/nodes/packages.
		start := time.Now()

		m2 := gno.NewMachineWithOptions(
			gno.MachineOptions{
				PkgPath: "",
				Output:  vm.Output,
				Store:   vm.gnoStore,
			})
		defer m2.Release()
		gno.DisableDebug()
		m2.PreprocessAllFilesAndSaveBlockNodes()
		gno.EnableDebug()

		logger.Debug("GnoVM packages preprocessed",
			"elapsed", time.Since(start))
	}
}

type stdlibCache struct {
	dir  string
	base store.Store
	iavl store.Store
	gno  gno.Store
}

var (
	cachedStdlibOnce sync.Once
	cachedStdlib     stdlibCache
)

// LoadStdlib loads the Gno standard library into the given store.
func (vm *VMKeeper) LoadStdlibCached(ctx sdk.Context, stdlibDir string) {
	cachedStdlibOnce.Do(func() {
		cachedStdlib = stdlibCache{
			dir:  stdlibDir,
			base: dbadapter.StoreConstructor(memdb.NewMemDB(), types.StoreOptions{}),
			iavl: dbadapter.StoreConstructor(memdb.NewMemDB(), types.StoreOptions{}),
		}

		gs := gno.NewStore(nil, cachedStdlib.base, cachedStdlib.iavl)
		gs.SetNativeResolver(stdlibs.NativeResolver)
		loadStdlib(gs, stdlibDir)
		cachedStdlib.gno = gs
	})

	if stdlibDir != cachedStdlib.dir {
		panic(fmt.Sprintf(
			"cannot load cached stdlib: cached stdlib is in dir %q; wanted to load stdlib in dir %q",
			cachedStdlib.dir, stdlibDir))
	}

	gs := vm.getGnoTransactionStore(ctx)
	gno.CopyFromCachedStore(gs, cachedStdlib.gno, cachedStdlib.base, cachedStdlib.iavl)
}

// LoadStdlib loads the Gno standard library into the given store.
func (vm *VMKeeper) LoadStdlib(ctx sdk.Context, stdlibDir string) {
	gs := vm.getGnoTransactionStore(ctx)
	loadStdlib(gs, stdlibDir)
}

func loadStdlib(store gno.Store, stdlibDir string) {
	stdlibInitList := stdlibs.InitOrder()
	for _, lib := range stdlibInitList {
		if lib == "testing" {
			// XXX: testing is skipped for now while it uses testing-only packages
			// like fmt and encoding/json
			continue
		}
		loadStdlibPackage(lib, stdlibDir, store)
	}
}

func loadStdlibPackage(pkgPath, stdlibDir string, store gno.Store) {
	stdlibPath := filepath.Join(stdlibDir, pkgPath)
	if !osm.DirExists(stdlibPath) {
		// does not exist.
		panic(fmt.Sprintf("failed loading stdlib %q: does not exist", pkgPath))
	}
	memPkg := gno.MustReadMemPackage(stdlibPath, pkgPath)
	if memPkg.IsEmpty() {
		// no gno files are present
		panic(fmt.Sprintf("failed loading stdlib %q: not a valid MemPackage", pkgPath))
	}

	m := gno.NewMachineWithOptions(gno.MachineOptions{
		// XXX: gno.land, vm.domain, other?
		PkgPath: "gno.land/r/stdlibs/" + pkgPath,
		// PkgPath: pkgPath, XXX why?
		Store: store,
	})
	defer m.Release()
	m.RunMemPackage(memPkg, true)
}

type gnoStoreContextKeyType struct{}

var gnoStoreContextKey gnoStoreContextKeyType

func (vm *VMKeeper) newGnoTransactionStore(ctx sdk.Context) gno.TransactionStore {
	base := ctx.Store(vm.baseKey)
	iavl := ctx.Store(vm.iavlKey)
	gasMeter := ctx.GasMeter()

	return vm.gnoStore.BeginTransaction(base, iavl, gasMeter)
}

func (vm *VMKeeper) MakeGnoTransactionStore(ctx sdk.Context) sdk.Context {
	return ctx.WithValue(gnoStoreContextKey, vm.newGnoTransactionStore(ctx))
}

func (vm *VMKeeper) CommitGnoTransactionStore(ctx sdk.Context) {
	vm.getGnoTransactionStore(ctx).Write()
}

func (vm *VMKeeper) getGnoTransactionStore(ctx sdk.Context) gno.TransactionStore {
	txStore := ctx.Value(gnoStoreContextKey).(gno.TransactionStore)
	txStore.ClearObjectCache()
	return txStore
}

// Namespace can be either a user or crypto address.
var reNamespace = regexp.MustCompile(`^[a-zA-Z0-9.-]+\.[a-zA-Z]{2,}/(?:r|p)/([\.~_a-zA-Z0-9]+)`)

// checkNamespacePermission check if the user as given has correct permssion to on the given pkg path
func (vm *VMKeeper) checkNamespacePermission(ctx sdk.Context, creator crypto.Address, pkgPath string) error {
	sysNamesPkg := vm.getSysNamesPkgParam(ctx)
	if sysNamesPkg == "" {
		return nil
	}
	chainDomain := vm.getChainDomainParam(ctx)

	store := vm.getGnoTransactionStore(ctx)

	if !strings.HasPrefix(pkgPath, chainDomain+"/") {
		return ErrInvalidPkgPath(pkgPath) // no match
	}

	match := reNamespace.FindStringSubmatch(pkgPath)
	switch len(match) {
	case 0:
		return ErrInvalidPkgPath(pkgPath) // no match
	case 2: // ok
	default:
		panic("invalid pattern while matching pkgpath")
	}
	namespace := match[1]

	// if `sysUsersPkg` does not exist -> skip validation.
	usersPkg := store.GetPackage(sysNamesPkg, false)
	if usersPkg == nil {
		return nil
	}

	// Parse and run the files, construct *PV.
	pkgAddr := gno.DerivePkgAddr(pkgPath)
	msgCtx := stdlibs.ExecContext{
		ChainID:         ctx.ChainID(),
		ChainDomain:     chainDomain,
		Height:          ctx.BlockHeight(),
		Timestamp:       ctx.BlockTime().Unix(),
		OriginCaller:    creator.Bech32(),
		OriginSendSpent: new(std.Coins),
		OriginPkgAddr:   pkgAddr.Bech32(),
		// XXX: should we remove the banker ?
		Banker:      NewSDKBanker(vm, ctx),
		Params:      NewSDKParams(vm.prmk, ctx),
		EventLogger: ctx.EventLogger(),
	}

	m := gno.NewMachineWithOptions(
		gno.MachineOptions{
			PkgPath:  "",
			Output:   vm.Output,
			Store:    store,
			Context:  msgCtx,
			Alloc:    store.GetAllocator(),
			GasMeter: ctx.GasMeter(),
		})
	defer m.Release()

	// call sysNamesPkg.IsAuthorizedAddressForName("<user>")
	// We only need to check by name here, as addresses have already been checked
	mpv := gno.NewPackageNode("main", "main", nil).NewPackage()
	m.SetActivePackage(mpv)
	m.RunDeclaration(gno.ImportD("names", sysNamesPkg))
	x := gno.Call(
		gno.Sel(gno.Nx("names"), "IsAuthorizedAddressForNamespace"),
		gno.Str(creator.String()),
		gno.Str(namespace),
	)

	ret := m.Eval(x)
	if len(ret) == 0 {
		panic("call: invalid response length")
	}

	useraddress := ret[0]
	if useraddress.T.Kind() != gno.BoolKind {
		panic("call: invalid response kind")
	}

	if isAuthorized := useraddress.GetBool(); !isAuthorized {
		return ErrUnauthorizedUser(
			fmt.Sprintf("%s is not authorized to deploy packages to namespace `%s`",
				creator.String(),
				namespace,
			))
	}

	return nil
}

// AddPackage adds a package with given fileset.
func (vm *VMKeeper) AddPackage(ctx sdk.Context, msg MsgAddPackage) (err error) {
	creator := msg.Creator
	pkgPath := msg.Package.Path
	memPkg := msg.Package
	deposit := msg.Deposit
	gnostore := vm.getGnoTransactionStore(ctx)
	chainDomain := vm.getChainDomainParam(ctx)

	// Validate arguments.
	if creator.IsZero() {
		return std.ErrInvalidAddress("missing creator address")
	}
	creatorAcc := vm.acck.GetAccount(ctx, creator)
	if creatorAcc == nil {
		return std.ErrUnknownAddress(fmt.Sprintf("account %s does not exist", creator))
	}
	if err := msg.Package.Validate(); err != nil {
		return ErrInvalidPkgPath(err.Error())
	}
	if !strings.HasPrefix(pkgPath, chainDomain+"/") {
		return ErrInvalidPkgPath("invalid domain: " + pkgPath)
	}
	if pv := gnostore.GetPackage(pkgPath, false); pv != nil {
		return ErrPkgAlreadyExists("package already exists: " + pkgPath)
	}
	if gno.ReGnoRunPath.MatchString(pkgPath) {
		return ErrInvalidPkgPath("reserved package name: " + pkgPath)
	}

	// Validate Gno syntax and type check.
	format := true
	if err := gno.TypeCheckMemPackage(memPkg, gnostore, format); err != nil {
		return ErrTypeCheck(err)
	}

	// Pay deposit from creator.
	pkgAddr := gno.DerivePkgAddr(pkgPath)

	// TODO: ACLs.
	// - if r/system/names does not exists -> skip validation.
	// - loads r/system/names data state.
	if err := vm.checkNamespacePermission(ctx, creator, pkgPath); err != nil {
		return err
	}

	err = vm.bank.SendCoins(ctx, creator, pkgAddr, deposit)
	if err != nil {
		return err
	}

	// Parse and run the files, construct *PV.
	msgCtx := stdlibs.ExecContext{
		ChainID:         ctx.ChainID(),
		ChainDomain:     chainDomain,
		Height:          ctx.BlockHeight(),
		Timestamp:       ctx.BlockTime().Unix(),
		OriginCaller:    creator.Bech32(),
		OriginSend:      deposit,
		OriginSendSpent: new(std.Coins),
		OriginPkgAddr:   pkgAddr.Bech32(),
		Banker:          NewSDKBanker(vm, ctx),
		Params:          NewSDKParams(vm.prmk, ctx),
		EventLogger:     ctx.EventLogger(),
	}
	// Parse and run the files, construct *PV.
	m2 := gno.NewMachineWithOptions(
		gno.MachineOptions{
			PkgPath:  "",
			Output:   vm.Output,
			Store:    gnostore,
			Alloc:    gnostore.GetAllocator(),
			Context:  msgCtx,
			GasMeter: ctx.GasMeter(),
		})
	defer m2.Release()
	defer doRecover(m2, &err)
	m2.RunMemPackage(memPkg, true)

	// Log the telemetry
	logTelemetry(
		m2.GasMeter.GasConsumed(),
		m2.Cycles,
		attribute.KeyValue{
			Key:   "operation",
			Value: attribute.StringValue("m_addpkg"),
		},
	)

	return nil
}

// Call calls a public Gno function (for delivertx).
func (vm *VMKeeper) Call(ctx sdk.Context, msg MsgCall) (res string, err error) {
	pkgPath := msg.PkgPath // to import
	fnc := msg.Func
	gnostore := vm.getGnoTransactionStore(ctx)

	// Get the package and function type.
	pv := gnostore.GetPackage(pkgPath, false)
	pl := gno.PackageNodeLocation(pkgPath)
	pn := gnostore.GetBlockNode(pl).(*gno.PackageNode)
	ft := pn.GetStaticTypeOf(gnostore, gno.Name(fnc)).(*gno.FuncType)

	// Make main Package with imports.
	mpn := gno.NewPackageNode("main", "main", nil)
	mpn.Define("pkg", gno.TypedValue{T: &gno.PackageType{}, V: pv})
	mpv := mpn.NewPackage()

	// Parse expression.
	argslist := ""
	for i := range msg.Args {
		if i > 0 {
			argslist += ","
		}
		argslist += fmt.Sprintf("arg%d", i)
	}
	expr := fmt.Sprintf(`pkg.%s(%s)`, fnc, argslist)
	xn := gno.MustParseExpr(expr)

	// Send send-coins to pkg from caller.
	pkgAddr := gno.DerivePkgAddr(pkgPath)
	caller := msg.Caller
	send := msg.Send
	err = vm.bank.SendCoins(ctx, caller, pkgAddr, send)
	if err != nil {
		return "", err
	}

	// Convert Args to gno values.
	cx := xn.(*gno.CallExpr)
	if cx.Varg {
		panic("variadic calls not yet supported")
	}
	if len(msg.Args) != len(ft.Params) {
		panic(fmt.Sprintf("wrong number of arguments in call to %s: want %d got %d", fnc, len(ft.Params), len(msg.Args)))
	}
	for i, arg := range msg.Args {
		argType := ft.Params[i].Type
		atv := convertArgToGno(arg, argType)
		cx.Args[i] = &gno.ConstExpr{
			TypedValue: atv,
		}
	}

	// Make context.
	// NOTE: if this is too expensive,
	// could it be safely partially memoized?
	chainDomain := vm.getChainDomainParam(ctx)
	msgCtx := stdlibs.ExecContext{
		ChainID:         ctx.ChainID(),
		ChainDomain:     chainDomain,
		Height:          ctx.BlockHeight(),
		Timestamp:       ctx.BlockTime().Unix(),
		OriginCaller:    caller.Bech32(),
		OriginSend:      send,
		OriginSendSpent: new(std.Coins),
		OriginPkgAddr:   pkgAddr.Bech32(),
		Banker:          NewSDKBanker(vm, ctx),
		Params:          NewSDKParams(vm.prmk, ctx),
		EventLogger:     ctx.EventLogger(),
	}

	// Construct machine and evaluate.
	m := gno.NewMachineWithOptions(
		gno.MachineOptions{
			PkgPath:  "",
			Output:   vm.Output,
			Store:    gnostore,
			Context:  msgCtx,
			Alloc:    gnostore.GetAllocator(),
			GasMeter: ctx.GasMeter(),
		})
	defer m.Release()
	m.SetActivePackage(mpv)

	defer doRecover(m, &err)

	rtvs := m.Eval(xn)
	res = stringifyResultValues(m, msg.Format, rtvs)

	switch msg.Format {
	case FormatMachine, "":
		// Use `\n\n` as separator to separate results for single tx with multi msgs
		res += "\n\n"
	}

	// Log the telemetry
	logTelemetry(
		m.GasMeter.GasConsumed(),
		m.Cycles,
		attribute.KeyValue{
			Key:   "operation",
			Value: attribute.StringValue("m_call"),
		},
		attribute.KeyValue{
			Key:   "func",
			Value: attribute.StringValue(msg.Func),
		},
	)

	return res, nil
	// TODO pay for gas? TODO see context?
}

func doRecover(m *gno.Machine, e *error) {
	r := recover()

	// On normal transaction execution, out of gas panics are handled in the
	// BaseApp, so repanic here.
	const repanicOutOfGas = true
	doRecoverInternal(m, e, r, repanicOutOfGas)
}

func doRecoverQuery(m *gno.Machine, e *error) {
	r := recover()
	const repanicOutOfGas = false
	doRecoverInternal(m, e, r, repanicOutOfGas)
}

func doRecoverInternal(m *gno.Machine, e *error, r any, repanicOutOfGas bool) {
	if r == nil {
		return
	}
	if err, ok := r.(error); ok {
		var oog types.OutOfGasError
		if goerrors.As(err, &oog) {
			if repanicOutOfGas {
				panic(oog)
			}
			*e = oog
			return
		}
		var up gno.UnhandledPanicError
		if goerrors.As(err, &up) {
			// Common unhandled panic error, skip machine state.
			*e = errors.Wrapf(
				errors.New(up.Descriptor),
				"VM panic: %s\nStacktrace:\n%s\n",
				up.Descriptor, m.ExceptionsStacktrace(),
			)
			return
		}
	}
	*e = errors.Wrapf(
		fmt.Errorf("%v", r),
		"VM panic: %v\nMachine State:%s\nStacktrace:\n%s\n",
		r, m.String(), m.Stacktrace().String(),
	)
}

// Run executes arbitrary Gno code in the context of the caller's realm.
func (vm *VMKeeper) Run(ctx sdk.Context, msg MsgRun) (res string, err error) {
	caller := msg.Caller
	pkgAddr := caller
	gnostore := vm.getGnoTransactionStore(ctx)
	send := msg.Send
	memPkg := msg.Package
	chainDomain := vm.getChainDomainParam(ctx)

	// coerce path to right one.
	// the path in the message must be "" or the following path.
	// this is already checked in MsgRun.ValidateBasic
	memPkg.Path = chainDomain + "/r/" + msg.Caller.String() + "/run"

	// Validate arguments.
	callerAcc := vm.acck.GetAccount(ctx, caller)
	if callerAcc == nil {
		return "", std.ErrUnknownAddress(fmt.Sprintf("account %s does not exist", caller))
	}
	if err := msg.Package.Validate(); err != nil {
		return "", ErrInvalidPkgPath(err.Error())
	}

	// Validate Gno syntax and type check.
	format := false
	if err = gno.TypeCheckMemPackage(memPkg, gnostore, format); err != nil {
		return "", ErrTypeCheck(err)
	}

	// Send send-coins to pkg from caller.
	err = vm.bank.SendCoins(ctx, caller, pkgAddr, send)
	if err != nil {
		return "", err
	}

	// Parse and run the files, construct *PV.
	msgCtx := stdlibs.ExecContext{
		ChainID:         ctx.ChainID(),
		ChainDomain:     chainDomain,
		Height:          ctx.BlockHeight(),
		Timestamp:       ctx.BlockTime().Unix(),
		OriginCaller:    caller.Bech32(),
		OriginSend:      send,
		OriginSendSpent: new(std.Coins),
		OriginPkgAddr:   pkgAddr.Bech32(),
		Banker:          NewSDKBanker(vm, ctx),
		Params:          NewSDKParams(vm.prmk, ctx),
		EventLogger:     ctx.EventLogger(),
	}

	buf := new(bytes.Buffer)
	output := io.Writer(buf)

	// Run as self-executing closure to have own function for doRecover / m.Release defers.
	pv := func() *gno.PackageValue {
		// Parse and run the files, construct *PV.
		if vm.Output != nil {
			output = io.MultiWriter(buf, vm.Output)
		}
		m := gno.NewMachineWithOptions(
			gno.MachineOptions{
				PkgPath:  "",
				Output:   output,
				Store:    gnostore,
				Alloc:    gnostore.GetAllocator(),
				Context:  msgCtx,
				GasMeter: ctx.GasMeter(),
			})
		// XXX MsgRun does not have pkgPath. How do we find it on chain?
		defer m.Release()
		defer doRecover(m, &err)

		_, pv := m.RunMemPackage(memPkg, false)
		return pv
	}()
	if err != nil {
		// handle any errors happened within pv generation.
		return
	}

	m2 := gno.NewMachineWithOptions(
		gno.MachineOptions{
			PkgPath:  "",
			Output:   output,
			Store:    gnostore,
			Alloc:    gnostore.GetAllocator(),
			Context:  msgCtx,
			GasMeter: ctx.GasMeter(),
		})
	defer m2.Release()
	m2.SetActivePackage(pv)
	defer doRecover(m2, &err)
	m2.RunMain()
	res = buf.String()

	// Log the telemetry
	logTelemetry(
		m2.GasMeter.GasConsumed(),
		m2.Cycles,
		attribute.KeyValue{
			Key:   "operation",
			Value: attribute.StringValue("m_run"),
		},
	)

	return res, nil
}

// QueryFuncs returns public facing function signatures.
func (vm *VMKeeper) QueryFuncs(ctx sdk.Context, pkgPath string) (fsigs FunctionSignatures, err error) {
	store := vm.newGnoTransactionStore(ctx) // throwaway (never committed)
	// Ensure pkgPath is realm.
	if !gno.IsRealmPath(pkgPath) {
		err = ErrInvalidPkgPath(fmt.Sprintf(
			"package is not realm: %s", pkgPath))
		return nil, err
	}
	// Get Package.
	pv := store.GetPackage(pkgPath, false)
	if pv == nil {
		err = ErrInvalidPkgPath(fmt.Sprintf(
			"package not found: %s", pkgPath))
		return nil, err
	}
	// Iterate over public functions.
	pblock := pv.GetBlock(store)
	for _, tv := range pblock.Values {
		if tv.T.Kind() != gno.FuncKind {
			continue // must be function
		}
		fv := tv.GetFunc()
		if fv.IsMethod {
			continue // cannot be method
		}
		fname := string(fv.Name)
		first := fname[0:1]
		if strings.ToUpper(first) != first {
			continue // must be exposed
		}
		fsig := FunctionSignature{
			FuncName: fname,
		}
		ft := fv.Type.(*gno.FuncType)
		for _, param := range ft.Params {
			pname := string(param.Name)
			if pname == "" {
				pname = "_"
			}
			ptype := gno.BaseOf(param.Type).String()
			fsig.Params = append(fsig.Params,
				NamedType{Name: pname, Type: ptype},
			)
		}
		for _, result := range ft.Results {
			rname := string(result.Name)
			if rname == "" {
				rname = "_"
			}
			rtype := gno.BaseOf(result.Type).String()
			fsig.Results = append(fsig.Results,
				NamedType{Name: rname, Type: rtype},
			)
		}
		fsigs = append(fsigs, fsig)
	}
	return fsigs, nil
}

<<<<<<< HEAD
func (vm *VMKeeper) Eval(ctx sdk.Context, msg MsgEval) (res string, err error) {
	alloc := gno.NewAllocator(maxAllocQuery)
	gnostore := vm.newGnoTransactionStore(ctx) // throwaway (never committed)
	pkgAddr := gno.DerivePkgAddr(msg.PkgPath)

	// Get Package.
	pv := gnostore.GetPackage(msg.PkgPath, false)
	if pv == nil {
		return "", ErrInvalidPkgPath(
			fmt.Sprintf("package not found: %s", msg.PkgPath),
		)
	}

	// Parse expression.
	xx, err := gno.ParseExpr(msg.Expr)
	if err != nil {
		return "", err
	}

	// Construct new machine.
	chainDomain := vm.getChainDomainParam(ctx)
	msgCtx := stdlibs.ExecContext{
		ChainID:     ctx.ChainID(),
		ChainDomain: chainDomain,
		Height:      ctx.BlockHeight(),
		Timestamp:   ctx.BlockTime().Unix(),
		// Msg:           msg,
		// OrigCaller: caller,
		// OrigSend:      send,
		// OrigSendSpent: nil,
		OrigPkgAddr: pkgAddr.Bech32(),
		Banker:      NewSDKBanker(vm, ctx), // safe as long as ctx is a fork to be discarded.
		Params:      NewSDKParams(vm, ctx),
		EventLogger: ctx.EventLogger(),
	}

=======
// QueryEval evaluates a gno expression (readonly, for ABCI queries).
func (vm *VMKeeper) QueryEval(ctx sdk.Context, pkgPath string, expr string) (res string, err error) {
	rtvs, err := vm.queryEvalInternal(ctx, pkgPath, expr)
	if err != nil {
		return "", err
	}
	res = ""
	for i, rtv := range rtvs {
		res += rtv.String()
		if i < len(rtvs)-1 {
			res += "\n"
		}
	}
	return res, nil
}

// QueryEvalString evaluates a gno expression (readonly, for ABCI queries).
// The result is expected to be a single string (not a tuple).
func (vm *VMKeeper) QueryEvalString(ctx sdk.Context, pkgPath string, expr string) (res string, err error) {
	rtvs, err := vm.queryEvalInternal(ctx, pkgPath, expr)
	if err != nil {
		return "", err
	}
	if len(rtvs) != 1 {
		return "", errors.New("expected 1 string result, got %d", len(rtvs))
	} else if rtvs[0].T.Kind() != gno.StringKind {
		return "", errors.New("expected 1 string result, got %v", rtvs[0].T.Kind())
	}
	res = rtvs[0].GetString()
	return res, nil
}

func (vm *VMKeeper) queryEvalInternal(ctx sdk.Context, pkgPath string, expr string) (rtvs []gno.TypedValue, err error) {
	ctx = ctx.WithGasMeter(store.NewGasMeter(maxGasQuery))
	alloc := gno.NewAllocator(maxAllocQuery)
	gnostore := vm.newGnoTransactionStore(ctx) // throwaway (never committed)
	pkgAddr := gno.DerivePkgAddr(pkgPath)
	// Get Package.
	pv := gnostore.GetPackage(pkgPath, false)
	if pv == nil {
		err = ErrInvalidPkgPath(fmt.Sprintf(
			"package not found: %s", pkgPath))
		return nil, err
	}
	// Parse expression.
	xx, err := gno.ParseExpr(expr)
	if err != nil {
		return nil, err
	}
	// Construct new machine.
	chainDomain := vm.getChainDomainParam(ctx)
	msgCtx := stdlibs.ExecContext{
		ChainID:     ctx.ChainID(),
		ChainDomain: chainDomain,
		Height:      ctx.BlockHeight(),
		Timestamp:   ctx.BlockTime().Unix(),
		// OrigCaller:    caller,
		// OrigSend:      send,
		// OrigSendSpent: nil,
		OriginPkgAddr: pkgAddr.Bech32(),
		Banker:        NewSDKBanker(vm, ctx), // safe as long as ctx is a fork to be discarded.
		Params:        NewSDKParams(vm.prmk, ctx),
		EventLogger:   ctx.EventLogger(),
	}
>>>>>>> f9e4457c
	m := gno.NewMachineWithOptions(
		gno.MachineOptions{
			PkgPath:  msg.PkgPath,
			Output:   vm.Output,
			Store:    gnostore,
			Context:  msgCtx,
			Alloc:    alloc,
			GasMeter: ctx.GasMeter(),
		})

	defer m.Release()
<<<<<<< HEAD
	defer doRecover(m, &err)
	rtvs := m.Eval(xx)
	res = stringifyResultValues(m, msg.Format, rtvs)
	return res, nil
=======
	defer doRecoverQuery(m, &err)
	return m.Eval(xx), err
>>>>>>> f9e4457c
}

func (vm *VMKeeper) QueryFile(ctx sdk.Context, filepath string) (res string, err error) {
	store := vm.newGnoTransactionStore(ctx) // throwaway (never committed)
	dirpath, filename := gnovm.SplitFilepath(filepath)
	if filename != "" {
		memFile := store.GetMemFile(dirpath, filename)
		if memFile == nil {
			return "", fmt.Errorf("file %q is not available", filepath) // TODO: XSS protection
		}

		return memFile.Body, nil
	}

	memPkg := store.GetMemPackage(dirpath)
	if memPkg == nil {
		return "", fmt.Errorf("package %q is not available", dirpath) // TODO: XSS protection
	}

	for i, memfile := range memPkg.Files {
		if i > 0 {
			res += "\n"
		}
		res += memfile.Name
	}

	return res, nil
}

func stringifyResultValues(m *gno.Machine, format Format, values []gno.TypedValue) string {
	switch format {
	case FormatString:
		if len(values) != 1 {
			panic(fmt.Errorf("expected 1 string result, got %d", len(values)))
		}

		tv := values[0]
		switch bt := gno.BaseOf(tv.T).(type) {
		case gno.PrimitiveType:
			if bt.Kind() == gno.StringKind {
				return tv.GetString()
			}
		case *gno.PointerType:
			if tv.IsStringer() {
				res := m.Eval(gno.Call(gno.Sel(&gno.ConstExpr{TypedValue: tv}, "String")))
				return strconv.Quote(res[0].GetString())
			}
		}

		panic(fmt.Errorf("expected 1 `string` or `Stringer` result, got %v", tv.T.Kind()))

	case FormatJSON:
		return JSONPrimitiveValues(m, values)
	case FormatDefault, "":
		var res strings.Builder

		for i, v := range values {
			if i > 0 {
				res.WriteRune('\n')
			}
			res.WriteString(v.String())
		}

		return res.String()
	default:
		panic("unsuported stringify format ")
	}
}

func (vm *VMKeeper) QueryDoc(ctx sdk.Context, pkgPath string) (*doc.JSONDocumentation, error) {
	store := vm.newGnoTransactionStore(ctx) // throwaway (never committed)

	memPkg := store.GetMemPackage(pkgPath)
	if memPkg == nil {
		err := ErrInvalidPkgPath(fmt.Sprintf(
			"package not found: %s", pkgPath))
		return nil, err
	}
	d, err := doc.NewDocumentableFromMemPkg(memPkg, true, "", "")
	if err != nil {
		return nil, err
	}
	return d.WriteJSONDocumentation()
}

// logTelemetry logs the VM processing telemetry
func logTelemetry(
	gasUsed int64,
	cpuCycles int64,
	attributes ...attribute.KeyValue,
) {
	if !telemetry.MetricsEnabled() {
		return
	}

	// Record the operation frequency
	metrics.VMExecMsgFrequency.Add(
		context.Background(),
		1,
		metric.WithAttributes(attributes...),
	)

	// Record the CPU cycles
	metrics.VMCPUCycles.Record(
		context.Background(),
		cpuCycles,
		metric.WithAttributes(attributes...),
	)

	// Record the gas used
	metrics.VMGasUsed.Record(
		context.Background(),
		gasUsed,
		metric.WithAttributes(attributes...),
	)
}<|MERGE_RESOLUTION|>--- conflicted
+++ resolved
@@ -743,44 +743,6 @@
 	return fsigs, nil
 }
 
-<<<<<<< HEAD
-func (vm *VMKeeper) Eval(ctx sdk.Context, msg MsgEval) (res string, err error) {
-	alloc := gno.NewAllocator(maxAllocQuery)
-	gnostore := vm.newGnoTransactionStore(ctx) // throwaway (never committed)
-	pkgAddr := gno.DerivePkgAddr(msg.PkgPath)
-
-	// Get Package.
-	pv := gnostore.GetPackage(msg.PkgPath, false)
-	if pv == nil {
-		return "", ErrInvalidPkgPath(
-			fmt.Sprintf("package not found: %s", msg.PkgPath),
-		)
-	}
-
-	// Parse expression.
-	xx, err := gno.ParseExpr(msg.Expr)
-	if err != nil {
-		return "", err
-	}
-
-	// Construct new machine.
-	chainDomain := vm.getChainDomainParam(ctx)
-	msgCtx := stdlibs.ExecContext{
-		ChainID:     ctx.ChainID(),
-		ChainDomain: chainDomain,
-		Height:      ctx.BlockHeight(),
-		Timestamp:   ctx.BlockTime().Unix(),
-		// Msg:           msg,
-		// OrigCaller: caller,
-		// OrigSend:      send,
-		// OrigSendSpent: nil,
-		OrigPkgAddr: pkgAddr.Bech32(),
-		Banker:      NewSDKBanker(vm, ctx), // safe as long as ctx is a fork to be discarded.
-		Params:      NewSDKParams(vm, ctx),
-		EventLogger: ctx.EventLogger(),
-	}
-
-=======
 // QueryEval evaluates a gno expression (readonly, for ABCI queries).
 func (vm *VMKeeper) QueryEval(ctx sdk.Context, pkgPath string, expr string) (res string, err error) {
 	rtvs, err := vm.queryEvalInternal(ctx, pkgPath, expr)
@@ -845,7 +807,7 @@
 		Params:        NewSDKParams(vm.prmk, ctx),
 		EventLogger:   ctx.EventLogger(),
 	}
->>>>>>> f9e4457c
+
 	m := gno.NewMachineWithOptions(
 		gno.MachineOptions{
 			PkgPath:  msg.PkgPath,
@@ -857,15 +819,8 @@
 		})
 
 	defer m.Release()
-<<<<<<< HEAD
-	defer doRecover(m, &err)
-	rtvs := m.Eval(xx)
-	res = stringifyResultValues(m, msg.Format, rtvs)
-	return res, nil
-=======
 	defer doRecoverQuery(m, &err)
 	return m.Eval(xx), err
->>>>>>> f9e4457c
 }
 
 func (vm *VMKeeper) QueryFile(ctx sdk.Context, filepath string) (res string, err error) {
