--- conflicted
+++ resolved
@@ -96,35 +96,10 @@
 	iavlStore := ms.GetStore(vm.iavlKey)
 
 	alloc := gno.NewAllocator(maxAllocTx)
-<<<<<<< HEAD
-	vm.gnoStore = gno.NewStore(alloc, baseSDKStore, iavlSDKStore)
-	vm.gnoStore.SetNativeStore(stdlibs.NativeStore)
-
-	if vm.gnoStore.NumMemPackages() > 0 {
-=======
 	vm.gnoStore = gno.NewStore(alloc, baseStore, iavlStore)
 	vm.gnoStore.SetNativeStore(stdlibs.NativeStore)
-	if vm.gnoStore.NumMemPackages() == 0 {
-		// No packages in the store; set up the stdlibs.
-		start := time.Now()
-
-		if cacheStdlibLoad {
-			cachedLoadStdlib(vm.stdlibsDir, vm.gnoStore, baseStore, iavlStore)
-		} else {
-			loadStdlib(vm.stdlibsDir, vm.gnoStore)
-		}
-
-		// XXX Quick and dirty to make this function work on non-validator nodes
-		iter := iavlStore.Iterator(nil, nil)
-		for ; iter.Valid(); iter.Next() {
-			baseStore.Set(append(iavlBackupPrefix, iter.Key()...), iter.Value())
-		}
-		iter.Close()
-
-		logger.Debug("Standard libraries initialized",
-			"elapsed", time.Since(start))
-	} else {
->>>>>>> bf9a6924
+
+	if vm.gnoStore.NumMemPackages() > 0 {
 		// for now, all mem packages must be re-run after reboot.
 		// TODO remove this, and generally solve for in-mem garbage collection
 		// and memory management across many objects/types/nodes/packages.
@@ -144,10 +119,6 @@
 		logger.Debug("GnoVM packages preprocessed",
 			"elapsed", time.Since(start))
 	}
-<<<<<<< HEAD
-	return
-=======
->>>>>>> bf9a6924
 }
 
 var (
@@ -157,12 +128,8 @@
 	cachedGnoStore   gno.Store
 )
 
-<<<<<<< HEAD
 // LoadStdlib loads the Gno standard library into the given store.
 func (vm *VMKeeper) LoadStdlibCached(ctx sdk.Context, stdlibDir string) {
-=======
-func cachedLoadStdlib(stdlibsDir string, gnoStore gno.Store, baseStore, iavlStore store.Store) {
->>>>>>> bf9a6924
 	cachedStdlibOnce.Do(func() {
 		cachedStdlibBase = dbadapter.StoreConstructor(memdb.NewMemDB(), types.StoreOptions{})
 		cachedStdlibIavl = dbadapter.StoreConstructor(memdb.NewMemDB(), types.StoreOptions{})
@@ -172,22 +139,8 @@
 		loadStdlib(cachedGnoStore, stdlibDir)
 	})
 
-<<<<<<< HEAD
 	gs := vm.getGnoTransactionStore(ctx)
 	gno.CopyFromCachedStore(gs, cachedGnoStore, cachedStdlibBase, cachedStdlibIavl)
-=======
-	itr := cachedStdlibBase.Iterator(nil, nil)
-	for ; itr.Valid(); itr.Next() {
-		baseStore.Set(itr.Key(), itr.Value())
-	}
-
-	itr = cachedStdlibIavl.Iterator(nil, nil)
-	for ; itr.Valid(); itr.Next() {
-		iavlStore.Set(itr.Key(), itr.Value())
-	}
-
-	gno.CopyCachesFromStore(gnoStore, cachedGnoStore)
->>>>>>> bf9a6924
 }
 
 // LoadStdlib loads the Gno standard library into the given store.
