--- conflicted
+++ resolved
@@ -235,11 +235,7 @@
 
 // checkNamespacePermission check if the user as given has correct permssion to on the given pkg path
 func (vm *VMKeeper) checkNamespacePermission(ctx sdk.Context, creator crypto.Address, pkgPath string) error {
-<<<<<<< HEAD
-	sysUsersPkg := vm.params.SysUsersPkg
-=======
 	sysUsersPkg := vm.getSysUsersPkgParam(ctx)
->>>>>>> d69b5529
 	if sysUsersPkg == "" {
 		return nil
 	}
