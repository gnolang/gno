--- conflicted
+++ resolved
@@ -378,11 +378,7 @@
 		tcmode = gno.TCGenesisStrict // genesis time, waive blocking rules for importing draft packages.
 	}
 	// Validate Gno syntax and type check.
-<<<<<<< HEAD
-	_, err = gno.TypeCheckMemPackage(memPkg, gnostore, vm.gnoTestStore, gno.TCLatestStrict)
-=======
 	_, err = gno.TypeCheckMemPackage(memPkg, gnostore, gno.ParseModeProduction, tcmode)
->>>>>>> 3082f550
 	if err != nil {
 		return ErrTypeCheck(err)
 	}
@@ -644,11 +640,7 @@
 
 	tcmode := gno.TCLatestRelaxed
 	// Validate Gno syntax and type check.
-<<<<<<< HEAD
-	_, err = gno.TypeCheckMemPackage(memPkg, gnostore, gnostore, gno.TCLatestRelaxed)
-=======
 	_, err = gno.TypeCheckMemPackage(memPkg, gnostore, gno.ParseModeProduction, tcmode)
->>>>>>> 3082f550
 	if err != nil {
 		return "", ErrTypeCheck(err)
 	}
