--- conflicted
+++ resolved
@@ -491,29 +491,11 @@
 			Alloc:    gnostore.GetAllocator(),
 			GasMeter: ctx.GasMeter(),
 		})
+	defer m.Release()
 	m.SetActivePackage(mpv)
-<<<<<<< HEAD
-	defer m.Release()
-
-	defer func() {
-		if r := recover(); r != nil {
-			switch r := r.(type) {
-			case store.OutOfGasException: // panic in consumeGas()
-				panic(r)
-			case gno.UnhandledPanicError:
-				err = errors.Wrap(fmt.Errorf("%v", r.Error()), "VM call panic: %s\nStacktrace: %s\n",
-					r.Error(), m.ExceptionsStacktrace())
-			default:
-				err = errors.Wrap(fmt.Errorf("%v", r), "VM call panic: %v\nMachine State:%s\nStacktrace: %s\n",
-					r, m.String(), m.Stacktrace().String())
-				return
-			}
-		}
-	}()
-
-=======
+
 	defer doRecover(m, &err)
->>>>>>> be6c86d2
+
 	rtvs := m.Eval(xn)
 	res = stringifyResultValues(m, msg.Format, rtvs)
 
