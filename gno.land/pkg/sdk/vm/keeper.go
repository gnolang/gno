package vm

// TODO: move most of the logic in ROOT/gno.land/...

import (
	"bytes"
	"encoding/json"
	"fmt"
	"os"
	"regexp"
	"strings"

	gno "github.com/gnolang/gno/gnovm/pkg/gnolang"
	"github.com/gnolang/gno/gnovm/stdlibs"
	"github.com/gnolang/gno/tm2/pkg/errors"
	"github.com/gnolang/gno/tm2/pkg/sdk"
	"github.com/gnolang/gno/tm2/pkg/sdk/auth"
	"github.com/gnolang/gno/tm2/pkg/sdk/bank"
	"github.com/gnolang/gno/tm2/pkg/std"
	"github.com/gnolang/gno/tm2/pkg/store"
)

const (
	maxAllocTx    = 500 * 1000 * 1000
	maxAllocQuery = 1500 * 1000 * 1000 // higher limit for queries
)

// vm.VMKeeperI defines a module interface that supports Gno
// smart contracts programming (scripting).
type VMKeeperI interface {
	AddPackage(ctx sdk.Context, msg MsgAddPackage) error
	Call(ctx sdk.Context, msg MsgCall) (res string, err error)
	Run(ctx sdk.Context, msg MsgRun) (res string, err error)
}

var _ VMKeeperI = &VMKeeper{}

// VMKeeper holds all package code and store state.
type VMKeeper struct {
	baseKey    store.StoreKey
	iavlKey    store.StoreKey
	acck       auth.AccountKeeper
	bank       bank.BankKeeper
	stdlibsDir string

	// cached, the DeliverTx persistent state.
	gnoStore gno.Store

	maxCycles int64 // max allowed cylces on VM executions
}

// NewVMKeeper returns a new VMKeeper.
func NewVMKeeper(
	baseKey store.StoreKey,
	iavlKey store.StoreKey,
	acck auth.AccountKeeper,
	bank bank.BankKeeper,
	stdlibsDir string,
	maxCycles int64,
) *VMKeeper {
	// TODO: create an Options struct to avoid too many constructor parameters
	vmk := &VMKeeper{
		baseKey:    baseKey,
		iavlKey:    iavlKey,
		acck:       acck,
		bank:       bank,
		stdlibsDir: stdlibsDir,
		maxCycles:  maxCycles,
	}
	return vmk
}

func (vm *VMKeeper) Initialize(ms store.MultiStore) {
	if vm.gnoStore != nil {
		panic("should not happen")
	}
	alloc := gno.NewAllocator(maxAllocTx)
	baseSDKStore := ms.GetStore(vm.baseKey)
	iavlSDKStore := ms.GetStore(vm.iavlKey)
	vm.gnoStore = gno.NewStore(alloc, baseSDKStore, iavlSDKStore)
	vm.initBuiltinPackagesAndTypes(vm.gnoStore)
	if vm.gnoStore.NumMemPackages() > 0 {
		// for now, all mem packages must be re-run after reboot.
		// TODO remove this, and generally solve for in-mem garbage collection
		// and memory management across many objects/types/nodes/packages.
		m2 := gno.NewMachineWithOptions(
			gno.MachineOptions{
				PkgPath: "",
				Output:  os.Stdout, // XXX
				Store:   vm.gnoStore,
			})
		defer m2.Release()
		gno.DisableDebug()
		m2.PreprocessAllFilesAndSaveBlockNodes()
		gno.EnableDebug()
	}
}

func (vm *VMKeeper) getGnoStore(ctx sdk.Context) gno.Store {
	// construct main gnoStore if nil.
	if vm.gnoStore == nil {
		panic("VMKeeper must first be initialized")
	}
	switch ctx.Mode() {
	case sdk.RunTxModeDeliver:
		// swap sdk store of existing gnoStore.
		// this is needed due to e.g. gas wrappers.
		baseSDKStore := ctx.Store(vm.baseKey)
		iavlSDKStore := ctx.Store(vm.iavlKey)
		vm.gnoStore.SwapStores(baseSDKStore, iavlSDKStore)
		// clear object cache for every transaction.
		// NOTE: this is inefficient, but simple.
		// in the future, replace with more advanced caching strategy.
		vm.gnoStore.ClearObjectCache()
		return vm.gnoStore
	case sdk.RunTxModeCheck:
		// For query??? XXX Why not RunTxModeQuery?
		simStore := vm.gnoStore.Fork()
		baseSDKStore := ctx.Store(vm.baseKey)
		iavlSDKStore := ctx.Store(vm.iavlKey)
		simStore.SwapStores(baseSDKStore, iavlSDKStore)
		return simStore
	case sdk.RunTxModeSimulate:
		// always make a new store for simulate for isolation.
		simStore := vm.gnoStore.Fork()
		baseSDKStore := ctx.Store(vm.baseKey)
		iavlSDKStore := ctx.Store(vm.iavlKey)
		simStore.SwapStores(baseSDKStore, iavlSDKStore)
		return simStore
	default:
		panic("should not happen")
	}
}

var reRunPath = regexp.MustCompile(`gno\.land/r/g[a-z0-9]+/run`)

// AddPackage adds a package with given fileset.
func (vm *VMKeeper) AddPackage(ctx sdk.Context, msg MsgAddPackage) error {
	creator := msg.Creator
	pkgPath := msg.Package.Path
	memPkg := msg.Package
	deposit := msg.Deposit
	store := vm.getGnoStore(ctx)

	// Validate arguments.
	if creator.IsZero() {
		return std.ErrInvalidAddress("missing creator address")
	}
	creatorAcc := vm.acck.GetAccount(ctx, creator)
	if creatorAcc == nil {
		return std.ErrUnknownAddress(fmt.Sprintf("account %s does not exist", creator))
	}
	if err := msg.Package.Validate(); err != nil {
		return ErrInvalidPkgPath(err.Error())
	}
	if pv := store.GetPackage(pkgPath, false); pv != nil {
		return ErrInvalidPkgPath("package already exists: " + pkgPath)
	}

	if reRunPath.MatchString(pkgPath) {
		return ErrInvalidPkgPath("reserved package name: " + pkgPath)
	}

	// Pay deposit from creator.
	pkgAddr := gno.DerivePkgAddr(pkgPath)

	// TODO: ACLs.
	// - if r/system/names does not exists -> skip validation.
	// - loads r/system/names data state.
	// - lookup r/system/names.namespaces for `{r,p}/NAMES`.
	// - check if caller is in Admins or Editors.
	// - check if namespace is not in pause.

	err := vm.bank.SendCoins(ctx, creator, pkgAddr, deposit)
	if err != nil {
		return err
	}

	// Parse and run the files, construct *PV.
	msgCtx := stdlibs.ExecContext{
		ChainID:       ctx.ChainID(),
		Height:        ctx.BlockHeight(),
		Timestamp:     ctx.BlockTime().Unix(),
		Msg:           msg,
		OrigCaller:    creator.Bech32(),
		OrigSend:      deposit,
		OrigSendSpent: new(std.Coins),
		OrigPkgAddr:   pkgAddr.Bech32(),
		Banker:        NewSDKBanker(vm, ctx),
	}
	// Parse and run the files, construct *PV.
	m2 := gno.NewMachineWithOptions(
		gno.MachineOptions{
			PkgPath:   "",
			Output:    os.Stdout, // XXX
			Store:     store,
			Alloc:     store.GetAllocator(),
			Context:   msgCtx,
			MaxCycles: vm.maxCycles,
		})
	defer m2.Release()
	m2.RunMemPackage(memPkg, true)

	return nil
}

// Calls calls a public Gno function (for delivertx).
func (vm *VMKeeper) Call(ctx sdk.Context, msg MsgCall) (res string, err error) {
	pkgPath := msg.PkgPath // to import
	fnc := msg.Func
	store := vm.getGnoStore(ctx)

	// Get the package and function type.
	pv := store.GetPackage(pkgPath, false)
	pl := gno.PackageNodeLocation(pkgPath)
	pn := store.GetBlockNode(pl).(*gno.PackageNode)
	ft := pn.GetStaticTypeOf(store, gno.Name(fnc)).(*gno.FuncType)
	// Make main Package with imports.
	mpn := gno.NewPackageNode("main", "main", nil)
	mpn.Define("pkg", gno.TypedValue{T: &gno.PackageType{}, V: pv})
	mpv := mpn.NewPackage()

	if len(msg.Args) != len(ft.Params) {
		panic(fmt.Sprintf("wrong number of arguments in call to %s: want %d got %d",
			fnc, len(ft.Params), len(msg.Args)))
	}

	request := make([]gno.TypedValue, len(ft.Params))
	for i, arg := range msg.Args {
		pt := ft.Params[i].Type
		arg = strings.TrimSpace(arg)

		if request[i], err = convertArgToGno(store, arg, pt); err != nil {
			panic(fmt.Sprintf("unable to convert arg[%d] to gno type: %s", i, err))
		}
	}

	// Create expresion
	argslist := ""
	for i := range ft.Params {
		if i > 0 {
			argslist += ","
		}
		argslist += fmt.Sprintf("arg%d", i)
	}

	expr := fmt.Sprintf(`pkg.%s(%s)`, fnc, argslist)
	xn := gno.MustParseExpr(expr)

	// Send send-coins to pkg from caller.
	pkgAddr := gno.DerivePkgAddr(pkgPath)
	caller := msg.Caller
	send := msg.Send
	err = vm.bank.SendCoins(ctx, caller, pkgAddr, send)
	if err != nil {
		return "", err
	}

	// Convert Args to gno values.
	cx := xn.(*gno.CallExpr)
	if cx.Varg {
		panic("variadic calls not yet supported")
	}

	for i, arg := range request {
		cx.Args[i] = &gno.ConstExpr{
			TypedValue: arg,
		}
	}

	// Make context.
	// NOTE: if this is too expensive,
	// could it be safely partially memoized?
	msgCtx := stdlibs.ExecContext{
		ChainID:       ctx.ChainID(),
		Height:        ctx.BlockHeight(),
		Timestamp:     ctx.BlockTime().Unix(),
		Msg:           msg,
		OrigCaller:    caller.Bech32(),
		OrigSend:      send,
		OrigSendSpent: new(std.Coins),
		OrigPkgAddr:   pkgAddr.Bech32(),
		Banker:        NewSDKBanker(vm, ctx),
	}
	// Construct machine and evaluate.
	m := gno.NewMachineWithOptions(
		gno.MachineOptions{
			PkgPath:   "",
			Output:    os.Stdout, // XXX
			Store:     store,
			Context:   msgCtx,
			Alloc:     store.GetAllocator(),
			MaxCycles: vm.maxCycles,
		})

	m.SetActivePackage(mpv)
	defer func() {
		if r := recover(); r != nil {
			err = errors.Wrap(fmt.Errorf("%v", r), "VM call panic: %v\n%s\n",
				r, m.String())
			return
		}
		m.Release()
	}()

	rtvs := m.Eval(xn)
<<<<<<< HEAD
	ctx.Logger().Info("CPUCYCLES call", "num-cycles", m.Cycles)

	// Marshal return values to json
	rawRtvs, err := marshalReturnValuesJSON(rtvs)
	if err != nil {
		return "", fmt.Errorf("unable to process return values: %w", err)
=======

	for i, rtv := range rtvs {
		res = res + rtv.String()
		if i < len(rtvs)-1 {
			res += "\n"
		}
>>>>>>> 67c437f5
	}

	// TODO pay for gas? TODO see context?
	return rawRtvs, nil
}

// Run executes arbitrary Gno code in the context of the caller's realm.
func (vm *VMKeeper) Run(ctx sdk.Context, msg MsgRun) (res string, err error) {
	caller := msg.Caller
	pkgAddr := caller
	store := vm.getGnoStore(ctx)
	send := msg.Send
	memPkg := msg.Package

	// coerce path to right one.
	// the path in the message must be "" or the following path.
	// this is already checked in MsgRun.ValidateBasic
	memPkg.Path = "gno.land/r/" + msg.Caller.String() + "/run"

	// Validate arguments.
	callerAcc := vm.acck.GetAccount(ctx, caller)
	if callerAcc == nil {
		return "", std.ErrUnknownAddress(fmt.Sprintf("account %s does not exist", caller))
	}
	if err := msg.Package.Validate(); err != nil {
		return "", ErrInvalidPkgPath(err.Error())
	}

	// Send send-coins to pkg from caller.
	err = vm.bank.SendCoins(ctx, caller, pkgAddr, send)
	if err != nil {
		return "", err
	}

	// Parse and run the files, construct *PV.
	msgCtx := stdlibs.ExecContext{
		ChainID:       ctx.ChainID(),
		Height:        ctx.BlockHeight(),
		Timestamp:     ctx.BlockTime().Unix(),
		Msg:           msg,
		OrigCaller:    caller.Bech32(),
		OrigSend:      send,
		OrigSendSpent: new(std.Coins),
		OrigPkgAddr:   pkgAddr.Bech32(),
		Banker:        NewSDKBanker(vm, ctx),
	}
	// Parse and run the files, construct *PV.
	buf := new(bytes.Buffer)
	m := gno.NewMachineWithOptions(
		gno.MachineOptions{
			PkgPath:   "",
			Output:    buf,
			Store:     store,
			Alloc:     store.GetAllocator(),
			Context:   msgCtx,
			MaxCycles: vm.maxCycles,
		})
	defer m.Release()
	_, pv := m.RunMemPackage(memPkg, false)

	m2 := gno.NewMachineWithOptions(
		gno.MachineOptions{
			PkgPath:   "",
			Output:    buf,
			Store:     store,
			Alloc:     store.GetAllocator(),
			Context:   msgCtx,
			MaxCycles: vm.maxCycles,
		})
	m2.SetActivePackage(pv)
	defer func() {
		if r := recover(); r != nil {
			err = errors.Wrap(fmt.Errorf("%v", r), "VM call panic: %v\n%s\n",
				r, m2.String())
			return
		}
		m2.Release()
	}()
	m2.RunMain()

	res = buf.String()
	return res, nil
}

// QueryFuncs returns public facing function signatures.
func (vm *VMKeeper) QueryFuncs(ctx sdk.Context, pkgPath string) (fsigs FunctionSignatures, err error) {
	store := vm.getGnoStore(ctx)
	// Ensure pkgPath is realm.
	if !gno.IsRealmPath(pkgPath) {
		err = ErrInvalidPkgPath(fmt.Sprintf(
			"package is not realm: %s", pkgPath))
		return nil, err
	}
	// Get Package.
	pv := store.GetPackage(pkgPath, false)
	if pv == nil {
		err = ErrInvalidPkgPath(fmt.Sprintf(
			"package not found: %s", pkgPath))
		return nil, err
	}
	// Iterate over public functions.
	pblock := pv.GetBlock(store)
	for _, tv := range pblock.Values {
		if tv.T.Kind() != gno.FuncKind {
			continue // must be function
		}
		fv := tv.GetFunc()
		if fv.IsMethod {
			continue // cannot be method
		}
		fname := string(fv.Name)
		first := fname[0:1]
		if strings.ToUpper(first) != first {
			continue // must be exposed
		}
		fsig := FunctionSignature{
			FuncName: fname,
		}
		ft := fv.Type.(*gno.FuncType)
		for _, param := range ft.Params {
			pname := string(param.Name)
			if pname == "" {
				pname = "_"
			}
			ptype := gno.BaseOf(param.Type).String()
			fsig.Params = append(fsig.Params,
				NamedType{Name: pname, Type: ptype},
			)
		}
		for _, result := range ft.Results {
			rname := string(result.Name)
			if rname == "" {
				rname = "_"
			}
			rtype := gno.BaseOf(result.Type).String()
			fsig.Results = append(fsig.Results,
				NamedType{Name: rname, Type: rtype},
			)
		}
		fsigs = append(fsigs, fsig)
	}
	return fsigs, nil
}

// QueryEval evaluates a gno expression (readonly, for ABCI queries).
// TODO: modify query protocol to allow MsgEval.
// TODO: then, rename to "Eval".
func (vm *VMKeeper) QueryEval(ctx sdk.Context, pkgPath string, expr string) (res string, err error) {
	alloc := gno.NewAllocator(maxAllocQuery)
	store := vm.getGnoStore(ctx)
	pkgAddr := gno.DerivePkgAddr(pkgPath)
	// Get Package.
	pv := store.GetPackage(pkgPath, false)
	if pv == nil {
		err = ErrInvalidPkgPath(fmt.Sprintf(
			"package not found: %s", pkgPath))
		return "", err
	}
	// Parse expression.
	xx, err := gno.ParseExpr(expr)
	if err != nil {
		return "", err
	}
	// Construct new machine.
	msgCtx := stdlibs.ExecContext{
		ChainID:   ctx.ChainID(),
		Height:    ctx.BlockHeight(),
		Timestamp: ctx.BlockTime().Unix(),
		// Msg:           msg,
		// OrigCaller:    caller,
		// OrigSend:      send,
		// OrigSendSpent: nil,
		OrigPkgAddr: pkgAddr.Bech32(),
		Banker:      NewSDKBanker(vm, ctx), // safe as long as ctx is a fork to be discarded.
	}
	m := gno.NewMachineWithOptions(
		gno.MachineOptions{
			PkgPath:   pkgPath,
			Output:    os.Stdout, // XXX
			Store:     store,
			Context:   msgCtx,
			Alloc:     alloc,
			MaxCycles: vm.maxCycles,
		})
	defer func() {
		if r := recover(); r != nil {
			err = errors.Wrap(fmt.Errorf("%v", r), "VM query eval panic: %v\n%s\n",
				r, m.String())
			return
		}
		m.Release()
	}()

	rtvs := m.Eval(xx)

	// Marshal return values to json
	rawRtvs, err := marshalReturnValuesJSON(rtvs)
	if err != nil {
		return "", fmt.Errorf("unable to precess return values: %w", err)
	}

	// TODO pay for gas? TODO see context?
	return rawRtvs, nil
}

// QueryEvalString evaluates a gno expression (readonly, for ABCI queries).
// The result is expected to be a single string (not a tuple).
// TODO: modify query protocol to allow MsgEval.
// TODO: then, rename to "EvalString".
func (vm *VMKeeper) QueryEvalString(ctx sdk.Context, pkgPath string, expr string) (res string, err error) {
	alloc := gno.NewAllocator(maxAllocQuery)
	store := vm.getGnoStore(ctx)
	pkgAddr := gno.DerivePkgAddr(pkgPath)
	// Get Package.
	pv := store.GetPackage(pkgPath, false)
	if pv == nil {
		err = ErrInvalidPkgPath(fmt.Sprintf(
			"package not found: %s", pkgPath))
		return "", err
	}
	// Parse expression.
	xx, err := gno.ParseExpr(expr)
	if err != nil {
		return "", err
	}
	// Construct new machine.
	msgCtx := stdlibs.ExecContext{
		ChainID:   ctx.ChainID(),
		Height:    ctx.BlockHeight(),
		Timestamp: ctx.BlockTime().Unix(),
		// Msg:           msg,
		// OrigCaller:    caller,
		// OrigSend:      jsend,
		// OrigSendSpent: nil,
		OrigPkgAddr: pkgAddr.Bech32(),
		Banker:      NewSDKBanker(vm, ctx), // safe as long as ctx is a fork to be discarded.
	}
	m := gno.NewMachineWithOptions(
		gno.MachineOptions{
			PkgPath:   pkgPath,
			Output:    os.Stdout, // XXX
			Store:     store,
			Context:   msgCtx,
			Alloc:     alloc,
			MaxCycles: vm.maxCycles,
		})
	defer func() {
		if r := recover(); r != nil {
			err = errors.Wrap(fmt.Errorf("%v", r), "VM query eval string panic: %v\n%s\n",
				r, m.String())
			return
		}
		m.Release()
	}()
	rtvs := m.Eval(xx)
	if len(rtvs) != 1 {
		return "", errors.New("expected 1 string result, got %d", len(rtvs))
	} else if rtvs[0].T.Kind() != gno.StringKind {
		return "", errors.New("expected 1 string result, got %v", rtvs[0].T.Kind())
	}
	res = rtvs[0].GetString()
	return res, nil
}

func (vm *VMKeeper) QueryFile(ctx sdk.Context, filepath string) (res string, err error) {
	store := vm.getGnoStore(ctx)
	dirpath, filename := std.SplitFilepath(filepath)
	if filename != "" {
		memFile := store.GetMemFile(dirpath, filename)
		if memFile == nil {
			return "", fmt.Errorf("file %q is not available", filepath) // TODO: XSS protection
		}
		return memFile.Body, nil
	} else {
		memPkg := store.GetMemPackage(dirpath)
		for i, memfile := range memPkg.Files {
			if i > 0 {
				res += "\n"
			}
			res += memfile.Name
		}
		return res, nil
	}
}

func marshalReturnValuesJSON(rtvs []gno.TypedValue) (string, error) {
	var err error
	ret := make([]json.RawMessage, len(rtvs))
	for i := 0; i < len(rtvs); i++ {
		rtv := rtvs[i]
		if ret[i], err = MarshalTypedValueJSON(&rtv); err != nil {
			return "", fmt.Errorf("unable to marshal return value[%d]: %w", i, err)
		}
	}

	rawRes, err := json.Marshal(ret)
	if err != nil {
		return "", fmt.Errorf("unable to marshal return values: %w", err)
	}

	return string(rawRes), nil
}<|MERGE_RESOLUTION|>--- conflicted
+++ resolved
@@ -304,21 +304,12 @@
 	}()
 
 	rtvs := m.Eval(xn)
-<<<<<<< HEAD
 	ctx.Logger().Info("CPUCYCLES call", "num-cycles", m.Cycles)
 
 	// Marshal return values to json
 	rawRtvs, err := marshalReturnValuesJSON(rtvs)
 	if err != nil {
 		return "", fmt.Errorf("unable to process return values: %w", err)
-=======
-
-	for i, rtv := range rtvs {
-		res = res + rtv.String()
-		if i < len(rtvs)-1 {
-			res += "\n"
-		}
->>>>>>> 67c437f5
 	}
 
 	// TODO pay for gas? TODO see context?
