package vm

// TODO: move most of the logic in ROOT/gno.land/...

import (
	"bytes"
	"context"
	goerrors "errors"
	"fmt"
	"io"
	"log/slog"
	"path/filepath"
	"regexp"
	"strings"
	"sync"
	"time"

	"github.com/gnolang/gno/gnovm"
	gno "github.com/gnolang/gno/gnovm/pkg/gnolang"
	"github.com/gnolang/gno/gnovm/stdlibs"
	"github.com/gnolang/gno/tm2/pkg/crypto"
	"github.com/gnolang/gno/tm2/pkg/db/memdb"
	"github.com/gnolang/gno/tm2/pkg/errors"
	osm "github.com/gnolang/gno/tm2/pkg/os"
	"github.com/gnolang/gno/tm2/pkg/sdk"
	"github.com/gnolang/gno/tm2/pkg/sdk/auth"
	"github.com/gnolang/gno/tm2/pkg/sdk/bank"
	"github.com/gnolang/gno/tm2/pkg/sdk/params"
	"github.com/gnolang/gno/tm2/pkg/std"
	"github.com/gnolang/gno/tm2/pkg/store"
	"github.com/gnolang/gno/tm2/pkg/store/dbadapter"
	"github.com/gnolang/gno/tm2/pkg/store/types"
	"github.com/gnolang/gno/tm2/pkg/telemetry"
	"github.com/gnolang/gno/tm2/pkg/telemetry/metrics"
	"go.opentelemetry.io/otel/attribute"
	"go.opentelemetry.io/otel/metric"
)

const (
	maxAllocTx    = 500_000_000
	maxAllocQuery = 1_500_000_000 // higher limit for queries
	maxGasQuery   = 3_000_000_000 // same as max block gas
)

// vm.VMKeeperI defines a module interface that supports Gno
// smart contracts programming (scripting).
type VMKeeperI interface {
	AddPackage(ctx sdk.Context, msg MsgAddPackage) error
	Call(ctx sdk.Context, msg MsgCall) (res string, err error)
	QueryEval(ctx sdk.Context, pkgPath string, expr string) (res string, err error)
	Run(ctx sdk.Context, msg MsgRun) (res string, err error)
	LoadStdlib(ctx sdk.Context, stdlibDir string)
	LoadStdlibCached(ctx sdk.Context, stdlibDir string)
	MakeGnoTransactionStore(ctx sdk.Context) sdk.Context
	CommitGnoTransactionStore(ctx sdk.Context)
	InitGenesis(ctx sdk.Context, data GenesisState)
}

var _ VMKeeperI = &VMKeeper{}

// VMKeeper holds all package code and store state.
type VMKeeper struct {
	// Needs to be explicitly set, like in the case of gnodev.
	Output io.Writer

	baseKey store.StoreKey
	iavlKey store.StoreKey
	acck    auth.AccountKeeper
	bank    bank.BankKeeper
	prmk    params.ParamsKeeper

	// cached, the DeliverTx persistent state.
	gnoStore gno.Store
}

// NewVMKeeper returns a new VMKeeper.
func NewVMKeeper(
	baseKey store.StoreKey,
	iavlKey store.StoreKey,
	acck auth.AccountKeeper,
	bank bank.BankKeeper,
	prmk params.ParamsKeeper,
) *VMKeeper {
	vmk := &VMKeeper{
		baseKey: baseKey,
		iavlKey: iavlKey,
		acck:    acck,
		bank:    bank,
		prmk:    prmk,
	}

	return vmk
}

func (vm *VMKeeper) Initialize(
	logger *slog.Logger,
	ms store.MultiStore,
) {
	if vm.gnoStore != nil {
		panic("should not happen")
	}
	baseStore := ms.GetStore(vm.baseKey)
	iavlStore := ms.GetStore(vm.iavlKey)

	alloc := gno.NewAllocator(maxAllocTx)
	vm.gnoStore = gno.NewStore(alloc, baseStore, iavlStore)
	vm.gnoStore.SetNativeResolver(stdlibs.NativeResolver)

	if vm.gnoStore.NumMemPackages() > 0 {
		// for now, all mem packages must be re-run after reboot.
		// TODO remove this, and generally solve for in-mem garbage collection
		// and memory management across many objects/types/nodes/packages.
		start := time.Now()

		m2 := gno.NewMachineWithOptions(
			gno.MachineOptions{
				PkgPath: "",
				Output:  vm.Output,
				Store:   vm.gnoStore,
			})
		defer m2.Release()
		gno.DisableDebug()
		m2.PreprocessAllFilesAndSaveBlockNodes()
		gno.EnableDebug()

		logger.Debug("GnoVM packages preprocessed",
			"elapsed", time.Since(start))
	}
}

type stdlibCache struct {
	dir  string
	base store.Store
	iavl store.Store
	gno  gno.Store
}

var (
	cachedStdlibOnce sync.Once
	cachedStdlib     stdlibCache
)

// LoadStdlib loads the Gno standard library into the given store.
func (vm *VMKeeper) LoadStdlibCached(ctx sdk.Context, stdlibDir string) {
	cachedStdlibOnce.Do(func() {
		cachedStdlib = stdlibCache{
			dir:  stdlibDir,
			base: dbadapter.StoreConstructor(memdb.NewMemDB(), types.StoreOptions{}),
			iavl: dbadapter.StoreConstructor(memdb.NewMemDB(), types.StoreOptions{}),
		}

		gs := gno.NewStore(nil, cachedStdlib.base, cachedStdlib.iavl)
		gs.SetNativeResolver(stdlibs.NativeResolver)
		loadStdlib(gs, stdlibDir)
		cachedStdlib.gno = gs
	})

	if stdlibDir != cachedStdlib.dir {
		panic(fmt.Sprintf(
			"cannot load cached stdlib: cached stdlib is in dir %q; wanted to load stdlib in dir %q",
			cachedStdlib.dir, stdlibDir))
	}

	gs := vm.getGnoTransactionStore(ctx)
	gno.CopyFromCachedStore(gs, cachedStdlib.gno, cachedStdlib.base, cachedStdlib.iavl)
}

// LoadStdlib loads the Gno standard library into the given store.
func (vm *VMKeeper) LoadStdlib(ctx sdk.Context, stdlibDir string) {
	gs := vm.getGnoTransactionStore(ctx)
	loadStdlib(gs, stdlibDir)
}

func loadStdlib(store gno.Store, stdlibDir string) {
	stdlibInitList := stdlibs.InitOrder()
	for _, lib := range stdlibInitList {
		if lib == "testing" {
			// XXX: testing is skipped for now while it uses testing-only packages
			// like fmt and encoding/json
			continue
		}
		loadStdlibPackage(lib, stdlibDir, store)
	}
}

func loadStdlibPackage(pkgPath, stdlibDir string, store gno.Store) {
	stdlibPath := filepath.Join(stdlibDir, pkgPath)
	if !osm.DirExists(stdlibPath) {
		// does not exist.
		panic(fmt.Sprintf("failed loading stdlib %q: does not exist", pkgPath))
	}
	memPkg := gno.MustReadMemPackage(stdlibPath, pkgPath)
	if memPkg.IsEmpty() {
		// no gno files are present
		panic(fmt.Sprintf("failed loading stdlib %q: not a valid MemPackage", pkgPath))
	}

	m := gno.NewMachineWithOptions(gno.MachineOptions{
		// XXX: gno.land, vm.domain, other?
		PkgPath: "gno.land/r/stdlibs/" + pkgPath,
		// PkgPath: pkgPath, XXX why?
		Store: store,
	})
	defer m.Release()
	m.RunMemPackage(memPkg, true)
}

type gnoStoreContextKeyType struct{}

var gnoStoreContextKey gnoStoreContextKeyType

func (vm *VMKeeper) newGnoTransactionStore(ctx sdk.Context) gno.TransactionStore {
	base := ctx.Store(vm.baseKey)
	iavl := ctx.Store(vm.iavlKey)
	gasMeter := ctx.GasMeter()

	return vm.gnoStore.BeginTransaction(base, iavl, gasMeter)
}

func (vm *VMKeeper) MakeGnoTransactionStore(ctx sdk.Context) sdk.Context {
	return ctx.WithValue(gnoStoreContextKey, vm.newGnoTransactionStore(ctx))
}

func (vm *VMKeeper) CommitGnoTransactionStore(ctx sdk.Context) {
	vm.getGnoTransactionStore(ctx).Write()
}

func (vm *VMKeeper) getGnoTransactionStore(ctx sdk.Context) gno.TransactionStore {
	txStore := ctx.Value(gnoStoreContextKey).(gno.TransactionStore)
	txStore.ClearObjectCache()
	return txStore
}

// Namespace can be either a user or crypto address.
var reNamespace = regexp.MustCompile(`^[a-zA-Z0-9.-]+\.[a-zA-Z]{2,}/(?:r|p)/([\.~_a-zA-Z0-9]+)`)

// checkNamespacePermission check if the user as given has correct permssion to on the given pkg path
func (vm *VMKeeper) checkNamespacePermission(ctx sdk.Context, creator crypto.Address, pkgPath string) error {
	sysUsersPkg := vm.getSysUsersPkgParam(ctx)
	if sysUsersPkg == "" {
		return nil
	}
	chainDomain := vm.getChainDomainParam(ctx)

	store := vm.getGnoTransactionStore(ctx)

	if !strings.HasPrefix(pkgPath, chainDomain+"/") {
		return ErrInvalidPkgPath(pkgPath) // no match
	}

	match := reNamespace.FindStringSubmatch(pkgPath)
	switch len(match) {
	case 0:
		return ErrInvalidPkgPath(pkgPath) // no match
	case 2: // ok
	default:
		panic("invalid pattern while matching pkgpath")
	}
	username := match[1]

	// if `sysUsersPkg` does not exist -> skip validation.
	usersPkg := store.GetPackage(sysUsersPkg, false)
	if usersPkg == nil {
		return nil
	}

	// Parse and run the files, construct *PV.
	pkgAddr := gno.DerivePkgAddr(pkgPath)
	msgCtx := stdlibs.ExecContext{
		ChainID:         ctx.ChainID(),
		ChainDomain:     chainDomain,
		Height:          ctx.BlockHeight(),
		Timestamp:       ctx.BlockTime().Unix(),
		OriginCaller:    creator.Bech32(),
		OriginSendSpent: new(std.Coins),
		OriginPkgAddr:   pkgAddr.Bech32(),
		// XXX: should we remove the banker ?
		Banker:      NewSDKBanker(vm, ctx),
		Params:      NewSDKParams(&vm.prmk, ctx),
		EventLogger: ctx.EventLogger(),
	}

	m := gno.NewMachineWithOptions(
		gno.MachineOptions{
			PkgPath:  "",
			Output:   vm.Output,
			Store:    store,
			Context:  msgCtx,
			Alloc:    store.GetAllocator(),
			GasMeter: ctx.GasMeter(),
		})
	defer m.Release()

	// call $sysUsersPkg.IsAuthorizedAddressForName("<user>")
	// We only need to check by name here, as address have already been check
	mpv := gno.NewPackageNode("main", "main", nil).NewPackage()
	m.SetActivePackage(mpv)
	m.RunDeclaration(gno.ImportD("users", sysUsersPkg))
	x := gno.Call(
		gno.Sel(gno.Nx("users"), "IsAuthorizedAddressForName"),
		gno.Str(creator.String()),
		gno.Str(username),
	)

	ret := m.Eval(x)
	if len(ret) == 0 {
		panic("call: invalid response length")
	}

	useraddress := ret[0]
	if useraddress.T.Kind() != gno.BoolKind {
		panic("call: invalid response kind")
	}

	if isAuthorized := useraddress.GetBool(); !isAuthorized {
		return ErrUnauthorizedUser(username)
	}

	return nil
}

// AddPackage adds a package with given fileset.
func (vm *VMKeeper) AddPackage(ctx sdk.Context, msg MsgAddPackage) (err error) {
	creator := msg.Creator
	pkgPath := msg.Package.Path
	memPkg := msg.Package
	deposit := msg.Deposit
	gnostore := vm.getGnoTransactionStore(ctx)
	chainDomain := vm.getChainDomainParam(ctx)

	// Validate arguments.
	if creator.IsZero() {
		return std.ErrInvalidAddress("missing creator address")
	}
	creatorAcc := vm.acck.GetAccount(ctx, creator)
	if creatorAcc == nil {
		return std.ErrUnknownAddress(fmt.Sprintf("account %s does not exist", creator))
	}
	if err := msg.Package.Validate(); err != nil {
		return ErrInvalidPkgPath(err.Error())
	}
	if !strings.HasPrefix(pkgPath, chainDomain+"/") {
		return ErrInvalidPkgPath("invalid domain: " + pkgPath)
	}
	if pv := gnostore.GetPackage(pkgPath, false); pv != nil {
		return ErrPkgAlreadyExists("package already exists: " + pkgPath)
	}
	if gno.ReGnoRunPath.MatchString(pkgPath) {
		return ErrInvalidPkgPath("reserved package name: " + pkgPath)
	}

	// Validate Gno syntax and type check.
	format := true
	if err := gno.TypeCheckMemPackage(memPkg, gnostore, format); err != nil {
		return ErrTypeCheck(err)
	}

	// Pay deposit from creator.
	pkgAddr := gno.DerivePkgAddr(pkgPath)

	// TODO: ACLs.
	// - if r/system/names does not exists -> skip validation.
	// - loads r/system/names data state.
	if err := vm.checkNamespacePermission(ctx, creator, pkgPath); err != nil {
		return err
	}

	err = vm.bank.SendCoins(ctx, creator, pkgAddr, deposit)
	if err != nil {
		return err
	}

	// Parse and run the files, construct *PV.
	msgCtx := stdlibs.ExecContext{
<<<<<<< HEAD
		ChainID:       ctx.ChainID(),
		ChainDomain:   chainDomain,
		Height:        ctx.BlockHeight(),
		Timestamp:     ctx.BlockTime().Unix(),
		OrigCaller:    creator.Bech32(),
		OrigSend:      deposit,
		OrigSendSpent: new(std.Coins),
		OrigPkgAddr:   pkgAddr.Bech32(),
		Banker:        NewSDKBanker(vm, ctx),
		Params:        NewSDKParams(&vm.prmk, ctx),
		EventLogger:   ctx.EventLogger(),
=======
		ChainID:         ctx.ChainID(),
		ChainDomain:     chainDomain,
		Height:          ctx.BlockHeight(),
		Timestamp:       ctx.BlockTime().Unix(),
		OriginCaller:    creator.Bech32(),
		OriginSend:      deposit,
		OriginSendSpent: new(std.Coins),
		OriginPkgAddr:   pkgAddr.Bech32(),
		Banker:          NewSDKBanker(vm, ctx),
		Params:          NewSDKParams(vm, ctx),
		EventLogger:     ctx.EventLogger(),
>>>>>>> 955e1cad
	}
	// Parse and run the files, construct *PV.
	m2 := gno.NewMachineWithOptions(
		gno.MachineOptions{
			PkgPath:  "",
			Output:   vm.Output,
			Store:    gnostore,
			Alloc:    gnostore.GetAllocator(),
			Context:  msgCtx,
			GasMeter: ctx.GasMeter(),
		})
	defer m2.Release()
	defer doRecover(m2, &err)
	m2.RunMemPackage(memPkg, true)

	// Log the telemetry
	logTelemetry(
		m2.GasMeter.GasConsumed(),
		m2.Cycles,
		attribute.KeyValue{
			Key:   "operation",
			Value: attribute.StringValue("m_addpkg"),
		},
	)

	return nil
}

// Call calls a public Gno function (for delivertx).
func (vm *VMKeeper) Call(ctx sdk.Context, msg MsgCall) (res string, err error) {
	pkgPath := msg.PkgPath // to import
	fnc := msg.Func
	gnostore := vm.getGnoTransactionStore(ctx)
	// Get the package and function type.
	pv := gnostore.GetPackage(pkgPath, false)
	pl := gno.PackageNodeLocation(pkgPath)
	pn := gnostore.GetBlockNode(pl).(*gno.PackageNode)
	ft := pn.GetStaticTypeOf(gnostore, gno.Name(fnc)).(*gno.FuncType)
	// Make main Package with imports.
	mpn := gno.NewPackageNode("main", "main", nil)
	mpn.Define("pkg", gno.TypedValue{T: &gno.PackageType{}, V: pv})
	mpv := mpn.NewPackage()
	// Parse expression.
	argslist := ""
	for i := range msg.Args {
		if i > 0 {
			argslist += ","
		}
		argslist += fmt.Sprintf("arg%d", i)
	}
	expr := fmt.Sprintf(`pkg.%s(%s)`, fnc, argslist)
	xn := gno.MustParseExpr(expr)
	// Send send-coins to pkg from caller.
	pkgAddr := gno.DerivePkgAddr(pkgPath)
	caller := msg.Caller
	send := msg.Send
	err = vm.bank.SendCoins(ctx, caller, pkgAddr, send)
	if err != nil {
		return "", err
	}
	// Convert Args to gno values.
	cx := xn.(*gno.CallExpr)
	if cx.Varg {
		panic("variadic calls not yet supported")
	}
	if len(msg.Args) != len(ft.Params) {
		panic(fmt.Sprintf("wrong number of arguments in call to %s: want %d got %d", fnc, len(ft.Params), len(msg.Args)))
	}
	for i, arg := range msg.Args {
		argType := ft.Params[i].Type
		atv := convertArgToGno(arg, argType)
		cx.Args[i] = &gno.ConstExpr{
			TypedValue: atv,
		}
	}
	// Make context.
	// NOTE: if this is too expensive,
	// could it be safely partially memoized?
	chainDomain := vm.getChainDomainParam(ctx)
	msgCtx := stdlibs.ExecContext{
<<<<<<< HEAD
		ChainID:       ctx.ChainID(),
		ChainDomain:   chainDomain,
		Height:        ctx.BlockHeight(),
		Timestamp:     ctx.BlockTime().Unix(),
		OrigCaller:    caller.Bech32(),
		OrigSend:      send,
		OrigSendSpent: new(std.Coins),
		OrigPkgAddr:   pkgAddr.Bech32(),
		Banker:        NewSDKBanker(vm, ctx),
		Params:        NewSDKParams(&vm.prmk, ctx),
		EventLogger:   ctx.EventLogger(),
=======
		ChainID:         ctx.ChainID(),
		ChainDomain:     chainDomain,
		Height:          ctx.BlockHeight(),
		Timestamp:       ctx.BlockTime().Unix(),
		OriginCaller:    caller.Bech32(),
		OriginSend:      send,
		OriginSendSpent: new(std.Coins),
		OriginPkgAddr:   pkgAddr.Bech32(),
		Banker:          NewSDKBanker(vm, ctx),
		Params:          NewSDKParams(vm, ctx),
		EventLogger:     ctx.EventLogger(),
>>>>>>> 955e1cad
	}
	// Construct machine and evaluate.
	m := gno.NewMachineWithOptions(
		gno.MachineOptions{
			PkgPath:  "",
			Output:   vm.Output,
			Store:    gnostore,
			Context:  msgCtx,
			Alloc:    gnostore.GetAllocator(),
			GasMeter: ctx.GasMeter(),
		})
	defer m.Release()
	m.SetActivePackage(mpv)
	defer doRecover(m, &err)
	rtvs := m.Eval(xn)
	for i, rtv := range rtvs {
		res = res + rtv.String()
		if i < len(rtvs)-1 {
			res += "\n"
		}
	}

	// Log the telemetry
	logTelemetry(
		m.GasMeter.GasConsumed(),
		m.Cycles,
		attribute.KeyValue{
			Key:   "operation",
			Value: attribute.StringValue("m_call"),
		},
	)

	res += "\n\n" // use `\n\n` as separator to separate results for single tx with multi msgs

	return res, nil
	// TODO pay for gas? TODO see context?
}

func doRecover(m *gno.Machine, e *error) {
	r := recover()

	// On normal transaction execution, out of gas panics are handled in the
	// BaseApp, so repanic here.
	const repanicOutOfGas = true
	doRecoverInternal(m, e, r, repanicOutOfGas)
}

func doRecoverQuery(m *gno.Machine, e *error) {
	r := recover()
	const repanicOutOfGas = false
	doRecoverInternal(m, e, r, repanicOutOfGas)
}

func doRecoverInternal(m *gno.Machine, e *error, r any, repanicOutOfGas bool) {
	if r == nil {
		return
	}
	if err, ok := r.(error); ok {
		var oog types.OutOfGasError
		if goerrors.As(err, &oog) {
			if repanicOutOfGas {
				panic(oog)
			}
			*e = oog
			return
		}
		var up gno.UnhandledPanicError
		if goerrors.As(err, &up) {
			// Common unhandled panic error, skip machine state.
			*e = errors.Wrapf(
				errors.New(up.Descriptor),
				"VM panic: %s\nStacktrace: %s\n",
				up.Descriptor, m.ExceptionsStacktrace(),
			)
			return
		}
	}
	*e = errors.Wrapf(
		fmt.Errorf("%v", r),
		"VM panic: %v\nMachine State:%s\nStacktrace: %s\n",
		r, m.String(), m.Stacktrace().String(),
	)
}

// Run executes arbitrary Gno code in the context of the caller's realm.
func (vm *VMKeeper) Run(ctx sdk.Context, msg MsgRun) (res string, err error) {
	caller := msg.Caller
	pkgAddr := caller
	gnostore := vm.getGnoTransactionStore(ctx)
	send := msg.Send
	memPkg := msg.Package
	chainDomain := vm.getChainDomainParam(ctx)

	// coerce path to right one.
	// the path in the message must be "" or the following path.
	// this is already checked in MsgRun.ValidateBasic
	memPkg.Path = chainDomain + "/r/" + msg.Caller.String() + "/run"

	// Validate arguments.
	callerAcc := vm.acck.GetAccount(ctx, caller)
	if callerAcc == nil {
		return "", std.ErrUnknownAddress(fmt.Sprintf("account %s does not exist", caller))
	}
	if err := msg.Package.Validate(); err != nil {
		return "", ErrInvalidPkgPath(err.Error())
	}

	// Validate Gno syntax and type check.
	format := false
	if err = gno.TypeCheckMemPackage(memPkg, gnostore, format); err != nil {
		return "", ErrTypeCheck(err)
	}

	// Send send-coins to pkg from caller.
	err = vm.bank.SendCoins(ctx, caller, pkgAddr, send)
	if err != nil {
		return "", err
	}

	// Parse and run the files, construct *PV.
	msgCtx := stdlibs.ExecContext{
<<<<<<< HEAD
		ChainID:       ctx.ChainID(),
		ChainDomain:   chainDomain,
		Height:        ctx.BlockHeight(),
		Timestamp:     ctx.BlockTime().Unix(),
		OrigCaller:    caller.Bech32(),
		OrigSend:      send,
		OrigSendSpent: new(std.Coins),
		OrigPkgAddr:   pkgAddr.Bech32(),
		Banker:        NewSDKBanker(vm, ctx),
		Params:        NewSDKParams(&vm.prmk, ctx),
		EventLogger:   ctx.EventLogger(),
=======
		ChainID:         ctx.ChainID(),
		ChainDomain:     chainDomain,
		Height:          ctx.BlockHeight(),
		Timestamp:       ctx.BlockTime().Unix(),
		OriginCaller:    caller.Bech32(),
		OriginSend:      send,
		OriginSendSpent: new(std.Coins),
		OriginPkgAddr:   pkgAddr.Bech32(),
		Banker:          NewSDKBanker(vm, ctx),
		Params:          NewSDKParams(vm, ctx),
		EventLogger:     ctx.EventLogger(),
>>>>>>> 955e1cad
	}

	buf := new(bytes.Buffer)
	output := io.Writer(buf)

	// Run as self-executing closure to have own function for doRecover / m.Release defers.
	pv := func() *gno.PackageValue {
		// Parse and run the files, construct *PV.
		if vm.Output != nil {
			output = io.MultiWriter(buf, vm.Output)
		}
		m := gno.NewMachineWithOptions(
			gno.MachineOptions{
				PkgPath:  "",
				Output:   output,
				Store:    gnostore,
				Alloc:    gnostore.GetAllocator(),
				Context:  msgCtx,
				GasMeter: ctx.GasMeter(),
			})
		// XXX MsgRun does not have pkgPath. How do we find it on chain?
		defer m.Release()
		defer doRecover(m, &err)

		_, pv := m.RunMemPackage(memPkg, false)
		return pv
	}()
	if err != nil {
		// handle any errors happened within pv generation.
		return
	}

	m2 := gno.NewMachineWithOptions(
		gno.MachineOptions{
			PkgPath:  "",
			Output:   output,
			Store:    gnostore,
			Alloc:    gnostore.GetAllocator(),
			Context:  msgCtx,
			GasMeter: ctx.GasMeter(),
		})
	defer m2.Release()
	m2.SetActivePackage(pv)
	defer doRecover(m2, &err)
	m2.RunMain()
	res = buf.String()

	// Log the telemetry
	logTelemetry(
		m2.GasMeter.GasConsumed(),
		m2.Cycles,
		attribute.KeyValue{
			Key:   "operation",
			Value: attribute.StringValue("m_run"),
		},
	)

	return res, nil
}

// QueryFuncs returns public facing function signatures.
func (vm *VMKeeper) QueryFuncs(ctx sdk.Context, pkgPath string) (fsigs FunctionSignatures, err error) {
	store := vm.newGnoTransactionStore(ctx) // throwaway (never committed)
	// Ensure pkgPath is realm.
	if !gno.IsRealmPath(pkgPath) {
		err = ErrInvalidPkgPath(fmt.Sprintf(
			"package is not realm: %s", pkgPath))
		return nil, err
	}
	// Get Package.
	pv := store.GetPackage(pkgPath, false)
	if pv == nil {
		err = ErrInvalidPkgPath(fmt.Sprintf(
			"package not found: %s", pkgPath))
		return nil, err
	}
	// Iterate over public functions.
	pblock := pv.GetBlock(store)
	for _, tv := range pblock.Values {
		if tv.T.Kind() != gno.FuncKind {
			continue // must be function
		}
		fv := tv.GetFunc()
		if fv.IsMethod {
			continue // cannot be method
		}
		fname := string(fv.Name)
		first := fname[0:1]
		if strings.ToUpper(first) != first {
			continue // must be exposed
		}
		fsig := FunctionSignature{
			FuncName: fname,
		}
		ft := fv.Type.(*gno.FuncType)
		for _, param := range ft.Params {
			pname := string(param.Name)
			if pname == "" {
				pname = "_"
			}
			ptype := gno.BaseOf(param.Type).String()
			fsig.Params = append(fsig.Params,
				NamedType{Name: pname, Type: ptype},
			)
		}
		for _, result := range ft.Results {
			rname := string(result.Name)
			if rname == "" {
				rname = "_"
			}
			rtype := gno.BaseOf(result.Type).String()
			fsig.Results = append(fsig.Results,
				NamedType{Name: rname, Type: rtype},
			)
		}
		fsigs = append(fsigs, fsig)
	}
	return fsigs, nil
}

// QueryEval evaluates a gno expression (readonly, for ABCI queries).
func (vm *VMKeeper) QueryEval(ctx sdk.Context, pkgPath string, expr string) (res string, err error) {
	rtvs, err := vm.queryEvalInternal(ctx, pkgPath, expr)
	if err != nil {
		return "", err
	}
	res = ""
	for i, rtv := range rtvs {
		res += rtv.String()
		if i < len(rtvs)-1 {
			res += "\n"
		}
	}
	return res, nil
}

// QueryEvalString evaluates a gno expression (readonly, for ABCI queries).
// The result is expected to be a single string (not a tuple).
func (vm *VMKeeper) QueryEvalString(ctx sdk.Context, pkgPath string, expr string) (res string, err error) {
	rtvs, err := vm.queryEvalInternal(ctx, pkgPath, expr)
	if err != nil {
		return "", err
	}
	if len(rtvs) != 1 {
		return "", errors.New("expected 1 string result, got %d", len(rtvs))
	} else if rtvs[0].T.Kind() != gno.StringKind {
		return "", errors.New("expected 1 string result, got %v", rtvs[0].T.Kind())
	}
	res = rtvs[0].GetString()
	return res, nil
}

func (vm *VMKeeper) queryEvalInternal(ctx sdk.Context, pkgPath string, expr string) (rtvs []gno.TypedValue, err error) {
	ctx = ctx.WithGasMeter(store.NewGasMeter(maxGasQuery))
	alloc := gno.NewAllocator(maxAllocQuery)
	gnostore := vm.newGnoTransactionStore(ctx) // throwaway (never committed)
	pkgAddr := gno.DerivePkgAddr(pkgPath)
	// Get Package.
	pv := gnostore.GetPackage(pkgPath, false)
	if pv == nil {
		err = ErrInvalidPkgPath(fmt.Sprintf(
			"package not found: %s", pkgPath))
		return nil, err
	}
	// Parse expression.
	xx, err := gno.ParseExpr(expr)
	if err != nil {
		return nil, err
	}
	// Construct new machine.
	chainDomain := vm.getChainDomainParam(ctx)
	msgCtx := stdlibs.ExecContext{
		ChainID:     ctx.ChainID(),
		ChainDomain: chainDomain,
		Height:      ctx.BlockHeight(),
		Timestamp:   ctx.BlockTime().Unix(),
<<<<<<< HEAD
		// OrigCaller:    caller,
		// OrigSend:      send,
		// OrigSendSpent: nil,
		OrigPkgAddr: pkgAddr.Bech32(),
		Banker:      NewSDKBanker(vm, ctx), // safe as long as ctx is a fork to be discarded.
		Params:      NewSDKParams(&vm.prmk, ctx),
		EventLogger: ctx.EventLogger(),
=======
		// OriginCaller:    caller,
		// OriginSend:      send,
		// OriginSendSpent: nil,
		OriginPkgAddr: pkgAddr.Bech32(),
		Banker:        NewSDKBanker(vm, ctx), // safe as long as ctx is a fork to be discarded.
		Params:        NewSDKParams(vm, ctx),
		EventLogger:   ctx.EventLogger(),
>>>>>>> 955e1cad
	}
	m := gno.NewMachineWithOptions(
		gno.MachineOptions{
			PkgPath:  pkgPath,
			Output:   vm.Output,
			Store:    gnostore,
			Context:  msgCtx,
			Alloc:    alloc,
			GasMeter: ctx.GasMeter(),
		})
	defer m.Release()
	defer doRecoverQuery(m, &err)
	return m.Eval(xx), err
}

func (vm *VMKeeper) QueryFile(ctx sdk.Context, filepath string) (res string, err error) {
	store := vm.newGnoTransactionStore(ctx) // throwaway (never committed)
	dirpath, filename := gnovm.SplitFilepath(filepath)
	if filename != "" {
		memFile := store.GetMemFile(dirpath, filename)
		if memFile == nil {
			return "", fmt.Errorf("file %q is not available", filepath) // TODO: XSS protection
		}
		return memFile.Body, nil
	} else {
		memPkg := store.GetMemPackage(dirpath)
		if memPkg == nil {
			return "", fmt.Errorf("package %q is not available", dirpath) // TODO: XSS protection
		}
		for i, memfile := range memPkg.Files {
			if i > 0 {
				res += "\n"
			}
			res += memfile.Name
		}
		return res, nil
	}
}

// logTelemetry logs the VM processing telemetry
func logTelemetry(
	gasUsed int64,
	cpuCycles int64,
	attributes ...attribute.KeyValue,
) {
	if !telemetry.MetricsEnabled() {
		return
	}

	// Record the operation frequency
	metrics.VMExecMsgFrequency.Add(
		context.Background(),
		1,
		metric.WithAttributes(attributes...),
	)

	// Record the CPU cycles
	metrics.VMCPUCycles.Record(
		context.Background(),
		cpuCycles,
		metric.WithAttributes(attributes...),
	)

	// Record the gas used
	metrics.VMGasUsed.Record(
		context.Background(),
		gasUsed,
		metric.WithAttributes(attributes...),
	)
}<|MERGE_RESOLUTION|>--- conflicted
+++ resolved
@@ -372,19 +372,6 @@
 
 	// Parse and run the files, construct *PV.
 	msgCtx := stdlibs.ExecContext{
-<<<<<<< HEAD
-		ChainID:       ctx.ChainID(),
-		ChainDomain:   chainDomain,
-		Height:        ctx.BlockHeight(),
-		Timestamp:     ctx.BlockTime().Unix(),
-		OrigCaller:    creator.Bech32(),
-		OrigSend:      deposit,
-		OrigSendSpent: new(std.Coins),
-		OrigPkgAddr:   pkgAddr.Bech32(),
-		Banker:        NewSDKBanker(vm, ctx),
-		Params:        NewSDKParams(&vm.prmk, ctx),
-		EventLogger:   ctx.EventLogger(),
-=======
 		ChainID:         ctx.ChainID(),
 		ChainDomain:     chainDomain,
 		Height:          ctx.BlockHeight(),
@@ -394,9 +381,8 @@
 		OriginSendSpent: new(std.Coins),
 		OriginPkgAddr:   pkgAddr.Bech32(),
 		Banker:          NewSDKBanker(vm, ctx),
-		Params:          NewSDKParams(vm, ctx),
+		Params:          NewSDKParams(&vm.prmk, ctx),
 		EventLogger:     ctx.EventLogger(),
->>>>>>> 955e1cad
 	}
 	// Parse and run the files, construct *PV.
 	m2 := gno.NewMachineWithOptions(
@@ -477,19 +463,6 @@
 	// could it be safely partially memoized?
 	chainDomain := vm.getChainDomainParam(ctx)
 	msgCtx := stdlibs.ExecContext{
-<<<<<<< HEAD
-		ChainID:       ctx.ChainID(),
-		ChainDomain:   chainDomain,
-		Height:        ctx.BlockHeight(),
-		Timestamp:     ctx.BlockTime().Unix(),
-		OrigCaller:    caller.Bech32(),
-		OrigSend:      send,
-		OrigSendSpent: new(std.Coins),
-		OrigPkgAddr:   pkgAddr.Bech32(),
-		Banker:        NewSDKBanker(vm, ctx),
-		Params:        NewSDKParams(&vm.prmk, ctx),
-		EventLogger:   ctx.EventLogger(),
-=======
 		ChainID:         ctx.ChainID(),
 		ChainDomain:     chainDomain,
 		Height:          ctx.BlockHeight(),
@@ -499,9 +472,8 @@
 		OriginSendSpent: new(std.Coins),
 		OriginPkgAddr:   pkgAddr.Bech32(),
 		Banker:          NewSDKBanker(vm, ctx),
-		Params:          NewSDKParams(vm, ctx),
+		Params:          NewSDKParams(&vm.prmk, ctx),
 		EventLogger:     ctx.EventLogger(),
->>>>>>> 955e1cad
 	}
 	// Construct machine and evaluate.
 	m := gno.NewMachineWithOptions(
@@ -623,19 +595,6 @@
 
 	// Parse and run the files, construct *PV.
 	msgCtx := stdlibs.ExecContext{
-<<<<<<< HEAD
-		ChainID:       ctx.ChainID(),
-		ChainDomain:   chainDomain,
-		Height:        ctx.BlockHeight(),
-		Timestamp:     ctx.BlockTime().Unix(),
-		OrigCaller:    caller.Bech32(),
-		OrigSend:      send,
-		OrigSendSpent: new(std.Coins),
-		OrigPkgAddr:   pkgAddr.Bech32(),
-		Banker:        NewSDKBanker(vm, ctx),
-		Params:        NewSDKParams(&vm.prmk, ctx),
-		EventLogger:   ctx.EventLogger(),
-=======
 		ChainID:         ctx.ChainID(),
 		ChainDomain:     chainDomain,
 		Height:          ctx.BlockHeight(),
@@ -645,9 +604,8 @@
 		OriginSendSpent: new(std.Coins),
 		OriginPkgAddr:   pkgAddr.Bech32(),
 		Banker:          NewSDKBanker(vm, ctx),
-		Params:          NewSDKParams(vm, ctx),
+		Params:          NewSDKParams(&vm.prmk, ctx),
 		EventLogger:     ctx.EventLogger(),
->>>>>>> 955e1cad
 	}
 
 	buf := new(bytes.Buffer)
@@ -824,23 +782,13 @@
 		ChainDomain: chainDomain,
 		Height:      ctx.BlockHeight(),
 		Timestamp:   ctx.BlockTime().Unix(),
-<<<<<<< HEAD
 		// OrigCaller:    caller,
 		// OrigSend:      send,
 		// OrigSendSpent: nil,
-		OrigPkgAddr: pkgAddr.Bech32(),
-		Banker:      NewSDKBanker(vm, ctx), // safe as long as ctx is a fork to be discarded.
-		Params:      NewSDKParams(&vm.prmk, ctx),
-		EventLogger: ctx.EventLogger(),
-=======
-		// OriginCaller:    caller,
-		// OriginSend:      send,
-		// OriginSendSpent: nil,
 		OriginPkgAddr: pkgAddr.Bech32(),
 		Banker:        NewSDKBanker(vm, ctx), // safe as long as ctx is a fork to be discarded.
-		Params:        NewSDKParams(vm, ctx),
+		Params:        NewSDKParams(&vm.prmk, ctx),
 		EventLogger:   ctx.EventLogger(),
->>>>>>> 955e1cad
 	}
 	m := gno.NewMachineWithOptions(
 		gno.MachineOptions{
