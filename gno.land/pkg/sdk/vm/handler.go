--- conflicted
+++ resolved
@@ -68,20 +68,11 @@
 
 // query paths
 const (
-<<<<<<< HEAD
-	QueryPackage = "package"
-	QueryStore   = "store"
-	QueryRender  = "qrender"
-	QueryFuncs   = "qfuncs"
-	QueryEval    = "qeval"
-	QueryFile    = "qfile"
-	QueryDoc     = "qdoc"
-=======
 	QueryRender = "qrender"
 	QueryFuncs  = "qfuncs"
 	QueryEval   = "qeval"
 	QueryFile   = "qfile"
->>>>>>> d7e18a22
+	QueryDoc     = "qdoc"
 )
 
 func (vh vmHandler) Query(ctx sdk.Context, req abci.RequestQuery) abci.ResponseQuery {
