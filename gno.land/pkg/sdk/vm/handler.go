package vm

import (
	"fmt"
	"strings"

	"github.com/gnolang/gno/gnovm/pkg/version"
	abci "github.com/gnolang/gno/tm2/pkg/bft/abci/types"
	"github.com/gnolang/gno/tm2/pkg/sdk"
	"github.com/gnolang/gno/tm2/pkg/std"
)

type vmHandler struct {
	vm *VMKeeper
}

// NewHandler returns a handler for "vm" type messages.
func NewHandler(vm *VMKeeper) vmHandler {
	return vmHandler{
		vm: vm,
	}
}

func (vh vmHandler) Process(ctx sdk.Context, msg std.Msg) sdk.Result {
	switch msg := msg.(type) {
	case MsgAddPackage:
		return vh.handleMsgAddPackage(ctx, msg)
	case MsgCall:
		return vh.handleMsgCall(ctx, msg)
	case MsgRun:
		return vh.handleMsgRun(ctx, msg)
	default:
		errMsg := fmt.Sprintf("unrecognized vm message type: %T", msg)
		return abciResult(std.ErrUnknownRequest(errMsg))
	}
}

// Handle MsgAddPackage.
func (vh vmHandler) handleMsgAddPackage(ctx sdk.Context, msg MsgAddPackage) sdk.Result {
	err := vh.vm.AddPackage(ctx, msg)
	if err != nil {
		return abciResult(err)
	}
	return sdk.Result{}
}

// Handle MsgCall.
func (vh vmHandler) handleMsgCall(ctx sdk.Context, msg MsgCall) (res sdk.Result) {
	resstr, err := vh.vm.Call(ctx, msg)
	if err != nil {
		return abciResult(err)
	}
	res.Data = []byte(resstr)
	return
}

// Handle MsgRun.
func (vh vmHandler) handleMsgRun(ctx sdk.Context, msg MsgRun) (res sdk.Result) {
	resstr, err := vh.vm.Run(ctx, msg)
	if err != nil {
		return abciResult(err)
	}
	res.Data = []byte(resstr)
	return
}

// ----------------------------------------
// Query

// query paths
const (
	QueryRender = "qrender"
	QueryFuncs  = "qfuncs"
	QueryEval   = "qeval"
	QueryFile   = "qfile"
<<<<<<< HEAD
	QueryMeta   = "qmeta"
=======
	QueryDoc    = "qdoc"
>>>>>>> 5bb6005e
)

func (vh vmHandler) Query(ctx sdk.Context, req abci.RequestQuery) abci.ResponseQuery {
	var (
		res  abci.ResponseQuery
		path = secondPart(req.Path)
	)

	switch path {
	case QueryRender:
		res = vh.queryRender(ctx, req)
	case QueryFuncs:
		res = vh.queryFuncs(ctx, req)
	case QueryEval:
		res = vh.queryEval(ctx, req)
	case QueryFile:
		res = vh.queryFile(ctx, req)
<<<<<<< HEAD
	case QueryMeta:
		res = vh.queryMeta(ctx, req)
=======
	case QueryDoc:
		res = vh.queryDoc(ctx, req)
>>>>>>> 5bb6005e
	default:
		return sdk.ABCIResponseQueryFromError(
			std.ErrUnknownRequest(fmt.Sprintf(
				"unknown vm query endpoint %s in %s",
				secondPart(req.Path), req.Path)))
	}

	return res
}

// queryRender calls .Render(<path>) in readonly mode.
func (vh vmHandler) queryRender(ctx sdk.Context, req abci.RequestQuery) (res abci.ResponseQuery) {
	reqData := string(req.Data)
	dot := strings.IndexByte(reqData, ':')
	if dot < 0 {
		panic("expected <pkgpath>:<path> syntax in query input data")
	}

	pkgPath, path := reqData[:dot], reqData[dot+1:]
	expr := fmt.Sprintf("Render(%q)", path)
	result, err := vh.vm.QueryEvalString(ctx, pkgPath, expr)
	if err != nil {
		if strings.Contains(err.Error(), "Render not declared") {
			err = NoRenderDeclError{}
		}
		res = sdk.ABCIResponseQueryFromError(err)
		return
	}

	res.Data = []byte(result)
	return
}

// queryFuncs returns public facing function signatures as JSON.
func (vh vmHandler) queryFuncs(ctx sdk.Context, req abci.RequestQuery) (res abci.ResponseQuery) {
	pkgPath := string(req.Data)
	fsigs, err := vh.vm.QueryFuncs(ctx, pkgPath)
	if err != nil {
		res = sdk.ABCIResponseQueryFromError(err)
		return
	}
	res.Data = []byte(fsigs.JSON())
	return
}

// queryEval evaluates any expression in readonly mode and returns the results.
func (vh vmHandler) queryEval(ctx sdk.Context, req abci.RequestQuery) (res abci.ResponseQuery) {
	pkgPath, expr := parseQueryEvalData(string(req.Data))
	result, err := vh.vm.QueryEval(ctx, pkgPath, expr)
	if err != nil {
		res = sdk.ABCIResponseQueryFromError(err)
		return
	}
	res.Data = []byte(result)
	return
}

// parseQueryEval parses the input string of vm/qeval. It takes the first dot
// after the first slash (if any) to separe the pkgPath and the expr.
// For instance, in gno.land/r/realm.MyFunction(), gno.land/r/realm is the
// pkgPath,and MyFunction() is the expr.
func parseQueryEvalData(data string) (pkgPath, expr string) {
	slash := strings.IndexByte(data, '/')
	if slash >= 0 {
		pkgPath += data[:slash]
		data = data[slash:]
	}
	dot := strings.IndexByte(data, '.')
	if dot < 0 {
		panic(panicInvalidQueryEvalData)
	}
	pkgPath += data[:dot]
	expr = data[dot+1:]
	return
}

const (
	panicInvalidQueryEvalData = "expected <pkgpath>.<expression> syntax in query input data"
)

// queryFile returns the file bytes, or list of files if directory.
// if file, res.Value is []byte("file").
// if dir, res.Value is []byte("dir").
func (vh vmHandler) queryFile(ctx sdk.Context, req abci.RequestQuery) (res abci.ResponseQuery) {
	filepath := string(req.Data)
	result, err := vh.vm.QueryFile(ctx, filepath)
	if err != nil {
		res = sdk.ABCIResponseQueryFromError(err)
		return
	}
	res.Data = []byte(result)
	return
}

<<<<<<< HEAD
// queryMeta returns the value for a package metadata field.
func (vh vmHandler) queryMeta(ctx sdk.Context, req abci.RequestQuery) (res abci.ResponseQuery) {
	parts := strings.SplitN(string(req.Data), ":", 2)
	if len(parts) != 2 {
		panic("expected <pkgpath>:<field_name> syntax in query input data")
	}

	pkgPath, name := parts[0], parts[1]
	result, err := vh.vm.QueryMeta(ctx, pkgPath, name)
=======
// queryDoc returns the JSON of the doc for a given pkgpath, suitable for printing
func (vh vmHandler) queryDoc(ctx sdk.Context, req abci.RequestQuery) (res abci.ResponseQuery) {
	filepath := string(req.Data)
	jsonDoc, err := vh.vm.QueryDoc(ctx, filepath)
>>>>>>> 5bb6005e
	if err != nil {
		res = sdk.ABCIResponseQueryFromError(err)
		return
	}
<<<<<<< HEAD
	res.Data = result
=======
	res.Data = []byte(jsonDoc.JSON())
>>>>>>> 5bb6005e
	return
}

// ----------------------------------------
// misc

func abciResult(err error) sdk.Result {
	res := sdk.ABCIResultFromError(err)
	res.Info += "vm.version=" + version.Version
	return res
}

// returns the second component of a path.
func secondPart(path string) string {
	parts := strings.Split(path, "/")
	if len(parts) < 2 {
		return ""
	} else {
		if parts[0] != "vm" {
			panic("should not happen")
		}
		return parts[1]
	}
}<|MERGE_RESOLUTION|>--- conflicted
+++ resolved
@@ -73,11 +73,8 @@
 	QueryFuncs  = "qfuncs"
 	QueryEval   = "qeval"
 	QueryFile   = "qfile"
-<<<<<<< HEAD
+	QueryDoc    = "qdoc"
 	QueryMeta   = "qmeta"
-=======
-	QueryDoc    = "qdoc"
->>>>>>> 5bb6005e
 )
 
 func (vh vmHandler) Query(ctx sdk.Context, req abci.RequestQuery) abci.ResponseQuery {
@@ -95,13 +92,10 @@
 		res = vh.queryEval(ctx, req)
 	case QueryFile:
 		res = vh.queryFile(ctx, req)
-<<<<<<< HEAD
+	case QueryDoc:
+		res = vh.queryDoc(ctx, req)
 	case QueryMeta:
 		res = vh.queryMeta(ctx, req)
-=======
-	case QueryDoc:
-		res = vh.queryDoc(ctx, req)
->>>>>>> 5bb6005e
 	default:
 		return sdk.ABCIResponseQueryFromError(
 			std.ErrUnknownRequest(fmt.Sprintf(
@@ -196,7 +190,18 @@
 	return
 }
 
-<<<<<<< HEAD
+// queryDoc returns the JSON of the doc for a given pkgpath, suitable for printing
+func (vh vmHandler) queryDoc(ctx sdk.Context, req abci.RequestQuery) (res abci.ResponseQuery) {
+	filepath := string(req.Data)
+	jsonDoc, err := vh.vm.QueryDoc(ctx, filepath)
+	if err != nil {
+		res = sdk.ABCIResponseQueryFromError(err)
+		return
+	}
+	res.Data = []byte(jsonDoc.JSON())
+	return
+}
+
 // queryMeta returns the value for a package metadata field.
 func (vh vmHandler) queryMeta(ctx sdk.Context, req abci.RequestQuery) (res abci.ResponseQuery) {
 	parts := strings.SplitN(string(req.Data), ":", 2)
@@ -206,21 +211,11 @@
 
 	pkgPath, name := parts[0], parts[1]
 	result, err := vh.vm.QueryMeta(ctx, pkgPath, name)
-=======
-// queryDoc returns the JSON of the doc for a given pkgpath, suitable for printing
-func (vh vmHandler) queryDoc(ctx sdk.Context, req abci.RequestQuery) (res abci.ResponseQuery) {
-	filepath := string(req.Data)
-	jsonDoc, err := vh.vm.QueryDoc(ctx, filepath)
->>>>>>> 5bb6005e
-	if err != nil {
-		res = sdk.ABCIResponseQueryFromError(err)
-		return
-	}
-<<<<<<< HEAD
+	if err != nil {
+		res = sdk.ABCIResponseQueryFromError(err)
+		return
+	}
 	res.Data = result
-=======
-	res.Data = []byte(jsonDoc.JSON())
->>>>>>> 5bb6005e
 	return
 }
 
