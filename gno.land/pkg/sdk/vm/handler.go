--- conflicted
+++ resolved
@@ -102,15 +102,12 @@
 		res = vh.queryRender(ctx, req)
 	case QueryFuncs:
 		res = vh.queryFuncs(ctx, req)
+	case QueryEval:
+		res = vh.queryEval(ctx, req)
 	case QueryFile:
 		res = vh.queryFile(ctx, req)
-<<<<<<< HEAD
-	case QueryEval:
-		res = vh.queryEval(ctx, req)
-=======
 	case QueryDoc:
 		res = vh.queryDoc(ctx, req)
->>>>>>> f9e4457c
 	default:
 		return sdk.ABCIResponseQueryFromError(
 			std.ErrUnknownRequest(fmt.Sprintf(
