package vm

import (
	"testing"

	"github.com/gnolang/gno/gno.land/pkg/gnoland/ugnot"
	"github.com/gnolang/gno/gnovm"
	bft "github.com/gnolang/gno/tm2/pkg/bft/types"
	"github.com/gnolang/gno/tm2/pkg/crypto"
	"github.com/gnolang/gno/tm2/pkg/sdk"
	"github.com/gnolang/gno/tm2/pkg/sdk/auth"
	"github.com/gnolang/gno/tm2/pkg/std"
	"github.com/gnolang/gno/tm2/pkg/store"
	"github.com/stretchr/testify/assert"
)

// Gas for entire tx is consumed in both CheckTx and DeliverTx.
// Gas for executing VM tx (VM CPU and Store Access in bytes) is consumed in DeliverTx.
// Gas for balance checking, message size checking, and signature verification is consumed (deducted) in checkTx.

// Insufficient gas for a successful message.

func TestAddPkgDeliverTxInsuffGas(t *testing.T) {
	success := true
	ctx, tx, vmHandler := setupAddPkg(success)

	ctx = ctx.WithMode(sdk.RunTxModeDeliver)
	simulate := false
	tx.Fee.GasWanted = 3000
	gctx := auth.SetGasMeter(simulate, ctx, tx.Fee.GasWanted)
	// Has to be set up after gas meter in the context; so the stores are
	// correctly wrapped in gas stores.
	gctx = vmHandler.vm.MakeGnoTransactionStore(gctx)

	var res sdk.Result
	abort := false

	defer func() {
		if r := recover(); r != nil {
			switch r.(type) {
			case store.OutOfGasException:
				res.Error = sdk.ABCIError(std.ErrOutOfGas(""))
				abort = true
			default:
				t.Errorf("should panic on OutOfGasException only")
			}
			assert.True(t, abort)
			assert.False(t, res.IsOK())
			gasCheck := gctx.GasMeter().GasConsumed()
			assert.Equal(t, int64(3231), gasCheck)
		} else {
			t.Errorf("should panic")
		}
	}()
	msgs := tx.GetMsgs()
	res = vmHandler.Process(gctx, msgs[0])
}

// Enough gas for a successful message.
func TestAddPkgDeliverTx(t *testing.T) {
	success := true
	ctx, tx, vmHandler := setupAddPkg(success)

	var simulate bool

	ctx = ctx.WithMode(sdk.RunTxModeDeliver)
	simulate = false
	tx.Fee.GasWanted = 500000
	gctx := auth.SetGasMeter(simulate, ctx, tx.Fee.GasWanted)
	gctx = vmHandler.vm.MakeGnoTransactionStore(gctx)
	msgs := tx.GetMsgs()
	res := vmHandler.Process(gctx, msgs[0])
	gasDeliver := gctx.GasMeter().GasConsumed()

	assert.True(t, res.IsOK())

	// NOTE: let's try to keep this bellow 100_000 :)
<<<<<<< HEAD
	assert.Equal(t, int64(113925), gasDeliver)
=======
	assert.Equal(t, int64(93825), gasDeliver)
>>>>>>> 2838ad1a
}

// Enough gas for a failed transaction.
func TestAddPkgDeliverTxFailed(t *testing.T) {
	success := false
	ctx, tx, vmHandler := setupAddPkg(success)

	var simulate bool

	ctx = ctx.WithMode(sdk.RunTxModeDeliver)
	simulate = false
	tx.Fee.GasWanted = 500000
	gctx := auth.SetGasMeter(simulate, ctx, tx.Fee.GasWanted)
	gctx = vmHandler.vm.MakeGnoTransactionStore(gctx)
	msgs := tx.GetMsgs()
	res := vmHandler.Process(gctx, msgs[0])
	gasDeliver := gctx.GasMeter().GasConsumed()

	assert.False(t, res.IsOK())
	assert.Equal(t, int64(2231), gasDeliver)
}

// Not enough gas for a failed transaction.
func TestAddPkgDeliverTxFailedNoGas(t *testing.T) {
	success := false
	ctx, tx, vmHandler := setupAddPkg(success)

	var simulate bool

	ctx = ctx.WithMode(sdk.RunTxModeDeliver)
	simulate = false
	tx.Fee.GasWanted = 2230
	gctx := auth.SetGasMeter(simulate, ctx, tx.Fee.GasWanted)
	gctx = vmHandler.vm.MakeGnoTransactionStore(gctx)

	var res sdk.Result
	abort := false

	defer func() {
		if r := recover(); r != nil {
			switch r.(type) {
			case store.OutOfGasException:
				res.Error = sdk.ABCIError(std.ErrOutOfGas(""))
				abort = true
			default:
				t.Errorf("should panic on OutOfGasException only")
			}
			assert.True(t, abort)
			assert.False(t, res.IsOK())
			gasCheck := gctx.GasMeter().GasConsumed()
			assert.Equal(t, int64(2231), gasCheck)
		} else {
			t.Errorf("should panic")
		}
	}()

	msgs := tx.GetMsgs()
	res = vmHandler.Process(gctx, msgs[0])
}

// Set up a test env for both a successful and a failed tx.
func setupAddPkg(success bool) (sdk.Context, sdk.Tx, vmHandler) {
	// setup
	env := setupTestEnv()
	ctx := env.ctx
	// conduct base gas meter tests from a non-genesis block since genesis block use infinite gas meter instead.
	ctx = ctx.WithBlockHeader(&bft.Header{Height: int64(1)})
	vmHandler := NewHandler(env.vmk)
	// Create an account  with 10M ugnot (10gnot)
	addr := crypto.AddressFromPreimage([]byte("test1"))
	acc := env.acck.NewAccountWithAddress(ctx, addr)
	env.acck.SetAccount(ctx, acc)
	env.bank.SetCoins(ctx, addr, std.MustParseCoins(ugnot.ValueString(10000000)))
	// success message
	var files []*gnovm.MemFile
	if success {
		files = []*gnovm.MemFile{
			{
				Name: "hello.gno",
				Body: `package hello

func Echo() string {
  return "hello world"
}`,
			},
		}
	} else {
		// failed message
		files = []*gnovm.MemFile{
			{
				Name: "hello.gno",
				Body: `package hello

func Echo() UnknowType {
  return "hello world"
}`,
			},
		}
	}

	pkgPath := "gno.land/r/hello"
	// create messages and a transaction
	msg := NewMsgAddPackage(addr, pkgPath, files)
	msgs := []std.Msg{msg}
	fee := std.NewFee(500000, std.MustParseCoin(ugnot.ValueString(1)))
	tx := std.NewTx(msgs, fee, []std.Signature{}, "")

	return ctx, tx, vmHandler
}<|MERGE_RESOLUTION|>--- conflicted
+++ resolved
@@ -75,11 +75,7 @@
 	assert.True(t, res.IsOK())
 
 	// NOTE: let's try to keep this bellow 100_000 :)
-<<<<<<< HEAD
-	assert.Equal(t, int64(113925), gasDeliver)
-=======
-	assert.Equal(t, int64(93825), gasDeliver)
->>>>>>> 2838ad1a
+	assert.Equal(t, int64(114925), gasDeliver)
 }
 
 // Enough gas for a failed transaction.
