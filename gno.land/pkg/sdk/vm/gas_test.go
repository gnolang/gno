package vm

import (
	"testing"

	"github.com/gnolang/gno/gno.land/pkg/gnoland/ugnot"
	"github.com/gnolang/gno/gnovm/pkg/gnolang"
	bft "github.com/gnolang/gno/tm2/pkg/bft/types"
	"github.com/gnolang/gno/tm2/pkg/crypto"
	"github.com/gnolang/gno/tm2/pkg/sdk"
	"github.com/gnolang/gno/tm2/pkg/sdk/auth"
	"github.com/gnolang/gno/tm2/pkg/std"
	"github.com/gnolang/gno/tm2/pkg/store"
	"github.com/stretchr/testify/assert"
)

// Gas for entire tx is consumed in both CheckTx and DeliverTx.
// Gas for executing VM tx (VM CPU and Store Access in bytes) is consumed in DeliverTx.
// Gas for balance checking, message size checking, and signature verification is consumed (deducted) in checkTx.

// Insufficient gas for a successful message.

func TestAddPkgDeliverTxInsuffGas(t *testing.T) {
	isValidTx := true
	ctx, tx, vmHandler := setupAddPkg(isValidTx)

	ctx = ctx.WithMode(sdk.RunTxModeDeliver)
	tx.Fee.GasWanted = 3000
	gctx := auth.SetGasMeter(ctx, tx.Fee.GasWanted)
	// Has to be set up after gas meter in the context; so the stores are
	// correctly wrapped in gas stores.
	gctx = vmHandler.vm.MakeGnoTransactionStore(gctx)

	var res sdk.Result
	abort := false

	defer func() {
		if r := recover(); r != nil {
			switch r.(type) {
			case store.OutOfGasError:
				res.Error = sdk.ABCIError(std.ErrOutOfGas(""))
				abort = true
			default:
				t.Errorf("should panic on OutOfGasException only")
			}
			assert.True(t, abort)
			assert.False(t, res.IsOK())
			gasCheck := gctx.GasMeter().GasConsumed()
			assert.Equal(t, int64(3462), gasCheck)
		} else {
			t.Errorf("should panic")
		}
	}()
	msgs := tx.GetMsgs()
	res = vmHandler.Process(gctx, msgs[0])
}

// Enough gas for a successful message.
func TestAddPkgDeliverTx(t *testing.T) {
	isValidTx := true
	ctx, tx, vmHandler := setupAddPkg(isValidTx)

	ctx = ctx.WithMode(sdk.RunTxModeDeliver)
	tx.Fee.GasWanted = 500000
	gctx := auth.SetGasMeter(ctx, tx.Fee.GasWanted)
	gctx = vmHandler.vm.MakeGnoTransactionStore(gctx)
	msgs := tx.GetMsgs()
	res := vmHandler.Process(gctx, msgs[0])
	gasDeliver := gctx.GasMeter().GasConsumed()

	assert.True(t, res.IsOK())

<<<<<<< HEAD
	// NOTE: let's try to keep this bellow 150_000 :)
	assert.Equal(t, int64(224863), gasDeliver)
=======
	// NOTE: let's try to keep this below 150_000 :)
	assert.Equal(t, int64(140_909), gasDeliver)
>>>>>>> 94ae0fdb
}

// Enough gas for a failed transaction.
func TestAddPkgDeliverTxFailed(t *testing.T) {
	isValidTx := false
	ctx, tx, vmHandler := setupAddPkg(isValidTx)

	ctx = ctx.WithMode(sdk.RunTxModeDeliver)
	tx.Fee.GasWanted = 500000
	gctx := auth.SetGasMeter(ctx, tx.Fee.GasWanted)
	gctx = vmHandler.vm.MakeGnoTransactionStore(gctx)
	msgs := tx.GetMsgs()
	res := vmHandler.Process(gctx, msgs[0])
	gasDeliver := gctx.GasMeter().GasConsumed()

	assert.False(t, res.IsOK())
	assert.Equal(t, int64(1231), gasDeliver)
}

// Not enough gas for a failed transaction.
func TestAddPkgDeliverTxFailedNoGas(t *testing.T) {
	isValidTx := false
	ctx, tx, vmHandler := setupAddPkg(isValidTx)

	ctx = ctx.WithMode(sdk.RunTxModeDeliver)
	tx.Fee.GasWanted = 1230
	gctx := auth.SetGasMeter(ctx, tx.Fee.GasWanted)
	gctx = vmHandler.vm.MakeGnoTransactionStore(gctx)

	var res sdk.Result
	abort := false

	defer func() {
		if r := recover(); r != nil {
			switch r.(type) {
			case store.OutOfGasError:
				res.Error = sdk.ABCIError(std.ErrOutOfGas(""))
				abort = true
			default:
				t.Errorf("should panic on OutOfGasException only")
			}
			assert.True(t, abort)
			assert.False(t, res.IsOK())
			gasCheck := gctx.GasMeter().GasConsumed()
			assert.Equal(t, int64(1231), gasCheck)
		} else {
			t.Errorf("should panic")
		}
	}()

	msgs := tx.GetMsgs()
	res = vmHandler.Process(gctx, msgs[0])
}

// Set up a test env for both a successful and a failed tx.
func setupAddPkg(success bool) (sdk.Context, sdk.Tx, vmHandler) {
	// setup
	env := setupTestEnv()
	ctx := env.ctx
	// conduct base gas meter tests from a non-genesis block since genesis block use infinite gas meter instead.
	ctx = ctx.WithBlockHeader(&bft.Header{Height: int64(1)})
	// Create an account  with 10M ugnot (10gnot)
	addr := crypto.AddressFromPreimage([]byte("test1"))
	acc := env.acck.NewAccountWithAddress(ctx, addr)
	env.acck.SetAccount(ctx, acc)
	env.bankk.SetCoins(ctx, addr, std.MustParseCoins(ugnot.ValueString(10000000)))

	const pkgPath = "gno.land/r/hello"

	// success message
	var files []*std.MemFile
	if success {
		files = []*std.MemFile{
			{Name: "gnomod.toml", Body: gnolang.GenGnoModLatest(pkgPath)},
			{
				Name: "hello.gno",
				Body: `package hello

func Echo() string {
  return "hello world"
}`,
			},
		}
	} else {
		// failed message
		files = []*std.MemFile{
			{Name: "gnomod.toml", Body: gnolang.GenGnoModLatest(pkgPath)},
			{
				Name: "hello.gno",
				Body: `package hello

func Echo() UnknowType {
  return "hello world"
}`,
			},
		}
	}

	// create messages and a transaction
	msg := NewMsgAddPackage(addr, pkgPath, files)
	msgs := []std.Msg{msg}
	fee := std.NewFee(500000, std.MustParseCoin(ugnot.ValueString(1)))
	tx := std.NewTx(msgs, fee, []std.Signature{}, "")

	return ctx, tx, env.vmh
}<|MERGE_RESOLUTION|>--- conflicted
+++ resolved
@@ -70,13 +70,8 @@
 
 	assert.True(t, res.IsOK())
 
-<<<<<<< HEAD
 	// NOTE: let's try to keep this bellow 150_000 :)
-	assert.Equal(t, int64(224863), gasDeliver)
-=======
-	// NOTE: let's try to keep this below 150_000 :)
-	assert.Equal(t, int64(140_909), gasDeliver)
->>>>>>> 94ae0fdb
+	assert.Equal(t, int64(225671), gasDeliver)
 }
 
 // Enough gas for a failed transaction.
