--- conflicted
+++ resolved
@@ -67,11 +67,9 @@
 	gasDeliver := gctx.GasMeter().GasConsumed()
 
 	assert.True(t, res.IsOK())
-<<<<<<< HEAD
-	assert.Equal(t, int64(88809), gasDeliver)
-=======
+
+	// NOTE: let's try to keep this bellow 100_000 :)
 	assert.Equal(t, int64(91825), gasDeliver)
->>>>>>> aec02dc3
 }
 
 // Enough gas for a failed transaction.
