--- conflicted
+++ resolved
@@ -70,13 +70,8 @@
 
 	assert.True(t, res.IsOK())
 
-<<<<<<< HEAD
 	// NOTE: let's try to keep this bellow 150_000 :)
-	assert.Equal(t, int64(225671), gasDeliver)
-=======
-	// NOTE: let's try to keep this below 150_000 :)
-	assert.Equal(t, int64(141_197), gasDeliver)
->>>>>>> 68a19755
+	assert.Equal(t, int64(225959), gasDeliver)
 }
 
 // Enough gas for a failed transaction.
