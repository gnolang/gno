--- conflicted
+++ resolved
@@ -74,13 +74,8 @@
 
 	assert.True(t, res.IsOK())
 
-<<<<<<< HEAD
-	// NOTE: let's try to keep this bellow 120_000 :)
-	assert.Equal(t, int64(114925), gasDeliver)
-=======
-	// NOTE: let's try to keep this bellow 100_000 :)
-	assert.Equal(t, int64(135365), gasDeliver)
->>>>>>> b91f2fb8
+	// NOTE: let's try to keep this bellow 150_000 :)
+	assert.Equal(t, int64(143845), gasDeliver)
 }
 
 // Enough gas for a failed transaction.
