--- conflicted
+++ resolved
@@ -74,13 +74,8 @@
 
 	assert.True(t, res.IsOK())
 
-<<<<<<< HEAD
 	// NOTE: let's try to keep this bellow 120_000 :)
-	assert.Equal(t, int64(113925), gasDeliver)
-=======
-	// NOTE: let's try to keep this bellow 100_000 :)
-	assert.Equal(t, int64(93825), gasDeliver)
->>>>>>> 72786872
+	assert.Equal(t, int64(114925), gasDeliver)
 }
 
 // Enough gas for a failed transaction.
