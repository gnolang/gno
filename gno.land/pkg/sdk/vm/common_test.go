package vm

// DONTCOVER

import (
	"path/filepath"

	bft "github.com/gnolang/gno/tm2/pkg/bft/types"
	"github.com/gnolang/gno/tm2/pkg/db/memdb"
	"github.com/gnolang/gno/tm2/pkg/log"
	"github.com/gnolang/gno/tm2/pkg/sdk"
	authm "github.com/gnolang/gno/tm2/pkg/sdk/auth"
	bankm "github.com/gnolang/gno/tm2/pkg/sdk/bank"
	"github.com/gnolang/gno/tm2/pkg/std"
	"github.com/gnolang/gno/tm2/pkg/store"
	"github.com/gnolang/gno/tm2/pkg/store/dbadapter"
	"github.com/gnolang/gno/tm2/pkg/store/iavl"
)

type testEnv struct {
	ctx  sdk.Context
	vmk  *VMKeeper
	bank bankm.BankKeeper
	acck authm.AccountKeeper
}

func setupTestEnv() testEnv {
	return _setupTestEnv(true)
}

func setupTestEnvCold() testEnv {
	return _setupTestEnv(false)
}

func _setupTestEnv(cacheStdlibs bool) testEnv {
	db := memdb.NewMemDB()

	baseCapKey := store.NewStoreKey("baseCapKey")
	iavlCapKey := store.NewStoreKey("iavlCapKey")

	// Mount db store and iavlstore
	ms := store.NewCommitMultiStore(db)
	ms.MountStoreWithDB(baseCapKey, dbadapter.StoreConstructor, db)
	ms.MountStoreWithDB(iavlCapKey, iavl.StoreConstructor, db)
	ms.LoadLatestVersion()

	ctx := sdk.NewContext(sdk.RunTxModeDeliver, ms, &bft.Header{ChainID: "test-chain-id"}, log.NewNoopLogger())
	acck := authm.NewAccountKeeper(iavlCapKey, std.ProtoBaseAccount)
<<<<<<< HEAD
	tck := bankm.NewTotalCoinKeeper(iavlCapKey)
	bank := bankm.NewBankKeeper(acck, tck)
	stdlibsDir := filepath.Join("..", "..", "..", "..", "gnovm", "stdlibs")
	vmk := NewVMKeeper(baseCapKey, iavlCapKey, acck, bank, stdlibsDir, 100_000_000)
=======
	bank := bankm.NewBankKeeper(acck)
	vmk := NewVMKeeper(baseCapKey, iavlCapKey, acck, bank, 100_000_000)
>>>>>>> dd2d374c

	mcw := ms.MultiCacheWrap()
	vmk.Initialize(log.NewNoopLogger(), mcw)
	stdlibCtx := vmk.MakeGnoTransactionStore(ctx.WithMultiStore(mcw))
	stdlibsDir := filepath.Join("..", "..", "..", "..", "gnovm", "stdlibs")
	if cacheStdlibs {
		vmk.LoadStdlibCached(stdlibCtx, stdlibsDir)
	} else {
		vmk.LoadStdlib(stdlibCtx, stdlibsDir)
	}
	vmk.CommitGnoTransactionStore(stdlibCtx)
	mcw.MultiWrite()

	return testEnv{ctx: ctx, vmk: vmk, bank: bank, acck: acck}
}<|MERGE_RESOLUTION|>--- conflicted
+++ resolved
@@ -46,15 +46,9 @@
 
 	ctx := sdk.NewContext(sdk.RunTxModeDeliver, ms, &bft.Header{ChainID: "test-chain-id"}, log.NewNoopLogger())
 	acck := authm.NewAccountKeeper(iavlCapKey, std.ProtoBaseAccount)
-<<<<<<< HEAD
 	tck := bankm.NewTotalCoinKeeper(iavlCapKey)
 	bank := bankm.NewBankKeeper(acck, tck)
-	stdlibsDir := filepath.Join("..", "..", "..", "..", "gnovm", "stdlibs")
-	vmk := NewVMKeeper(baseCapKey, iavlCapKey, acck, bank, stdlibsDir, 100_000_000)
-=======
-	bank := bankm.NewBankKeeper(acck)
 	vmk := NewVMKeeper(baseCapKey, iavlCapKey, acck, bank, 100_000_000)
->>>>>>> dd2d374c
 
 	mcw := ms.MultiCacheWrap()
 	vmk.Initialize(log.NewNoopLogger(), mcw)
