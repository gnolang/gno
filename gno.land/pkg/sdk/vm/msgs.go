--- conflicted
+++ resolved
@@ -57,11 +57,7 @@
 		return ErrInvalidPkgPath("missing package path")
 	}
 	if !msg.Deposit.IsValid() {
-<<<<<<< HEAD
-		return std.ErrInvalidCoins("invalid deposit")
-=======
 		return std.ErrInvalidCoins(msg.Deposit.String())
->>>>>>> e844fc17
 	}
 	// XXX validate files.
 	return nil
