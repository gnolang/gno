--- conflicted
+++ resolved
@@ -59,22 +59,16 @@
 func TestingNodeConfig(t TestingTS, gnoroot string, additionalTxs ...gnoland.TxWithMetadata) (*gnoland.InMemoryNodeConfig, bft.Address) {
 	cfg := TestingMinimalNodeConfig(t, gnoroot)
 
+	params := LoadDefaultGenesisParamFile(t, gnoroot)
 	creator := crypto.MustAddressFromString(DefaultAccount_Address) // test1
 	balances := LoadDefaultGenesisBalanceFile(t, gnoroot)
 	txs := make([]gnoland.TxWithMetadata, 0)
 	txs = append(txs, LoadDefaultPackages(t, creator, gnoroot)...)
 	txs = append(txs, additionalTxs...)
-<<<<<<< HEAD
-	ggs := cfg.Genesis.AppState.(gnoland.GnoGenesisState)
-	ggs.Balances = balances
-	ggs.Txs = txs
-=======
-
 	ggs := cfg.Genesis.AppState.(gnoland.GnoGenesisState)
 	ggs.Balances = balances
 	ggs.Txs = txs
 	ggs.Params = params
->>>>>>> d69b5529
 	cfg.Genesis.AppState = ggs
 
 	return cfg, creator
@@ -103,10 +97,9 @@
 }
 
 func DefaultTestingGenesisConfig(t TestingTS, gnoroot string, self crypto.PubKey, tmconfig *tmcfg.Config) *bft.GenesisDoc {
-<<<<<<< HEAD
 	authGen := auth.DefaultGenesisState()
 	authGen.Params.UnrestrictedAddrs = []crypto.Address{crypto.MustAddressFromString(DefaultAccount_Address)}
-=======
+	authGen.Params.InitialGasPrice = std.GasPrice{Gas: 0, Price: std.Coin{Amount: 0, Denom: "ugnot"}}
 	genState := gnoland.DefaultGenState()
 	genState.Balances = []gnoland.Balance{
 		{
@@ -116,7 +109,9 @@
 	}
 	genState.Txs = []gnoland.TxWithMetadata{}
 	genState.Params = []gnoland.Param{}
->>>>>>> d69b5529
+	genState.Auth = authGen
+	genState.Bank = bank.DefaultGenesisState()
+
 	return &bft.GenesisDoc{
 		GenesisTime: time.Now(),
 		ChainID:     tmconfig.ChainID(),
@@ -136,21 +131,7 @@
 				Name:    "self",
 			},
 		},
-<<<<<<< HEAD
-		AppState: gnoland.GnoGenesisState{
-			Balances: []gnoland.Balance{
-				{
-					Address: crypto.MustAddressFromString(DefaultAccount_Address),
-					Amount:  std.MustParseCoins(ugnot.ValueString(10_000_000_000_000)),
-				},
-			},
-			Txs:  []gnoland.TxWithMetadata{},
-			Auth: authGen,
-			Bank: bank.DefaultGenesisState(),
-		},
-=======
 		AppState: genState,
->>>>>>> d69b5529
 	}
 }
 
