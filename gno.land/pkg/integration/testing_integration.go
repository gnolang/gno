--- conflicted
+++ resolved
@@ -134,20 +134,11 @@
 			// Track new user balances added via the `adduser`
 			// command and packages added with the `loadpkg` command.
 			// This genesis will be use when node is started.
-<<<<<<< HEAD
 			cfg := TestingMinimalNodeConfig(t, gnoRootDir)
 			gs := cfg.Genesis.AppState.(gnoland.GnoGenesisState)
 			gs.Balances = LoadDefaultGenesisBalanceFile(t, gnoRootDir)
+			gs.Params = LoadDefaultGenesisParamFile(t, gnoRootDir)
 			genesis := &gs
-=======
-
-			genesis := gnoland.DefaultGenState()
-			genesis.Balances = LoadDefaultGenesisBalanceFile(t, gnoRootDir)
-			genesis.Params = LoadDefaultGenesisParamFile(t, gnoRootDir)
-			genesis.Auth.Params.InitialGasPrice = std.GasPrice{Gas: 0, Price: std.Coin{Amount: 0, Denom: "ugnot"}}
-			genesis.Txs = []gnoland.TxWithMetadata{}
->>>>>>> d69b5529
-
 			// test1 must be created outside of the loop below because it is already included in genesis so
 			// attempting to recreate results in it getting overwritten and breaking existing tests that
 			// rely on its address being static.
@@ -155,7 +146,7 @@
 			env.Setenv("USER_SEED_"+DefaultAccount_Name, DefaultAccount_Seed)
 			env.Setenv("USER_ADDR_"+DefaultAccount_Name, DefaultAccount_Address)
 
-			env.Values[envKeyGenesis] = &genesis
+			env.Values[envKeyGenesis] = genesis
 			env.Values[envKeyPkgsLoader] = newPkgsLoader()
 
 			env.Setenv("GNOROOT", gnoRootDir)
@@ -196,18 +187,10 @@
 					pkgs := ts.Value(envKeyPkgsLoader).(*pkgsLoader)                // grab logger
 					creator := crypto.MustAddressFromString(DefaultAccount_Address) // test1
 					defaultFee := std.NewFee(50000, std.MustParseCoin(ugnot.ValueString(1000000)))
-<<<<<<< HEAD
 					// we need to define a new loadErr otherwise the out err would be shadowed in the "start" case:
 					pkgsTxs, loadErr := pkgs.LoadPackages(creator, defaultFee, nil)
 					if loadErr != nil {
 						ts.Fatalf("unable to load packages txs: %s", loadErr)
-=======
-					// we need to define a new err1 otherwise the out err would be shadowed in the case "start":
-					pkgsTxs, loadErr := pkgs.LoadPackages(creator, defaultFee, nil)
-
-					if loadErr != nil {
-						ts.Fatalf("unable to load packages txs: %s", err)
->>>>>>> d69b5529
 					}
 
 					// Warp up `ts` so we can pass it to other testing method
