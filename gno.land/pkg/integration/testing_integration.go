package integration

import (
	"context"
	"errors"
	"fmt"
	"hash/crc32"
	"os"
	"path/filepath"
	"strconv"
	"strings"
	"testing"

	"golang.org/x/exp/slog"

	"github.com/gnolang/gno/gno.land/pkg/gnoland"
	"github.com/gnolang/gno/gno.land/pkg/keyscli"
	"github.com/gnolang/gno/gno.land/pkg/log"
	"github.com/gnolang/gno/gnovm/pkg/gnoenv"
	"github.com/gnolang/gno/tm2/pkg/bft/node"
	"github.com/gnolang/gno/tm2/pkg/commands"
	"github.com/gnolang/gno/tm2/pkg/crypto/bip39"
	"github.com/gnolang/gno/tm2/pkg/crypto/keys"
	"github.com/gnolang/gno/tm2/pkg/crypto/keys/client"
<<<<<<< HEAD
	"github.com/gnolang/gno/tm2/pkg/log"
=======
	tm2Log "github.com/gnolang/gno/tm2/pkg/log"
	"github.com/gnolang/gno/tm2/pkg/std"
>>>>>>> 12b4b458
	"github.com/rogpeppe/go-internal/testscript"
	"go.uber.org/zap/zapcore"
)

const numTestAccounts int = 4

type tSeqShim struct{ *testing.T }

// noop Parallel method allow us to run test sequentially
func (tSeqShim) Parallel() {}

func (t tSeqShim) Run(name string, f func(testscript.T)) {
	t.T.Run(name, func(t *testing.T) {
		f(tSeqShim{t})
	})
}

func (t tSeqShim) Verbose() bool {
	return testing.Verbose()
}

// RunGnolandTestscripts sets up and runs txtar integration tests for gnoland nodes.
// It prepares an in-memory gnoland node and initializes the necessary environment and custom commands.
// The function adapts the test setup for use with the testscript package, enabling
// the execution of gnoland and gnokey commands within txtar scripts.
//
// Refer to package documentation in doc.go for more information on commands and example txtar scripts.
func RunGnolandTestscripts(t *testing.T, txtarDir string) {
	t.Helper()

	p := setupGnolandTestScript(t, txtarDir)
	if deadline, ok := t.Deadline(); ok && p.Deadline.IsZero() {
		p.Deadline = deadline
	}

	testscript.RunT(tSeqShim{t}, p)
}

type testNode struct {
	*node.Node
	nGnoKeyExec uint // Counter for execution of gnokey.
}

func setupGnolandTestScript(t *testing.T, txtarDir string) testscript.Params {
	t.Helper()

	tmpdir := t.TempDir()

	// `gnoRootDir` should point to the local location of the gno repository.
	// It serves as the gno equivalent of GOROOT.
	gnoRootDir := gnoenv.RootDir()

	// `gnoHomeDir` should be the local directory where gnokey stores keys.
	gnoHomeDir := filepath.Join(tmpdir, "gno")

	// Testscripts run concurrently by default, so we need to be prepared for that.
	nodes := map[string]*testNode{}

	// Track new user balances added via the `adduser` command. These are added to the genesis
	// state when the node is started.
	var newUserBalances []gnoland.Balance

	updateScripts, _ := strconv.ParseBool(os.Getenv("UPDATE_SCRIPTS"))
	persistWorkDir, _ := strconv.ParseBool(os.Getenv("TESTWORK"))
	return testscript.Params{
		UpdateScripts: updateScripts,
		TestWork:      persistWorkDir,
		Dir:           txtarDir,
		Setup: func(env *testscript.Env) error {
			kb, err := keys.NewKeyBaseFromDir(gnoHomeDir)
			if err != nil {
				return err
			}

			// create sessions ID
			var sid string
			{
				works := env.Getenv("WORK")
				sum := crc32.ChecksumIEEE([]byte(works))
				sid = strconv.FormatUint(uint64(sum), 16)
				env.Setenv("SID", sid)
			}

			// setup logger
			var logger *slog.Logger
			{
				logger = tm2Log.NewNoopLogger()
				if persistWorkDir || os.Getenv("LOG_PATH_DIR") != "" {
					logname := fmt.Sprintf("txtar-gnoland-%s.log", sid)
					logger, err = getTestingLogger(env, logname)
					if err != nil {
						return fmt.Errorf("unable to setup logger: %w", err)
					}
				}

				env.Values["_logger"] = logger
			}

			// test1 must be created outside of the loop below because it is already included in genesis so
			// attempting to recreate results in it getting overwritten and breaking existing tests that
			// rely on its address being static.
			kb.CreateAccount(DefaultAccount_Name, DefaultAccount_Seed, "", "", 0, 0)
			env.Setenv("USER_SEED_"+DefaultAccount_Name, DefaultAccount_Seed)
			env.Setenv("USER_ADDR_"+DefaultAccount_Name, DefaultAccount_Address)

			// Create test accounts starting from test2.
			for i := 1; i < numTestAccounts; i++ {
				accountName := "test" + strconv.Itoa(i+1)

				balance, err := createAccount(env, kb, accountName)
				if err != nil {
					return fmt.Errorf("error creating account %s: %w", accountName, err)
				}

				newUserBalances = append(newUserBalances, balance)
			}

			env.Setenv("GNOROOT", gnoRootDir)
			env.Setenv("GNOHOME", gnoHomeDir)

			return nil
		},
		Cmds: map[string]func(ts *testscript.TestScript, neg bool, args []string){
			"gnoland": func(ts *testscript.TestScript, neg bool, args []string) {
				if len(args) == 0 {
					tsValidateError(ts, "gnoland", neg, fmt.Errorf("syntax: gnoland [start|stop]"))
					return
				}

				logger := ts.Value("_logger").(*slog.Logger) // grab logger
				sid := getNodeSID(ts)                        // grab session id

				var cmd string
				cmd, args = args[0], args[1:]

				var err error
				switch cmd {
				case "start":
					if nodeIsRunning(nodes, sid) {
						err = fmt.Errorf("node already started")
						break
					}

					// Warp up `ts` so we can pass it to other testing method
					t := TSTestingT(ts)

					// Generate config and node
					cfg, _ := TestingNodeConfig(t, gnoRootDir)

<<<<<<< HEAD
					dataDir := filepath.Join(gnoDataDir, sid)
					var node *node.Node
					if node, err = execTestingGnoland(t, logger, dataDir, gnoRootDir, args); err == nil {
						nodes[sid] = &testNode{
							Node:   node,
							logger: logger,
						}
						ts.Defer(func() {
							muNodes.Lock()
							defer muNodes.Unlock()

							if n := nodes[sid]; n != nil {
								if err := n.Stop(); err != nil {
									panic(fmt.Errorf("node %q was unable to stop: %w", sid, err))
								}
							}
						})

						// Get listen address environment.
						// It should have been updated with the right port on start.
						laddr := node.Config().RPC.ListenAddress

						// Add default environements.
						ts.Setenv("RPC_ADDR", laddr)
						ts.Setenv("GNODATA", gnoDataDir)

						// Wait for first block.
						select {
						case <-time.After(time.Second * 6):
							ts.Fatalf("timeout while waiting for the node to start")
						case <-node.FirstBlockReceived(): // ready
						}

						fmt.Fprintln(ts.Stdout(), "node started successfully")
=======
					// Add balances for users added via the `adduser` command.
					genesis := cfg.Genesis
					genesisState := gnoland.GnoGenesisState{
						Balances: genesis.AppState.(gnoland.GnoGenesisState).Balances,
						Txs:      genesis.AppState.(gnoland.GnoGenesisState).Txs,
>>>>>>> 12b4b458
					}
					genesisState.Balances = append(genesisState.Balances, newUserBalances...)
					cfg.Genesis.AppState = genesisState

					n, remoteAddr := TestingInMemoryNode(t, logger, cfg)

					// Register cleanup
					nodes[sid] = &testNode{Node: n}

					// Add default environements
					ts.Setenv("RPC_ADDR", remoteAddr)

					fmt.Fprintln(ts.Stdout(), "node started successfully")
				case "stop":
					n, ok := nodes[sid]
					if !ok {
						err = fmt.Errorf("node not started cannot be stopped")
						break
					}

					if err = n.Stop(); err == nil {
						delete(nodes, sid)

						// Unset gnoland environements
						ts.Setenv("RPC_ADDR", "")
						fmt.Fprintln(ts.Stdout(), "node stopped successfully")
					}
				default:
					err = fmt.Errorf("invalid gnoland subcommand: %q", cmd)
				}

				tsValidateError(ts, "gnoland "+cmd, neg, err)
			},
			"gnokey": func(ts *testscript.TestScript, neg bool, args []string) {
				logger := ts.Value("_logger").(*slog.Logger) // grab logger
				sid := ts.Getenv("SID")                      // grab session id

				// Setup IO command
				io := commands.NewTestIO()
				io.SetOut(commands.WriteNopCloser(ts.Stdout()))
				io.SetErr(commands.WriteNopCloser(ts.Stderr()))
				cmd := keyscli.NewRootCmd(io, client.DefaultBaseOptions)

				io.SetIn(strings.NewReader("\n")) // Inject empty password to stdin.
				defaultArgs := []string{
					"-home", gnoHomeDir,
					"-insecure-password-stdin=true", // There no use to not have this param by default.
				}

				if n, ok := nodes[sid]; ok {
					if raddr := n.Config().RPC.ListenAddress; raddr != "" {
						defaultArgs = append(defaultArgs, "-remote", raddr)
					}

					n.nGnoKeyExec++
					headerlog := fmt.Sprintf("%.02d!EXEC_GNOKEY", n.nGnoKeyExec)

					// Log the command inside gnoland logger, so we can better scope errors.
					logger.Info(headerlog, "args", strings.Join(args, " "))
					defer logger.Info(headerlog, "delimiter", "END")
				}

				// Inject default argument, if duplicate
				// arguments, it should be override by the ones
				// user provided.
				args = append(defaultArgs, args...)

				err := cmd.ParseAndRun(context.Background(), args)

				tsValidateError(ts, "gnokey", neg, err)
			},
			// adduser commands must be executed before starting the node; it errors out otherwise.
			"adduser": func(ts *testscript.TestScript, neg bool, args []string) {
				if nodeIsRunning(nodes, getNodeSID(ts)) {
					tsValidateError(ts, "adduser", neg, errors.New("adduser must be used before starting node"))
					return
				}

				if len(args) == 0 {
					ts.Fatalf("new user name required")
				}

				kb, err := keys.NewKeyBaseFromDir(gnoHomeDir)
				if err != nil {
					ts.Fatalf("unable to get keybase")
				}

				balance, err := createAccount(ts, kb, args[0])
				if err != nil {
					ts.Fatalf("error creating account %s: %s", args[0], err)
				}

				newUserBalances = append(newUserBalances, balance)
			},
		},
	}
}

func getNodeSID(ts *testscript.TestScript) string {
	return ts.Getenv("SID")
}

func nodeIsRunning(nodes map[string]*testNode, sid string) bool {
	_, ok := nodes[sid]
	return ok
}

func getTestingLogger(env *testscript.Env, logname string) (*slog.Logger, error) {
	var path string

	if logdir := os.Getenv("LOG_PATH_DIR"); logdir != "" {
		if err := os.MkdirAll(logdir, 0o755); err != nil {
			return nil, fmt.Errorf("unable to make log directory %q", logdir)
		}

		var err error
		if path, err = filepath.Abs(filepath.Join(logdir, logname)); err != nil {
			return nil, fmt.Errorf("unable to get absolute path of logdir %q", logdir)
		}
	} else if workdir := env.Getenv("WORK"); workdir != "" {
		path = filepath.Join(workdir, logname)
	} else {
		return tm2Log.NewNoopLogger(), nil
	}

	f, err := os.Create(path)
	if err != nil {
		return nil, fmt.Errorf("unable to create log file %q: %w", path, err)
	}

	env.Defer(func() {
		if err := f.Close(); err != nil {
			panic(fmt.Errorf("unable to close log file %q: %w", path, err))
		}
	})

	// Initialize the logger
	logLevel, err := zapcore.ParseLevel(strings.ToLower(os.Getenv("LOG_LEVEL")))
	if err != nil {
		return nil, fmt.Errorf("unable to parse log level, %w", err)
	}

	// Build zap logger for testing
	zapLogger := log.NewZapTestingLogger(f, logLevel)
	env.Defer(func() { zapLogger.Sync() })

	env.T().Log("starting logger", path)
	return log.ZapLoggerToSlog(zapLogger), nil
}

func tsValidateError(ts *testscript.TestScript, cmd string, neg bool, err error) {
	if err != nil {
		fmt.Fprintf(ts.Stderr(), "%q error: %+v\n", cmd, err)
		if !neg {
			ts.Fatalf("unexpected %q command failure: %s", cmd, err)
		}
	} else {
		if neg {
			ts.Fatalf("unexpected %q command success", cmd)
		}
	}
}

type envSetter interface {
	Setenv(key, value string)
}

// createAccount creates a new account with the given name and adds it to the keybase.
func createAccount(env envSetter, kb keys.Keybase, accountName string) (gnoland.Balance, error) {
	var balance gnoland.Balance
	entropy, err := bip39.NewEntropy(256)
	if err != nil {
		return balance, fmt.Errorf("error creating entropy: %w", err)
	}

	mnemonic, err := bip39.NewMnemonic(entropy)
	if err != nil {
		return balance, fmt.Errorf("error generating mnemonic: %w", err)
	}

	var keyInfo keys.Info
	if keyInfo, err = kb.CreateAccount(accountName, mnemonic, "", "", 0, 0); err != nil {
		return balance, fmt.Errorf("unable to create account: %w", err)
	}

	address := keyInfo.GetAddress()
	env.Setenv("USER_SEED_"+accountName, mnemonic)
	env.Setenv("USER_ADDR_"+accountName, address.String())

	return gnoland.Balance{
		Address: address,
		Amount:  std.Coins{std.NewCoin("ugnot", 1000000000000000000)},
	}, nil
}<|MERGE_RESOLUTION|>--- conflicted
+++ resolved
@@ -22,12 +22,8 @@
 	"github.com/gnolang/gno/tm2/pkg/crypto/bip39"
 	"github.com/gnolang/gno/tm2/pkg/crypto/keys"
 	"github.com/gnolang/gno/tm2/pkg/crypto/keys/client"
-<<<<<<< HEAD
-	"github.com/gnolang/gno/tm2/pkg/log"
-=======
 	tm2Log "github.com/gnolang/gno/tm2/pkg/log"
 	"github.com/gnolang/gno/tm2/pkg/std"
->>>>>>> 12b4b458
 	"github.com/rogpeppe/go-internal/testscript"
 	"go.uber.org/zap/zapcore"
 )
@@ -177,48 +173,11 @@
 					// Generate config and node
 					cfg, _ := TestingNodeConfig(t, gnoRootDir)
 
-<<<<<<< HEAD
-					dataDir := filepath.Join(gnoDataDir, sid)
-					var node *node.Node
-					if node, err = execTestingGnoland(t, logger, dataDir, gnoRootDir, args); err == nil {
-						nodes[sid] = &testNode{
-							Node:   node,
-							logger: logger,
-						}
-						ts.Defer(func() {
-							muNodes.Lock()
-							defer muNodes.Unlock()
-
-							if n := nodes[sid]; n != nil {
-								if err := n.Stop(); err != nil {
-									panic(fmt.Errorf("node %q was unable to stop: %w", sid, err))
-								}
-							}
-						})
-
-						// Get listen address environment.
-						// It should have been updated with the right port on start.
-						laddr := node.Config().RPC.ListenAddress
-
-						// Add default environements.
-						ts.Setenv("RPC_ADDR", laddr)
-						ts.Setenv("GNODATA", gnoDataDir)
-
-						// Wait for first block.
-						select {
-						case <-time.After(time.Second * 6):
-							ts.Fatalf("timeout while waiting for the node to start")
-						case <-node.FirstBlockReceived(): // ready
-						}
-
-						fmt.Fprintln(ts.Stdout(), "node started successfully")
-=======
 					// Add balances for users added via the `adduser` command.
 					genesis := cfg.Genesis
 					genesisState := gnoland.GnoGenesisState{
 						Balances: genesis.AppState.(gnoland.GnoGenesisState).Balances,
 						Txs:      genesis.AppState.(gnoland.GnoGenesisState).Txs,
->>>>>>> 12b4b458
 					}
 					genesisState.Balances = append(genesisState.Balances, newUserBalances...)
 					cfg.Genesis.AppState = genesisState
