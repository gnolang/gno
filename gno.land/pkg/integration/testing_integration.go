package integration

import (
	"context"
	"fmt"
	"hash/crc32"
	"os"
	"path/filepath"
	"strconv"
	"strings"
	"sync"
	"testing"

	"github.com/gnolang/gno/gnovm/pkg/gnoenv"
	"github.com/gnolang/gno/tm2/pkg/bft/node"
	"github.com/gnolang/gno/tm2/pkg/commands"
	"github.com/gnolang/gno/tm2/pkg/crypto/keys"
	"github.com/gnolang/gno/tm2/pkg/crypto/keys/client"
	"github.com/gnolang/gno/tm2/pkg/log"
	"github.com/rogpeppe/go-internal/testscript"
)

type testNode struct {
	*node.Node
	nGnoKeyExec uint // Counter for execution of gnokey.
}

// SetupGnolandTestScript prepares the test environment to execute txtar tests
// using a partial InMemory gnoland node. It initializes key storage, sets up the gnoland node,
// and provides custom commands like "gnoland" and "gnokey" for txtar script execution.
//
// The function returns testscript.Params which contain the test setup and command
// executions to be used with the testscript package.
//
// For a detailed explanation of the commands and their behaviors, as well as
// example txtar scripts, refer to the package documentation in doc.go.
func SetupGnolandTestScript(t *testing.T, txtarDir string) testscript.Params {
	t.Helper()

	tmpdir := t.TempDir()

	// `gnoRootDir` should point to the local location of the gno repository.
	// It serves as the gno equivalent of GOROOT.
<<<<<<< HEAD
	gnoRootDir := gnoenv.MustGuessGnoRootDir()
=======
	gnoRootDir := gnoland.MustGuessGnoRootDir()
>>>>>>> a88e3e37

	// `gnoHomeDir` should be the local directory where gnokey stores keys.
	gnoHomeDir := filepath.Join(tmpdir, "gno")

	// Testscripts run concurrently by default, so we need to be prepared for that.
	var muNodes sync.Mutex
	nodes := map[string]*testNode{}

	updateScripts, _ := strconv.ParseBool(os.Getenv("UPDATE_SCRIPTS"))
	persistWorkDir, _ := strconv.ParseBool(os.Getenv("TESTWORK"))
	return testscript.Params{
		UpdateScripts: updateScripts,
		TestWork:      persistWorkDir,
		Dir:           txtarDir,
		Setup: func(env *testscript.Env) error {
			kb, err := keys.NewKeyBaseFromDir(gnoHomeDir)
			if err != nil {
				return err
			}

			// create sessions ID
			var sid string
			{
				works := env.Getenv("WORK")
				sum := crc32.ChecksumIEEE([]byte(works))
				sid = strconv.FormatUint(uint64(sum), 16)
				env.Setenv("SID", sid)
			}

			// setup logger
			var logger log.Logger
			{
				logger = log.NewNopLogger()
				if persistWorkDir || os.Getenv("LOG_DIR") != "" {
					logname := fmt.Sprintf("gnoland-%s.log", sid)
					logger, err = getTestingLogger(env, logname)
					if err != nil {
						return fmt.Errorf("unable to setup logger: %w", err)
					}
				}

				env.Values["_logger"] = logger
			}

			// Setup "test1" default account
			kb.CreateAccount(DefaultAccount_Name, DefaultAccount_Seed, "", "", 0, 0)

			env.Setenv("USER_SEED_"+DefaultAccount_Name, DefaultAccount_Seed)
			env.Setenv("USER_ADDR_"+DefaultAccount_Name, DefaultAccount_Address)

			env.Setenv("GNOROOT", gnoRootDir)
			env.Setenv("GNOHOME", gnoHomeDir)

			return nil
		},
		Cmds: map[string]func(ts *testscript.TestScript, neg bool, args []string){
			"gnoland": func(ts *testscript.TestScript, neg bool, args []string) {
				muNodes.Lock()
				defer muNodes.Unlock()

				if len(args) == 0 {
					tsValidateError(ts, "gnoland", neg, fmt.Errorf("syntax: gnoland [start|stop]"))
					return
				}

				logger := ts.Value("_logger").(log.Logger) // grab logger
				sid := ts.Getenv("SID")                    // grab session id

				var cmd string
				cmd, args = args[0], args[1:]

				var err error
				switch cmd {
				case "start":
					if _, ok := nodes[sid]; ok {
						err = fmt.Errorf("node already started")
						break
					}

					// Warp up `ts` so we can pass it to other testing method
					t := TSTestingT(ts)

					// Generate config and node
					cfg := TestingMinimalNodeConfig(t, gnoRootDir)
					n, remoteAddr := TestingInMemoryNode(t, logger, cfg)

					// Register cleanup
					nodes[sid] = &testNode{Node: n}

					// Add default environements
					ts.Setenv("RPC_ADDR", remoteAddr)

					fmt.Fprintln(ts.Stdout(), "node started successfully")
				case "stop":
					n, ok := nodes[sid]
					if !ok {
						err = fmt.Errorf("node not started cannot be stopped")
						break
					}

					if err = n.Stop(); err == nil {
						delete(nodes, sid)

						// Unset gnoland environements
						ts.Setenv("RPC_ADDR", "")
						fmt.Fprintln(ts.Stdout(), "node stopped successfully")
					}
				default:
					err = fmt.Errorf("invalid gnoland subcommand: %q", cmd)
				}

				tsValidateError(ts, "gnoland "+cmd, neg, err)
			},
			"gnokey": func(ts *testscript.TestScript, neg bool, args []string) {
				muNodes.Lock()
				defer muNodes.Unlock()

				logger := ts.Value("_logger").(log.Logger) // grab logger
				sid := ts.Getenv("SID")                    // grab session id

				// Setup IO command
				io := commands.NewTestIO()
				io.SetOut(commands.WriteNopCloser(ts.Stdout()))
				io.SetErr(commands.WriteNopCloser(ts.Stderr()))
				cmd := client.NewRootCmd(io)

				io.SetIn(strings.NewReader("\n")) // Inject empty password to stdin.
				defaultArgs := []string{
					"-home", gnoHomeDir,
					"-insecure-password-stdin=true", // There no use to not have this param by default.
				}

				if n, ok := nodes[sid]; ok {
					if raddr := n.Config().RPC.ListenAddress; raddr != "" {
						defaultArgs = append(defaultArgs, "-remote", raddr)
					}

					n.nGnoKeyExec++
					headerlog := fmt.Sprintf("%.02d!EXEC_GNOKEY", n.nGnoKeyExec)

					// Log the command inside gnoland logger, so we can better scope errors.
					logger.Info(headerlog, strings.Join(args, " "))
					defer logger.Info(headerlog, "END")
				}

				// Inject default argument, if duplicate
				// arguments, it should be override by the ones
				// user provided.
				args = append(defaultArgs, args...)

				err := cmd.ParseAndRun(context.Background(), args)

				tsValidateError(ts, "gnokey", neg, err)
			},
		},
	}
}

func getTestingLogger(env *testscript.Env, logname string) (log.Logger, error) {
	var path string

	if logdir := os.Getenv("LOG_DIR"); logdir != "" {
		if err := os.MkdirAll(logdir, 0o755); err != nil {
			return nil, fmt.Errorf("unable to make log directory %q", logdir)
		}

		var err error
		if path, err = filepath.Abs(filepath.Join(logdir, logname)); err != nil {
			return nil, fmt.Errorf("uanble to get absolute path of logdir %q", logdir)
		}
	} else if workdir := env.Getenv("WORK"); workdir != "" {
		path = filepath.Join(workdir, logname)
	} else {
		return log.NewNopLogger(), nil
	}

	f, err := os.Create(path)
	if err != nil {
		return nil, fmt.Errorf("unable to create log file %q: %w", path, err)
	}

	env.Defer(func() {
		if err := f.Close(); err != nil {
			panic(fmt.Errorf("unable to close log file %q: %w", path, err))
		}
	})

	logger := log.NewTMLogger(f)
	switch level := os.Getenv("LOG_LEVEL"); strings.ToLower(level) {
	case "error":
		logger.SetLevel(log.LevelError)
	case "debug":
		logger.SetLevel(log.LevelDebug)
	case "info":
		logger.SetLevel(log.LevelInfo)
	case "":
	default:
		return nil, fmt.Errorf("invalid log level %q", level)
	}

	env.T().Log("starting logger: %q", path)
	return logger, nil
}

func tsValidateError(ts *testscript.TestScript, cmd string, neg bool, err error) {
	if err != nil {
		fmt.Fprintf(ts.Stderr(), "%q error: %v\n", cmd, err)
		if !neg {
			ts.Fatalf("unexpected %q command failure: %s", cmd, err)
		}
	} else {
		if neg {
			ts.Fatalf("unexpected %q command success", cmd)
		}
	}
}<|MERGE_RESOLUTION|>--- conflicted
+++ resolved
@@ -41,11 +41,7 @@
 
 	// `gnoRootDir` should point to the local location of the gno repository.
 	// It serves as the gno equivalent of GOROOT.
-<<<<<<< HEAD
 	gnoRootDir := gnoenv.MustGuessGnoRootDir()
-=======
-	gnoRootDir := gnoland.MustGuessGnoRootDir()
->>>>>>> a88e3e37
 
 	// `gnoHomeDir` should be the local directory where gnokey stores keys.
 	gnoHomeDir := filepath.Join(tmpdir, "gno")
