--- conflicted
+++ resolved
@@ -13,23 +13,15 @@
 	"testing"
 
 	"github.com/gnolang/gno/gno.land/pkg/gnoland"
-<<<<<<< HEAD
 	"github.com/gnolang/gno/gno.land/pkg/log"
-=======
 	"github.com/gnolang/gno/gnovm/pkg/gnoenv"
->>>>>>> f6698e6a
 	"github.com/gnolang/gno/tm2/pkg/bft/node"
 	"github.com/gnolang/gno/tm2/pkg/commands"
 	"github.com/gnolang/gno/tm2/pkg/crypto/bip39"
 	"github.com/gnolang/gno/tm2/pkg/crypto/keys"
 	"github.com/gnolang/gno/tm2/pkg/crypto/keys/client"
-<<<<<<< HEAD
-	"github.com/gnolang/gno/tm2/pkg/events"
 	tm2Log "github.com/gnolang/gno/tm2/pkg/log"
-=======
-	"github.com/gnolang/gno/tm2/pkg/log"
 	"github.com/gnolang/gno/tm2/pkg/std"
->>>>>>> f6698e6a
 	"github.com/rogpeppe/go-internal/testscript"
 	"go.uber.org/zap/zapcore"
 )
@@ -70,10 +62,6 @@
 
 type testNode struct {
 	*node.Node
-<<<<<<< HEAD
-	logger      *slog.Logger
-=======
->>>>>>> f6698e6a
 	nGnoKeyExec uint // Counter for execution of gnokey.
 }
 
@@ -118,9 +106,9 @@
 			}
 
 			// setup logger
-			var logger log.Logger
+			var logger *slog.Logger
 			{
-				logger = log.NewNopLogger()
+				logger = tm2Log.NewNoopLogger()
 				if persistWorkDir || os.Getenv("LOG_DIR") != "" {
 					logname := fmt.Sprintf("gnoland-%s.log", sid)
 					logger, err = getTestingLogger(env, logname)
@@ -163,8 +151,8 @@
 					return
 				}
 
-				logger := ts.Value("_logger").(log.Logger) // grab logger
-				sid := getNodeSID(ts)                      // grab session id
+				logger := ts.Value("_logger").(*slog.Logger) // grab logger
+				sid := getNodeSID(ts)                        // grab session id
 
 				var cmd string
 				cmd, args = args[0], args[1:]
@@ -177,16 +165,8 @@
 						break
 					}
 
-<<<<<<< HEAD
-					logger := tm2Log.NewNoopLogger()
-					if persistWorkDir || os.Getenv("LOG_DIR") != "" {
-						logname := fmt.Sprintf("gnoland-%s.log", sid)
-						logger = getTestingLogger(ts, logname)
-					}
-=======
 					// Warp up `ts` so we can pass it to other testing method
 					t := TSTestingT(ts)
->>>>>>> f6698e6a
 
 					// Generate config and node
 					cfg, _ := TestingNodeConfig(t, gnoRootDir)
@@ -230,8 +210,8 @@
 				tsValidateError(ts, "gnoland "+cmd, neg, err)
 			},
 			"gnokey": func(ts *testscript.TestScript, neg bool, args []string) {
-				logger := ts.Value("_logger").(log.Logger) // grab logger
-				sid := ts.Getenv("SID")                    // grab session id
+				logger := ts.Value("_logger").(*slog.Logger) // grab logger
+				sid := ts.Getenv("SID")                      // grab session id
 
 				// Setup IO command
 				io := commands.NewTestIO()
@@ -254,13 +234,8 @@
 					headerlog := fmt.Sprintf("%.02d!EXEC_GNOKEY", n.nGnoKeyExec)
 
 					// Log the command inside gnoland logger, so we can better scope errors.
-<<<<<<< HEAD
-					n.logger.Info(headerlog, "args", strings.Join(args, " "))
-					defer n.logger.Info(headerlog, "delimiter", "END")
-=======
-					logger.Info(headerlog, strings.Join(args, " "))
-					defer logger.Info(headerlog, "END")
->>>>>>> f6698e6a
+					logger.Info(headerlog, "args", strings.Join(args, " "))
+					defer logger.Info(headerlog, "delimiter", "END")
 				}
 
 				// Inject default argument, if duplicate
@@ -303,16 +278,12 @@
 	return ts.Getenv("SID")
 }
 
-<<<<<<< HEAD
-func getTestingLogger(ts *testscript.TestScript, logname string) *slog.Logger {
-=======
 func nodeIsRunning(nodes map[string]*testNode, sid string) bool {
 	_, ok := nodes[sid]
 	return ok
 }
 
-func getTestingLogger(env *testscript.Env, logname string) (log.Logger, error) {
->>>>>>> f6698e6a
+func getTestingLogger(env *testscript.Env, logname string) (*slog.Logger, error) {
 	var path string
 
 	if logdir := os.Getenv("LOG_DIR"); logdir != "" {
@@ -327,11 +298,7 @@
 	} else if workdir := env.Getenv("WORK"); workdir != "" {
 		path = filepath.Join(workdir, logname)
 	} else {
-<<<<<<< HEAD
-		return tm2Log.NewNoopLogger()
-=======
-		return log.NewNopLogger(), nil
->>>>>>> f6698e6a
+		return tm2Log.NewNoopLogger(), nil
 	}
 
 	f, err := os.Create(path)
@@ -355,17 +322,10 @@
 	case "warn":
 		level = zapcore.WarnLevel
 	default:
-<<<<<<< HEAD
 		level = zapcore.InfoLevel
 	}
 
 	logger, _ := log.NewLogger(f, level)
-
-	ts.Logf("starting logger: %q", path)
-	return logger
-=======
-		return nil, fmt.Errorf("invalid log level %q", level)
-	}
 
 	env.T().Log("starting logger: %q", path)
 	return logger, nil
@@ -414,5 +374,4 @@
 		Address: address,
 		Amount:  std.Coins{std.NewCoin("ugnot", 1000000000000000000)},
 	}, nil
->>>>>>> f6698e6a
 }