--- conflicted
+++ resolved
@@ -132,17 +132,12 @@
 			// Track new user balances added via the `adduser`
 			// command and packages added with the `loadpkg` command.
 			// This genesis will be use when node is started.
-<<<<<<< HEAD
+
 			genesis := gnoland.DefaultGenState()
 			genesis.Balances = LoadDefaultGenesisBalanceFile(t, gnoRootDir)
+			genesis.Params = LoadDefaultGenesisParamFile(t, gnoRootDir)
 			genesis.Auth.Params.InitialGasPrice = std.GasPrice{Gas: 0, Price: std.Coin{Amount: 0, Denom: "ugnot"}}
-=======
-			genesis := &gnoland.GnoGenesisState{
-				Balances: LoadDefaultGenesisBalanceFile(t, gnoRootDir),
-				Params:   LoadDefaultGenesisParamFile(t, gnoRootDir),
-				Txs:      []gnoland.TxWithMetadata{},
-			}
->>>>>>> ebb49480
+			genesis.Txs = []gnoland.TxWithMetadata{}
 
 			// test1 must be created outside of the loop below because it is already included in genesis so
 			// attempting to recreate results in it getting overwritten and breaking existing tests that
