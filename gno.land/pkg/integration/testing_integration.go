--- conflicted
+++ resolved
@@ -134,12 +134,8 @@
 			// This genesis will be use when node is started.
 			genesis := &gnoland.GnoGenesisState{
 				Balances: LoadDefaultGenesisBalanceFile(t, gnoRootDir),
-<<<<<<< HEAD
 				Params:   LoadDefaultGenesisParamFile(t, gnoRootDir),
-				Txs:      []std.Tx{},
-=======
 				Txs:      []gnoland.TxWithMetadata{},
->>>>>>> 367408af
 			}
 
 			// test1 must be created outside of the loop below because it is already included in genesis so
