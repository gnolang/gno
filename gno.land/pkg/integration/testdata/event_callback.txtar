--- conflicted
+++ resolved
@@ -16,11 +16,7 @@
 package cbee
 
 import (
-<<<<<<< HEAD
-    "chain"
-=======
 	"std"
->>>>>>> a56a225e
 )
 
 const (
@@ -36,13 +32,13 @@
 }
 
 func subFoo() {
-	chain.Emit(foo, "k1", "v1", "k2", "v2")
+	std.Emit(foo, "k1", "v1", "k2", "v2")
 }
 
 type contractB struct{}
 
 func (c *contractB) subBar() {
-	chain.Emit(bar, "bar", "baz")
+	std.Emit(bar, "bar", "baz")
 }
 
 func Foo(cur realm) {
