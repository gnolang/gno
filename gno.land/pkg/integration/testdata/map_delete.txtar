loadpkg gno.land/r/demo/mapdelete $WORK

gnoland start

# delete map
gnokey maketx call -pkgpath gno.land/r/demo/mapdelete -func DeleteMap -args 3 -gas-fee 1000000ugnot -gas-wanted 2000000 -broadcast -chainid=tendermint_test test1
stdout OK!

# check deletion
gnokey query vm/qeval --data "gno.land/r/demo/mapdelete.GetMap(3)"
stdout 'false bool'
# XXX without patching uverse.go, expected stdout is
# stdout 'true bool'

<<<<<<< HEAD
-- gno.mod --
module gno.land/r/demo/mapdelete

gno 0.9
=======
>>>>>>> be9d9ecb
-- realm.gno --
package mapdelete

var mapus map[uint64]string = make(map[uint64]string)

func init() {
	mapus[3] = "three"
	mapus[5] = "five"
	mapus[9] = "nine"
}

func DeleteMap(cur realm, k uint64) {
	delete(mapus, k)
}

func GetMap(k uint64) bool {
	_, exist := mapus[k]
	return exist
}<|MERGE_RESOLUTION|>--- conflicted
+++ resolved
@@ -12,13 +12,6 @@
 # XXX without patching uverse.go, expected stdout is
 # stdout 'true bool'
 
-<<<<<<< HEAD
--- gno.mod --
-module gno.land/r/demo/mapdelete
-
-gno 0.9
-=======
->>>>>>> be9d9ecb
 -- realm.gno --
 package mapdelete
 
