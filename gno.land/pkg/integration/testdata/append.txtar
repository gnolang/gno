--- conflicted
+++ resolved
@@ -26,12 +26,8 @@
 stdout '1-2-3-'
 
 # Call Pop
-<<<<<<< HEAD
 gnokey maketx call -pkgpath gno.land/r/append -func Pop -gas-fee 1000000ugnot -gas-wanted 400000 -broadcast -chainid=tendermint_test test1
 stdout OK!
-=======
-gnokey maketx call -pkgpath gno.land/r/append -func Pop -gas-fee 1000000ugnot -gas-wanted 300000 -broadcast -chainid=tendermint_test test1
->>>>>>> d37bc654
 
 # Call render
 gnokey query vm/qrender --data 'gno.land/r/append:'
