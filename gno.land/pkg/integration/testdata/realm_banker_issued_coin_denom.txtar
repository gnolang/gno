# test for https://github.com/gnolang/gno/pull/875

## another test user, test2
adduser test2

## start a new node
gnoland start

## add realm_banker
gnokey maketx addpkg -pkgdir $WORK/short -pkgpath gno.land/r/test/realm_banker -gas-fee 1000000ugnot -gas-wanted 100000000 -broadcast -chainid=tendermint_test test1

## add realm_banker with long package_name
gnokey maketx addpkg -pkgdir $WORK/long -pkgpath gno.land/r/test/package89_123456789_123456789_123456789_123456789_123456789_123456789_123456789_123456789_123456789_123456789_1234567890 -gas-fee 1000000ugnot -gas-wanted 100000000 -broadcast -chainid=tendermint_test test1

## add invalid realm_denom
gnokey maketx addpkg -pkgdir $WORK/invalid_realm_denom -pkgpath gno.land/r/test/invalid_realm_denom -gas-fee 1000000ugnot -gas-wanted 100000000 -broadcast -chainid=tendermint_test test1

## test2 spend all balance
gnokey maketx send -send "999990000ugnot" -to g1jg8mtutu9khhfwc4nxmuhcpftf0pajdhfvsqf5 -gas-fee 10000ugnot -gas-wanted 10000000 -broadcast -chainid=tendermint_test test2

## check test2 balance
gnokey query bank/balances/${test2_user_addr}
stdout ''

## mint coin from banker
gnokey maketx call -pkgpath gno.land/r/test/realm_banker -func Mint -args ${test2_user_addr} -args "ugnot" -args "31337" -gas-fee 1000000ugnot -gas-wanted 10000000 -broadcast -chainid=tendermint_test test1

## check balance after minting, without patching banker will return '31337ugnot'
gnokey query bank/balances/${test2_user_addr}
stdout '"31337/gno.land/r/test/realm_banker:ugnot"'

## burn coin
gnokey maketx call -pkgpath gno.land/r/test/realm_banker -func Burn -args ${test2_user_addr} -args "ugnot" -args "7" -gas-fee 1000000ugnot -gas-wanted 10000000 -broadcast -chainid=tendermint_test test1

## check balance after burning
gnokey query bank/balances/${test2_user_addr}
stdout '"31330/gno.land/r/test/realm_banker:ugnot"'

## transfer 100000ugnot to test2 for gas-fee of below tx
gnokey maketx send -send "100000ugnot" -to ${test2_user_addr} -gas-fee 100000ugnot -gas-wanted 10000000 -broadcast -chainid=tendermint_test test1

## transfer coin
gnokey maketx send -send "1330/gno.land/r/test/realm_banker:ugnot" -to g1yr0dpfgthph7y6mepdx8afuec4q3ga2lg8tjt0 -gas-fee 100000ugnot -gas-wanted 10000000 -broadcast -chainid=tendermint_test test2

## check sender balance
gnokey query bank/balances/${test2_user_addr}
stdout '"30000/gno.land/r/test/realm_banker:ugnot"'

## check receiver balance
gnokey query bank/balances/g1yr0dpfgthph7y6mepdx8afuec4q3ga2lg8tjt0
stdout '"1330/gno.land/r/test/realm_banker:ugnot"'

## mint coin from long named package with banker
gnokey maketx call -pkgpath gno.land/r/test/package89_123456789_123456789_123456789_123456789_123456789_123456789_123456789_123456789_123456789_123456789_1234567890 -func Mint -args "g1cq2ecdq3eyn5qa0fzznpurg87zq3k77g63q6u7" -args "ugnot" -args "100" -gas-fee 1000000ugnot -gas-wanted 10000000 -broadcast -chainid=tendermint_test test1
gnokey query bank/balances/g1cq2ecdq3eyn5qa0fzznpurg87zq3k77g63q6u7
stdout '"100/gno.land/r/test/package89_123456789_123456789_123456789_123456789_123456789_123456789_123456789_123456789_123456789_123456789_1234567890:ugnot"'

## mint invalid base denom
! gnokey maketx call -pkgpath gno.land/r/test/realm_banker -func Mint -args "g1cq2ecdq3eyn5qa0fzznpurg87zq3k77g63q6u7" -args "2gnot" -args "100" -gas-fee 1000000ugnot -gas-wanted 10000000 -broadcast -chainid=tendermint_test test1
stderr 'cannot issue coins with invalid denom base name, it should start by a lowercase letter and be followed by 2-15 lowercase letters or digits'

## burn invalid base denom
! gnokey maketx call -pkgpath gno.land/r/test/realm_banker -func Burn -args "g1cq2ecdq3eyn5qa0fzznpurg87zq3k77g63q6u7" -args "2gnot" -args "100" -gas-fee 1000000ugnot -gas-wanted 10000000 -broadcast -chainid=tendermint_test test1
stderr 'cannot issue coins with invalid denom base name, it should start by a lowercase letter and be followed by 2-15 lowercase letters or digits'

## mint invalid realm denom
! gnokey maketx call -pkgpath gno.land/r/test/invalid_realm_denom -func Mint -args "g1cq2ecdq3eyn5qa0fzznpurg87zq3k77g63q6u7" -args "ugnot" -args "100" -gas-fee 1000000ugnot -gas-wanted 10000000 -broadcast -chainid=tendermint_test test1
stderr 'invalid denom, can only issue/remove coins with the realm.s prefix'

## burn invalid realm denom
! gnokey maketx call -pkgpath gno.land/r/test/invalid_realm_denom -func Burn -args "g1cq2ecdq3eyn5qa0fzznpurg87zq3k77g63q6u7" -args "ugnot" -args "100" -gas-fee 1000000ugnot -gas-wanted 10000000 -broadcast -chainid=tendermint_test test1
stderr 'invalid denom, can only issue/remove coins with the realm.s prefix'

-- short/gnomod.toml --
module = "gno.land/r/test/realm_banker"
gno = "0.9"

-- short/realm_banker.gno --
package realm_banker

import (
	"chain"
	"chain/banker"
	"chain/runtime"
)

<<<<<<< HEAD
func Mint(addr chain.Address, denom string, amount int64) {
	banker := banker.NewBanker(banker.BankerTypeRealmIssue)
	banker.IssueCoin(addr, runtime.CurrentRealm().CoinDenom(denom), amount)
}

func Burn(addr chain.Address, denom string, amount int64) {
  banker := banker.NewBanker(banker.BankerTypeRealmIssue)
  banker.RemoveCoin(addr, runtime.CurrentRealm().CoinDenom(denom), amount)
=======
func Mint(cur realm, addr std.Address, denom string, amount int64) {
	banker := std.NewBanker(std.BankerTypeRealmIssue)
	banker.IssueCoin(addr, std.CurrentRealm().CoinDenom(denom), amount)
}

func Burn(cur realm, addr std.Address, denom string, amount int64) {
  banker := std.NewBanker(std.BankerTypeRealmIssue)
  banker.RemoveCoin(addr, std.CurrentRealm().CoinDenom(denom), amount)
>>>>>>> a56a225e
}

-- long/gnomod.toml --
module = "gno.land/r/test/package89_123456789_123456789_123456789_123456789_123456789_123456789_123456789_123456789_123456789_123456789_1234567890"
gno = "0.9"

-- long/realm_banker.gno --
// package name is 130 characters long
package package89_123456789_123456789_123456789_123456789_123456789_123456789_123456789_123456789_123456789_123456789_1234567890

import (
	"chain"
	"chain/banker"
	"chain/runtime"
)

<<<<<<< HEAD
func Mint(addr chain.Address, denom string, amount int64) {
	banker := banker.NewBanker(banker.BankerTypeRealmIssue)
	banker.IssueCoin(addr, runtime.CurrentRealm().CoinDenom(denom), amount)
}

func Burn(addr chain.Address, denom string, amount int64) {
  banker := banker.NewBanker(banker.BankerTypeRealmIssue)
  banker.RemoveCoin(addr, runtime.CurrentRealm().CoinDenom(denom), amount)
=======
func Mint(cur realm, addr std.Address, denom string, amount int64) {
	banker := std.NewBanker(std.BankerTypeRealmIssue)
	banker.IssueCoin(addr, std.CurrentRealm().CoinDenom(denom), amount)
}

func Burn(cur realm, addr std.Address, denom string, amount int64) {
  banker := std.NewBanker(std.BankerTypeRealmIssue)
  banker.RemoveCoin(addr, std.CurrentRealm().CoinDenom(denom), amount)
>>>>>>> a56a225e
}

-- invalid_realm_denom/gnomod.toml --
module = "gno.land/r/test/invalid_realm_denom"
gno = "0.9"

-- invalid_realm_denom/realm_banker.gno --
package invalid_realm_denom

import (
	"chain"
	"chain/banker"
)

<<<<<<< HEAD
func Mint(addr chain.Address, denom string, amount int64) {
	banker := banker.NewBanker(banker.BankerTypeRealmIssue)
	banker.IssueCoin(addr, denom, amount)
}

func Burn(addr chain.Address, denom string, amount int64) {
  banker := banker.NewBanker(banker.BankerTypeRealmIssue)
=======
func Mint(cur realm, addr std.Address, denom string, amount int64) {
	banker := std.NewBanker(std.BankerTypeRealmIssue)
	banker.IssueCoin(addr, denom, amount)
}

func Burn(cur realm, addr std.Address, denom string, amount int64) {
  banker := std.NewBanker(std.BankerTypeRealmIssue)
>>>>>>> a56a225e
  banker.RemoveCoin(addr, denom, amount)
}<|MERGE_RESOLUTION|>--- conflicted
+++ resolved
@@ -79,21 +79,9 @@
 package realm_banker
 
 import (
-	"chain"
-	"chain/banker"
-	"chain/runtime"
+	"std"
 )
 
-<<<<<<< HEAD
-func Mint(addr chain.Address, denom string, amount int64) {
-	banker := banker.NewBanker(banker.BankerTypeRealmIssue)
-	banker.IssueCoin(addr, runtime.CurrentRealm().CoinDenom(denom), amount)
-}
-
-func Burn(addr chain.Address, denom string, amount int64) {
-  banker := banker.NewBanker(banker.BankerTypeRealmIssue)
-  banker.RemoveCoin(addr, runtime.CurrentRealm().CoinDenom(denom), amount)
-=======
 func Mint(cur realm, addr std.Address, denom string, amount int64) {
 	banker := std.NewBanker(std.BankerTypeRealmIssue)
 	banker.IssueCoin(addr, std.CurrentRealm().CoinDenom(denom), amount)
@@ -102,7 +90,6 @@
 func Burn(cur realm, addr std.Address, denom string, amount int64) {
   banker := std.NewBanker(std.BankerTypeRealmIssue)
   banker.RemoveCoin(addr, std.CurrentRealm().CoinDenom(denom), amount)
->>>>>>> a56a225e
 }
 
 -- long/gnomod.toml --
@@ -114,21 +101,9 @@
 package package89_123456789_123456789_123456789_123456789_123456789_123456789_123456789_123456789_123456789_123456789_1234567890
 
 import (
-	"chain"
-	"chain/banker"
-	"chain/runtime"
+	"std"
 )
 
-<<<<<<< HEAD
-func Mint(addr chain.Address, denom string, amount int64) {
-	banker := banker.NewBanker(banker.BankerTypeRealmIssue)
-	banker.IssueCoin(addr, runtime.CurrentRealm().CoinDenom(denom), amount)
-}
-
-func Burn(addr chain.Address, denom string, amount int64) {
-  banker := banker.NewBanker(banker.BankerTypeRealmIssue)
-  banker.RemoveCoin(addr, runtime.CurrentRealm().CoinDenom(denom), amount)
-=======
 func Mint(cur realm, addr std.Address, denom string, amount int64) {
 	banker := std.NewBanker(std.BankerTypeRealmIssue)
 	banker.IssueCoin(addr, std.CurrentRealm().CoinDenom(denom), amount)
@@ -137,7 +112,6 @@
 func Burn(cur realm, addr std.Address, denom string, amount int64) {
   banker := std.NewBanker(std.BankerTypeRealmIssue)
   banker.RemoveCoin(addr, std.CurrentRealm().CoinDenom(denom), amount)
->>>>>>> a56a225e
 }
 
 -- invalid_realm_denom/gnomod.toml --
@@ -148,19 +122,9 @@
 package invalid_realm_denom
 
 import (
-	"chain"
-	"chain/banker"
+	"std"
 )
 
-<<<<<<< HEAD
-func Mint(addr chain.Address, denom string, amount int64) {
-	banker := banker.NewBanker(banker.BankerTypeRealmIssue)
-	banker.IssueCoin(addr, denom, amount)
-}
-
-func Burn(addr chain.Address, denom string, amount int64) {
-  banker := banker.NewBanker(banker.BankerTypeRealmIssue)
-=======
 func Mint(cur realm, addr std.Address, denom string, amount int64) {
 	banker := std.NewBanker(std.BankerTypeRealmIssue)
 	banker.IssueCoin(addr, denom, amount)
@@ -168,6 +132,5 @@
 
 func Burn(cur realm, addr std.Address, denom string, amount int64) {
   banker := std.NewBanker(std.BankerTypeRealmIssue)
->>>>>>> a56a225e
   banker.RemoveCoin(addr, denom, amount)
 }