--- conflicted
+++ resolved
@@ -6,19 +6,11 @@
 
 # simulate only
 gnokey maketx call -pkgpath gno.land/r/simulate -func Hello -gas-fee 1000000ugnot -gas-wanted 2000000 -broadcast -chainid=tendermint_test -simulate only test1
-<<<<<<< HEAD
-stdout 'GAS USED:   105614'
-
-# simulate skip
-gnokey maketx call -pkgpath gno.land/r/simulate -func Hello -gas-fee 1000000ugnot -gas-wanted 2000000 -broadcast -chainid=tendermint_test -simulate skip test1
-stdout 'GAS USED:   105614' # same as simulate only
-=======
 stdout 'GAS USED:   105364'
 
 # simulate skip
 gnokey maketx call -pkgpath gno.land/r/simulate -func Hello -gas-fee 1000000ugnot -gas-wanted 2000000 -broadcast -chainid=tendermint_test -simulate skip test1
 stdout 'GAS USED:   105364' # same as simulate only
->>>>>>> e32f3200
 
 
 -- package/package.gno --
