--- conflicted
+++ resolved
@@ -1,5 +1,3 @@
-# XXX: NEED DOUBLE CHECK, CURRENTLY FIXED NAIVELY
-
 # This tests ensure the consistency of the std.PreviousRealm function, in the
 # following situations:
 #
@@ -8,13 +6,8 @@
 # |-----|:--------:|:-------------------:|:-------------------:|:------------:|
 # | 1   | MsgCall  | wallet direct       | myrlm.A()           | user address |
 # | 2   |          |                     | myrlm.B()           | user address |
-<<<<<<< HEAD
-# | 3   |          | through /r/foo      | myrlm.A()           | user address |
-# | 4   |          |                     | myrlm.B()           | user address |
-=======
 # | 3   |          | through /r/foo      | myrlm.A()           | r/foo        |
 # | 4   |          |                     | myrlm.B()           | r/foo        |
->>>>>>> 1de9aab6
 # | 5   |          | through /p/demo/bar | bar.A()             | <disabled>   |
 # | 6   |          |                     | bar.B()             | <disabled>   |
 # | 7   | MsgRun   | wallet direct       | myrlm.A()           | user address |
@@ -23,13 +16,8 @@
 # | 10  |          |                     | myrlm.B()           | user address |
 # | 11  |          | through /p/demo/bar | bar.A()             | <forbidden>  |
 # | 12  |          |                     | bar.B()             | <forbidden>  |
-<<<<<<< HEAD
-# | 13  | MsgCall  | wallet direct       | std.PreviousRealm() | <disabled>   |
-# | 14  | MsgRun   | wallet direct       | std.PreviousRealm() | <forbidden>  |
-=======
 # | 13  | MsgCall  | wallet direct       | std.PreviousRealm() | <forbidden>  |
 # | 14  | MsgRun   | wallet direct       | std.PreviousRealm() | user address |
->>>>>>> 1de9aab6
 
 # Init
 ## deploy myrlm
@@ -55,21 +43,12 @@
 stdout ${test1_user_addr}
 
 ## 3. MsgCall -> r/foo.A -> myrlm.A: r/foo
-<<<<<<< HEAD
-gnokey maketx call -pkgpath gno.land/r/foo -func A -gas-fee 100000ugnot -gas-wanted 800000 -broadcast -chainid tendermint_test test1
-stdout ${test1_user_addr}
-
-## 4. MsgCall -> r/foo.B -> myrlm.B -> r/foo.A: r/foo
-gnokey maketx call -pkgpath gno.land/r/foo -func B -gas-fee 100000ugnot -gas-wanted 800000 -broadcast -chainid tendermint_test test1
-stdout ${test1_user_addr}
-=======
 gnokey maketx call -pkgpath gno.land/r/foo -func A -gas-fee 100000ugnot -gas-wanted 1500000 -broadcast -chainid tendermint_test test1
 stdout ${RFOO_USER_ADDR}
 
 ## 4. MsgCall -> r/foo.B -> myrlm.B -> r/foo.A: r/foo
 gnokey maketx call -pkgpath gno.land/r/foo -func B -gas-fee 100000ugnot -gas-wanted 1500000 -broadcast -chainid tendermint_test test1
 stdout ${RFOO_USER_ADDR}
->>>>>>> 1de9aab6
 
 ## remove due to update to maketx call can only call realm (case 5, 6, 13)
 ## 5. MsgCall -> p/demo/bar.A: user address
@@ -97,31 +76,23 @@
 stdout ${test1_user_addr}
 
 ## 11. MsgRun -> p/demo/bar.A -> myrlm.A: user address
-## XXX: crossing call only allowed in realm packages, doesn't work
-! gnokey maketx run -gas-fee 100000ugnot -gas-wanted 12000000 -broadcast -chainid tendermint_test test1 $WORK/run/barA.gno
-<<<<<<< HEAD
-# stdout ${test1_user_addr}
-=======
-# stdout ${RFOO_USER_ADDR}
->>>>>>> 1de9aab6
+## crossing call only allowed in realm packages, doesn't work
+gnokey maketx run -gas-fee 100000ugnot -gas-wanted 12000000 -broadcast -chainid tendermint_test test1 $WORK/run/barA.gno
+stderr 'crossing'
 
 ## 12. MsgRun -> p/demo/bar.B -> myrlm.B -> r/foo.A: user address
-## XXX: crossing call only allowed in realm packages, doesn't work
-! gnokey maketx run -gas-fee 100000ugnot -gas-wanted 12000000 -broadcast -chainid tendermint_test test1 $WORK/run/barB.gno
-<<<<<<< HEAD
-# stdout ${test1_user_addr}
-=======
-# stdout ${RFOO_USER_ADDR}
->>>>>>> 1de9aab6
+## crossing call only allowed in realm packages, doesn't work
+gnokey maketx run -gas-fee 100000ugnot -gas-wanted 12000000 -broadcast -chainid tendermint_test test1 $WORK/run/barB.gno
+stderr 'crossing'
 
 ## 13. MsgCall -> std.PreviousRealm(): user address
-## gnokey maketx call -pkgpath std -func PreviousRealm -gas-fee 100000ugnot -gas-wanted 4000000 -broadcast -chainid tendermint_test test1
-## stdout ${test1_user_addr}
+gnokey maketx call -pkgpath std -func PreviousRealm -gas-fee 100000ugnot -gas-wanted 4000000 -broadcast -chainid tendermint_test test1
+stderr 'crossing'
 
 ## 14. MsgRun -> std.PreviousRealm(): user address
-## XXX: PreviousRealm() not possible in run + main: frame not found
+## PreviousRealm() not possible in run + main: frame not found
 ! gnokey maketx run -gas-fee 100000ugnot -gas-wanted 12000000 -broadcast -chainid tendermint_test test1 $WORK/run/baz.gno
-# stdout ${test1_user_addr}
+stderr 'crossing' 
 
 -- r/myrlm/myrlm.gno --
 package myrlm
@@ -147,21 +118,13 @@
 func A() string {
 	crossing()
 
-<<<<<<< HEAD
-	return myrlm.A()
-=======
 	return cross(myrlm.A)()
->>>>>>> 1de9aab6
 }
 
 func B() string {
 	crossing()
 
-<<<<<<< HEAD
-	return myrlm.B()
-=======
 	return cross(myrlm.B)()
->>>>>>> 1de9aab6
 }
 -- p/demo/bar/bar.gno --
 package bar
@@ -185,11 +148,8 @@
 import myrlm "gno.land/r/myrlm"
 
 func main() {
-<<<<<<< HEAD
-=======
-	crossing()
-
->>>>>>> 1de9aab6
+	crossing()
+
 	println(cross(myrlm.A)())
 }
 -- run/myrlmB.gno --
@@ -198,11 +158,8 @@
 import "gno.land/r/myrlm"
 
 func main() {
-<<<<<<< HEAD
-=======
-	crossing()
-
->>>>>>> 1de9aab6
+	crossing()
+
 	println(cross(myrlm.B)())
 }
 -- run/fooA.gno --
@@ -211,11 +168,8 @@
 import "gno.land/r/foo"
 
 func main() {
-<<<<<<< HEAD
-=======
-	crossing()
-
->>>>>>> 1de9aab6
+	crossing()
+
 	println(cross(foo.A)())
 }
 -- run/fooB.gno --
@@ -224,11 +178,8 @@
 import "gno.land/r/foo"
 
 func main() {
-<<<<<<< HEAD
-=======
-	crossing()
-
->>>>>>> 1de9aab6
+	crossing()
+
 	println(cross(foo.B)())
 }
 -- run/barA.gno --
@@ -257,11 +208,8 @@
 import "std"
 
 func main() {
-<<<<<<< HEAD
-=======
-	crossing()
-
->>>>>>> 1de9aab6
+	crossing()
+
 	name := std.PreviousRealm().Address().String()
 	println(name)
 }