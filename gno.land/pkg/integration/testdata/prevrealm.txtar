# This tests ensure the consistency of the std.PrevRealm function, in the
# following situations:
#
#
# | Num | Msg Type |      Call from      | Entry Point     | Result       |
# |-----|:--------:|:-------------------:|:---------------:|:------------:|
# | 1   | MsgCall  | wallet direct       | myrlm.A()       | user address |
# | 2   |          |                     | myrlm.B()       | user address |
# | 3   |          | through /r/foo      | myrlm.A()       | r/foo        |
# | 4   |          |                     | myrlm.B()       | r/foo        |
# | 5   |          | through /p/demo/bar | bar.A()         | user address |
# | 6   |          |                     | bar.B()         | user address |
# | 7   | MsgRun   | wallet direct       | myrlm.A()       | user address |
# | 8   |          |                     | myrlm.B()       | user address |
# | 9   |          | through /r/foo      | myrlm.A()       | r/foo        |
# | 10  |          |                     | myrlm.B()       | r/foo        |
# | 11  |          | through /p/demo/bar | bar.A()         | user address |
# | 12  |          |                     | bar.B()         | user address |
# | 13  | MsgCall  | wallet direct       | std.PrevRealm() | user address |
# | 14  | MsgRun   | wallet direct       | std.PrevRealm() | user address |

# Init
## deploy myrlm
loadpkg gno.land/r/myrlm $WORK/r/myrlm
## deploy r/foo
loadpkg gno.land/r/foo $WORK/r/foo
## deploy p/demo/bar
loadpkg gno.land/p/demo/bar $WORK/p/demo/bar

## start a new node
gnoland start

env RFOO_USER_ADDR=g1evezrh92xaucffmtgsaa3rvmz5s8kedffsg469

# Test cases
## 1. MsgCall -> myrlm.A: user address
<<<<<<< HEAD
gnokey maketx call -pkgpath gno.land/r/myrlm -func A -gas-fee 100000ugnot -gas-wanted 1500000 -broadcast -chainid tendermint_test test1
stdout ${USER_ADDR_test1}
=======
gnokey maketx call -pkgpath gno.land/r/myrlm -func A -gas-fee 100000ugnot -gas-wanted 700000 -broadcast -chainid tendermint_test test1
stdout ${test1_user_addr}
>>>>>>> ee8dcc6f

## 2. MsgCall -> myrealm.B -> myrlm.A: user address
gnokey maketx call -pkgpath gno.land/r/myrlm -func B -gas-fee 100000ugnot -gas-wanted 800000 -broadcast -chainid tendermint_test test1
stdout ${test1_user_addr}

## 3. MsgCall -> r/foo.A -> myrlm.A: r/foo
gnokey maketx call -pkgpath gno.land/r/foo -func A -gas-fee 100000ugnot -gas-wanted 800000 -broadcast -chainid tendermint_test test1
stdout ${RFOO_USER_ADDR}

## 4. MsgCall -> r/foo.B -> myrlm.B -> r/foo.A: r/foo
gnokey maketx call -pkgpath gno.land/r/foo -func B -gas-fee 100000ugnot -gas-wanted 800000 -broadcast -chainid tendermint_test test1
stdout ${RFOO_USER_ADDR}

## remove due to update to maketx call can only call realm (case 5, 6, 13)
## 5. MsgCall -> p/demo/bar.A: user address
## gnokey maketx call -pkgpath gno.land/p/demo/bar -func A -gas-fee 100000ugnot -gas-wanted 4000000 -broadcast -chainid tendermint_test test1
## stdout ${test1_user_addr}

## 6. MsgCall -> p/demo/bar.B: user address
## gnokey maketx call -pkgpath gno.land/p/demo/bar -func B -gas-fee 100000ugnot -gas-wanted 4000000 -broadcast -chainid tendermint_test test1
## stdout ${test1_user_addr}

## 7. MsgRun -> myrlm.A: user address
gnokey maketx run -gas-fee 100000ugnot -gas-wanted 12000000 -broadcast -chainid tendermint_test test1 $WORK/run/myrlmA.gno
stdout ${test1_user_addr}

## 8. MsgRun -> myrealm.B -> myrlm.A: user address
gnokey maketx run -gas-fee 100000ugnot -gas-wanted 12000000 -broadcast -chainid tendermint_test test1 $WORK/run/myrlmB.gno
stdout ${test1_user_addr}

## 9. MsgRun -> r/foo.A -> myrlm.A: r/foo
gnokey maketx run -gas-fee 100000ugnot -gas-wanted 12000000 -broadcast -chainid tendermint_test test1 $WORK/run/fooA.gno
stdout ${RFOO_USER_ADDR}

## 10. MsgRun -> r/foo.B -> myrlm.B -> r/foo.A: r/foo
gnokey maketx run -gas-fee 100000ugnot -gas-wanted 12000000 -broadcast -chainid tendermint_test test1 $WORK/run/fooB.gno
stdout ${RFOO_USER_ADDR}

## 11. MsgRun -> p/demo/bar.A -> myrlm.A: user address
gnokey maketx run -gas-fee 100000ugnot -gas-wanted 12000000 -broadcast -chainid tendermint_test test1 $WORK/run/barA.gno
stdout ${test1_user_addr}

## 12. MsgRun -> p/demo/bar.B -> myrlm.B -> r/foo.A: user address
gnokey maketx run -gas-fee 100000ugnot -gas-wanted 12000000 -broadcast -chainid tendermint_test test1 $WORK/run/barB.gno
stdout ${test1_user_addr}

## 13. MsgCall -> std.PrevRealm(): user address
## gnokey maketx call -pkgpath std -func PrevRealm -gas-fee 100000ugnot -gas-wanted 4000000 -broadcast -chainid tendermint_test test1
## stdout ${test1_user_addr}

## 14. MsgRun -> std.PrevRealm(): user address
gnokey maketx run -gas-fee 100000ugnot -gas-wanted 12000000 -broadcast -chainid tendermint_test test1 $WORK/run/baz.gno
stdout ${test1_user_addr}

-- r/myrlm/myrlm.gno --
package myrlm

import "std"

func A() string {
	return std.PrevRealm().Addr().String()
}

func B() string {
	return A()
}
-- r/foo/foo.gno --
package foo

import "gno.land/r/myrlm"

func A() string {
	return myrlm.A()
}

func B() string {
	return myrlm.B()
}
-- p/demo/bar/bar.gno --
package bar

import "std"

func A() string {
	return std.PrevRealm().Addr().String()
}

func B() string {
	return A()
}
-- run/myrlmA.gno --
package main

import myrlm "gno.land/r/myrlm"

func main() {
	println(myrlm.A())
}
-- run/myrlmB.gno --
package main

import "gno.land/r/myrlm"

func main() {
	println(myrlm.B())
}
-- run/fooA.gno --
package main

import "gno.land/r/foo"

func main() {
	println(foo.A())
}
-- run/fooB.gno --
package main

import "gno.land/r/foo"

func main() {
	println(foo.B())
}
-- run/barA.gno --
package main

import "gno.land/p/demo/bar"

func main() {
	println(bar.A())
}
-- run/barB.gno --
package main

import "gno.land/p/demo/bar"

func main() {
	println(bar.B())
}
-- run/baz.gno --
package main

import "std"

func main() {
	println(std.PrevRealm().Addr().String())
}<|MERGE_RESOLUTION|>--- conflicted
+++ resolved
@@ -34,13 +34,8 @@
 
 # Test cases
 ## 1. MsgCall -> myrlm.A: user address
-<<<<<<< HEAD
 gnokey maketx call -pkgpath gno.land/r/myrlm -func A -gas-fee 100000ugnot -gas-wanted 1500000 -broadcast -chainid tendermint_test test1
-stdout ${USER_ADDR_test1}
-=======
-gnokey maketx call -pkgpath gno.land/r/myrlm -func A -gas-fee 100000ugnot -gas-wanted 700000 -broadcast -chainid tendermint_test test1
 stdout ${test1_user_addr}
->>>>>>> ee8dcc6f
 
 ## 2. MsgCall -> myrealm.B -> myrlm.A: user address
 gnokey maketx call -pkgpath gno.land/r/myrlm -func B -gas-fee 100000ugnot -gas-wanted 800000 -broadcast -chainid tendermint_test test1
