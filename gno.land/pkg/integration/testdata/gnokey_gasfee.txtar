--- conflicted
+++ resolved
@@ -11,13 +11,8 @@
 
 # Tx add package -simulate only, estimate gas used and gas fee
 gnokey maketx addpkg -pkgdir $WORK/hello -pkgpath gno.land/r/hello  -gas-wanted 2000000 -gas-fee 1000000ugnot -broadcast -chainid tendermint_test -simulate only test1
-<<<<<<< HEAD
-stdout 'GAS USED:   177888'
-stdout 'INFO:       estimated gas usage: 177888, gas fee: 186ugnot, current gas price: 1000gas/1ugnot'
-=======
 stdout 'GAS USED:   186496'
 stdout 'INFO:       estimated gas usage: 186496, gas fee: 196ugnot, current gas price: 1000gas/1ugnot'
->>>>>>> 03c068b1
 
 ## No fee was charged, and the sequence number did not change.
 gnokey query auth/accounts/$test1_user_addr
@@ -35,13 +30,8 @@
 
 # Tx Call -simulate only, estimate gas used and gas fee
 gnokey maketx call -pkgpath gno.land/r/hello -func Hello -gas-wanted 2000000 -gas-fee 1000000ugnot -broadcast -chainid tendermint_test -simulate only test1
-<<<<<<< HEAD
-stdout 'GAS USED:   108380'
-stdout 'INFO:       estimated gas usage: 108380, gas fee: 114ugnot, current gas price: 1000gas/1ugnot'
-=======
 stdout 'GAS USED:   108732'
 stdout 'INFO:       estimated gas usage: 108732, gas fee: 114ugnot, current gas price: 1000gas/1ugnot'
->>>>>>> 03c068b1
 
 ## No fee was charged, and the sequence number did not change.
 gnokey query auth/accounts/$test1_user_addr
