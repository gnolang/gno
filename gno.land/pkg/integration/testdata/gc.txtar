# Init
## deploy realm
loadpkg gno.land/r/gc $WORK/r/gc

## start a new node
gnoland start -no-parallel

<<<<<<< HEAD
gnokey maketx call -pkgpath gno.land/r/gc -func Alloc -gas-fee 100000ugnot -gas-wanted 3000000 -simulate skip -broadcast -chainid tendermint_test test1
stdout 'GAS USED:   544157'
=======

gnokey maketx call -pkgpath gno.land/r/gc -func Alloc -gas-fee 10000000ugnot -gas-wanted 300000000 -simulate skip -broadcast -chainid tendermint_test test1
stdout 'GAS USED:   262693075'
>>>>>>> 0fbf343a

-- r/gc/gc.gno --
package gc

func gen() {
	_ = make([]byte, 250*1024*1024)
}

func Alloc(cur realm) {
	for i := 0; i < 100; i++ {
		gen()
		gen()
	}
}<|MERGE_RESOLUTION|>--- conflicted
+++ resolved
@@ -5,14 +5,9 @@
 ## start a new node
 gnoland start -no-parallel
 
-<<<<<<< HEAD
-gnokey maketx call -pkgpath gno.land/r/gc -func Alloc -gas-fee 100000ugnot -gas-wanted 3000000 -simulate skip -broadcast -chainid tendermint_test test1
-stdout 'GAS USED:   544157'
-=======
 
 gnokey maketx call -pkgpath gno.land/r/gc -func Alloc -gas-fee 10000000ugnot -gas-wanted 300000000 -simulate skip -broadcast -chainid tendermint_test test1
-stdout 'GAS USED:   262693075'
->>>>>>> 0fbf343a
+stdout 'GAS USED:   262693089'
 
 -- r/gc/gc.gno --
 package gc
