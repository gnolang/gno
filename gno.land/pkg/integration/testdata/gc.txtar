# Init
## deploy realm
loadpkg gno.land/r/gc $WORK/r/gc

## start a new node
gnoland start -no-parallel

<<<<<<< HEAD
gnokey maketx call -pkgpath gno.land/r/gc -func Alloc -gas-fee 10000000ugnot -gas-wanted 300000000 -simulate skip -broadcast -chainid tendermint_test test1
stdout 'GAS USED:   262670374'
=======
gnokey maketx call -pkgpath gno.land/r/gc -func Alloc -gas-fee 100000ugnot -gas-wanted 3000000 -simulate skip -broadcast -chainid tendermint_test test1
stdout 'GAS USED:   544143'
>>>>>>> 6fb2be68

-- r/gc/gc.gno --
package gc

func gen() {
	_ = make([]byte, 250*1024*1024)
}

func Alloc(cur realm) {
	for i := 0; i < 100; i++ {
		gen()
		gen()
	}
}<|MERGE_RESOLUTION|>--- conflicted
+++ resolved
@@ -5,13 +5,9 @@
 ## start a new node
 gnoland start -no-parallel
 
-<<<<<<< HEAD
+
 gnokey maketx call -pkgpath gno.land/r/gc -func Alloc -gas-fee 10000000ugnot -gas-wanted 300000000 -simulate skip -broadcast -chainid tendermint_test test1
 stdout 'GAS USED:   262670374'
-=======
-gnokey maketx call -pkgpath gno.land/r/gc -func Alloc -gas-fee 100000ugnot -gas-wanted 3000000 -simulate skip -broadcast -chainid tendermint_test test1
-stdout 'GAS USED:   544143'
->>>>>>> 6fb2be68
 
 -- r/gc/gc.gno --
 package gc
