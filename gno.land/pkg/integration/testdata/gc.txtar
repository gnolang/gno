--- conflicted
+++ resolved
@@ -6,11 +6,7 @@
 gnoland start -no-parallel
 
 gnokey maketx call -pkgpath gno.land/r/gc -func Alloc -gas-fee 100000ugnot -gas-wanted 3000000 -simulate skip -broadcast -chainid tendermint_test test1
-<<<<<<< HEAD
-stdout 'GAS USED:   509179'
-=======
-stdout 'GAS USED:   512303'
->>>>>>> 95d5f5e7
+stdout 'GAS USED:   512847'
 
 -- r/gc/gc.gno --
 package gc
