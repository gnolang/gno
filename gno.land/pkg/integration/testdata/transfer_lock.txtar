## It tests locking token transfers while allowing the payment of gas fees.

## locking transfer applies to regular accounts
adduser regular1


loadpkg gno.land/r/demo/wugnot
loadpkg gno.land/r/demo/echo

## start a new node.
## The -lock-transfer flag is intended for integration testing purposes
## and is not a valid application flag for gnoland.

gnoland start -lock-transfer

## test1 is the DefaultAccount in the integration test. To ensure that the unrestricted account can send tokens even when token transfers are locked,
## we included it in the unrestricted account list in the genesis state. By default, the unrestricted account list is empty.
gnokey maketx send -send "9999999ugnot" -to $regular1_user_addr -gas-fee 10000ugnot -gas-wanted 10000000 -broadcast -chainid=tendermint_test test1

stdout 'OK!'

## Restricted simple token transfer
! gnokey maketx send -send "9999999ugnot" -to g1jg8mtutu9khhfwc4nxmuhcpftf0pajdhfvsqf5 -gas-fee 1ugnot -gas-wanted 10000000 -broadcast -chainid=tendermint_test regular1
stderr 'restricted token transfer error'

## Restricted token transfer by calling a realm deposit function.
! gnokey maketx call -pkgpath gno.land/r/demo/wugnot -func Deposit -gas-fee 1000000ugnot -send "10000ugnot" -gas-wanted 2000000 -broadcast -chainid=tendermint_test regular1
stderr 'restricted token transfer error'


## making a storage deposit to a realm package while adding the package is acceptable
gnokey maketx addpkg -pkgdir $WORK -pkgpath gno.land/r/bank -max-deposit "2000000ugnot" -gas-fee 1000000ugnot -gas-wanted 11000000 -broadcast -chainid=tendermint_test regular1
stdout 'OK!'

## paying gas fees to add a package is acceptable.
gnokey maketx addpkg -pkgdir $WORK -pkgpath gno.land/r/bank2 -gas-fee 1000000ugnot -gas-wanted 12500000 -broadcast -chainid=tendermint_test regular1
stdout 'OK!'

## paying gas fees to call a realm function is acceptable.
gnokey query vm/qrender --data 'gno.land/r/demo/echo:Hello!'
stdout 'Hello!'

-- gnomod.toml --
module = "gno.land/r/demo/lock"

gno = "0.9"
-- bank.gno --
package bank

<<<<<<< HEAD
import (
	"chain/banker"
	"chain/runtime"
)

func Withdraw(denom string, amt int64) string{
	caller := runtime.OriginCaller()
	coin := banker.Coins{{denom, amt}}
	banker := banker.NewBanker(banker.BankerTypeOriginSend)
	pkgaddr := runtime.PreviousRealm().Address()
	banker.SendCoins(pkgaddr, caller, coin)
	return "Withdrawn!"
=======
import "std"

func Withdraw(cur realm, denom string, amt int64) string{
  caller := std.OriginCaller()
  coin := std.Coins{{denom, amt}}
  banker := std.NewBanker(std.BankerTypeOriginSend)
  pkgaddr := std.PreviousRealm().Address()
  banker.SendCoins(pkgaddr, caller, coin)
  return "Withdrawn!"
>>>>>>> a56a225e
}<|MERGE_RESOLUTION|>--- conflicted
+++ resolved
@@ -47,20 +47,6 @@
 -- bank.gno --
 package bank
 
-<<<<<<< HEAD
-import (
-	"chain/banker"
-	"chain/runtime"
-)
-
-func Withdraw(denom string, amt int64) string{
-	caller := runtime.OriginCaller()
-	coin := banker.Coins{{denom, amt}}
-	banker := banker.NewBanker(banker.BankerTypeOriginSend)
-	pkgaddr := runtime.PreviousRealm().Address()
-	banker.SendCoins(pkgaddr, caller, coin)
-	return "Withdrawn!"
-=======
 import "std"
 
 func Withdraw(cur realm, denom string, amt int64) string{
@@ -70,5 +56,4 @@
   pkgaddr := std.PreviousRealm().Address()
   banker.SendCoins(pkgaddr, caller, coin)
   return "Withdrawn!"
->>>>>>> a56a225e
 }