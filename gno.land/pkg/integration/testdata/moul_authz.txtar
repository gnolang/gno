--- conflicted
+++ resolved
@@ -23,16 +23,10 @@
 package admin
 
 import (
-<<<<<<< HEAD
-    "chain/runtime"
-    "errors"
-    "gno.land/p/moul/authz"
-=======
 	"errors"
 	"std"
 
 	"gno.land/p/moul/authz"
->>>>>>> a56a225e
 )
 
 type prop struct {
@@ -43,22 +37,6 @@
 var props []*prop
 
 func HandlePrivilegedAction(title string, action authz.PrivilegedAction) error {
-<<<<<<< HEAD
-    if runtime.PreviousRealm().PkgPath() != "gno.land/r/testing/resource" {
-        return errors.New("unauthorized proposer")
-    }
-    props = append(props, &prop{title: title, action: action})
-    return nil
-}
-
-func ExecuteAction(index int) {
-    if runtime.PreviousRealm().Address() != "g1rfznvu6qfa0sc76cplk5wpqexvefqccjunady0" {
-        panic(errors.New("not alice"))
-    }
-    if err := props[index].action(); err != nil {
-        panic(err)
-    }
-=======
 	if std.CurrentRealm().PkgPath() != "gno.land/r/testing/resource" {
 		return errors.New("unauthorized proposer")
 	}
@@ -75,7 +53,6 @@
 	if err := props[index].action(); err != nil {
 		panic(err)
 	}
->>>>>>> a56a225e
 }
 -- resource/gnomod.toml --
 module = "gno.land/r/demo/resource"
@@ -97,16 +74,6 @@
 	return value
 }
 
-<<<<<<< HEAD
-func Edit(newValue string) {
-    doEdit := func() error {
-        value = newValue
-        return nil
-    }
-    if err := a.Do("Edit", doEdit); err != nil {
-        panic(err)
-    }
-=======
 func Edit(cur realm, newValue string) {
 	doEdit := func() error {
 		func(cur realm) {
@@ -117,5 +84,4 @@
 	if err := a.DoByPrevious("Edit", doEdit); err != nil {
 		panic(err)
 	}
->>>>>>> a56a225e
 }