# Test for https://github.com/gnolang/gno/pull/3102
loadpkg gno.land/p/demo/grc/grc721
loadpkg gno.land/r/foo721 $WORK/foo721

gnoland start

# Mint
gnokey maketx call -pkgpath gno.land/r/foo721 -func Mint -args g1jg8mtutu9khhfwc4nxmuhcpftf0pajdhfvsqf5 -args 1  -gas-fee 1000000ugnot -gas-wanted 35000000 -broadcast -chainid=tendermint_test test1
stdout '\[{\"type\":\"Mint\",\"attrs\":\[{\"key\":\"to\",\"value\":\"g1jg8mtutu9khhfwc4nxmuhcpftf0pajdhfvsqf5\"},{\"key\":\"tokenId\",\"value\":\"1\"}],\"pkg_path\":\"gno.land\/r\/foo721\",\"func\":\"mint\"}\]'

# Approve
gnokey maketx call -pkgpath gno.land/r/foo721 -func Approve -args g1us8428u2a5satrlxzagqqa5m6vmuze025anjlj -args 1  -gas-fee 1000000ugnot -gas-wanted 35000000 -broadcast -chainid=tendermint_test test1
stdout '\[{\"type\":\"Approval\",\"attrs\":\[{\"key\":\"owner\",\"value\":\"g1jg8mtutu9khhfwc4nxmuhcpftf0pajdhfvsqf5\"},{\"key\":\"to\",\"value\":\"g1us8428u2a5satrlxzagqqa5m6vmuze025anjlj\"},{\"key\":\"tokenId\",\"value\":\"1\"}],\"pkg_path\":\"gno.land\/r\/foo721\",\"func\":\"Approve\"}\]'

# SetApprovalForAll
gnokey maketx call -pkgpath gno.land/r/foo721 -func SetApprovalForAll -args g1us8428u2a5satrlxzagqqa5m6vmuze025anjlj -args false  -gas-fee 1000000ugnot -gas-wanted 35000000 -broadcast -chainid=tendermint_test test1
stdout '\[{\"type\":\"ApprovalForAll\",\"attrs\":\[{\"key\":\"owner\",\"value\":\"g1jg8mtutu9khhfwc4nxmuhcpftf0pajdhfvsqf5\"},{\"key\":\"to\",\"value\":\"g1us8428u2a5satrlxzagqqa5m6vmuze025anjlj\"},{\"key\":\"approved\",\"value\":\"false\"}],\"pkg_path\":\"gno\.land/r/foo721\",\"func\":\"setApprovalForAll\"}\]'

# TransferFrom
gnokey maketx call -pkgpath gno.land/r/foo721 -func TransferFrom -args g1jg8mtutu9khhfwc4nxmuhcpftf0pajdhfvsqf5 -args g1us8428u2a5satrlxzagqqa5m6vmuze025anjlj -args 1  -gas-fee 1000000ugnot -gas-wanted 35000000 -broadcast -chainid=tendermint_test test1
stdout '\[{\"type\":\"Transfer\",\"attrs\":\[{\"key\":\"from\",\"value\":\"g1jg8mtutu9khhfwc4nxmuhcpftf0pajdhfvsqf5\"},{\"key\":\"to\",\"value\":\"g1us8428u2a5satrlxzagqqa5m6vmuze025anjlj\"},{\"key\":\"tokenId\",\"value\":\"1\"}],\"pkg_path\":\"gno\.land/r/foo721\",\"func\":\"transfer\"}\]'

# Burn
gnokey maketx call -pkgpath gno.land/r/foo721 -func Burn -args 1  -gas-fee 1000000ugnot -gas-wanted 35000000 -broadcast -chainid=tendermint_test test1
stdout '\[{\"type\":\"Burn\",\"attrs\":\[{\"key\":\"from\",\"value\":\"g1us8428u2a5satrlxzagqqa5m6vmuze025anjlj\"},{\"key\":\"tokenId\",\"value\":\"1\"}],\"pkg_path\":\"gno\.land/r/foo721\",\"func\":\"Burn\"}\]'


-- foo721/foo721.gno --
package foo721

import (
	"std"

	"gno.land/p/demo/grc/grc721"
)

var (
	admin std.Address = "g1jg8mtutu9khhfwc4nxmuhcpftf0pajdhfvsqf5"
	foo               = grc721.NewBasicNFT("FooNFT", "FNFT")
)

// Setters

func Approve(user std.Address, tid grc721.TokenID) {
	err := foo.Approve(user, tid)
	if err != nil {
		panic(err)
	}
}

func SetApprovalForAll(user std.Address, approved bool) {
	err := foo.SetApprovalForAll(user, approved)
	if err != nil {
		panic(err)
	}
}

func TransferFrom(from, to std.Address, tid grc721.TokenID) {
	err := foo.TransferFrom(from, to, tid)
	if err != nil {
		panic(err)
	}
}

// Admin

<<<<<<< HEAD
func Mint(to std.Address, tid grc721.TokenID) {
	caller := std.PrevRealm().Addr()
=======
func Mint(to pusers.AddressOrName, tid grc721.TokenID) {
	caller := std.PreviousRealm().Address()
>>>>>>> 955e1cad
	assertIsAdmin(caller)
	err := foo.Mint(to, tid)
	if err != nil {
		panic(err)
	}
}

func Burn(tid grc721.TokenID) {
	caller := std.PreviousRealm().Address()
	assertIsAdmin(caller)
	err := foo.Burn(tid)
	if err != nil {
		panic(err)
	}
}

// Util

func assertIsAdmin(address std.Address) {
	if address != admin {
		panic("restricted access")
	}
}<|MERGE_RESOLUTION|>--- conflicted
+++ resolved
@@ -1,5 +1,6 @@
 # Test for https://github.com/gnolang/gno/pull/3102
 loadpkg gno.land/p/demo/grc/grc721
+loadpkg gno.land/r/demo/users
 loadpkg gno.land/r/foo721 $WORK/foo721
 
 gnoland start
@@ -32,6 +33,9 @@
 	"std"
 
 	"gno.land/p/demo/grc/grc721"
+	"gno.land/r/demo/users"
+
+	pusers "gno.land/p/demo/users"
 )
 
 var (
@@ -41,22 +45,22 @@
 
 // Setters
 
-func Approve(user std.Address, tid grc721.TokenID) {
-	err := foo.Approve(user, tid)
+func Approve(user pusers.AddressOrName, tid grc721.TokenID) {
+	err := foo.Approve(users.Resolve(user), tid)
 	if err != nil {
 		panic(err)
 	}
 }
 
-func SetApprovalForAll(user std.Address, approved bool) {
-	err := foo.SetApprovalForAll(user, approved)
+func SetApprovalForAll(user pusers.AddressOrName, approved bool) {
+	err := foo.SetApprovalForAll(users.Resolve(user), approved)
 	if err != nil {
 		panic(err)
 	}
 }
 
-func TransferFrom(from, to std.Address, tid grc721.TokenID) {
-	err := foo.TransferFrom(from, to, tid)
+func TransferFrom(from, to pusers.AddressOrName, tid grc721.TokenID) {
+	err := foo.TransferFrom(users.Resolve(from), users.Resolve(to), tid)
 	if err != nil {
 		panic(err)
 	}
@@ -64,15 +68,10 @@
 
 // Admin
 
-<<<<<<< HEAD
-func Mint(to std.Address, tid grc721.TokenID) {
-	caller := std.PrevRealm().Addr()
-=======
 func Mint(to pusers.AddressOrName, tid grc721.TokenID) {
 	caller := std.PreviousRealm().Address()
->>>>>>> 955e1cad
 	assertIsAdmin(caller)
-	err := foo.Mint(to, tid)
+	err := foo.Mint(users.Resolve(to), tid)
 	if err != nil {
 		panic(err)
 	}
