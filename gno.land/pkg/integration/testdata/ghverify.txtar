--- conflicted
+++ resolved
@@ -24,11 +24,7 @@
 stderr 'invalid ingest id: a'
 
 # the agent publishes their response to the task and the verification is complete
-<<<<<<< HEAD
-gnokey maketx call -pkgpath gno.land/r/gnoland/ghverify -func GnorkleEntrypoint -args 'ingest,g1jg8mtutu9khhfwc4nxmuhcpftf0pajdhfvsqf5,OK' -gas-fee 1000000ugnot -gas-wanted 7000000 -broadcast -chainid=tendermint_test test1
-=======
 gnokey maketx call -pkgpath gno.land/r/gnoland/ghverify -func GnorkleEntrypoint -args 'ingest,g1jg8mtutu9khhfwc4nxmuhcpftf0pajdhfvsqf5,OK' -gas-fee 1000000ugnot -gas-wanted 8000000 -broadcast -chainid=tendermint_test test1
->>>>>>> 1de9aab6
 stdout OK!
 
 # get verified github handle by gno address
