# XXX(FIXME): missing module name in error: `Data: module name <> not registered`

# test for https://github.com/gnolang/gno/pull/2920

gnoland start

# query before adding the package
gnokey query params/vm:gno.land/r/myrealm:foo
stdout 'data: $'
gnokey query params/vm:gno.land/r/myrealm:bar
stdout 'data: $'
gnokey query params/vm:gno.land/r/myrealm:baz
stdout 'data: $'

# add params to gno.land/r/myrealm
gnokey maketx addpkg -pkgdir $WORK/params -pkgpath gno.land/r/myrealm -gas-fee 1000000ugnot -gas-wanted 100000000 -broadcast -chainid=tendermint_test test1

# query after adding the package, but before setting values
gnokey query params/vm:gno.land/r/myrealm:foo
stdout 'data: $'
gnokey query params/vm:gno.land/r/myrealm:bar
stdout 'data: $'
gnokey query params/vm:gno.land/r/myrealm:baz
stdout 'data: $'

## set foo (string)
gnokey maketx call -pkgpath gno.land/r/myrealm -func SetFoo -args foo1 -gas-fee 1000000ugnot -gas-wanted 10000000 -broadcast -chainid=tendermint_test test1
gnokey query params/vm:gno.land/r/myrealm:foo
stdout 'data: "foo1"'

# override foo
gnokey maketx call -pkgpath gno.land/r/myrealm -func SetFoo -args foo2 -gas-fee 1000000ugnot -gas-wanted 10000000 -broadcast -chainid=tendermint_test test1
gnokey query params/vm:gno.land/r/myrealm:foo
stdout 'data: "foo2"'


# set bar (bool)
gnokey maketx call -pkgpath gno.land/r/myrealm -func SetBar -args true -gas-fee 1000000ugnot -gas-wanted 10000000 -broadcast -chainid=tendermint_test test1
gnokey query params/vm:gno.land/r/myrealm:bar
stdout 'data: true'

# override bar
gnokey maketx call -pkgpath gno.land/r/myrealm -func SetBar -args false -gas-fee 1000000ugnot -gas-wanted 10000000 -broadcast -chainid=tendermint_test test1
gnokey query params/vm:gno.land/r/myrealm:bar
stdout 'data: false'


# set baz (int64)
gnokey maketx call -pkgpath gno.land/r/myrealm -func SetBaz -args 1337 -gas-fee 1000000ugnot -gas-wanted 10000000 -broadcast -chainid=tendermint_test test1
gnokey query params/vm:gno.land/r/myrealm:baz
stdout 'data: "1337"'

# override baz
gnokey maketx call -pkgpath gno.land/r/myrealm -func SetBaz -args -31337 -gas-fee 1000000ugnot -gas-wanted 10000000 -broadcast -chainid=tendermint_test test1
gnokey query params/vm:gno.land/r/myrealm:baz
stdout 'data: "-31337"'

# It is impossible to call std.SetParamXXX with a param key in the <prefix>:<key> format (e.g. "bank:p:lockTransfer") because it is an invalid key.
! gnokey maketx call -pkgpath gno.land/r/myrealm -func SetLockTransfer -args ugnot -gas-fee 1000000ugnot -gas-wanted 10000000 -broadcast -chainid=tendermint_test test1
stderr 'Data: invalid param key: bank:p:lockTransfer'

# <prefix>.<key> is invalid (e.g., "bank.lockTransfer")
! gnokey maketx call -pkgpath gno.land/r/myrealm -func SetInvalidString -args ugnot -gas-fee 1000000ugnot -gas-wanted 10000000 -broadcast -chainid=tendermint_test test1
stderr 'Data: invalid param key: bank:p:lockTransfer'

# <key_name>.<type> (e.g., "bank_lockTransfer") is a valid name.
gnokey maketx call -pkgpath gno.land/r/myrealm -func SetValidString -args ugnot -gas-fee 1000000ugnot -gas-wanted 10000000 -broadcast -chainid=tendermint_test test1
gnokey query params/vm:gno.land/r/myrealm:bank_lockTransfer
stdout 'data: "ugnot"'

-- params/gnomod.toml --
module = "gno.land/r/sys/params"
gno = "0.9"

-- params/setter.gno --
package params

import (
	"chain/params"
)

<<<<<<< HEAD
func SetFoo(newFoo string) { params.SetString("foo", newFoo) }
func SetBar(newBar bool)   { params.SetBool("bar", newBar) }
func SetBaz(newBaz int64)  { params.SetInt64("baz", newBaz) }
func SetUint64(newBaz uint64)  { params.SetUint64("baz", newBaz) }
func SetBytes()  { params.SetBytes("baz", []byte{255,255}) }

func SetLockTransfer(denom string)  { params.SetString("bank:p:lockTransfer", denom) }
func SetInvalidString(denom string)  { params.SetString("bank:p:lockTransfer", denom) }
func SetValidString(denom string)  { params.SetString("bank_lockTransfer", denom) }
=======
func SetFoo(cur realm, newFoo string) {
	std.SetParamString("foo", newFoo)
}

func SetBar(cur realm, newBar bool)   {
	std.SetParamBool("bar", newBar)
}

func SetBaz(cur realm, newBaz int64)  {
	std.SetParamInt64("baz", newBaz)
}

func SetUint64(newBaz uint64)  { std.SetParamUint64("baz", newBaz) }
func SetBytes()  { std.SetParamBytes("baz", []byte{255,255}) }

func SetLockTransfer(cur realm, denom string)  {
	std.SetParamString("bank:p:lockTransfer", denom)
}

func SetInvalidString(cur realm, denom string)  {
	std.SetParamString("bank:p:lockTransfer", denom)
}

func SetValidString(cur realm, denom string)  {
	std.SetParamString("bank_lockTransfer", denom)
}
>>>>>>> a56a225e
<|MERGE_RESOLUTION|>--- conflicted
+++ resolved
@@ -76,20 +76,9 @@
 package params
 
 import (
-	"chain/params"
+	"std"
 )
 
-<<<<<<< HEAD
-func SetFoo(newFoo string) { params.SetString("foo", newFoo) }
-func SetBar(newBar bool)   { params.SetBool("bar", newBar) }
-func SetBaz(newBaz int64)  { params.SetInt64("baz", newBaz) }
-func SetUint64(newBaz uint64)  { params.SetUint64("baz", newBaz) }
-func SetBytes()  { params.SetBytes("baz", []byte{255,255}) }
-
-func SetLockTransfer(denom string)  { params.SetString("bank:p:lockTransfer", denom) }
-func SetInvalidString(denom string)  { params.SetString("bank:p:lockTransfer", denom) }
-func SetValidString(denom string)  { params.SetString("bank_lockTransfer", denom) }
-=======
 func SetFoo(cur realm, newFoo string) {
 	std.SetParamString("foo", newFoo)
 }
@@ -115,5 +104,4 @@
 
 func SetValidString(cur realm, denom string)  {
 	std.SetParamString("bank_lockTransfer", denom)
-}
->>>>>>> a56a225e
+}