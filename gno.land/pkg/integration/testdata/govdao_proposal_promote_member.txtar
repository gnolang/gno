adduserfrom member 'success myself purchase tray reject demise scene little legend someone lunar hope media goat regular test area smart save flee surround attack rapid smoke'
stdout 'g1c0j899h88nwyvnzvh5jagpq6fkkyuj76nld6t0'

adduserfrom withdrawmember 'smooth crawl poverty trumpet glare useful curtain annual pluck lunar example merge ready forum better verb rescue rule mechanic dynamic drift bench release weekend'
stdout 'g1rfznvu6qfa0sc76cplk5wpqexvefqccjunady0'

loadpkg gno.land/r/gov/dao
loadpkg gno.land/r/gov/dao/v3/impl

# load specific govDAO implementation and needed users for your integration test
loadpkg gno.land/r/gov/dao/v3/loader $WORK/loader

gnoland start

# call gov/dao render to check everything is working as expected and the loader worked
gnokey query vm/qrender --data 'gno.land/r/gov/dao:'
stdout 'data: # GovDAO Proposals'

# add the proposal
gnokey maketx run -gas-fee 1000000ugnot -gas-wanted 100000000 -broadcast -chainid=tendermint_test member $WORK/proposer/create_invalid_proposal.gno
stdout OK!

# vote on the proposal 1
gnokey maketx call -pkgpath gno.land/r/gov/dao -func MustVoteOnProposalSimple -gas-fee 1000000ugnot -gas-wanted 10000000 -args 0 -args YES -broadcast -chainid=tendermint_test member
stdout OK!

# vote on the proposal 2
gnokey maketx call -pkgpath gno.land/r/gov/dao -func MustVoteOnProposalSimple -gas-fee 1000000ugnot -gas-wanted 10000000 -args 0 -args YES -broadcast -chainid=tendermint_test withdrawmember
stdout OK!

# add the proposal
gnokey maketx run -gas-fee 1000000ugnot -gas-wanted 100000000 -broadcast -chainid=tendermint_test member $WORK/proposer/create_proposal.gno
stdout OK!

# call proposal execution
! gnokey maketx call -pkgpath gno.land/r/gov/dao -func ExecuteProposal -gas-fee 1000000ugnot -gas-wanted 10000000 -args 0 -broadcast -chainid=tendermint_test member
stderr 'member not found, so cannot be promoted'

# call gov/dao render to check everything the proposal was created
<<<<<<< HEAD
gnokey query vm/qrender --data 'gno.land/r/gov/dao:1'
stdout 'This proposal is looking to promote a member to an upper tier.'
stdout 'A new member with address g1rfznvu6qfa0sc76cplk5wpqexvefqccjunady0 will be promoted from tier T2 to tier T3.'
=======
gnokey query vm/qrender --data 'gno.land/r/gov/dao:0'
stdout 'Prop #0 - Member Promotion Proposal'
stdout 'This is a proposal to promote g1rfznvu6qfa0sc76cplk5wpqexvefqccjunady0 from \*\*T2\*\* to \*\*T3\*\*.'
>>>>>>> 9ca7771e

# vote on the proposal 1
gnokey maketx call -pkgpath gno.land/r/gov/dao -func MustVoteOnProposalSimple -gas-fee 1000000ugnot -gas-wanted 10000000 -args 1 -args YES -broadcast -chainid=tendermint_test member
stdout OK!

# vote on the proposal 2
gnokey maketx call -pkgpath gno.land/r/gov/dao -func MustVoteOnProposalSimple -gas-fee 1000000ugnot -gas-wanted 10000000 -args 1 -args YES -broadcast -chainid=tendermint_test withdrawmember
stdout OK!

# call proposal execution
gnokey maketx call -pkgpath gno.land/r/gov/dao -func ExecuteProposal -gas-fee 1000000ugnot -gas-wanted 10000000 -args 1 -broadcast -chainid=tendermint_test member
stdout OK!

# check output
gnokey query vm/qrender --data 'gno.land/r/gov/dao/v3/memberstore:'
stdout 'Tier T2 contains 0 members'

-- proposer/create_invalid_proposal.gno --
package main

import (
	"std"

	"gno.land/r/gov/dao"
	"gno.land/r/gov/dao/v3/impl"
)

func main() {
	preq := impl.NewPromoteMemberRequest(std.Address("g16jv3rpz7mkt0gqulxas56se2js7v5vmc6n6e0r"), "T3", "T2")
	dao.MustCreateProposal(cross, preq)
}

-- proposer/create_proposal.gno --
package main

import (
	"std"

	"gno.land/r/gov/dao"
	"gno.land/r/gov/dao/v3/impl"
)

func main() {
	addr := std.Address("g1rfznvu6qfa0sc76cplk5wpqexvefqccjunady0")
	fromTier := "T2"
	toTier := "T3"
	
	preq := impl.NewPromoteMemberRequest(addr, fromTier, toTier)
	dao.MustCreateProposal(cross, preq)
}

-- loader/load_govdao.gno --
package load_govdao

import (
	"std"

	"gno.land/r/gov/dao"
	"gno.land/r/gov/dao/v3/impl"
	"gno.land/r/gov/dao/v3/memberstore"
)

func init() {
	memberstore.Get().SetTier(memberstore.T1)
	memberstore.Get().SetTier(memberstore.T2)
	memberstore.Get().SetTier(memberstore.T3)

	memberstore.Get().SetMember(memberstore.T1, std.Address("g1c0j899h88nwyvnzvh5jagpq6fkkyuj76nld6t0"), &memberstore.Member{InvitationPoints: 3}) // member address
	memberstore.Get().SetMember(memberstore.T2, std.Address("g1rfznvu6qfa0sc76cplk5wpqexvefqccjunady0"), &memberstore.Member{InvitationPoints: 2}) // member to promote

	dao.UpdateImpl(cross, dao.UpdateRequest{
		DAO:         impl.GetInstance(),
		AllowedDAOs: []string{"gno.land/r/gov/dao/v3/impl"},
	})
}<|MERGE_RESOLUTION|>--- conflicted
+++ resolved
@@ -20,6 +20,11 @@
 gnokey maketx run -gas-fee 1000000ugnot -gas-wanted 100000000 -broadcast -chainid=tendermint_test member $WORK/proposer/create_invalid_proposal.gno
 stdout OK!
 
+# call gov/dao render to check everything the proposal was created
+gnokey query vm/qrender --data 'gno.land/r/gov/dao:0'
+stdout 'Prop #0 - Member Promotion Proposal'
+stdout 'This is a proposal to promote g16jv3rpz7mkt0gqulxas56se2js7v5vmc6n6e0r from \*\*T3\*\* to \*\*T2\*\*.'
+
 # vote on the proposal 1
 gnokey maketx call -pkgpath gno.land/r/gov/dao -func MustVoteOnProposalSimple -gas-fee 1000000ugnot -gas-wanted 10000000 -args 0 -args YES -broadcast -chainid=tendermint_test member
 stdout OK!
@@ -37,15 +42,9 @@
 stderr 'member not found, so cannot be promoted'
 
 # call gov/dao render to check everything the proposal was created
-<<<<<<< HEAD
 gnokey query vm/qrender --data 'gno.land/r/gov/dao:1'
-stdout 'This proposal is looking to promote a member to an upper tier.'
-stdout 'A new member with address g1rfznvu6qfa0sc76cplk5wpqexvefqccjunady0 will be promoted from tier T2 to tier T3.'
-=======
-gnokey query vm/qrender --data 'gno.land/r/gov/dao:0'
-stdout 'Prop #0 - Member Promotion Proposal'
+stdout 'Prop #1 - Member Promotion Proposal'
 stdout 'This is a proposal to promote g1rfznvu6qfa0sc76cplk5wpqexvefqccjunady0 from \*\*T2\*\* to \*\*T3\*\*.'
->>>>>>> 9ca7771e
 
 # vote on the proposal 1
 gnokey maketx call -pkgpath gno.land/r/gov/dao -func MustVoteOnProposalSimple -gas-fee 1000000ugnot -gas-wanted 10000000 -args 1 -args YES -broadcast -chainid=tendermint_test member
