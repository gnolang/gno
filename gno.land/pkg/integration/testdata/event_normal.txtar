--- conflicted
+++ resolved
@@ -24,7 +24,7 @@
 package ee
 
 import (
-	"chain"
+	"std"
 )
 
 const (
@@ -38,28 +38,6 @@
 }
 
 func SubFoo() {
-<<<<<<< HEAD
-    chain.Emit(
-        EventFoo,
-		"key1", "value1",
-		"key2", "value2",
-		"key3", "value3",
-    )
-}
-
-func SubBar() {
-    chain.Emit(
-        EventBar,
-        "bar", "baz",
-    )
-}
-
-func Bar() {
-    chain.Emit(
-        EventBar,
-        "foo", "bar",
-    )
-=======
 	std.Emit(
 		EventFoo,
 		"key1", "value1",
@@ -80,5 +58,4 @@
 		EventBar,
 		"foo", "bar",
 	)
->>>>>>> a56a225e
 }