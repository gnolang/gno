loadpkg gno.land/r/gnoland/valopers
loadpkg gno.land/r/gnoland/valopers_proposal
loadpkg gno.land/r/gov/dao

adduser regular1

gnoland start

# Add user as a member for govdao
gnokey maketx run  -gas-fee 100000ugnot -gas-wanted 95000000 -broadcast -chainid=tendermint_test test1 $WORK/run/load_user.gno

# add a valoper with a bad address
! gnokey maketx call -pkgpath gno.land/r/gnoland/valopers -func Register -gas-fee 1000000ugnot -gas-wanted 30000000 -send 20000000ugnot -args berty -args "My validator description" -args 1ut590acnamvhkrh4qz6dz9zt9e3hyu499u0gvl -args gpub1pgfj7ard9eg82cjtv4u4xetrwqer2dntxyfzxz3pq0skzdkmzu0r9h6gny6eg8c9dc303xrrudee6z4he4y7cs5rnjwmyf40yaj -broadcast -chainid=tendermint_test test1
stderr 'panic: invalid address'

# add a valoper with a bad pubkey
! gnokey maketx call -pkgpath gno.land/r/gnoland/valopers -func Register -gas-fee 1000000ugnot -gas-wanted 30000000 -send 20000000ugnot -args berty -args "My validator description" -args g1ut590acnamvhkrh4qz6dz9zt9e3hyu499u0gvl -args gpub1pgfj7ard9eg82cjtv4u4xetrwqer2dntxyfzxz3pq0skzdkmzu0r9h6gny6eg8c9dc303xrrudee6z4he4y7cs5rnjwmyf40zzz -broadcast -chainid=tendermint_test test1
stderr 'panic: invalid checksum'

# add a valoper
gnokey maketx call -pkgpath gno.land/r/gnoland/valopers -func Register -gas-fee 1000000ugnot -gas-wanted 30000000 -send 20000000ugnot -args berty -args "My validator description" -args g1ut590acnamvhkrh4qz6dz9zt9e3hyu499u0gvl -args gpub1pgfj7ard9eg82cjtv4u4xetrwqer2dntxyfzxz3pq0skzdkmzu0r9h6gny6eg8c9dc303xrrudee6z4he4y7cs5rnjwmyf40yaj -broadcast -chainid=tendermint_test test1
stdout OK!

# see the valoper in the Render
gnokey query vm/qrender --data 'gno.land/r/gnoland/valopers:'
stdout '\* \[berty\]'

# make a proposal for a non-existing valoper
! gnokey maketx run  -gas-fee 1000000ugnot -gas-wanted 95000000 -broadcast -chainid=tendermint_test test1 $WORK/run/new_proposal_bad.gno
stderr 'panic: valoper does not exist'

# make a proposal
gnokey maketx run  -gas-fee 1000000ugnot -gas-wanted 95000000 -broadcast -chainid=tendermint_test test1 $WORK/run/new_proposal_good.gno
stdout OK!

# see the valoper in gov/dao Render
gnokey query vm/qrender --data 'gno.land/r/gov/dao:'
stdout 'Add valoper berty'

# make a proposal for updating instructions
gnokey maketx run  -gas-fee 1000000ugnot -gas-wanted 95000000 -broadcast -chainid=tendermint_test test1 $WORK/run/new_instructions_proposal.gno
stdout OK!

# see the instructions in gov/dao proposition Render
gnokey query vm/qrender --data 'gno.land/r/gov/dao:1'
stdout 'new instructions'

# make a proposal for updating minimum fee
gnokey maketx run  -gas-fee 1000000ugnot -gas-wanted 95000000 -broadcast -chainid=tendermint_test test1 $WORK/run/new_minfee_proposal.gno
stdout OK!

# see the instructions in gov/dao proposition Render
gnokey query vm/qrender --data 'gno.land/r/gov/dao:2'
stdout 'Update the minimum register fee to: 1000000 ugnot'

-- run/load_user.gno --
package main

import (
  i "gno.land/r/gov/dao/v3/init"
  "chain"
)

func main() {
	i.InitWithUsers(chain.Address("g1jg8mtutu9khhfwc4nxmuhcpftf0pajdhfvsqf5"))
}

-- run/new_proposal_bad.gno --
package main

import (
  "chain"
  "gno.land/r/gov/dao"
  "gno.land/r/gnoland/valopers_proposal"
)

func main() {
<<<<<<< HEAD
  pr := valopers_proposal.NewValidatorProposalRequest(chain.Address("g1juz2yxmdsa6audkp6ep9vfv80c8p5u76e03vvh"))
  pid := dao.MustCreateProposal(pr)
=======
  pr := valopers_proposal.NewValidatorProposalRequest(cross, std.Address("g1juz2yxmdsa6audkp6ep9vfv80c8p5u76e03vvh"))
  pid := dao.MustCreateProposal(cross, pr)
>>>>>>> a56a225e
  println(pid.String())
}

-- run/new_proposal_good.gno --
package main

import (
  "chain"
  "gno.land/r/gov/dao"
  "gno.land/r/gnoland/valopers_proposal"
)

func main() {
<<<<<<< HEAD
  pr := valopers_proposal.NewValidatorProposalRequest(chain.Address("g1ut590acnamvhkrh4qz6dz9zt9e3hyu499u0gvl"))
  pid := dao.MustCreateProposal(pr)
=======
  pr := valopers_proposal.NewValidatorProposalRequest(cross, std.Address("g1ut590acnamvhkrh4qz6dz9zt9e3hyu499u0gvl"))
  pid := dao.MustCreateProposal(cross, pr)
>>>>>>> a56a225e
  println(pid.String())
}

-- run/new_instructions_proposal.gno --
package main

import (
  "gno.land/r/gov/dao"
  "gno.land/r/gnoland/valopers_proposal"
)

func main() {
  pr := valopers_proposal.ProposeNewInstructionsProposalRequest(cross, "new instructions")
  pid := dao.MustCreateProposal(cross, pr)
  println(pid.String())
}

-- run/new_minfee_proposal.gno --
package main

import (
  "gno.land/r/gov/dao"
  "gno.land/r/gnoland/valopers_proposal"
)

func main() {
  pr := valopers_proposal.ProposeNewMinFeeProposalRequest(cross, 1000000)
  pid := dao.MustCreateProposal(cross, pr)
  println(pid.String())
}<|MERGE_RESOLUTION|>--- conflicted
+++ resolved
@@ -58,30 +58,25 @@
 
 import (
   i "gno.land/r/gov/dao/v3/init"
-  "chain"
+  "std"
 )
 
 func main() {
-	i.InitWithUsers(chain.Address("g1jg8mtutu9khhfwc4nxmuhcpftf0pajdhfvsqf5"))
+	i.InitWithUsers(std.Address("g1jg8mtutu9khhfwc4nxmuhcpftf0pajdhfvsqf5"))
 }
 
 -- run/new_proposal_bad.gno --
 package main
 
 import (
-  "chain"
+  "std"
   "gno.land/r/gov/dao"
   "gno.land/r/gnoland/valopers_proposal"
 )
 
 func main() {
-<<<<<<< HEAD
-  pr := valopers_proposal.NewValidatorProposalRequest(chain.Address("g1juz2yxmdsa6audkp6ep9vfv80c8p5u76e03vvh"))
-  pid := dao.MustCreateProposal(pr)
-=======
   pr := valopers_proposal.NewValidatorProposalRequest(cross, std.Address("g1juz2yxmdsa6audkp6ep9vfv80c8p5u76e03vvh"))
   pid := dao.MustCreateProposal(cross, pr)
->>>>>>> a56a225e
   println(pid.String())
 }
 
@@ -89,19 +84,14 @@
 package main
 
 import (
-  "chain"
+  "std"
   "gno.land/r/gov/dao"
   "gno.land/r/gnoland/valopers_proposal"
 )
 
 func main() {
-<<<<<<< HEAD
-  pr := valopers_proposal.NewValidatorProposalRequest(chain.Address("g1ut590acnamvhkrh4qz6dz9zt9e3hyu499u0gvl"))
-  pid := dao.MustCreateProposal(pr)
-=======
   pr := valopers_proposal.NewValidatorProposalRequest(cross, std.Address("g1ut590acnamvhkrh4qz6dz9zt9e3hyu499u0gvl"))
   pid := dao.MustCreateProposal(cross, pr)
->>>>>>> a56a225e
   println(pid.String())
 }
 
