loadpkg gno.land/r/demo/coins $WORK

gnoland start

gnokey maketx call -pkgpath gno.land/r/demo/coins -func "MakeNewCoins" -gas-fee 1000000ugnot -gas-wanted 4000000 -broadcast -chainid=tendermint_test test1
stdout '(300 int64)'
stdout '(321 int64)'
stdout '("ugnot" string)'
stdout '("example" string)'

gnokey maketx call -pkgpath gno.land/r/demo/coins -func "AddCoin" -gas-fee 1000000ugnot -gas-wanted 4000000 -broadcast -chainid=tendermint_test test1
stdout '(300 int64)'

gnokey maketx call -pkgpath gno.land/r/demo/coins -func "SubCoin" -gas-fee 1000000ugnot -gas-wanted 4000000 -broadcast -chainid=tendermint_test test1
stdout '(123 int64)'

gnokey maketx call -pkgpath gno.land/r/demo/coins -func "StringZeroCoin" -gas-fee 1000000ugnot -gas-wanted 3000000 -broadcast -chainid=tendermint_test test1
stdout '("0ugnot" string)'

gnokey maketx call -pkgpath gno.land/r/demo/coins -func "IsZero" -gas-fee 1000000ugnot -gas-wanted 4000000 -broadcast -chainid=tendermint_test test1
stdout '(true bool)'
stdout '(false bool)'
stdout '(false bool)'

gnokey maketx call -pkgpath gno.land/r/demo/coins -func "IsPositive" -gas-fee 1000000ugnot -gas-wanted 4000000 -broadcast -chainid=tendermint_test test1
stdout '(false bool)'
stdout '(false bool)'
stdout '(true bool)'

gnokey maketx call -pkgpath gno.land/r/demo/coins -func "IsNegative" -gas-fee 1000000ugnot -gas-wanted 4000000 -broadcast -chainid=tendermint_test test1
stdout '(true bool)'
stdout '(false bool)'
stdout '(false bool)'

-- coins.gno --
package coins

import "chain/banker"

<<<<<<< HEAD
func MakeNewCoins() banker.Coins {
	coin1 := banker.NewCoin("ugnot", 123)
	coin2 := banker.NewCoin("example", 321)
	coin3 := banker.NewCoin("ugnot", 177)

	return banker.NewCoins(coin1, coin2, coin3)
}

func AddCoin() banker.Coin {
	coin1 := banker.NewCoin("ugnot", 123)
	coin2 := banker.NewCoin("ugnot", 177)
	return coin1.Add(coin2)
}

func SubCoin() banker.Coin {
	coin1 := banker.NewCoin("ugnot", 300)
	coin2 := banker.NewCoin("ugnot", 177)
	return coin1.Sub(coin2)
}

func StringZeroCoin() string {
	coin1 := banker.NewCoin("ugnot", 0)
	return coin1.String()
}

func IsZero() (bool, bool, bool) {
	coin1 := banker.NewCoin("ugnot", 0)
	coin2 := banker.NewCoin("ugnot", 123)
	coin3 := banker.NewCoin("ugnot", -123)
	return coin1.IsZero(), coin2.IsZero(), coin3.IsZero()
}

func IsPositive() (bool, bool, bool) {
	coin1 := banker.NewCoin("ugnot", -123)
	coin2 := banker.NewCoin("ugnot", 0)
	coin3 := banker.NewCoin("ugnot", 123)
	return coin1.IsPositive(), coin2.IsPositive(), coin3.IsPositive()
}

func IsNegative() (bool, bool, bool) {
	coin1 := banker.NewCoin("ugnot", -123)
	coin2 := banker.NewCoin("ugnot", 0)
	coin3 := banker.NewCoin("ugnot", 123)
=======
func MakeNewCoins(cur realm) std.Coins {
	coin1 := std.NewCoin("ugnot", 123)
	coin2 := std.NewCoin("example", 321)
	coin3 := std.NewCoin("ugnot", 177)
	return std.NewCoins(coin1, coin2, coin3)
}

func AddCoin(cur realm) std.Coin {
	coin1 := std.NewCoin("ugnot", 123)
	coin2 := std.NewCoin("ugnot", 177)
	return coin1.Add(coin2)
}

func SubCoin(cur realm) std.Coin {
	coin1 := std.NewCoin("ugnot", 300)
	coin2 := std.NewCoin("ugnot", 177)
	return coin1.Sub(coin2)
}

func StringZeroCoin(cur realm) string {
	coin1 := std.NewCoin("ugnot", 0)
	return coin1.String()
}

func IsZero(cur realm) (bool, bool, bool) {
	coin1 := std.NewCoin("ugnot", 0)
	coin2 := std.NewCoin("ugnot", 123)
	coin3 := std.NewCoin("ugnot", -123)
	return coin1.IsZero(), coin2.IsZero(), coin3.IsZero()
}

func IsPositive(cur realm) (bool, bool, bool) {
	coin1 := std.NewCoin("ugnot", -123)
	coin2 := std.NewCoin("ugnot", 0)
	coin3 := std.NewCoin("ugnot", 123)
	return coin1.IsPositive(), coin2.IsPositive(), coin3.IsPositive()
}

func IsNegative(cur realm) (bool, bool, bool) {
	coin1 := std.NewCoin("ugnot", -123)
	coin2 := std.NewCoin("ugnot", 0)
	coin3 := std.NewCoin("ugnot", 123)
>>>>>>> a56a225e
	return coin1.IsNegative(), coin2.IsNegative(), coin3.IsNegative()
}<|MERGE_RESOLUTION|>--- conflicted
+++ resolved
@@ -35,53 +35,8 @@
 -- coins.gno --
 package coins
 
-import "chain/banker"
+import "std"
 
-<<<<<<< HEAD
-func MakeNewCoins() banker.Coins {
-	coin1 := banker.NewCoin("ugnot", 123)
-	coin2 := banker.NewCoin("example", 321)
-	coin3 := banker.NewCoin("ugnot", 177)
-
-	return banker.NewCoins(coin1, coin2, coin3)
-}
-
-func AddCoin() banker.Coin {
-	coin1 := banker.NewCoin("ugnot", 123)
-	coin2 := banker.NewCoin("ugnot", 177)
-	return coin1.Add(coin2)
-}
-
-func SubCoin() banker.Coin {
-	coin1 := banker.NewCoin("ugnot", 300)
-	coin2 := banker.NewCoin("ugnot", 177)
-	return coin1.Sub(coin2)
-}
-
-func StringZeroCoin() string {
-	coin1 := banker.NewCoin("ugnot", 0)
-	return coin1.String()
-}
-
-func IsZero() (bool, bool, bool) {
-	coin1 := banker.NewCoin("ugnot", 0)
-	coin2 := banker.NewCoin("ugnot", 123)
-	coin3 := banker.NewCoin("ugnot", -123)
-	return coin1.IsZero(), coin2.IsZero(), coin3.IsZero()
-}
-
-func IsPositive() (bool, bool, bool) {
-	coin1 := banker.NewCoin("ugnot", -123)
-	coin2 := banker.NewCoin("ugnot", 0)
-	coin3 := banker.NewCoin("ugnot", 123)
-	return coin1.IsPositive(), coin2.IsPositive(), coin3.IsPositive()
-}
-
-func IsNegative() (bool, bool, bool) {
-	coin1 := banker.NewCoin("ugnot", -123)
-	coin2 := banker.NewCoin("ugnot", 0)
-	coin3 := banker.NewCoin("ugnot", 123)
-=======
 func MakeNewCoins(cur realm) std.Coins {
 	coin1 := std.NewCoin("ugnot", 123)
 	coin2 := std.NewCoin("example", 321)
@@ -124,6 +79,5 @@
 	coin1 := std.NewCoin("ugnot", -123)
 	coin2 := std.NewCoin("ugnot", 0)
 	coin3 := std.NewCoin("ugnot", 123)
->>>>>>> a56a225e
 	return coin1.IsNegative(), coin2.IsNegative(), coin3.IsNegative()
 }