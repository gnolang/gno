--- conflicted
+++ resolved
@@ -17,11 +17,7 @@
 import "gno.land/r/archive/boards"
 
 func main() {
-<<<<<<< HEAD
-	n := 2000
-=======
-	n := 1000 
->>>>>>> 4c4a5ffc
+	n := 1000
 	for i := 0; i < n; i++ {
 		boards.CreateReply(cross, boards.BoardID(1), boards.PostID(1), boards.PostID(1), "reply")
 	}
