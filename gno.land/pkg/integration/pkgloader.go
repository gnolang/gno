--- conflicted
+++ resolved
@@ -13,6 +13,8 @@
 	"github.com/gnolang/gno/tm2/pkg/crypto"
 	"github.com/gnolang/gno/tm2/pkg/std"
 )
+
+// XXX: fully replace with loader
 
 type PkgsLoader struct {
 	pkgs    []*packages.Package
@@ -101,7 +103,6 @@
 	return nil
 }
 
-<<<<<<< HEAD
 func (pl *PkgsLoader) LoadPackage(pkgDir string, name string) error {
 	examples := filepath.Join(gnoenv.RootDir(), "examples", "...")
 	cfg := &packages.LoadConfig{Deps: true, SelfContained: true, DepsPatterns: []string{examples}}
@@ -109,50 +110,6 @@
 	if err != nil {
 		return fmt.Errorf("%q: loading: %w", pkgDir, err)
 	}
-=======
-func (pl *PkgsLoader) LoadPackage(modroot string, path, name string) error {
-	// Initialize a queue with the root package
-	queue := []gnomod.Pkg{{Dir: path, Name: name}}
-
-	for len(queue) > 0 {
-		// Dequeue the first package
-		currentPkg := queue[0]
-		queue = queue[1:]
-
-		if currentPkg.Dir == "" {
-			return fmt.Errorf("no path specified for package")
-		}
-
-		if currentPkg.Name == "" {
-			// Load `gno.mod` information
-			gnoModPath := filepath.Join(currentPkg.Dir, "gno.mod")
-			gm, err := gnomod.ParseGnoMod(gnoModPath)
-			if err != nil {
-				return fmt.Errorf("unable to load %q: %w", gnoModPath, err)
-			}
-			gm.Sanitize()
-
-			// Override package info with mod infos
-			currentPkg.Name = gm.Module.Mod.Path
-			currentPkg.Draft = gm.Draft
-
-			pkg, err := gnolang.ReadMemPackage(currentPkg.Dir, currentPkg.Name)
-			if err != nil {
-				return fmt.Errorf("unable to read package at %q: %w", currentPkg.Dir, err)
-			}
-			importsMap, err := packages.Imports(pkg, nil)
-			if err != nil {
-				return fmt.Errorf("unable to load package imports in %q: %w", currentPkg.Dir, err)
-			}
-			imports := importsMap.Merge(packages.FileKindPackageSource, packages.FileKindTest)
-			for _, imp := range imports {
-				if imp.PkgPath == currentPkg.Name || gnolang.IsStdlib(imp.PkgPath) {
-					continue
-				}
-				currentPkg.Imports = append(currentPkg.Imports, imp.PkgPath)
-			}
-		}
->>>>>>> c24f69fd
 
 	for _, pkg := range pkgs {
 		if pkg.Dir == pkgDir && name != "" {
@@ -160,6 +117,9 @@
 		}
 		if gnolang.IsStdlib(pkg.ImportPath) {
 			continue
+		}
+		if pkg.Draft {
+			continue // Skip draft package
 		}
 		if pl.exist(pkg) {
 			continue
