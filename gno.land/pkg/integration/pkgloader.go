package integration

import (
	"fmt"
	"path/filepath"
	"strings"

	"github.com/gnolang/gno/gno.land/pkg/gnoland"
	"github.com/gnolang/gno/gno.land/pkg/sdk/vm"
	"github.com/gnolang/gno/gnovm/pkg/gnolang"
	"github.com/gnolang/gno/gnovm/pkg/packages"
	"github.com/gnolang/gno/tm2/pkg/crypto"
	"github.com/gnolang/gno/tm2/pkg/std"
)

type PkgsLoader struct {
	pkgs    []*packages.Package
	visited map[string]struct{}

	// list of occurrences to patchs with the given value
	// XXX: find a better way
	patchs map[string]string
}

func NewPkgsLoader() *PkgsLoader {
	return &PkgsLoader{
		pkgs:    make([]*packages.Package, 0),
		visited: make(map[string]struct{}),
		patchs:  make(map[string]string),
	}
}

func (pl *PkgsLoader) List() packages.PkgList {
	return pl.pkgs
}

func (pl *PkgsLoader) SetPatch(replace, with string) {
	pl.patchs[replace] = with
}

func (pl *PkgsLoader) LoadPackages(creatorKey crypto.PrivKey, fee std.Fee, deposit std.Coins) ([]gnoland.TxWithMetadata, error) {
	pkgslist, err := pl.List().Sort() // sorts packages by their dependencies.
	if err != nil {
		return nil, fmt.Errorf("unable to sort packages: %w", err)
	}

	txs := make([]gnoland.TxWithMetadata, len(pkgslist))
	for i, pkg := range pkgslist {
		tx, err := gnoland.LoadPackage(pkg, creatorKey.PubKey().Address(), fee, deposit)
		if err != nil {
			return nil, fmt.Errorf("unable to load pkg %q: %w", pkg.ImportPath, err)
		}

		// If any replace value is specified, apply them
		if len(pl.patchs) > 0 {
			for _, msg := range tx.Msgs {
				addpkg, ok := msg.(vm.MsgAddPackage)
				if !ok {
					continue
				}

				if addpkg.Package == nil {
					continue
				}

				for _, file := range addpkg.Package.Files {
					for replace, with := range pl.patchs {
						file.Body = strings.ReplaceAll(file.Body, replace, with)
					}
				}
			}
		}

		txs[i] = gnoland.TxWithMetadata{
			Tx: tx,
		}
	}

	err = SignTxs(txs, creatorKey, "tendermint_test")
	if err != nil {
		return nil, fmt.Errorf("unable to sign txs: %w", err)
	}

	return txs, nil
}

func (pl *PkgsLoader) LoadAllPackagesFromDir(path string) error {
	// list all packages from target path
	cfg := &packages.LoadConfig{SelfContained: true}
	pkgslist, err := packages.Load(cfg, filepath.Join(path, "..."))
	if err != nil {
		return fmt.Errorf("listing gno packages: %w", err)
	}

	for _, pkg := range pkgslist {
		if !pl.exist(pkg) {
			pl.add(pkg)
		}
	}

	return nil
}

<<<<<<< HEAD
func (pl *PkgsLoader) LoadPackage(pkgDir string, name string) error {
	cfg := &packages.LoadConfig{Deps: true, SelfContained: true, GnorootExamples: true}
	pkgs, err := packages.Load(cfg, pkgDir)
	if err != nil {
		return fmt.Errorf("%q: loading: %w", pkgDir, err)
	}
=======
func (pl *PkgsLoader) LoadPackage(modroot string, path, name string) error {
	// Initialize a queue with the root package
	queue := []gnomod.Pkg{{Dir: path, Name: name}}

	for len(queue) > 0 {
		// Dequeue the first package
		currentPkg := queue[0]
		queue = queue[1:]

		if currentPkg.Dir == "" {
			return fmt.Errorf("no path specified for package")
		}

		if currentPkg.Name == "" {
			// Load `gno.mod` information
			gnoModPath := filepath.Join(currentPkg.Dir, "gno.mod")
			gm, err := gnomod.ParseGnoMod(gnoModPath)
			if err != nil {
				return fmt.Errorf("unable to load %q: %w", gnoModPath, err)
			}
			gm.Sanitize()

			// Override package info with mod infos
			currentPkg.Name = gm.Module.Mod.Path
			currentPkg.Draft = gm.Draft

			pkg, err := gnolang.ReadMemPackage(currentPkg.Dir, currentPkg.Name)
			if err != nil {
				return fmt.Errorf("unable to read package at %q: %w", currentPkg.Dir, err)
			}
			importsMap, err := packages.Imports(pkg, nil)
			if err != nil {
				return fmt.Errorf("unable to load package imports in %q: %w", currentPkg.Dir, err)
			}
			imports := importsMap.Merge(packages.FileKindPackageSource, packages.FileKindTest, packages.FileKindFiletest)
			for _, imp := range imports {
				if imp.PkgPath == currentPkg.Name || gnolang.IsStdlib(imp.PkgPath) {
					continue
				}
				currentPkg.Imports = append(currentPkg.Imports, imp.PkgPath)
			}
		}
>>>>>>> 6e1a1347

	for _, pkg := range pkgs {
		if pkg.Dir == pkgDir && name != "" {
			pkg.ImportPath = name
		}
		if gnolang.IsStdlib(pkg.ImportPath) {
			continue
		}
		if pl.exist(pkg) {
			continue
		}
		pl.add(pkg)
	}

	return nil
}

func (pl *PkgsLoader) add(pkg *packages.Package) {
	pl.visited[pkg.ImportPath] = struct{}{}
	pl.pkgs = append(pl.pkgs, pkg)
}

func (pl *PkgsLoader) exist(pkg *packages.Package) (ok bool) {
	_, ok = pl.visited[pkg.ImportPath]
	return
}<|MERGE_RESOLUTION|>--- conflicted
+++ resolved
@@ -101,57 +101,12 @@
 	return nil
 }
 
-<<<<<<< HEAD
 func (pl *PkgsLoader) LoadPackage(pkgDir string, name string) error {
 	cfg := &packages.LoadConfig{Deps: true, SelfContained: true, GnorootExamples: true}
 	pkgs, err := packages.Load(cfg, pkgDir)
 	if err != nil {
 		return fmt.Errorf("%q: loading: %w", pkgDir, err)
 	}
-=======
-func (pl *PkgsLoader) LoadPackage(modroot string, path, name string) error {
-	// Initialize a queue with the root package
-	queue := []gnomod.Pkg{{Dir: path, Name: name}}
-
-	for len(queue) > 0 {
-		// Dequeue the first package
-		currentPkg := queue[0]
-		queue = queue[1:]
-
-		if currentPkg.Dir == "" {
-			return fmt.Errorf("no path specified for package")
-		}
-
-		if currentPkg.Name == "" {
-			// Load `gno.mod` information
-			gnoModPath := filepath.Join(currentPkg.Dir, "gno.mod")
-			gm, err := gnomod.ParseGnoMod(gnoModPath)
-			if err != nil {
-				return fmt.Errorf("unable to load %q: %w", gnoModPath, err)
-			}
-			gm.Sanitize()
-
-			// Override package info with mod infos
-			currentPkg.Name = gm.Module.Mod.Path
-			currentPkg.Draft = gm.Draft
-
-			pkg, err := gnolang.ReadMemPackage(currentPkg.Dir, currentPkg.Name)
-			if err != nil {
-				return fmt.Errorf("unable to read package at %q: %w", currentPkg.Dir, err)
-			}
-			importsMap, err := packages.Imports(pkg, nil)
-			if err != nil {
-				return fmt.Errorf("unable to load package imports in %q: %w", currentPkg.Dir, err)
-			}
-			imports := importsMap.Merge(packages.FileKindPackageSource, packages.FileKindTest, packages.FileKindFiletest)
-			for _, imp := range imports {
-				if imp.PkgPath == currentPkg.Name || gnolang.IsStdlib(imp.PkgPath) {
-					continue
-				}
-				currentPkg.Imports = append(currentPkg.Imports, imp.PkgPath)
-			}
-		}
->>>>>>> 6e1a1347
 
 	for _, pkg := range pkgs {
 		if pkg.Dir == pkgDir && name != "" {
