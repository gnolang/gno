--- conflicted
+++ resolved
@@ -217,13 +217,8 @@
 
 	address, err := waitForProcessReady(ctx, stdoutPipe, cfg.Stdout)
 	if err != nil {
-<<<<<<< HEAD
-		cmd.Process.Kill()
-		return nil, fmt.Errorf("waiting for readiness, killing process: %w", err)
-=======
 		cmd.Process.Kill() // kill process if it isn't ready yet
 		return nil, fmt.Errorf("waiting for readiness: %w", err)
->>>>>>> 4c557f87
 	}
 
 	return &nodeProcess{
