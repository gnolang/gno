--- conflicted
+++ resolved
@@ -5,11 +5,7 @@
 )
 
 func TestTestdata(t *testing.T) {
-<<<<<<< HEAD
 	t.Parallel()
 
-	testscript.Run(t, SetupGnolandTestScript(t, "testdata"))
-=======
 	RunGnolandTestscripts(t, "testdata")
->>>>>>> c33c9f21
 }