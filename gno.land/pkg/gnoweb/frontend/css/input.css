@font-face {
	font-family: "Roboto";
	font-style: normal;
	font-weight: 900;
	font-display: swap;
	src:
		url("./fonts/roboto/roboto-mono-normal.woff2") format("woff2"),
		url("./fonts/roboto/roboto-mono-normal.woff") format("woff");
}

@font-face {
	font-family: "Inter var";
	font-weight: 100 900;
	font-display: block;
	font-variant: normal;
	font-style: oblique 0deg 10deg;
	src: url("./fonts/intervar/Intervar.woff2") format("woff2");
}

@tailwind base;
@tailwind components;
@tailwind utilities;

@layer base {
<<<<<<< HEAD
  html {
    @apply font-interVar text-gray-600 bg-light text-200;
    font-feature-settings: "kern" on, "liga" on, "calt" off, "zero" on;
    -webkit-font-feature-settings: "kern" on, "liga" on, "calt" off, "zero" on;
    text-size-adjust: 100%;
    -moz-osx-font-smoothing: grayscale;
    font-smoothing: antialiased;
    font-variant-ligatures: contextual common-ligatures;
    font-kerning: normal;
    text-rendering: optimizeLegibility;
  }

  svg {
    @apply max-w-full max-h-full;
  }

  form {
    @apply my-0;
  }

  .realm-view {
    @apply text-200 break-words;
  }

  .realm-view > *:first-child:not(.realm-view__btns),
  .realm-view > .realm-view__btns:first-child + * {
    @apply !mt-0;
  }

  .realm-view a {
    @apply relative inline-block text-green-600 font-medium hover:underline;
  }

  .realm-view h1,
  .realm-view h2,
  .realm-view h3,
  .realm-view h4 {
    @apply text-gray-900 mt-8 md:mt-12 leading-tight;
  }

  .realm-view h2,
  .realm-view h2 * {
    @apply font-bold;
  }

  .realm-view h3,
  .realm-view h3 *,
  .realm-view h4,
  .realm-view h4 * {
    @apply font-semibold;
  }

  .realm-view h1 + h2,
  .realm-view h2 + h3,
  .realm-view h3 + h4 {
    @apply mt-4;
  }

  .realm-view h1 {
    @apply text-700 md:text-800 font-bold;
  }

  .realm-view h2 {
    @apply text-500 md:text-600;
  }

  .realm-view h3 {
    @apply text-300 md:text-400 text-gray-600 mt-10;
  }

  .realm-view h4 {
    @apply text-200 md:text-300 text-gray-600 font-medium my-6;
  }

  .realm-view p {
    @apply my-5;
  }

  .realm-view img {
    @apply max-w-full my-8 border border-gray-100 select-none rounded;
  }

  .realm-view p:has(> a:only-child > img) {
    @apply my-8;
  }

  .realm-view p:has(> a:only-child > img) img {
    @apply my-0;
  }

  .realm-view strong {
    @apply font-bold text-gray-900;
  }

  .realm-view strong * {
    @apply font-bold;
  }

  .realm-view em {
    @apply italic-subtle;
  }

  .realm-view blockquote {
    @apply border-l-4 border-gray-300 pl-4 text-gray-600 italic-subtle my-4;
  }

  .realm-view ul,
  .realm-view ol {
    @apply pl-4 my-6;
  }

  .realm-view ul li,
  .realm-view ol li {
    @apply mb-2;
  }

  .realm-view figure {
    @apply my-6 text-center;
  }

  .realm-view figcaption {
    @apply text-100 text-gray-600;
  }

  .realm-view :not(pre) > code {
    @apply bg-gray-100 px-1 py-0.5 rounded-sm text-[.96em] font-mono;
  }

  .realm-view pre {
    @apply bg-gray-50 p-4 my-5 rounded overflow-x-auto font-mono;
  }

  .realm-view hr {
    @apply border-t border-gray-100 my-10;
  }

  .realm-view table {
    @apply my-8 block w-full max-w-full overflow-x-auto border-collapse;
  }

  .realm-view th,
  .realm-view td {
    @apply border px-4 py-2 break-words whitespace-normal;
  }

  .realm-view th {
    @apply bg-gray-100 font-bold;
  }

  .realm-view caption {
    @apply mt-2 text-100 text-gray-600 text-left;
  }

  .realm-view q {
    @apply quotes;
  }

  .realm-view q::before {
    content: open-quote;
  }

  .realm-view q::after {
    content: close-quote;
  }

  .realm-view ul ul,
  .realm-view ul ol,
  .realm-view ol ul,
  .realm-view ol ol {
    @apply my-2 pl-4;
  }

  .realm-view ul {
    @apply list-disc;
  }

  .realm-view ol {
    @apply list-decimal;
  }

  .realm-view abbr[title] {
    @apply border-b border-dotted cursor-help;
  }

  .realm-view details {
    @apply my-5;
  }

  .realm-view summary {
    @apply font-bold cursor-pointer;
  }

  .realm-view a code {
    @apply text-inherit;
  }

  .realm-view video {
    @apply max-w-full my-8;
  }

  .realm-view math {
    @apply font-mono;
  }

  .realm-view small {
    @apply text-100;
  }

  .realm-view del {
    @apply line-through;
  }

  .realm-view sub {
    @apply text-50 align-sub;
  }

  .realm-view sup {
    @apply text-50 align-super;
  }

  .realm-view input,
  .realm-view button {
    @apply px-4 py-2 border border-gray-300;
  }

  main :is(h1, h2, h3, h4) {
    @apply scroll-mt-24;
  }

  ::-moz-selection {
    @apply bg-green-600 text-light;
  }
  ::selection {
    @apply bg-green-600 text-light;
  }

  summary::-webkit-details-marker {
    display: none;
  }

  summary::marker {
    display: none;
  }

  /* MD components */
  /* Columns */
  .realm-view .gno-columns {
    @apply flex flex-wrap gap-x-10 xxl:gap-x-12;
  }
  .realm-view .gno-columns > * {
    @apply grow shrink basis-52 lg:basis-44;
  }

  .realm-view .gno-form {
    @apply block border rounded pt-2 pb-4 px-4 my-12;
  }
  .realm-view .gno-form_header {
    @apply flex justify-between text-gray-300 text-50 mb-6;
  }
  .realm-view .gno-form label {
    @apply absolute top-0 left-2 -translate-y-1/2 text-gray-300 text-50 bg-light px-1 hidden;
  }
  .realm-view .gno-form_input {
    @apply relative;
  }
  .realm-view .gno-form_input:has(input:focus) label,
  .realm-view .gno-form_input:has(input:not(:placeholder-shown)) label {
    @apply block;
  }
  .realm-view .gno-form input {
    @apply block p-2 rounded-sm border-gray-200 focus:border-gray-300 hover:border-gray-300 text-gray-600 outline-none font-mono mb-4 w-full;
  }
  .realm-view .gno-form input[type="submit"] {
    @apply bg-green-600 text-light border-green-600 cursor-pointer font-interVar mb-2 hover:opacity-90;
  }

  /* Alert */
  .realm-view .gno-alert {
    @apply border-l-4 border-l-gray-300 px-4 py-3 text-gray-600 rounded my-10;
  }
  .realm-view .gno-alert > div > *:first-child {
    @apply mt-2;
  }
  .realm-view .gno-alert > div > *:last-child {
    @apply mb-0;
  }
  .realm-view .gno-alert > summary {
    @apply flex items-center gap-x-2 my-1 font-bold list-none;
  }
  .realm-view .gno-alert > summary svg {
    @apply h-6 w-6;
  }
  .realm-view .gno-alert > summary svg:last-of-type {
    @apply h-4 w-4 ml-auto -rotate-90;
  }
  .realm-view .gno-alert[open] > summary svg:last-of-type {
    @apply rotate-0;
  }

  .realm-view .gno-alert > summary::marker,
  .realm-view .gno-alert > summary::-webkit-details-marker {
    @apply hidden;
  }

  .realm-view .gno-alert .gno-alert {
    @apply mt-5;
  }

  /* Alert variants */
  .realm-view .gno-alert-info {
    @apply border-l-gray-600 bg-gray-600/10 text-gray-900;
  }
  .realm-view .gno-alert-info summary svg,
  .realm-view .gno-alert-info a {
    @apply text-gray-600;
  }

  .realm-view .gno-alert-note {
    @apply border-l-blue-600 bg-blue-600/10 text-blue-900;
  }
  .realm-view .gno-alert-note summary svg,
  .realm-view .gno-alert-note a {
    @apply text-blue-600;
  }

  .realm-view .gno-alert-success {
    @apply border-l-green-600 bg-green-600/10 text-green-900;
  }
  .realm-view .gno-alert-success summary svg,
  .realm-view .gno-alert-success a {
    @apply text-green-600;
  }

  .realm-view .gno-alert-warning {
    @apply border-l-yellow-600 bg-yellow-600/10 text-yellow-900;
  }
  .realm-view .gno-alert-warning summary svg,
  .realm-view .gno-alert-warning a {
    @apply text-yellow-600;
  }

  .realm-view .gno-alert-caution {
    @apply border-l-red-600 bg-red-600/10 text-red-900;
  }
  .realm-view .gno-alert-caution summary svg,
  .realm-view .gno-alert-caution a {
    @apply text-red-600;
  }

  .realm-view .gno-alert-tip {
    @apply border-l-purple-600 bg-purple-600/10 text-purple-900;
  }
  .realm-view .gno-alert-tip summary svg,
  .realm-view .gno-alert-tip a {
    @apply text-purple-600;
  }

  *:empty + .prev-empty {
    display: none;
  }

  .realm-view:has(.realm-view__btns:only-child) {
    @apply hidden;
  }
  .realm-view__btns:only-child {
    @apply hidden;
  }
=======
	html {
		@apply font-interVar text-gray-600 bg-light text-200;
		font-feature-settings:
			"kern" on,
			"liga" on,
			"calt" off,
			"zero" on;
		-webkit-font-feature-settings:
			"kern" on,
			"liga" on,
			"calt" off,
			"zero" on;
		text-size-adjust: 100%;
		-moz-osx-font-smoothing: grayscale;
		font-variant-ligatures: contextual common-ligatures;
		font-kerning: normal;
		text-rendering: optimizeLegibility;
	}

	svg {
		@apply max-w-full max-h-full;
	}

	form {
		@apply my-0;
	}

	.realm-view {
		@apply text-200 break-words;
	}

	.realm-view a {
		@apply relative text-green-600 font-medium hover:underline;
	}

	.realm-view h1,
	.realm-view h2,
	.realm-view h3,
	.realm-view h4 {
		@apply text-gray-900 mt-8 md:mt-12 leading-tight;
	}

	.realm-view h1 + h2,
	.realm-view h2 + h3,
	.realm-view h3 + h4 {
		@apply mt-4;
	}

	.realm-view h1 {
		@apply text-700 md:text-800 font-bold;
	}

	.realm-view h2 {
		@apply text-500 md:text-600;
	}

	.realm-view h2,
	.realm-view h2 * {
		@apply font-bold;
	}

	.realm-view h3 {
		@apply text-300 md:text-400 text-gray-600 mt-10;
	}

	.realm-view h3,
	.realm-view h3 *,
	.realm-view h4,
	.realm-view h4 * {
		@apply font-semibold;
	}

	.realm-view h4 {
		@apply text-200 md:text-300 text-gray-600 font-medium my-6;
	}

	.realm-view p {
		@apply my-5;
	}

	.realm-view strong {
		@apply font-bold text-gray-900;
	}

	.realm-view strong * {
		@apply font-bold;
	}

	.realm-view em {
		@apply italic-subtle;
	}

	.realm-view blockquote {
		@apply border-l-4 border-gray-300 pl-4 text-gray-600 italic-subtle my-4;
	}

	.realm-view ul,
	.realm-view ol {
		@apply pl-4 my-6;
	}

	.realm-view ul li,
	.realm-view ol li {
		@apply mb-2;
	}

	.realm-view img {
		@apply max-w-full my-8 border border-gray-100 select-none rounded;
	}

	.realm-view figure {
		@apply my-6 text-center;
	}

	.realm-view figcaption {
		@apply text-100 text-gray-600;
	}

	.realm-view :not(pre) > code {
		@apply bg-gray-100 px-1 py-0.5 rounded-sm text-[.96em] font-mono;
	}

	.realm-view pre {
		@apply bg-gray-50 p-4 my-5 rounded overflow-x-auto font-mono;
	}

	.realm-view hr {
		@apply border-t border-gray-100 my-10;
	}

	.realm-view table {
		@apply my-8 block w-full max-w-full overflow-x-auto border-collapse;
	}

	.realm-view th,
	.realm-view td {
		@apply border px-4 py-2 break-words whitespace-normal;
	}

	.realm-view th {
		@apply bg-gray-100 font-bold;
	}

	.realm-view caption {
		@apply mt-2 text-100 text-gray-600 text-left;
	}

	.realm-view q {
		@apply quotes;
	}

	.realm-view q::before {
		content: open-quote;
	}

	.realm-view q::after {
		content: close-quote;
	}

	.realm-view ul ul,
	.realm-view ul ol,
	.realm-view ol ul,
	.realm-view ol ol {
		@apply my-2 pl-4;
	}

	.realm-view ul {
		@apply list-disc;
	}

	.realm-view ol {
		@apply list-decimal;
	}

	.realm-view abbr[title] {
		@apply border-b border-dotted cursor-help;
	}

	.realm-view details {
		@apply my-5;
	}

	.realm-view summary {
		@apply font-bold cursor-pointer;
	}

	.realm-view a code {
		@apply text-inherit;
	}

	.realm-view video {
		@apply max-w-full my-8;
	}

	.realm-view math {
		@apply font-mono;
	}

	.realm-view small {
		@apply text-100;
	}

	.realm-view del {
		@apply line-through;
	}

	.realm-view sub {
		@apply text-50 align-sub;
	}

	.realm-view sup {
		@apply text-50 align-super;
	}

	.realm-view input,
	.realm-view button {
		@apply px-4 py-2 border border-gray-300;
	}

	.realm-view > *:first-child:not(.realm-view__btns),
	.realm-view > .realm-view__btns:first-child + * {
		@apply !mt-0;
	}

	main :is(h1, h2, h3, h4) {
		@apply scroll-mt-24;
	}

	::-moz-selection {
		@apply bg-green-600 text-light;
	}
	::selection {
		@apply bg-green-600 text-light;
	}

	/* MD components */
	/* Columns */
	.realm-view .gno-columns {
		@apply flex flex-wrap gap-x-10 xxl:gap-x-12;
	}

	.realm-view .gno-columns > * {
		@apply grow shrink basis-52 lg:basis-44;
	}

	.realm-view .gno-form {
		@apply block border rounded pt-2 pb-4 px-4 my-12;
	}
	.realm-view .gno-form_header {
		@apply flex justify-between text-gray-300 text-50 mb-6;
	}
	.realm-view .gno-form label {
		@apply absolute top-0 left-2 -translate-y-1/2 text-gray-300 text-50 bg-light px-1 hidden;
	}
	.realm-view .gno-form_input {
		@apply relative;
	}
	.realm-view .gno-form_input:has(input:focus) label,
	.realm-view .gno-form_input:has(input:not(:placeholder-shown)) label {
		@apply block;
	}
	.realm-view .gno-form input {
		@apply block p-2 rounded-sm border-gray-200 focus:border-gray-300 hover:border-gray-300 text-gray-600 outline-none font-mono mb-4 w-full;
	}
	.realm-view .gno-form input[type="submit"] {
		@apply bg-green-600 text-light border-green-600 cursor-pointer font-interVar mb-2 hover:opacity-90;
	}

	/* Alert */
	.realm-view .gno-alert {
		@apply border-l-4 border-l-gray-300 px-4 py-3 text-gray-600 rounded my-10;
	}
	.realm-view .gno-alert > div > *:first-child {
		@apply mt-2;
	}
	.realm-view .gno-alert > div > *:last-child {
		@apply mb-0;
	}
	.realm-view .gno-alert > summary {
		@apply flex items-center gap-x-2 my-2 font-bold list-none;
	}
	.realm-view .gno-alert > summary svg {
		@apply h-6 w-6;
	}
	.realm-view .gno-alert > summary svg:last-of-type {
		@apply h-4 w-4 ml-auto -rotate-90;
	}
	.realm-view .gno-alert[open] > summary svg:last-of-type {
		@apply rotate-0;
	}

	.realm-view .gno-alert > summary::marker,
	.realm-view .gno-alert > summary::-webkit-details-marker {
		@apply hidden;
	}

	.realm-view .gno-alert .gno-alert {
		@apply mt-5;
	}

	/* Alert variants */
	.realm-view .gno-alert-info {
		@apply border-l-gray-600 bg-gray-600/10 text-gray-900;
	}
	.realm-view .gno-alert-info summary svg,
	.realm-view .gno-alert-info a {
		@apply text-gray-600;
	}

	.realm-view .gno-alert-note {
		@apply border-l-blue-600 bg-blue-600/10 text-blue-900;
	}
	.realm-view .gno-alert-note summary svg,
	.realm-view .gno-alert-note a {
		@apply text-blue-600;
	}

	.realm-view .gno-alert-success {
		@apply border-l-green-600 bg-green-600/10 text-green-900;
	}
	.realm-view .gno-alert-success summary svg,
	.realm-view .gno-alert-success a {
		@apply text-green-600;
	}

	.realm-view .gno-alert-warning {
		@apply border-l-yellow-600 bg-yellow-600/10 text-yellow-900;
	}
	.realm-view .gno-alert-warning summary svg,
	.realm-view .gno-alert-warning a {
		@apply text-yellow-600;
	}

	.realm-view .gno-alert-caution {
		@apply border-l-red-600 bg-red-600/10 text-red-900;
	}
	.realm-view .gno-alert-caution summary svg,
	.realm-view .gno-alert-caution a {
		@apply text-red-600;
	}

	.realm-view .gno-alert-tip {
		@apply border-l-purple-600 bg-purple-600/10 text-purple-900;
	}
	.realm-view .gno-alert-tip summary svg,
	.realm-view .gno-alert-tip a {
		@apply text-purple-600;
	}

	*:empty + .prev-empty {
		display: none;
	}

	.realm-view:has(.realm-view__btns:only-child) {
		@apply hidden;
	}
	.realm-view__btns:only-child {
		@apply hidden;
	}
>>>>>>> 59595d42
}

@layer components {
	/* header */
	.sidemenu .peer:checked + label > svg {
		@apply text-green-600;
	}

	/* filter */
	.filter-list :is(li, article) {
		@apply hidden;
	}

	.filter-list:has(input[value="packages"]:checked) :is(li, article) {
		@apply flex;
	}

	.filter-list:has(input[value="realms"]:checked)
		:is(li[data-type="realm"], article[data-type="realm"]) {
		@apply flex;
	}

	.filter-list:has(input[value="pures"]:checked)
		:is(li[data-type="pure"], article[data-type="pure"]) {
		@apply flex;
	}

	.filter-list label:has(input:checked) {
		@apply text-gray-600;
	}

	.filter-list label:has(input:checked)::after {
		@apply absolute content-[''] -bottom-2 left-0 w-full h-1 bg-green-600 rounded-t-sm;
	}

	.range {
		@apply grid grid-cols-1 gap-2;
	}

	.range::before {
		@apply hidden col-span-full text-200 font-bold text-gray-600 pt-2 pb-2 w-full text-center;
	}
	.range::after {
		@apply hidden col-span-full text-100 pb-2 w-full text-center;
		content: "Add a package to your namespace to get started";
	}

	.range:empty::before {
		@apply block;
		content: "No packages found";
	}

	.range:empty::after {
		@apply block;
		content: "Add a package to your namespace to get started";
	}

	.filter-list:has(input[value="realms"]:checked)
		.range:not(:has(> [data-type="realm"]))::before {
		@apply block;
		content: "No realms found";
	}

	.filter-list:has(input[value="realms"]:checked)
		.range:not(:has(> [data-type="realm"]))::after {
		@apply block;
		content: "Add a realm to your namespace to get started";
	}

	.filter-list:has(input[value="realms"]:checked)
		.range:not(:has(> [data-type="realm"])),
	.filter-list:has(input[value="pures"]:checked)
		.range:not(:has(> [data-type="pure"])),
	.range:empty {
		@apply block;
	}

	.filter-list:has(input[value="pures"]:checked)
		.range:not(:has(> [data-type="pure"]))::before {
		@apply block;
		content: "No pures found";
	}

	.filter-list:has(input[value="pures"]:checked)
		.range:not(:has(> [data-type="pure"]))::after {
		@apply block;
		content: "Add a pure to your namespace to get started";
	}

	.filter-list:has(input[value="display-grid"]:checked) .range {
		@apply md:grid-cols-2 xl:grid-cols-4 md:gap-3;
	}

	.list-item {
		@apply flex flex-col gap-6 md:gap-2 p-1 rounded bg-gray-50;
	}

	.list-item__content {
		@apply flex flex-col bg-light rounded-sm h-full w-full p-2;
	}

	.list-item__title {
		@apply flex gap-2 items-center overflow-hidden w-full mb-1;
	}

	.list-item__description {
		@apply w-full overflow-hidden text-ellipsis;
	}

	.list-item__footer {
		@apply flex gap-1 w-full justify-between px-2 pb-1 text-50;
	}

	.list-item__size {
		@apply text-right;
	}

	.list-item__date {
		@apply whitespace-nowrap overflow-hidden text-ellipsis;
	}

	.filter-list:has(input[value="display-list"]:checked) .range .list-item {
		@apply flex-row md:gap-4;
	}

	.filter-list:has(input[value="display-list"]:checked)
		.range
		.list-item__content {
		@apply flex-row gap-2 lg:flex-[5] flex-none min-w-0;
	}

	.filter-list:has(input[value="display-list"]:checked)
		.range
		.list-item__title {
		@apply mb-0 w-1/3 overflow-hidden text-ellipsis whitespace-nowrap;
	}

	.filter-list:has(input[value="display-grid"]:checked)
		.list-item__description {
		@apply line-clamp-2;
	}

	.filter-list:has(input[value="display-list"]:checked)
		.list-item__description {
		@apply whitespace-nowrap;
	}

	.filter-list:has(input[value="display-list"]:checked)
		.range
		.list-item__footer {
		@apply hidden lg:flex items-center pb-0 md:flex-[1] pl-0 min-w-0;
	}

	.filter-list:has(input[value="display-list"]:checked) .list-item__size {
		@apply hidden xl:block xl:flex-[2] min-w-0;
	}

	.filter-list:has(input[value="display-list"]:checked) .list-item__date {
		@apply xl:flex-[5] min-w-0;
	}

	/* toc */
	.toc-expend-btn:has(#toc-expend:checked) + nav {
		@apply block;
	}
	.toc-expend-btn:has(#toc-expend:checked) .toc-expend-btn_ico {
		@apply rotate-180;
	}

	/* sidebar */
	.dev-mode .toc-expend-btn {
		@apply bg-gray-100 hover:bg-gray-50 cursor-pointer border lg:border-none lg:bg-transparent;
	}

	.dev-mode #sidebar-summary {
		@apply bg-light lg:bg-transparent;
	}

	.dev-mode .toc-nav {
		@apply font-mono;
	}

	.main-header:has(#sidemenu-summary:checked) + main #sidebar #sidebar-summary,
	.main-header:has(#sidemenu-source:checked) + main #sidebar #sidebar-source,
	.main-header:has(#sidemenu-docs:checked) + main #sidebar #sidebar-docs,
	.main-header:has(#sidemenu-meta:checked) + main #sidebar #sidebar-meta {
		@apply block;
	}

	:is(
			.main-header:has(#sidemenu-source:checked),
			.main-header:has(#sidemenu-docs:checked),
			.main-header:has(#sidemenu-meta:checked)
		)
		+ main
		.realm-view,
	:is(
			.main-header:has(#sidemenu-source:checked),
			.main-header:has(#sidemenu-docs:checked),
			.main-header:has(#sidemenu-meta:checked)
		)
		.main-navigation {
		@apply md:col-span-6;
	}
	:is(
			.main-header:has(#sidemenu-source:checked),
			.main-header:has(#sidemenu-docs:checked),
			.main-header:has(#sidemenu-meta:checked)
		)
		+ main
		#sidebar,
	:is(
			.main-header:has(#sidemenu-source:checked),
			.main-header:has(#sidemenu-docs:checked),
			.main-header:has(#sidemenu-meta:checked)
		)
		.sidemenu {
		@apply md:col-span-4;
	}
	:is(
			.main-header:has(#sidemenu-source:checked),
			.main-header:has(#sidemenu-docs:checked),
			.main-header:has(#sidemenu-meta:checked)
		)
		+ main
		#sidebar::before {
		@apply absolute block content-[''] top-0 w-[50vw] h-full -left-7 bg-gray-100 z-min;
	}

	/* Tooltip */
	.tooltip {
		--tooltip-left: 0;
		--tooltip-right: initial;
		@apply relative inline;
	}

	.tooltip::after {
		content: attr(data-tooltip);
		left: var(--tooltip-left);
		right: var(--tooltip-right);
		@apply absolute z-max scale-0 invisible px-2 py-1 bg-light rounded border border-gray-100 w-fit min-w-32 max-w-48 top-full text-center text-100 text-gray-600 font-normal transition-opacity opacity-0;
	}

	.tooltip:hover::after {
		@apply visible opacity-100 delay-300 scale-100;
	}

	/* chroma */
	main :is(.source-code) > pre {
		@apply !bg-light overflow-scroll rounded py-4 md:py-8 px-1 md:px-3 font-mono text-100 md:text-200;
	}
	main .realm-view > pre a {
		@apply hover:no-underline;
	}

	main :is(.realm-view, .source-code) > pre .chroma-ln:target {
		@apply !bg-transparent;
	}
	main :is(.realm-view, .source-code) > pre .chroma-line:has(.chroma-ln:target),
	main
		:is(.realm-view, .source-code)
		> pre
		.chroma-line:has(.chroma-lnlinks:hover),
	main
		:is(.realm-view, .source-code)
		> pre
		.chroma-line:has(.chroma-ln:target)
		.chroma-cl,
	main
		:is(.realm-view, .source-code)
		> pre
		.chroma-line:has(.chroma-lnlinks:hover)
		.chroma-cl {
		@apply !bg-gray-100 rounded;
	}
	main :is(.realm-view, .source-code) > pre .chroma-ln {
		@apply scroll-mt-24;
	}
}

@layer utilities {
	.italic-subtle {
		font-style: oblique 14deg;
	}

	.word-break {
		overflow-wrap: break-word;
		word-break: break-word;
	}

	.quotes {
		@apply italic-subtle text-gray-600 border-l-4 border-l-gray-300 pl-4 my-6 [quotes:"""_""""_"''_"''"];
	}

	.quotes::before,
	.quotes::after {
		@apply [content:open-quote] text-600 text-gray-300 mr-1 [vertical-align:-0.4rem];
	}

	.quotes::after {
		@apply [content:close-quote];
	}

	.text-stroke {
		-webkit-text-stroke: currentColor;
		-webkit-text-stroke-width: 0.6px;
	}

	.no-scrollbar::-webkit-scrollbar {
		display: none;
	}
	.no-scrollbar {
		-ms-overflow-style: none;
		scrollbar-width: none;
	}

	.is-loading {
		@apply opacity-0;
	}

	.link-external {
		@apply text-[.7em];
	}
	.link-internal {
		@apply font-[400] text-[.8em];
	}
	.link-tx {
		@apply text-[.8em];
	}

	.tooltip {
		@apply inline align-text-top;
	}

	/* link with image only shoud display the link badge on the image */
	.realm-view a:has(> img:first-child):has(.tooltip:last-child):not(
			:has(> :nth-child(3))
		)
		> .tooltip,
	.realm-view
		a:has(> img:first-child):has(.tooltip + .tooltip:last-child):not(
			:has(> :nth-child(4))
		)
		> .tooltip {
		@apply absolute bottom-2 left-2 bg-light px-1 rounded-full ml-0;
	}
	.realm-view
		a:has(> img:first-child):has(.tooltip + .tooltip:last-child):not(
			:has(> :nth-child(4))
		)
		> .tooltip:first-of-type {
		@apply absolute bottom-1 left-6;
	}

	.realm-view a > span:first-of-type {
		@apply ml-0.5;
	}

	.field-content {
		field-sizing: content;
	}
}

/* supports rules */
@supports not (field-sizing: content) {
	.focus-no-field-sizing\:w-20:focus {
		width: 5rem !important;
	}
}<|MERGE_RESOLUTION|>--- conflicted
+++ resolved
@@ -22,7 +22,6 @@
 @tailwind utilities;
 
 @layer base {
-<<<<<<< HEAD
   html {
     @apply font-interVar text-gray-600 bg-light text-200;
     font-feature-settings: "kern" on, "liga" on, "calt" off, "zero" on;
@@ -390,367 +389,6 @@
   .realm-view__btns:only-child {
     @apply hidden;
   }
-=======
-	html {
-		@apply font-interVar text-gray-600 bg-light text-200;
-		font-feature-settings:
-			"kern" on,
-			"liga" on,
-			"calt" off,
-			"zero" on;
-		-webkit-font-feature-settings:
-			"kern" on,
-			"liga" on,
-			"calt" off,
-			"zero" on;
-		text-size-adjust: 100%;
-		-moz-osx-font-smoothing: grayscale;
-		font-variant-ligatures: contextual common-ligatures;
-		font-kerning: normal;
-		text-rendering: optimizeLegibility;
-	}
-
-	svg {
-		@apply max-w-full max-h-full;
-	}
-
-	form {
-		@apply my-0;
-	}
-
-	.realm-view {
-		@apply text-200 break-words;
-	}
-
-	.realm-view a {
-		@apply relative text-green-600 font-medium hover:underline;
-	}
-
-	.realm-view h1,
-	.realm-view h2,
-	.realm-view h3,
-	.realm-view h4 {
-		@apply text-gray-900 mt-8 md:mt-12 leading-tight;
-	}
-
-	.realm-view h1 + h2,
-	.realm-view h2 + h3,
-	.realm-view h3 + h4 {
-		@apply mt-4;
-	}
-
-	.realm-view h1 {
-		@apply text-700 md:text-800 font-bold;
-	}
-
-	.realm-view h2 {
-		@apply text-500 md:text-600;
-	}
-
-	.realm-view h2,
-	.realm-view h2 * {
-		@apply font-bold;
-	}
-
-	.realm-view h3 {
-		@apply text-300 md:text-400 text-gray-600 mt-10;
-	}
-
-	.realm-view h3,
-	.realm-view h3 *,
-	.realm-view h4,
-	.realm-view h4 * {
-		@apply font-semibold;
-	}
-
-	.realm-view h4 {
-		@apply text-200 md:text-300 text-gray-600 font-medium my-6;
-	}
-
-	.realm-view p {
-		@apply my-5;
-	}
-
-	.realm-view strong {
-		@apply font-bold text-gray-900;
-	}
-
-	.realm-view strong * {
-		@apply font-bold;
-	}
-
-	.realm-view em {
-		@apply italic-subtle;
-	}
-
-	.realm-view blockquote {
-		@apply border-l-4 border-gray-300 pl-4 text-gray-600 italic-subtle my-4;
-	}
-
-	.realm-view ul,
-	.realm-view ol {
-		@apply pl-4 my-6;
-	}
-
-	.realm-view ul li,
-	.realm-view ol li {
-		@apply mb-2;
-	}
-
-	.realm-view img {
-		@apply max-w-full my-8 border border-gray-100 select-none rounded;
-	}
-
-	.realm-view figure {
-		@apply my-6 text-center;
-	}
-
-	.realm-view figcaption {
-		@apply text-100 text-gray-600;
-	}
-
-	.realm-view :not(pre) > code {
-		@apply bg-gray-100 px-1 py-0.5 rounded-sm text-[.96em] font-mono;
-	}
-
-	.realm-view pre {
-		@apply bg-gray-50 p-4 my-5 rounded overflow-x-auto font-mono;
-	}
-
-	.realm-view hr {
-		@apply border-t border-gray-100 my-10;
-	}
-
-	.realm-view table {
-		@apply my-8 block w-full max-w-full overflow-x-auto border-collapse;
-	}
-
-	.realm-view th,
-	.realm-view td {
-		@apply border px-4 py-2 break-words whitespace-normal;
-	}
-
-	.realm-view th {
-		@apply bg-gray-100 font-bold;
-	}
-
-	.realm-view caption {
-		@apply mt-2 text-100 text-gray-600 text-left;
-	}
-
-	.realm-view q {
-		@apply quotes;
-	}
-
-	.realm-view q::before {
-		content: open-quote;
-	}
-
-	.realm-view q::after {
-		content: close-quote;
-	}
-
-	.realm-view ul ul,
-	.realm-view ul ol,
-	.realm-view ol ul,
-	.realm-view ol ol {
-		@apply my-2 pl-4;
-	}
-
-	.realm-view ul {
-		@apply list-disc;
-	}
-
-	.realm-view ol {
-		@apply list-decimal;
-	}
-
-	.realm-view abbr[title] {
-		@apply border-b border-dotted cursor-help;
-	}
-
-	.realm-view details {
-		@apply my-5;
-	}
-
-	.realm-view summary {
-		@apply font-bold cursor-pointer;
-	}
-
-	.realm-view a code {
-		@apply text-inherit;
-	}
-
-	.realm-view video {
-		@apply max-w-full my-8;
-	}
-
-	.realm-view math {
-		@apply font-mono;
-	}
-
-	.realm-view small {
-		@apply text-100;
-	}
-
-	.realm-view del {
-		@apply line-through;
-	}
-
-	.realm-view sub {
-		@apply text-50 align-sub;
-	}
-
-	.realm-view sup {
-		@apply text-50 align-super;
-	}
-
-	.realm-view input,
-	.realm-view button {
-		@apply px-4 py-2 border border-gray-300;
-	}
-
-	.realm-view > *:first-child:not(.realm-view__btns),
-	.realm-view > .realm-view__btns:first-child + * {
-		@apply !mt-0;
-	}
-
-	main :is(h1, h2, h3, h4) {
-		@apply scroll-mt-24;
-	}
-
-	::-moz-selection {
-		@apply bg-green-600 text-light;
-	}
-	::selection {
-		@apply bg-green-600 text-light;
-	}
-
-	/* MD components */
-	/* Columns */
-	.realm-view .gno-columns {
-		@apply flex flex-wrap gap-x-10 xxl:gap-x-12;
-	}
-
-	.realm-view .gno-columns > * {
-		@apply grow shrink basis-52 lg:basis-44;
-	}
-
-	.realm-view .gno-form {
-		@apply block border rounded pt-2 pb-4 px-4 my-12;
-	}
-	.realm-view .gno-form_header {
-		@apply flex justify-between text-gray-300 text-50 mb-6;
-	}
-	.realm-view .gno-form label {
-		@apply absolute top-0 left-2 -translate-y-1/2 text-gray-300 text-50 bg-light px-1 hidden;
-	}
-	.realm-view .gno-form_input {
-		@apply relative;
-	}
-	.realm-view .gno-form_input:has(input:focus) label,
-	.realm-view .gno-form_input:has(input:not(:placeholder-shown)) label {
-		@apply block;
-	}
-	.realm-view .gno-form input {
-		@apply block p-2 rounded-sm border-gray-200 focus:border-gray-300 hover:border-gray-300 text-gray-600 outline-none font-mono mb-4 w-full;
-	}
-	.realm-view .gno-form input[type="submit"] {
-		@apply bg-green-600 text-light border-green-600 cursor-pointer font-interVar mb-2 hover:opacity-90;
-	}
-
-	/* Alert */
-	.realm-view .gno-alert {
-		@apply border-l-4 border-l-gray-300 px-4 py-3 text-gray-600 rounded my-10;
-	}
-	.realm-view .gno-alert > div > *:first-child {
-		@apply mt-2;
-	}
-	.realm-view .gno-alert > div > *:last-child {
-		@apply mb-0;
-	}
-	.realm-view .gno-alert > summary {
-		@apply flex items-center gap-x-2 my-2 font-bold list-none;
-	}
-	.realm-view .gno-alert > summary svg {
-		@apply h-6 w-6;
-	}
-	.realm-view .gno-alert > summary svg:last-of-type {
-		@apply h-4 w-4 ml-auto -rotate-90;
-	}
-	.realm-view .gno-alert[open] > summary svg:last-of-type {
-		@apply rotate-0;
-	}
-
-	.realm-view .gno-alert > summary::marker,
-	.realm-view .gno-alert > summary::-webkit-details-marker {
-		@apply hidden;
-	}
-
-	.realm-view .gno-alert .gno-alert {
-		@apply mt-5;
-	}
-
-	/* Alert variants */
-	.realm-view .gno-alert-info {
-		@apply border-l-gray-600 bg-gray-600/10 text-gray-900;
-	}
-	.realm-view .gno-alert-info summary svg,
-	.realm-view .gno-alert-info a {
-		@apply text-gray-600;
-	}
-
-	.realm-view .gno-alert-note {
-		@apply border-l-blue-600 bg-blue-600/10 text-blue-900;
-	}
-	.realm-view .gno-alert-note summary svg,
-	.realm-view .gno-alert-note a {
-		@apply text-blue-600;
-	}
-
-	.realm-view .gno-alert-success {
-		@apply border-l-green-600 bg-green-600/10 text-green-900;
-	}
-	.realm-view .gno-alert-success summary svg,
-	.realm-view .gno-alert-success a {
-		@apply text-green-600;
-	}
-
-	.realm-view .gno-alert-warning {
-		@apply border-l-yellow-600 bg-yellow-600/10 text-yellow-900;
-	}
-	.realm-view .gno-alert-warning summary svg,
-	.realm-view .gno-alert-warning a {
-		@apply text-yellow-600;
-	}
-
-	.realm-view .gno-alert-caution {
-		@apply border-l-red-600 bg-red-600/10 text-red-900;
-	}
-	.realm-view .gno-alert-caution summary svg,
-	.realm-view .gno-alert-caution a {
-		@apply text-red-600;
-	}
-
-	.realm-view .gno-alert-tip {
-		@apply border-l-purple-600 bg-purple-600/10 text-purple-900;
-	}
-	.realm-view .gno-alert-tip summary svg,
-	.realm-view .gno-alert-tip a {
-		@apply text-purple-600;
-	}
-
-	*:empty + .prev-empty {
-		display: none;
-	}
-
-	.realm-view:has(.realm-view__btns:only-child) {
-		@apply hidden;
-	}
-	.realm-view__btns:only-child {
-		@apply hidden;
-	}
->>>>>>> 59595d42
 }
 
 @layer components {
