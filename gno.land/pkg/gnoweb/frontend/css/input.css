@font-face {
  font-family: "Roboto";
  font-style: normal;
  font-weight: 900;
  font-display: swap;
  src:
    url("./fonts/roboto/roboto-mono-normal.woff2") format("woff2"),
    url("./fonts/roboto/roboto-mono-normal.woff") format("woff");
}

@font-face {
  font-family: "Inter var";
  font-weight: 100 900;
  font-display: block;
  font-style: oblique 0deg 10deg;
  src: url("./fonts/intervar/Intervar.woff2") format("woff2");
}

@tailwind base;
@tailwind components;
@tailwind utilities;

@layer base {
  html {
    @apply font-interVar text-gray-600 bg-light text-200;
    font-feature-settings:
      "kern" on,
      "liga" on,
      "calt" on,
      "zero" on;
    -webkit-font-feature-settings:
      "kern" on,
      "liga" on,
      "calt" on,
      "zero" on;
    text-size-adjust: 100%;
    -moz-osx-font-smoothing: grayscale;
    font-smoothing: antialiased;
    font-variant-ligatures: contextual common-ligatures;
    font-kerning: normal;
    text-rendering: optimizeLegibility;
    color-scheme: light;
  }

  html.dark {
    @apply bg-dark text-gray-d600;
    color-scheme: dark;
  }

  svg {
    @apply max-w-full max-h-full;
  }

  ::-moz-selection {
    @apply bg-green-600 text-light dark:bg-green-d600 dark:text-dark;
  }
  ::selection {
    @apply bg-green-600 text-light dark:bg-green-d600 dark:text-dark;
  }

  form {
    @apply my-0;
  }

  main :is(h1, h2, h3, h4) {
    @apply scroll-mt-24;
  }

  .realm-view {
    @apply text-200 break-words pt-6 lg:pt-10;
  }

  .realm-view > *:first-child {
    @apply !mt-0;
  }

  .realm-view a {
    @apply text-green-600 font-medium hover:underline dark:text-green-d600;
  }
  
  .realm-view h1,
  .realm-view h2,
  .realm-view h3,
  .realm-view h4 {
    @apply text-gray-900 mt-12 leading-tight dark:text-gray-d900;
  }

  .realm-view h2,
  .realm-view h2 * {
    @apply font-bold;
  }

  .realm-view h3,
  .realm-view h3 *,
  .realm-view h4,
  .realm-view h4 * {
    @apply font-semibold;
  }

  .realm-view h1 + h2,
  .realm-view h2 + h3,
  .realm-view h3 + h4 {
    @apply mt-4;
  }

  .realm-view h1 {
    @apply text-800 font-bold;
  }

  .realm-view h2 {
    @apply text-600;
  }

  .realm-view h3 {
    @apply text-400 text-gray-600 dark:text-gray-d600 mt-10;
  }

  .realm-view h4 {
    @apply text-300 text-gray-600 dark:text-gray-d600 font-medium my-6;
  }

  .realm-view p {
    @apply my-5;
  }

  .realm-view strong {
    @apply font-bold text-gray-900 dark:text-gray-d900;
  }

  .realm-view strong * {
    @apply font-bold;
  }

  .realm-view em {
    @apply italic-subtle;
  }

  .realm-view blockquote {
    @apply border-l-4 border-gray-300 pl-4 text-gray-600 italic-subtle my-4 dark:border-gray-d300 dark:text-gray-d600;
  }

  .realm-view ul,
  .realm-view ol {
    @apply pl-4 my-6;
  }

  .realm-view ul li,
  .realm-view ol li {
    @apply mb-2;
  }

  .realm-view ul ul,
  .realm-view ul ol,
  .realm-view ol ul,
  .realm-view ol ol {
    @apply mt-3 mb-2 pl-4;
  }

  .realm-view ul {
    @apply list-disc;
  }

  .realm-view ol {
    @apply list-decimal;
  }

  
  .realm-view img {
    @apply max-w-full my-8;
  }

  .realm-view figure {
    @apply my-6 text-center;
  }

  .realm-view figcaption {
    @apply text-100 text-gray-600 dark:text-gray-d600;
  }

  .realm-view video {
    @apply max-w-full my-8;
  }

  .realm-view :not(pre) > code {
    @apply bg-gray-100 px-1 py-0.5 rounded-sm text-[.96em] font-mono dark:bg-gray-d100;
  }

  .realm-view pre {
    @apply bg-gray-50 p-4 rounded overflow-x-auto font-mono dark:bg-gray-d50;
  }

  .realm-view a code {
    @apply text-inherit;
  }

  .realm-view table {
    @apply my-8 block w-full max-w-full overflow-x-auto border-collapse;
  }

  .realm-view th,
  .realm-view td {
    @apply border px-4 py-2 break-words whitespace-normal dark:border-gray-d300;
  }

  .realm-view th {
    @apply bg-gray-100 font-bold dark:bg-gray-d100;
  }

  .realm-view caption {
    @apply mt-2 text-100 text-gray-600 text-left dark:text-gray-d600;
  }

  .realm-view q {
    @apply quotes;
  }

  .realm-view q::before {
    content: open-quote;
  }

  .realm-view q::after {
    content: close-quote;
  }

<<<<<<< HEAD
  .realm-view ul ul,
  .realm-view ul ol,
  .realm-view ol ul,
  .realm-view ol ol {
    @apply my-2 pl-4;
  }

  .realm-view ul {
    @apply list-disc;
  }

  .realm-view ol {
    @apply list-decimal;
  }

=======
>>>>>>> 4577f830
  .realm-view abbr[title] {
    @apply border-b border-dotted cursor-help;
  }

  .realm-view details {
    @apply my-5;
  }

  .realm-view summary {
    @apply font-bold cursor-pointer;
  }

  .realm-view math {
    @apply font-mono;
  }

  .realm-view small {
    @apply text-100;
  }

  .realm-view del {
    @apply line-through;
  }

  .realm-view sub {
    @apply text-50 align-sub;
  }

  .realm-view sup {
    @apply text-50 align-super;
  }

  .realm-view input,
  .realm-view button {
    @apply px-4 py-2 border border-gray-300 dark:border-gray-d300;
  }

  .realm-view hr {
    @apply border-t border-gray-100 my-10 dark:border-gray-d100;
  }
}

@layer components {
   /* header */
  .main-header {
    @apply bg-light border-gray-100 text-gray-600 dark:bg-dark dark:border-gray-d100 dark:text-gray-d600;
  }

  .sidemenu {
    @apply text-gray-600 dark:text-gray-d600;
  }
  
  .sidemenu .peer:checked + label > svg {
    @apply text-green-600 dark:text-green-d600;
  }
  
  /* main content */
  main {
    @apply bg-light dark:bg-dark;
  }

  .dev-mode {
    @apply bg-gray-50 dark:bg-gray-d50;
  }
  
  /* toc */
  .dev-mode .toc-expend-btn {
    @apply bg-gray-100 hover:bg-gray-50 cursor-pointer border lg:border-none lg:bg-transparent dark:bg-gray-d100 dark:hover:bg-gray-d50 dark:lg:border-none dark:lg:bg-transparent;
  }

  .dev-mode #sidebar-summary {
    @apply bg-light lg:bg-transparent dark:bg-gray-d100 dark:lg:bg-transparent;
  }
  
  .dev-mode .toc-nav {
    @apply font-mono;
  }

    /* toc */
  .toc-expend-btn:has(#toc-expend:checked) + nav {
    @apply block;
  }
  
  .toc-expend-btn:has(#toc-expend:checked) .toc-expend-btn_ico {
    @apply rotate-180;
  }
  
  .toc-nav a {
    @apply text-gray-900 dark:text-gray-d900;
  }
  
  .toc-nav a:hover {
    @apply text-green-600 dark:text-green-d600;
  }

  /* sidebar */
  .main-header:has(#sidemenu-summary:checked) + main #sidebar #sidebar-summary,
  .main-header:has(#sidemenu-source:checked) + main #sidebar #sidebar-source,
  .main-header:has(#sidemenu-docs:checked) + main #sidebar #sidebar-docs,
  .main-header:has(#sidemenu-meta:checked) + main #sidebar #sidebar-meta {
    @apply block;
  }

  :is(
      .main-header:has(#sidemenu-source:checked),
      .main-header:has(#sidemenu-docs:checked),
      .main-header:has(#sidemenu-meta:checked)
    )
    + main
    .realm-view,
  :is(
      .main-header:has(#sidemenu-source:checked),
      .main-header:has(#sidemenu-docs:checked),
      .main-header:has(#sidemenu-meta:checked)
    )
    .main-navigation {
    @apply md:col-span-6;
  }
  :is(
      .main-header:has(#sidemenu-source:checked),
      .main-header:has(#sidemenu-docs:checked),
      .main-header:has(#sidemenu-meta:checked)
    )
    + main
    #sidebar,
  :is(
      .main-header:has(#sidemenu-source:checked),
      .main-header:has(#sidemenu-docs:checked),
      .main-header:has(#sidemenu-meta:checked)
    )
    .sidemenu {
    @apply md:col-span-4;
  }
  :is(
      .main-header:has(#sidemenu-source:checked),
      .main-header:has(#sidemenu-docs:checked),
      .main-header:has(#sidemenu-meta:checked)
    )
    + main
    #sidebar::before {
    @apply absolute block content-[''] top-0 w-[50vw] h-full -left-7 bg-gray-100 dark:bg-gray-d100 z-min;
  }

   /* chroma */
  main :is(.source-code) > pre {
    @apply !bg-light overflow-scroll dark:!bg-dark rounded py-4 md:py-8 px-1 md:px-3 font-mono text-100 md:text-200;
  }
  

  main .realm-view > pre a {
    @apply hover:no-underline;
  }

  main :is(.realm-view, .source-code) > pre .chroma-ln:target {
    @apply !bg-transparent;
  }
  
  main :is(.realm-view, .source-code) > pre .chroma-line:has(.chroma-ln:target),
  main
    :is(.realm-view, .source-code)
    > pre
    .chroma-line:has(.chroma-lnlinks:hover),
  main
    :is(.realm-view, .source-code)
    > pre
    .chroma-line:has(.chroma-ln:target)
    .chroma-cl,
  main
    :is(.realm-view, .source-code)
    > pre
    .chroma-line:has(.chroma-lnlinks:hover)
    .chroma-cl {
    @apply !bg-gray-100 dark:!bg-gray-d100 rounded;
  }
  main :is(.realm-view, .source-code) > pre .chroma-ln {
    @apply scroll-mt-24;
  }
}

@layer utilities {
  .italic-subtle {
    font-style: oblique 14deg;
  }

  .quotes {
    @apply italic-subtle text-[#555] border-l-4 border-l-[#ccc] pl-4 my-6 [quotes:"""_"""_"'"_"'"];
  }

  .quotes::before,
  .quotes::after {
    @apply [content:open-quote] text-600 text-gray-300 mr-1 [vertical-align:-0.4rem] dark:text-gray-d300;
  }

  .quotes::after {
    @apply [content:close-quote];
  }

  .text-stroke {
    -webkit-text-stroke: currentColor;
    -webkit-text-stroke-width: 0.6px;
  }

  .no-scrollbar::-webkit-scrollbar {
    display: none;
  }
  
  .no-scrollbar {
    -ms-overflow-style: none;
    scrollbar-width: none;
  }

  .field-content {
    field-sizing: content;
  }
}

/* supports rules */
@supports not (field-sizing: content) {
  .focus-no-field-sizing\:w-20:focus {
    width: 5rem !important;
  }
}<|MERGE_RESOLUTION|>--- conflicted
+++ resolved
@@ -153,7 +153,7 @@
   .realm-view ul ol,
   .realm-view ol ul,
   .realm-view ol ol {
-    @apply mt-3 mb-2 pl-4;
+    @apply my-2 pl-4;
   }
 
   .realm-view ul {
@@ -222,24 +222,6 @@
     content: close-quote;
   }
 
-<<<<<<< HEAD
-  .realm-view ul ul,
-  .realm-view ul ol,
-  .realm-view ol ul,
-  .realm-view ol ol {
-    @apply my-2 pl-4;
-  }
-
-  .realm-view ul {
-    @apply list-disc;
-  }
-
-  .realm-view ol {
-    @apply list-decimal;
-  }
-
-=======
->>>>>>> 4577f830
   .realm-view abbr[title] {
     @apply border-b border-dotted cursor-help;
   }
