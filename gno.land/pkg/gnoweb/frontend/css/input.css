@font-face {
	font-family: "Roboto";
	font-style: normal;
	font-weight: 900;
	font-display: swap;
	src:
		url("./fonts/roboto/roboto-mono-normal.woff2") format("woff2"),
		url("./fonts/roboto/roboto-mono-normal.woff") format("woff");
}

@font-face {
	font-family: "Inter var";
	font-weight: 100 900;
	font-display: block;
	font-variant: normal;
	font-style: oblique 0deg 10deg;
	src: url("./fonts/intervar/Intervar.woff2") format("woff2");
}

@tailwind base;
@tailwind components;
@tailwind utilities;

@layer base {
	html {
		@apply font-interVar text-gray-600 bg-light text-200;
		font-feature-settings:
			"kern" on,
			"liga" on,
			"calt" off,
			"zero" on;
		-webkit-font-feature-settings:
			"kern" on,
			"liga" on,
			"calt" off,
			"zero" on;
		text-size-adjust: 100%;
		-moz-osx-font-smoothing: grayscale;
		font-variant-ligatures: contextual common-ligatures;
		font-kerning: normal;
		text-rendering: optimizeLegibility;
	}

	svg {
		@apply max-w-full max-h-full;
	}

	form {
		@apply my-0;
	}

	.realm-view {
		@apply text-200 break-words;
	}

	.realm-view a {
		@apply relative text-green-600 font-medium hover:underline;
	}

	.realm-view h1,
	.realm-view h2,
	.realm-view h3,
	.realm-view h4 {
		@apply text-gray-900 mt-8 md:mt-12 leading-tight;
	}

	.realm-view h1 + h2,
	.realm-view h2 + h3,
	.realm-view h3 + h4 {
		@apply mt-4;
	}

	.realm-view h1 {
		@apply text-700 md:text-800 font-bold;
	}

	.realm-view h2 {
		@apply text-500 md:text-600;
	}

	.realm-view h2,
	.realm-view h2 * {
		@apply font-bold;
	}

	.realm-view h3 {
		@apply text-300 md:text-400 text-gray-600 mt-10;
	}

	.realm-view h3,
	.realm-view h3 *,
	.realm-view h4,
	.realm-view h4 * {
		@apply font-semibold;
	}

	.realm-view h4 {
		@apply text-200 md:text-300 text-gray-600 font-medium my-6;
	}

	.realm-view p {
		@apply my-5;
	}

	.realm-view strong {
		@apply font-bold text-gray-900;
	}

	.realm-view strong * {
		@apply font-bold;
	}

	.realm-view em {
		@apply italic-subtle;
	}

	.realm-view blockquote {
		@apply border-l-4 border-gray-300 pl-4 text-gray-600 italic-subtle my-4;
	}

	.realm-view ul,
	.realm-view ol {
		@apply pl-4 my-6;
	}

	.realm-view ul li,
	.realm-view ol li {
		@apply mb-2;
	}

	.realm-view img {
		@apply max-w-full my-8 border border-gray-100 select-none rounded;
	}

	.realm-view figure {
		@apply my-6 text-center;
	}

	.realm-view figcaption {
		@apply text-100 text-gray-600;
	}

	.realm-view :not(pre) > code {
		@apply bg-gray-100 px-1 py-0.5 rounded-sm text-[.96em] font-mono;
	}

	.realm-view pre {
		@apply bg-gray-50 p-4 my-5 rounded overflow-x-auto font-mono;
	}

	.realm-view hr {
		@apply border-t border-gray-100 my-10;
	}

	.realm-view table {
		@apply my-8 block w-full max-w-full overflow-x-auto border-collapse;
	}

	.realm-view th,
	.realm-view td {
		@apply border px-4 py-2 break-words whitespace-normal;
	}

	.realm-view th {
		@apply bg-gray-100 font-bold;
	}

	.realm-view caption {
		@apply mt-2 text-100 text-gray-600 text-left;
	}

	.realm-view q {
		@apply quotes;
	}

	.realm-view q::before {
		content: open-quote;
	}

	.realm-view q::after {
		content: close-quote;
	}

	.realm-view ul ul,
	.realm-view ul ol,
	.realm-view ol ul,
	.realm-view ol ol {
		@apply my-2 pl-4;
	}

	.realm-view ul {
		@apply list-disc;
	}

	.realm-view ol {
		@apply list-decimal;
	}

	.realm-view abbr[title] {
		@apply border-b border-dotted cursor-help;
	}

	.realm-view details {
		@apply my-5;
	}

	.realm-view summary {
		@apply font-bold cursor-pointer;
	}

	.realm-view a code {
		@apply text-inherit;
	}

	.realm-view video {
		@apply max-w-full my-8;
	}

	.realm-view math {
		@apply font-mono;
	}

	.realm-view small {
		@apply text-100;
	}

	.realm-view del {
		@apply line-through;
	}

	.realm-view sub {
		@apply text-50 align-sub;
	}

	.realm-view sup {
		@apply text-50 align-super;
	}

	.realm-view input,
	.realm-view button {
		@apply px-4 py-2 border border-gray-300;
	}

	.realm-view > *:first-child:not(.realm-view__btns),
	.realm-view > .realm-view__btns:first-child + * {
		@apply !mt-0;
	}

	main :is(h1, h2, h3, h4) {
		@apply scroll-mt-24;
	}

	::-moz-selection {
		@apply bg-green-600 text-light;
	}
	::selection {
		@apply bg-green-600 text-light;
	}

	/* MD components */
	/* Columns */
	.realm-view .gno-columns {
		@apply flex flex-wrap gap-x-10 xxl:gap-x-12;
	}

	.realm-view .gno-columns > * {
		@apply grow shrink basis-52 lg:basis-44;
	}

	.realm-view .gno-form {
		@apply block border rounded pt-2 pb-4 px-4 my-12;
	}
	.realm-view .gno-form_header {
		@apply flex justify-between text-gray-300 text-50 mb-6;
	}
	.realm-view .gno-form label {
		@apply absolute top-0 left-2 -translate-y-1/2 text-gray-300 text-50 bg-light px-1 hidden;
	}
	.realm-view .gno-form_input {
		@apply relative;
	}
	.realm-view .gno-form_input:has(input:focus) label,
	.realm-view .gno-form_input:has(input:not(:placeholder-shown)) label {
		@apply block;
	}
	.realm-view .gno-form input {
		@apply block p-2 rounded-sm border-gray-200 focus:border-gray-300 hover:border-gray-300 text-gray-600 outline-none font-mono mb-4 w-full;
	}
	.realm-view .gno-form input[type="submit"] {
		@apply bg-green-600 text-light border-green-600 cursor-pointer font-interVar mb-2 hover:opacity-90;
	}

	/* Alert */
	.realm-view .gno-alert {
		@apply border-l-4 border-l-gray-300 px-4 py-3 text-gray-600 rounded my-10;
	}
	.realm-view .gno-alert > div > *:first-child {
		@apply mt-2;
	}
	.realm-view .gno-alert > div > *:last-child {
		@apply mb-0;
	}
	.realm-view .gno-alert > summary {
		@apply flex items-center gap-x-2 my-2 font-bold list-none;
	}
	.realm-view .gno-alert > summary svg {
		@apply h-6 w-6;
	}
	.realm-view .gno-alert > summary svg:last-of-type {
		@apply h-4 w-4 ml-auto -rotate-90;
	}
	.realm-view .gno-alert[open] > summary svg:last-of-type {
		@apply rotate-0;
	}

	.realm-view .gno-alert > summary::marker,
	.realm-view .gno-alert > summary::-webkit-details-marker {
		@apply hidden;
	}

	.realm-view .gno-alert .gno-alert {
		@apply mt-5;
	}

	/* Alert variants */
	.realm-view .gno-alert-info {
		@apply border-l-gray-600 bg-gray-600/10 text-gray-900;
	}
	.realm-view .gno-alert-info summary svg,
	.realm-view .gno-alert-info a {
		@apply text-gray-600;
	}

	.realm-view .gno-alert-note {
		@apply border-l-blue-600 bg-blue-600/10 text-blue-900;
	}
	.realm-view .gno-alert-note summary svg,
	.realm-view .gno-alert-note a {
		@apply text-blue-600;
	}

	.realm-view .gno-alert-success {
		@apply border-l-green-600 bg-green-600/10 text-green-900;
	}
	.realm-view .gno-alert-success summary svg,
	.realm-view .gno-alert-success a {
		@apply text-green-600;
	}

	.realm-view .gno-alert-warning {
		@apply border-l-yellow-600 bg-yellow-600/10 text-yellow-900;
	}
	.realm-view .gno-alert-warning summary svg,
	.realm-view .gno-alert-warning a {
		@apply text-yellow-600;
	}

	.realm-view .gno-alert-caution {
		@apply border-l-red-600 bg-red-600/10 text-red-900;
	}
	.realm-view .gno-alert-caution summary svg,
	.realm-view .gno-alert-caution a {
		@apply text-red-600;
	}

	.realm-view .gno-alert-tip {
		@apply border-l-purple-600 bg-purple-600/10 text-purple-900;
	}
	.realm-view .gno-alert-tip summary svg,
	.realm-view .gno-alert-tip a {
		@apply text-purple-600;
	}

	*:empty + .prev-empty {
		display: none;
	}

	.realm-view:has(.realm-view__btns:only-child) {
		@apply hidden;
	}
	.realm-view__btns:only-child {
		@apply hidden;
	}
}

@layer components {
	/* header */
	.sidemenu .peer:checked + label > svg {
		@apply text-green-600;
	}

	/* filter */
	.filter-list :is(li, article) {
		@apply hidden;
	}

	.filter-list:has(input[value="packages"]:checked) :is(li, article) {
		@apply flex;
	}

	.filter-list:has(input[value="realms"]:checked)
		:is(li[data-type="realm"], article[data-type="realm"]) {
		@apply flex;
	}

	.filter-list:has(input[value="pures"]:checked)
		:is(li[data-type="pure"], article[data-type="pure"]) {
		@apply flex;
	}

	.filter-list label:has(input:checked) {
		@apply text-gray-600;
	}

	.filter-list label:has(input:checked)::after {
		@apply absolute content-[''] -bottom-2 left-0 w-full h-1 bg-green-600 rounded-t-sm;
	}

	.range {
		@apply grid grid-cols-1 gap-2;
	}

	.range::before {
		@apply hidden col-span-full text-200 font-bold text-gray-600 pt-2 pb-2 w-full text-center;
	}
	.range::after {
		@apply hidden col-span-full text-100 pb-2 w-full text-center;
		content: "Add a package to your namespace to get started";
	}

	.range:empty::before {
		@apply block;
		content: "No packages found";
	}

	.range:empty::after {
		@apply block;
		content: "Add a package to your namespace to get started";
	}

	.filter-list:has(input[value="realms"]:checked)
		.range:not(:has(> [data-type="realm"]))::before {
		@apply block;
		content: "No realms found";
	}

	.filter-list:has(input[value="realms"]:checked)
		.range:not(:has(> [data-type="realm"]))::after {
		@apply block;
		content: "Add a realm to your namespace to get started";
	}

	.filter-list:has(input[value="realms"]:checked)
		.range:not(:has(> [data-type="realm"])),
	.filter-list:has(input[value="pures"]:checked)
		.range:not(:has(> [data-type="pure"])),
	.range:empty {
		@apply block;
	}

	.filter-list:has(input[value="pures"]:checked)
		.range:not(:has(> [data-type="pure"]))::before {
		@apply block;
		content: "No pures found";
	}

	.filter-list:has(input[value="pures"]:checked)
		.range:not(:has(> [data-type="pure"]))::after {
		@apply block;
		content: "Add a pure to your namespace to get started";
	}

	.filter-list:has(input[value="display-grid"]:checked) .range {
		@apply md:grid-cols-2 xl:grid-cols-4 md:gap-3;
	}

	.list-item {
		@apply flex flex-col gap-6 md:gap-2 p-1 rounded bg-gray-50;
	}

	.list-item__content {
		@apply flex flex-col bg-light rounded-sm h-full w-full p-2;
	}

	.list-item__title {
		@apply flex gap-2 items-center overflow-hidden w-full mb-1;
	}

	.list-item__description {
		@apply w-full overflow-hidden text-ellipsis;
	}

	.list-item__footer {
		@apply flex gap-1 w-full justify-between px-2 pb-1 text-50;
	}

	.list-item__size {
		@apply text-right;
	}

	.list-item__date {
		@apply whitespace-nowrap overflow-hidden text-ellipsis;
	}

	.filter-list:has(input[value="display-list"]:checked) .range .list-item {
		@apply flex-row md:gap-4;
	}

	.filter-list:has(input[value="display-list"]:checked)
		.range
		.list-item__content {
		@apply flex-row gap-2 lg:flex-[5] flex-none min-w-0;
	}

	.filter-list:has(input[value="display-list"]:checked)
		.range
		.list-item__title {
		@apply mb-0 w-1/3 overflow-hidden text-ellipsis whitespace-nowrap;
	}

	.filter-list:has(input[value="display-grid"]:checked)
		.list-item__description {
		@apply line-clamp-2;
	}

	.filter-list:has(input[value="display-list"]:checked)
		.list-item__description {
		@apply whitespace-nowrap;
	}

	.filter-list:has(input[value="display-list"]:checked)
		.range
		.list-item__footer {
		@apply hidden lg:flex items-center pb-0 md:flex-[1] pl-0 min-w-0;
	}

	.filter-list:has(input[value="display-list"]:checked) .list-item__size {
		@apply hidden xl:block xl:flex-[2] min-w-0;
	}

	.filter-list:has(input[value="display-list"]:checked) .list-item__date {
		@apply xl:flex-[5] min-w-0;
	}

	/* toc */
	.toc-expend-btn:has(#toc-expend:checked) + nav {
		@apply block;
	}
	.toc-expend-btn:has(#toc-expend:checked) .toc-expend-btn_ico {
		@apply rotate-180;
	}

	/* sidebar */
	.dev-mode .toc-expend-btn {
		@apply bg-gray-100 hover:bg-gray-50 cursor-pointer border lg:border-none lg:bg-transparent;
	}

	.dev-mode #sidebar-summary {
		@apply bg-light lg:bg-transparent;
	}

	.dev-mode .toc-nav {
		@apply font-mono;
	}

	.main-header:has(#sidemenu-summary:checked) + main #sidebar #sidebar-summary,
	.main-header:has(#sidemenu-source:checked) + main #sidebar #sidebar-source,
	.main-header:has(#sidemenu-docs:checked) + main #sidebar #sidebar-docs,
	.main-header:has(#sidemenu-meta:checked) + main #sidebar #sidebar-meta {
		@apply block;
	}

	:is(
			.main-header:has(#sidemenu-source:checked),
			.main-header:has(#sidemenu-docs:checked),
			.main-header:has(#sidemenu-meta:checked)
		)
		+ main
		.realm-view,
	:is(
			.main-header:has(#sidemenu-source:checked),
			.main-header:has(#sidemenu-docs:checked),
			.main-header:has(#sidemenu-meta:checked)
		)
		.main-navigation {
		@apply md:col-span-6;
	}
	:is(
			.main-header:has(#sidemenu-source:checked),
			.main-header:has(#sidemenu-docs:checked),
			.main-header:has(#sidemenu-meta:checked)
		)
		+ main
		#sidebar,
	:is(
			.main-header:has(#sidemenu-source:checked),
			.main-header:has(#sidemenu-docs:checked),
			.main-header:has(#sidemenu-meta:checked)
		)
		.sidemenu {
		@apply md:col-span-4;
	}
	:is(
			.main-header:has(#sidemenu-source:checked),
			.main-header:has(#sidemenu-docs:checked),
			.main-header:has(#sidemenu-meta:checked)
		)
		+ main
		#sidebar::before {
		@apply absolute block content-[''] top-0 w-[50vw] h-full -left-7 bg-gray-100 z-min;
	}

	/* Tooltip */
	.tooltip {
		--tooltip-left: 0;
		--tooltip-right: initial;
		@apply relative inline;
	}

	.tooltip::after {
		content: attr(data-tooltip);
		left: var(--tooltip-left);
		right: var(--tooltip-right);
		@apply absolute z-max scale-0 invisible px-2 py-1 bg-light rounded border border-gray-100 w-fit min-w-32 max-w-48 top-full text-center text-100 text-gray-600 font-normal transition-opacity opacity-0;
	}

	.tooltip:hover::after {
		@apply visible opacity-100 delay-300 scale-100;
	}

	/* chroma */
	main :is(.source-code) > pre {
		@apply !bg-light overflow-scroll rounded py-4 md:py-8 px-1 md:px-3 font-mono text-100 md:text-200;
	}
	main .realm-view > pre a {
		@apply hover:no-underline;
	}

	main :is(.realm-view, .source-code) > pre .chroma-ln:target {
		@apply !bg-transparent;
	}
	main :is(.realm-view, .source-code) > pre .chroma-line:has(.chroma-ln:target),
	main
		:is(.realm-view, .source-code)
		> pre
		.chroma-line:has(.chroma-lnlinks:hover),
	main
		:is(.realm-view, .source-code)
		> pre
		.chroma-line:has(.chroma-ln:target)
		.chroma-cl,
	main
		:is(.realm-view, .source-code)
		> pre
		.chroma-line:has(.chroma-lnlinks:hover)
		.chroma-cl {
		@apply !bg-gray-100 rounded;
	}
	main :is(.realm-view, .source-code) > pre .chroma-ln {
		@apply scroll-mt-24;
	}
}

@layer utilities {
<<<<<<< HEAD
  .italic-subtle {
    font-style: oblique 14deg;
  }

  .word-break {
    overflow-wrap: break-word;
    word-break: break-word;
  }

  .quotes {
    @apply italic-subtle text-gray-600 border-l-4 border-l-gray-300 pl-4 my-6 [quotes:"""_""""_"''_"''"];
  }

  .quotes::before,
  .quotes::after {
    @apply [content:open-quote] text-600 text-gray-300 mr-1 [vertical-align:-0.4rem];
  }

  .quotes::after {
    @apply [content:close-quote];
  }

  .text-stroke {
    -webkit-text-stroke: currentColor;
    -webkit-text-stroke-width: 0.6px;
  }

  .no-scrollbar::-webkit-scrollbar {
    display: none;
  }
  .no-scrollbar {
    -ms-overflow-style: none;
    scrollbar-width: none;
  }

  .is-loading {
    @apply opacity-0;
  }

  .tooltip {
    @apply inline align-middle;
  }

  .link-external {
    @apply text-[.65em];
  }
  .link-internal {
    @apply font-[400] text-[.75em];
  }
  .link-tx {
    @apply text-[.75em] align-top;
  }
  .link-user {
    @apply text-[.75em];
  }

  /* link with image only shoud display the link badge on the image */
  .realm-view
    a:has(> img:first-child):has(.tooltip:last-child):not(:has(> :nth-child(3)))
    > .tooltip,
  .realm-view
    a:has(> img:first-child):has(.tooltip + .tooltip:last-child):not(
      :has(> :nth-child(4))
    )
    > .tooltip {
    @apply absolute bottom-2 left-2 bg-light px-1 rounded-full ml-0;
  }
  .realm-view
    a:has(> img:first-child):has(.tooltip + .tooltip:last-child):not(
      :has(> :nth-child(4))
    )
    > .tooltip:first-of-type {
    @apply absolute bottom-1 left-6;
  }

  .realm-view a > span:first-of-type {
    @apply ml-0.5;
  }

  .field-content {
    field-sizing: content;
  }
=======
	.italic-subtle {
		font-style: oblique 14deg;
	}

	.word-break {
		overflow-wrap: break-word;
		word-break: break-word;
	}

	.quotes {
		@apply italic-subtle text-gray-600 border-l-4 border-l-gray-300 pl-4 my-6 [quotes:"""_""""_"''_"''"];
	}

	.quotes::before,
	.quotes::after {
		@apply [content:open-quote] text-600 text-gray-300 mr-1 [vertical-align:-0.4rem];
	}

	.quotes::after {
		@apply [content:close-quote];
	}

	.text-stroke {
		-webkit-text-stroke: currentColor;
		-webkit-text-stroke-width: 0.6px;
	}

	.no-scrollbar::-webkit-scrollbar {
		display: none;
	}
	.no-scrollbar {
		-ms-overflow-style: none;
		scrollbar-width: none;
	}

	.is-loading {
		@apply opacity-0;
	}

	.link-external {
		@apply text-[.7em];
	}
	.link-internal {
		@apply font-[400] text-[.8em];
	}
	.link-tx {
		@apply text-[.8em];
	}

	.tooltip {
		@apply inline align-text-top;
	}

	/* link with image only shoud display the link badge on the image */
	.realm-view a:has(> img:first-child):has(.tooltip:last-child):not(
			:has(> :nth-child(3))
		)
		> .tooltip,
	.realm-view
		a:has(> img:first-child):has(.tooltip + .tooltip:last-child):not(
			:has(> :nth-child(4))
		)
		> .tooltip {
		@apply absolute bottom-2 left-2 bg-light px-1 rounded-full ml-0;
	}
	.realm-view
		a:has(> img:first-child):has(.tooltip + .tooltip:last-child):not(
			:has(> :nth-child(4))
		)
		> .tooltip:first-of-type {
		@apply absolute bottom-1 left-6;
	}

	.realm-view a > span:first-of-type {
		@apply ml-0.5;
	}

	.field-content {
		field-sizing: content;
	}
>>>>>>> 59595d42
}

/* supports rules */
@supports not (field-sizing: content) {
	.focus-no-field-sizing\:w-20:focus {
		width: 5rem !important;
	}
}<|MERGE_RESOLUTION|>--- conflicted
+++ resolved
@@ -662,49 +662,44 @@
 }
 
 @layer utilities {
-<<<<<<< HEAD
-  .italic-subtle {
-    font-style: oblique 14deg;
-  }
-
-  .word-break {
-    overflow-wrap: break-word;
-    word-break: break-word;
-  }
-
-  .quotes {
-    @apply italic-subtle text-gray-600 border-l-4 border-l-gray-300 pl-4 my-6 [quotes:"""_""""_"''_"''"];
-  }
-
-  .quotes::before,
-  .quotes::after {
-    @apply [content:open-quote] text-600 text-gray-300 mr-1 [vertical-align:-0.4rem];
-  }
-
-  .quotes::after {
-    @apply [content:close-quote];
-  }
-
-  .text-stroke {
-    -webkit-text-stroke: currentColor;
-    -webkit-text-stroke-width: 0.6px;
-  }
-
-  .no-scrollbar::-webkit-scrollbar {
-    display: none;
-  }
-  .no-scrollbar {
-    -ms-overflow-style: none;
-    scrollbar-width: none;
-  }
-
-  .is-loading {
-    @apply opacity-0;
-  }
-
-  .tooltip {
-    @apply inline align-middle;
-  }
+	.italic-subtle {
+		font-style: oblique 14deg;
+	}
+
+	.word-break {
+		overflow-wrap: break-word;
+		word-break: break-word;
+	}
+
+	.quotes {
+		@apply italic-subtle text-gray-600 border-l-4 border-l-gray-300 pl-4 my-6 [quotes:"""_""""_"''_"''"];
+	}
+
+	.quotes::before,
+	.quotes::after {
+		@apply [content:open-quote] text-600 text-gray-300 mr-1 [vertical-align:-0.4rem];
+	}
+
+	.quotes::after {
+		@apply [content:close-quote];
+	}
+
+	.text-stroke {
+		-webkit-text-stroke: currentColor;
+		-webkit-text-stroke-width: 0.6px;
+	}
+
+	.no-scrollbar::-webkit-scrollbar {
+		display: none;
+	}
+	.no-scrollbar {
+		-ms-overflow-style: none;
+		scrollbar-width: none;
+	}
+
+	.is-loading {
+		@apply opacity-0;
+	}
 
   .link-external {
     @apply text-[.65em];
@@ -719,84 +714,8 @@
     @apply text-[.75em];
   }
 
-  /* link with image only shoud display the link badge on the image */
-  .realm-view
-    a:has(> img:first-child):has(.tooltip:last-child):not(:has(> :nth-child(3)))
-    > .tooltip,
-  .realm-view
-    a:has(> img:first-child):has(.tooltip + .tooltip:last-child):not(
-      :has(> :nth-child(4))
-    )
-    > .tooltip {
-    @apply absolute bottom-2 left-2 bg-light px-1 rounded-full ml-0;
-  }
-  .realm-view
-    a:has(> img:first-child):has(.tooltip + .tooltip:last-child):not(
-      :has(> :nth-child(4))
-    )
-    > .tooltip:first-of-type {
-    @apply absolute bottom-1 left-6;
-  }
-
-  .realm-view a > span:first-of-type {
-    @apply ml-0.5;
-  }
-
-  .field-content {
-    field-sizing: content;
-  }
-=======
-	.italic-subtle {
-		font-style: oblique 14deg;
-	}
-
-	.word-break {
-		overflow-wrap: break-word;
-		word-break: break-word;
-	}
-
-	.quotes {
-		@apply italic-subtle text-gray-600 border-l-4 border-l-gray-300 pl-4 my-6 [quotes:"""_""""_"''_"''"];
-	}
-
-	.quotes::before,
-	.quotes::after {
-		@apply [content:open-quote] text-600 text-gray-300 mr-1 [vertical-align:-0.4rem];
-	}
-
-	.quotes::after {
-		@apply [content:close-quote];
-	}
-
-	.text-stroke {
-		-webkit-text-stroke: currentColor;
-		-webkit-text-stroke-width: 0.6px;
-	}
-
-	.no-scrollbar::-webkit-scrollbar {
-		display: none;
-	}
-	.no-scrollbar {
-		-ms-overflow-style: none;
-		scrollbar-width: none;
-	}
-
-	.is-loading {
-		@apply opacity-0;
-	}
-
-	.link-external {
-		@apply text-[.7em];
-	}
-	.link-internal {
-		@apply font-[400] text-[.8em];
-	}
-	.link-tx {
-		@apply text-[.8em];
-	}
-
 	.tooltip {
-		@apply inline align-text-top;
+		@apply inline align-middle;
 	}
 
 	/* link with image only shoud display the link badge on the image */
@@ -826,7 +745,6 @@
 	.field-content {
 		field-sizing: content;
 	}
->>>>>>> 59595d42
 }
 
 /* supports rules */
