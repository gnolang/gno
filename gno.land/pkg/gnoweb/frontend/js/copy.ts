--- conflicted
+++ resolved
@@ -1,117 +1,4 @@
 class Copy {
-<<<<<<< HEAD
-  private DOM: {
-    el: HTMLElement | null;
-  };
-  private static FEEDBACK_DELAY = 750;
-
-  private btnClicked: HTMLElement | null = null;
-  private btnClickedIcons: HTMLElement[] = [];
-  private isAnimationRunning: boolean = false;
-
-  private static SELECTORS = {
-    button: ".js-copy-btn",
-    icon: `[data-copy-icon] > use`,
-    content: (id: string) => `[data-copy-content="${id}"]`,
-  };
-
-  constructor() {
-    this.DOM = {
-      el: document.querySelector<HTMLElement>("main"),
-    };
-
-    if (this.DOM.el) {
-      this.init();
-    } else {
-      console.warn("Copy: Main container not found.");
-    }
-  }
-
-  private init(): void {
-    this.bindEvents();
-  }
-
-  private bindEvents(): void {
-    this.DOM.el?.addEventListener("click", this.handleClick.bind(this));
-  }
-
-  private handleClick(event: Event): void {
-    const target = event.target as HTMLElement;
-    const button = target.closest<HTMLElement>(Copy.SELECTORS.button);
-
-    if (!button) return;
-
-    this.btnClicked = button;
-    this.btnClickedIcons = Array.from(button.querySelectorAll<HTMLElement>(Copy.SELECTORS.icon));
-
-    const contentTxt = button.getAttribute("data-copy-txt");
-    const contentSrc = button.getAttribute("data-copy-target");
-
-    if (contentTxt) {
-      this.copyToClipboard(contentTxt, this.btnClickedIcons);
-      return;
-    }
-
-    if (contentSrc) {
-      const codeBlock = this.DOM.el?.querySelector<HTMLElement>(Copy.SELECTORS.content(contentSrc));
-      if (!codeBlock) {
-        console.warn(`Copy: No content found for source "${contentSrc}".`);
-        return;
-      }
-      this.copyToClipboard(codeBlock, this.btnClickedIcons);
-      return;
-    }
-
-    console.warn("Copy: No content to copy found on the button.");
-  }
-
-  private sanitizeContent(codeBlock: HTMLElement | string): string {
-    if (typeof codeBlock === 'string') {
-      return codeBlock.trim();
-    }
-    const html = codeBlock.innerHTML.replace(/<span[^>]*class="chroma-ln"[^>]*>[\s\S]*?<\/span>/g, "");
-
-    const tempDiv = document.createElement("div");
-    tempDiv.innerHTML = html;
-
-    return tempDiv.textContent?.trim() || "";
-  }
-
-  private toggleIcons(icons: HTMLElement[]): void {
-    icons.forEach((icon) => {
-      icon.classList.toggle("hidden");
-    });
-  }
-
-  private showFeedback(icons: HTMLElement[]): void {
-    if (!this.btnClicked || this.isAnimationRunning === true) return;
-
-    this.isAnimationRunning = true;
-    this.toggleIcons(icons);
-    window.setTimeout(() => {
-      this.toggleIcons(icons);
-      this.isAnimationRunning = false;
-    }, Copy.FEEDBACK_DELAY);
-  }
-
-  private async copyToClipboard(codeBlock: HTMLElement | string, icons: HTMLElement[]): Promise<void> {
-    const sanitizedText = this.sanitizeContent(codeBlock);
-
-    if (!navigator.clipboard) {
-      console.error("Copy: Clipboard API is not supported in this browser.");
-      this.showFeedback(icons);
-      return;
-    }
-
-    try {
-      await navigator.clipboard.writeText(sanitizedText);
-      this.showFeedback(icons);
-    } catch (err) {
-      console.error("Copy: Error while copying text.", err);
-      this.showFeedback(icons);
-    }
-  }
-=======
 	private DOM: {
 		el: HTMLElement | null;
 	};
@@ -158,21 +45,43 @@
 			button.querySelectorAll<HTMLElement>(Copy.SELECTORS.icon),
 		);
 
-		const contentId = button.getAttribute("data-copy-btn");
-		if (!contentId) {
-			console.warn("Copy: No content ID found on the button.");
+		// Handle data-copy-txt (direct text)
+		const contentTxt = button.getAttribute("data-copy-txt");
+		if (contentTxt) {
+			this.copyTextToClipboard(contentTxt, this.btnClickedIcons);
 			return;
 		}
 
-		const codeBlock = this.DOM.el?.querySelector<HTMLElement>(
-			Copy.SELECTORS.content(contentId),
-		);
-		if (codeBlock) {
-			const removeComments = button.hasAttribute("data-copy-remove-comments");
-			this.copyToClipboard(codeBlock, this.btnClickedIcons, removeComments);
-		} else {
-			console.warn(`Copy: No content found for ID "${contentId}".`);
+		// Handle data-copy-target (legacy selector)
+		const contentSrc = button.getAttribute("data-copy-target");
+		if (contentSrc) {
+			const codeBlock = this.DOM.el?.querySelector<HTMLElement>(
+				Copy.SELECTORS.content(contentSrc),
+			);
+			if (!codeBlock) {
+				console.warn(`Copy: No content found for source "${contentSrc}".`);
+				return;
+			}
+			this.copyToClipboard(codeBlock, this.btnClickedIcons, false);
+			return;
 		}
+
+		// Handle data-copy-btn (new selector with optional comment removal)
+		const contentId = button.getAttribute("data-copy-btn");
+		if (contentId) {
+			const codeBlock = this.DOM.el?.querySelector<HTMLElement>(
+				Copy.SELECTORS.content(contentId),
+			);
+			if (codeBlock) {
+				const removeComments = button.hasAttribute("data-copy-remove-comments");
+				this.copyToClipboard(codeBlock, this.btnClickedIcons, removeComments);
+			} else {
+				console.warn(`Copy: No content found for ID "${contentId}".`);
+			}
+			return;
+		}
+
+		console.warn("Copy: No content to copy found on the button.");
 	}
 
 	private sanitizeContent(
@@ -219,6 +128,25 @@
 		}, Copy.FEEDBACK_DELAY);
 	}
 
+	private async copyTextToClipboard(
+		text: string,
+		icons: HTMLElement[],
+	): Promise<void> {
+		if (!navigator.clipboard) {
+			console.error("Copy: Clipboard API is not supported in this browser.");
+			this.showFeedback(icons);
+			return;
+		}
+
+		try {
+			await navigator.clipboard.writeText(text.trim());
+			this.showFeedback(icons);
+		} catch (err) {
+			console.error("Copy: Error while copying text.", err);
+			this.showFeedback(icons);
+		}
+	}
+
 	private async copyToClipboard(
 		codeBlock: HTMLElement,
 		icons: HTMLElement[],
@@ -240,7 +168,6 @@
 			this.showFeedback(icons);
 		}
 	}
->>>>>>> 8bd65def
 }
 
 export default () => new Copy();