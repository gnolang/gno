(() => {
	interface Module {
		selector: string;
		path: string;
	}

<<<<<<< HEAD
  const modules: Record<string, Module> = {
    copy: {
      selector: ".js-copy-btn",
      path: "/public/js/copy.js",
    },
    help: {
      selector: ".js-help-view",
      path: "/public/js/realmhelp.js",
    },
    searchBar: {
      selector: ".js-header-searchbar",
      path: "/public/js/searchbar.js",
    },
    tooltip: {
      selector: ".js-tooltip",
      path: "/public/js/tooltip.js",
    },
    list: {
      selector: ".js-list",
      path: "/public/js/list.js",
    },
    breadcrumb: {
      selector: ".js-breadcrumb",
      path: "/public/js/breadcrumb.js",
    },
  };

  const loadModuleIfExists = async ({
    selector,
    path,
  }: Module): Promise<void> => {
    const element = document.querySelector(selector);
    if (element) {
      try {
        const module = await import(path);
        module.default(element);
      } catch (err) {
        console.error(`Error while loading script ${path}:`, err);
      }
    }
  };

  const initModules = async (): Promise<void> => {
    const promises = Object.values(modules).map((module) =>
      loadModuleIfExists(module)
    );
    await Promise.all(promises);
  };

  document.addEventListener("DOMContentLoaded", initModules);
=======
	const modules: Record<string, Module> = {
		copy: {
			selector: ".js-copy-btn",
			path: "/public/js/copy.js",
		},
		help: {
			selector: ".js-help-view",
			path: "/public/js/realmhelp.js",
		},
		searchBar: {
			selector: ".js-header-searchbar",
			path: "/public/js/searchbar.js",
		},
		tooltip: {
			selector: ".js-tooltip",
			path: "/public/js/tooltip.js",
		},
		list: {
			selector: ".js-list",
			path: "/public/js/list.js",
		},
		breadcrumb: {
			selector: ".js-breadcrumb",
			path: "/public/js/breadcrumb.js",
		},
	};

	const loadModuleIfExists = async ({
		selector,
		path,
	}: Module): Promise<void> => {
		const element = document.querySelector(selector);
		if (element) {
			try {
				const module = await import(path);
				module.default(element);
			} catch (err) {
				console.error(`Error while loading script ${path}:`, err);
			}
		}
	};

	const initModules = async (): Promise<void> => {
		const promises = Object.values(modules).map((module) =>
			loadModuleIfExists(module),
		);
		await Promise.all(promises);
	};

	document.addEventListener("DOMContentLoaded", initModules);
>>>>>>> 59595d42
})();<|MERGE_RESOLUTION|>--- conflicted
+++ resolved
@@ -4,7 +4,6 @@
 		path: string;
 	}
 
-<<<<<<< HEAD
   const modules: Record<string, Module> = {
     copy: {
       selector: ".js-copy-btn",
@@ -55,56 +54,4 @@
   };
 
   document.addEventListener("DOMContentLoaded", initModules);
-=======
-	const modules: Record<string, Module> = {
-		copy: {
-			selector: ".js-copy-btn",
-			path: "/public/js/copy.js",
-		},
-		help: {
-			selector: ".js-help-view",
-			path: "/public/js/realmhelp.js",
-		},
-		searchBar: {
-			selector: ".js-header-searchbar",
-			path: "/public/js/searchbar.js",
-		},
-		tooltip: {
-			selector: ".js-tooltip",
-			path: "/public/js/tooltip.js",
-		},
-		list: {
-			selector: ".js-list",
-			path: "/public/js/list.js",
-		},
-		breadcrumb: {
-			selector: ".js-breadcrumb",
-			path: "/public/js/breadcrumb.js",
-		},
-	};
-
-	const loadModuleIfExists = async ({
-		selector,
-		path,
-	}: Module): Promise<void> => {
-		const element = document.querySelector(selector);
-		if (element) {
-			try {
-				const module = await import(path);
-				module.default(element);
-			} catch (err) {
-				console.error(`Error while loading script ${path}:`, err);
-			}
-		}
-	};
-
-	const initModules = async (): Promise<void> => {
-		const promises = Object.values(modules).map((module) =>
-			loadModuleIfExists(module),
-		);
-		await Promise.all(promises);
-	};
-
-	document.addEventListener("DOMContentLoaded", initModules);
->>>>>>> 59595d42
 })();