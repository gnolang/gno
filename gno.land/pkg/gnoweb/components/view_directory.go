package components

const DirectoryViewType ViewType = "dir-view"

type DirData struct {
	PkgPath     string
	Files       []string
	FileCounter int
	FilesLinks  FilesLinks
<<<<<<< HEAD
=======
	Mode        ViewMode
	Readme      Component
>>>>>>> 70f20c4f
}

type DirLinkType int

const (
	DirLinkTypeSource DirLinkType = iota
	DirLinkTypeFile
)

// Get the prefixed link depending on link type - Package Source Code or Package File
func (d DirLinkType) LinkPrefix(pkgPath string) string {
	switch d {
	case DirLinkTypeSource:
		return pkgPath + "$source&file="
	case DirLinkTypeFile:
		return ""
	}
	return ""
}

// Files has to be an array with Link (prefixed) and Name (filename)
type FullFileLink struct {
	Link string
	Name string
}

// FilesLinks has to be an array of FileLink
type FilesLinks []FullFileLink

func GetFullLinks(files []string, linkType DirLinkType, pkgPath string) FilesLinks {
	result := make(FilesLinks, len(files))
	for i, file := range files {
		result[i] = FullFileLink{Link: linkType.LinkPrefix(pkgPath) + file, Name: file}
	}
	return result
}

<<<<<<< HEAD
func DirectoryView(pkgPath string, files []string, fileCounter int, linkType DirLinkType) *View {
=======
func DirectoryView(pkgPath string, files []string, fileCounter int, linkType DirLinkType, mode ViewMode, readme ...Component) *View {
>>>>>>> 70f20c4f
	viewData := DirData{
		PkgPath:     pkgPath,
		Files:       files,
		FilesLinks:  GetFullLinks(files, linkType, pkgPath),
		FileCounter: fileCounter,
	}
	if len(readme) > 0 {
		viewData.Readme = readme[0]
	}
	return NewTemplateView(DirectoryViewType, "renderDir", viewData)
}<|MERGE_RESOLUTION|>--- conflicted
+++ resolved
@@ -7,11 +7,8 @@
 	Files       []string
 	FileCounter int
 	FilesLinks  FilesLinks
-<<<<<<< HEAD
-=======
 	Mode        ViewMode
 	Readme      Component
->>>>>>> 70f20c4f
 }
 
 type DirLinkType int
@@ -49,11 +46,7 @@
 	return result
 }
 
-<<<<<<< HEAD
-func DirectoryView(pkgPath string, files []string, fileCounter int, linkType DirLinkType) *View {
-=======
 func DirectoryView(pkgPath string, files []string, fileCounter int, linkType DirLinkType, mode ViewMode, readme ...Component) *View {
->>>>>>> 70f20c4f
 	viewData := DirData{
 		PkgPath:     pkgPath,
 		Files:       files,
