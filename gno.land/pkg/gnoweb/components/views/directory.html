--- conflicted
+++ resolved
@@ -1,30 +1,15 @@
 {{ define "renderDir" }} {{ $pkgpath := .PkgPath }}
-<<<<<<< HEAD
 <article class="code-content mt-10 lg:col-span-10 pb-24 text-gray-900">
-=======
-<article class="code-content mt-10 mb-14 lg:col-span-10 pb-24 text-gray-900">
->>>>>>> 70f20c4f
   <div class="flex flex-col md:flex-row justify-between mb-4 md:items-center">
     <div class="flex items-center gap-8">
       <h1 class="text-600 font-bold">{{ $pkgpath }}</h1>
     </div>
     <div class="flex gap-4 text-gray-300 pt-0.5">
-<<<<<<< HEAD
       <span class="text-gray-300">Directory · {{ .FileCounter }} Files</span>
     </div>
   </div>
 
   <div class="source-code font-mono mt-6">
-=======
-      <span class="text-gray-300"
-        >{{ if .Mode.IsExplorer }} Explorer · {{ .FileCounter }} Packages {{
-        else }} Directory · {{ .FileCounter }} Files {{ end }}</span
-      >
-    </div>
-  </div>
-
-  <div class="source-code font-mono mt-6 mb-14">
->>>>>>> 70f20c4f
     <ul>
       {{ range .FilesLinks }}
       <li class="border-b first:border-t">
@@ -44,8 +29,6 @@
       {{ end }}
     </ul>
   </div>
-<<<<<<< HEAD
-=======
 
   {{ if .Readme }}
   <div
@@ -67,6 +50,5 @@
     {{ render .Readme }}
   </md-renderer>
   {{ end }}
->>>>>>> 70f20c4f
 </article>
 {{ end }}