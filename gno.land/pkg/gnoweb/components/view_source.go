--- conflicted
+++ resolved
@@ -21,9 +21,6 @@
 	FileSource   Component
 }
 
-<<<<<<< HEAD
-// SourceTocData holds data for the table of contents in a source view.
-=======
 // WrappedSource returns a Component: raw for README.md, or code_wrapper otherwise.
 func (d SourceData) WrappedSource() Component {
 	if d.FileName == ReadmeFileName {
@@ -40,7 +37,6 @@
 	return "source-view col-span-1 lg:col-span-7 lg:row-start-2 pb-24 text-gray-900"
 }
 
->>>>>>> 34b8c560
 type SourceTocData struct {
 	Icon         string
 	ReadmeFile   SourceTocItem
