--- conflicted
+++ resolved
@@ -1,41 +1,19 @@
 {{ define "ui/breadcrumb" }}
-<<<<<<< HEAD
-<ol
-  data-role="header-breadcrumb-search"
-  class="peer-focus-within:hidden flex text-gray-900 dark:text-gray-d900 font-semibold bg-gray-50 dark:bg-gray-d50 after:absolute after:w-full after:top-0 after:left-0 after:h-full after:block after:bg-gray-50 dark:after:bg-gray-d50 after:pointer-events-none"
->
-  {{- range $index, $part := .Parts }} {{- if $index }}
-  <li class="flex z-1 before:content-['/'] before:px-[0.18rem] before:text-gray-300 dark:before:text-gray-d300 whitespace-nowrap">{{- else }}</li>
-
-  <li class="z-1 whitespace-nowrap">
-    {{- end }}
-    <a 
-      class="hover:bg-green-600 hover:text-light dark:hover:bg-green-d600 dark:hover:text-dark inline-block rounded-sm px-1 py-px" 
-      href="{{ $part.URL }}"
-    >{{ $part.Name }}</a>
-  </li>
-  {{- end }} {{- if .Args }}
-  <li class="flex z-1 before:content-[':'] before:px-[0.18rem] before:text-gray-300 dark:before:text-gray-d300 whitespace-nowrap">
-    <a class="text-light bg-green-400 dark:text-dark dark:bg-green-d400 inline-block rounded-sm px-1 py-px">{{ .Args }}</a>
-  </li>
-  {{- end }}
-</ol>
-=======
   <form
     method="GET"
     action=""
-    class=" p-0 peer-focus-within:hidden flex bg-gray-100 after:absolute after:w-full after:top-0 after:left-0 after:h-full after:block after:bg-gray-100 after:pointer-events-none"
+    class=" p-0 peer-focus-within:hidden flex bg-gray-100 dark:bg-gray-d100 after:absolute after:w-full after:top-0 after:left-0 after:h-full after:block after:bg-gray-100 after:pointer-events-none"
   >
     <ol
       data-role="header-breadcrumb-search"
-      class="flex leading-snug text-gray-800 font-semibold"
+      class="flex leading-snug text-gray-800 dark:text-gray-d800 font-semibold"
     >
       <!-- Path Part -->
       {{- range $index, $part := .Parts }}
         <li
           class="{{ if $index }}
             flex z-1 before:content-['/'] before:px-[0.18rem] before:pt-0.5
-            before:leading-normal before:text-gray-400 whitespace-nowrap
+            before:leading-normal before:text-gray-400 dark:text-gray-d400 whitespace-nowrap
           {{ else }}
             z-1 whitespace-nowrap
           {{ end }}"
@@ -44,8 +22,8 @@
             class="{{ if eq $index 0 }}
               pointer-events-none
             {{ else }}
-              hover:bg-green-600
-            {{ end }} border border-transparent hover:text-light bg-light inline-block rounded-sm p-0.5 min-w-4 text-center"
+              hover:bg-green-600 dark:hover:bg-green-600
+            {{ end }} border border-transparent hover:text-light dark:hover:text-dark bg-light dark:bg-dark inline-block rounded-sm p-0.5 min-w-4 text-center"
             href="{{ $part.URL }}"
           >
             {{ $part.Name }}
@@ -83,15 +61,15 @@
             before:content-['?']
           {{ else }}
             before:content-['&']
-          {{ end }} before:px-[0.18rem] before:pt-0.5 before:leading-normal before:text-gray-400 whitespace-nowrap"
+          {{ end }} before:px-[0.18rem] before:pt-0.5 before:leading-normal before:text-gray-400 dark:before:text-gray-d400 whitespace-nowrap"
         >
           <label
             for="{{ $query.Key }}"
-            class="relative w-full h-full text-gray-600 border focus-within:border-gray-400 hover:border-gray-400 bg-gray-50 inline-flex rounded-sm py-0.5 px-1 min-w-4 text-center cursor-text"
+            class="relative w-full h-full text-gray-600 dark:text-gray-d600 border focus-within:border-gray-400 dark:focus-within:border-gray-d400 hover:border-gray-400 dark:hover:border-gray-d400 bg-gray-50 dark:bg-gray-d50 inline-flex rounded-sm py-0.5 px-1 min-w-4 text-center cursor-text"
           >
             <span class="">{{ $query.Key }}=</span>
             <input
-              class="peer field-content focus:opacity-100 w-0 focus:w-min focus-no-field-sizing:w-20 opacity-0 outline-none bg-gray-50 order-3"
+              class="peer field-content focus:opacity-100 w-0 focus:w-min focus-no-field-sizing:w-20 opacity-0 outline-none bg-gray-50 dark:bg-gray-d50 order-3"
               type="text"
               id="{{ $query.Key }}"
               name="{{ $query.Key }}"
@@ -109,5 +87,4 @@
     </ol>
     <button type="submit" class="sr-only">Update Breadcrumb</button>
   </form>
->>>>>>> 69af6e27
 {{ end }}