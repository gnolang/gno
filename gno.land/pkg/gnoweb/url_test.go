--- conflicted
+++ resolved
@@ -33,8 +33,6 @@
 			},
 		},
 
-<<<<<<< HEAD
-=======
 		{
 			Name:  "file",
 			Input: "https://gno.land/r/simple/test/encode.gno",
@@ -59,7 +57,6 @@
 			},
 		},
 
->>>>>>> 60acdf10
 		{
 			Name:  "webquery + query",
 			Input: "https://gno.land/r/demo/foo$help&func=Bar&name=Baz",
@@ -193,28 +190,16 @@
 
 		{
 			Name:  "webquery-args-webquery",
-<<<<<<< HEAD
-			Input: "https://gno.land/r/demo/AAA$BBB:CCC&DDD$EEE",
-			Err:   ErrURLMalformedPath, // `/r/demo/AAA$BBB` is an invalid path
-=======
 			Input: "https://gno.land/r/demo/aaa$bbb:CCC&DDD$EEE",
 			Err:   ErrURLInvalidPath, // `/r/demo/aaa$bbb` is an invalid path
->>>>>>> 60acdf10
 		},
 
 		{
 			Name:  "args-webquery-args",
-<<<<<<< HEAD
-			Input: "https://gno.land/r/demo/AAA:BBB$CCC&DDD:EEE",
-			Expected: &GnoURL{
-				Domain: "gno.land",
-				Path:   "/r/demo/AAA",
-=======
 			Input: "https://gno.land/r/demo/aaa:BBB$CCC&DDD:EEE",
 			Expected: &GnoURL{
 				Domain: "gno.land",
 				Path:   "/r/demo/aaa",
->>>>>>> 60acdf10
 				Args:   "BBB",
 				WebQuery: url.Values{
 					"CCC":     []string{""},
@@ -237,8 +222,6 @@
 				Domain: "gno.land",
 			},
 		},
-<<<<<<< HEAD
-=======
 
 		{
 			Name:  "file in path + args + query",
@@ -267,7 +250,6 @@
 				Domain:   "gno.land",
 			},
 		},
->>>>>>> 60acdf10
 	}
 
 	for _, tc := range testCases {
@@ -280,12 +262,7 @@
 			result, err := ParseGnoURL(u)
 			if tc.Err == nil {
 				require.NoError(t, err)
-<<<<<<< HEAD
-				t.Logf("encoded path: %q", result.EncodePath())
-				t.Logf("encoded web path: %q", result.EncodeWebPath())
-=======
 				t.Logf("encoded web path: %q", result.EncodeWebURL())
->>>>>>> 60acdf10
 			} else {
 				require.Error(t, err)
 				require.ErrorIs(t, err, tc.Err)
