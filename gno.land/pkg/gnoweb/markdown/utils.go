package markdown

import (
	"errors"
	"io"

	"html/template"

	"golang.org/x/net/html"
)

<<<<<<< HEAD
// ParseHTMLTokens parses an HTML stream and returns a slice of html.Token.
// It stops at EOF or on error.
=======
// HTMLEscapeString escapes special characters in HTML content
func HTMLEscapeString(s string) string {
	return template.HTMLEscapeString(s)
}

// ParseHTMLToken parse line for tokens
>>>>>>> 8945fd4d
func ParseHTMLTokens(r io.Reader) ([]html.Token, error) {
	tokenizer := html.NewTokenizer(r)
	tokenizer.AllowCDATA(false)

	toks := []html.Token{}
	for {
		// Check for any html comment
		tokenizer.Next()
		tok := tokenizer.Token()
		if tok.Type == html.ErrorToken {
			err := tokenizer.Err()
			if err != nil && errors.Is(err, io.EOF) {
				return toks, nil
			}

			return nil, err
		}

		toks = append(toks, tok)
	}
}

func ExtractAttr(attrs []html.Attribute, key string) (val string, ok bool) {
	for _, attr := range attrs {
		if key == attr.Key {
			return attr.Val, true
		}
	}

	return "", false
}<|MERGE_RESOLUTION|>--- conflicted
+++ resolved
@@ -9,17 +9,13 @@
 	"golang.org/x/net/html"
 )
 
-<<<<<<< HEAD
-// ParseHTMLTokens parses an HTML stream and returns a slice of html.Token.
-// It stops at EOF or on error.
-=======
 // HTMLEscapeString escapes special characters in HTML content
 func HTMLEscapeString(s string) string {
 	return template.HTMLEscapeString(s)
 }
 
-// ParseHTMLToken parse line for tokens
->>>>>>> 8945fd4d
+// ParseHTMLTokens parses an HTML stream and returns a slice of html.Token.
+// It stops at EOF or on error.
 func ParseHTMLTokens(r io.Reader) ([]html.Token, error) {
 	tokenizer := html.NewTokenizer(r)
 	tokenizer.AllowCDATA(false)
