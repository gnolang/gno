--- conflicted
+++ resolved
@@ -122,13 +122,9 @@
 	indexData.HeadData.Title = h.Static.Domain + " - " + gnourl.Path
 	indexData.HeaderData = components.HeaderData{
 		Breadcrumb: breadcrumb,
-<<<<<<< HEAD
 		RealmURL:   *gnourl,
-=======
-		WebQuery:   gnourl.WebQuery,
 		ChainId:    h.Static.ChainId,
 		Remote:     h.Static.RemoteHelp,
->>>>>>> 47395b1a
 	}
 
 	switch {
