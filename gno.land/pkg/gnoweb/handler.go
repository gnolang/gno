package gnoweb

import (
	"bytes"
	"errors"
	"fmt"
	"go/token"
	"log/slog"
	"net/http"
	"path"
	"slices"
	"strings"
	"time"

	"github.com/gnolang/gno/gno.land/pkg/gnoweb/components"
	"github.com/gnolang/gno/gno.land/pkg/gnoweb/weburl"
	"github.com/gnolang/gno/gnovm/pkg/doc"
)

// StaticMetadata holds static configuration for a web handler.
type StaticMetadata struct {
	Domain     string
	AssetsPath string
	ChromaPath string
	RemoteHelp string
	ChainId    string
	Analytics  bool
}

type AliasKind int

const (
	GnowebPath AliasKind = iota
	StaticMarkdown
)

type AliasTarget struct {
	Value string
	Kind  AliasKind
}

// WebHandlerConfig configures a WebHandler.
type WebHandlerConfig struct {
	Meta             StaticMetadata
	WebClient        WebClient
	MarkdownRenderer *MarkdownRenderer
	Aliases          map[string]AliasTarget
}

// validate checks if the WebHandlerConfig is valid.
func (cfg *WebHandlerConfig) validate() error {
	if cfg.WebClient == nil {
		return errors.New("no `WebClient` configured")
	}
	if cfg.MarkdownRenderer == nil {
		return errors.New("no `MarkdownRenderer` configured")
	}
	if cfg.Aliases == nil {
		return errors.New("no `Aliases` configured")
	}
	return nil
}

// IsHomePath checks if the given path is the home path.
func IsHomePath(path string) bool {
	return path == "/"
}

// WebHandler processes HTTP requests.
type WebHandler struct {
	Logger           *slog.Logger
	Static           StaticMetadata
	Client           WebClient
	MarkdownRenderer *MarkdownRenderer
	Aliases          map[string]AliasTarget
}

// NewWebHandler creates a new WebHandler.
func NewWebHandler(logger *slog.Logger, cfg *WebHandlerConfig) (*WebHandler, error) {
	if err := cfg.validate(); err != nil {
		return nil, fmt.Errorf("config validate error: %w", err)
	}

	return &WebHandler{
		Client:           cfg.WebClient,
		Static:           cfg.Meta,
		MarkdownRenderer: cfg.MarkdownRenderer,
		Aliases:          cfg.Aliases,
		Logger:           logger,
	}, nil
}

// ServeHTTP handles HTTP requests.
func (h *WebHandler) ServeHTTP(w http.ResponseWriter, r *http.Request) {
	h.Logger.Debug("receiving request", "method", r.Method, "path", r.URL.Path)

	if r.Method != http.MethodGet {
		http.Error(w, "method not allowed", http.StatusMethodNotAllowed)
		return
	}

	w.Header().Add("Content-Type", "text/html; charset=utf-8")
	h.Get(w, r)
}

// Get processes a GET HTTP request.
func (h *WebHandler) Get(w http.ResponseWriter, r *http.Request) {
	start := time.Now()
	defer func() {
		h.Logger.Debug("request completed",
			"url", r.URL.String(),
			"elapsed", time.Since(start).String())
	}()

	indexData := components.IndexData{
		HeadData: components.HeadData{
			AssetsPath: h.Static.AssetsPath,
			ChromaPath: h.Static.ChromaPath,
			ChainId:    h.Static.ChainId,
			Remote:     h.Static.RemoteHelp,
		},
		FooterData: components.FooterData{
			Analytics:  h.Static.Analytics,
			AssetsPath: h.Static.AssetsPath,
		},
	}

	// Parse the URL
	gnourl, err := weburl.ParseFromURL(r.URL)
	if err != nil {
		h.Logger.Warn("unable to parse url path", "path", r.URL.Path, "error", err)

		indexData.HeadData.Title = "gno.land — invalid path"
		indexData.BodyView = components.StatusErrorComponent("invalid path")
		w.WriteHeader(http.StatusNotFound)
		if err := components.IndexLayout(indexData).Render(w); err != nil {
			h.Logger.Error("failed to render error view", "error", err)
		}
		return
	}

	// Handle download request outside of component rendering flow.
	if gnourl.WebQuery.Has("download") {
		h.GetSourceDownload(gnourl, w, r)
		return
	}

	// Set the header mode based on the URL type and context
	if IsHomePath(r.RequestURI) {
		indexData.Mode = components.ViewModeHome
	} else if gnourl.IsPure() {
		indexData.Mode = components.ViewModePackage
	} else {
		indexData.Mode = components.ViewModeRealm
	}

	var status int
	status, indexData.BodyView = h.prepareIndexBodyView(r, &indexData)

	// Render the final page with the rendered body
	w.WriteHeader(status)
	if err := components.IndexLayout(indexData).Render(w); err != nil {
		h.Logger.Error("failed to render index component", "error", err)
	}
}

// prepareIndexBodyView prepares the data and main view for the index.
func (h *WebHandler) prepareIndexBodyView(r *http.Request, indexData *components.IndexData) (int, *components.View) {
	aliasTarget, aliasExists := h.Aliases[r.URL.Path]

	// If the alias target exists and is a gnoweb path, replace the URL path with it.
	if aliasExists && aliasTarget.Kind == GnowebPath {
		r.URL.Path = aliasTarget.Value
	}

	gnourl, err := weburl.ParseFromURL(r.URL)
	if err != nil {
		h.Logger.Warn("invalid gno url path", "path", r.URL.Path, "error", err)
		return http.StatusNotFound, components.StatusErrorComponent("invalid path")
	}

	indexData.HeadData.Title = h.Static.Domain + " - " + gnourl.Path
	indexData.HeaderData = components.HeaderData{
		Breadcrumb: generateBreadcrumbPaths(gnourl),
		RealmURL:   *gnourl,
		ChainId:    h.Static.ChainId,
		Remote:     h.Static.RemoteHelp,
		Mode:       indexData.Mode,
	}

	switch {
	case aliasExists && aliasTarget.Kind == StaticMarkdown:
		return h.GetMarkdownView(gnourl, aliasTarget.Value)
<<<<<<< HEAD
	case gnourl.IsRealm(), gnourl.IsPure(), gnourl.IsUser():
		return h.GetPackageView(gnourl)
=======
	case gnourl.IsRealm(), gnourl.IsPure():
		return h.GetPackageView(gnourl, indexData)
>>>>>>> 03c068b1
	default:
		h.Logger.Debug("invalid path: path is neither a pure package or a realm")
		return http.StatusBadRequest, components.StatusErrorComponent("invalid path")
	}
}

// GetMarkdownView handles markdown files.
func (h *WebHandler) GetMarkdownView(gnourl *weburl.GnoURL, mdContent string) (int, *components.View) {
	var content bytes.Buffer

	// Use Goldmark for Markdown parsing
	toc, err := h.MarkdownRenderer.Render(&content, gnourl, []byte(mdContent))
	if err != nil {
		h.Logger.Error("unable to render markdown file", "error", err, "path", gnourl.EncodeURL())
		return GetClientErrorStatusPage(gnourl, err)
	}

	return http.StatusOK, components.RealmView(components.RealmData{
		TocItems:         &components.RealmTOCData{Items: toc.Items},
		ComponentContent: components.NewReaderComponent(&content),
	})
}

// GetPackageView handles package pages.
func (h *WebHandler) GetPackageView(gnourl *weburl.GnoURL, indexData *components.IndexData) (int, *components.View) {
	// Handle Help page
	if gnourl.WebQuery.Has("help") {
		return h.GetHelpView(gnourl)
	}

	// Handle Source page
	if gnourl.WebQuery.Has("source") || gnourl.IsFile() {
		return h.GetSourceView(gnourl)
	}

	// Handle Source page
	if gnourl.IsDir() || gnourl.IsPure() {
		return h.GetDirectoryView(gnourl, indexData)
	}

	if gnourl.IsUser() {
		return h.GetUserView(gnourl)
	}

	// Ultimately get realm view
	return h.GetRealmView(gnourl, indexData)
}

func (h *WebHandler) GetRealmView(gnourl *weburl.GnoURL, indexData *components.IndexData) (int, *components.View) {
	var content bytes.Buffer

	meta, err := h.Client.RenderRealm(&content, gnourl, h.MarkdownRenderer)
	switch {
	case err == nil: // ok
	case errors.Is(err, ErrRenderNotDeclared):
		// XXX: We should display paths list along realm informations
		return http.StatusOK, components.StatusNoRenderComponent(gnourl.Path)
	case errors.Is(err, ErrClientPathNotFound):
		// No realm exists here, try to display underlying paths
		return h.GetPathsListView(gnourl, indexData)
	default:
		h.Logger.Error("unable to render realm", "error", err, "path", gnourl.EncodeURL())

		paths, qerr := h.Client.QueryPaths(path.Join(h.Static.Domain, gnourl.Path)+"/", 101)
		if qerr != nil {
			h.Logger.Error("unable to query path", "error", err, "path", gnourl.EncodeURL())

			return GetClientErrorStatusPage(gnourl, err)
		}

		return http.StatusOK, components.DirectoryView(components.DirData{
			PkgPath:     gnourl.Path,
			Files:       paths,
			FileCounter: len(paths),
		})
	}

	return http.StatusOK, components.RealmView(components.RealmData{
		TocItems: &components.RealmTOCData{
			Items: meta.Toc.Items,
		},
		// NOTE: `RenderRealm` should ensure that HTML content is
		// sanitized before rendering
		ComponentContent: components.NewReaderComponent(&content),
	})
}

// GetUserView returns the user profile view for a given GnoURL.
func (h *WebHandler) GetUserView(gnourl *weburl.GnoURL) (int, *components.View) {
	username := strings.TrimPrefix(gnourl.Path, "/u/")
	handlename := username

	contributions := []components.UserContribution{
		{
			Title:       "gno-blogpost",
			Description: "Lorem ipsum dolor sit amet, consectetur adipiscing elit.",
			URL:         "/r/blog/posts/example",
			Type:        components.UserContributionTypeRealm,
			Date:        time.Now().Add(-18 * time.Hour),
			Size:        120,
		},
		{
			Title:       "gno-utils",
			Description: "A collection of utility functions for Gno development.",
			URL:         "/p/utils",
			Type:        components.UserContributionTypePackage,
			Date:        time.Now().Add(-27 * time.Hour),
			Size:        79,
		},
		{
			Title:       "gno-pizza",
			Description: "A pizza delivery service.",
			URL:         "/p/pizza",
			Type:        components.UserContributionTypeRealm,
			Date:        time.Now().Add(-14 * 24 * time.Hour),
			Size:        100,
		},
		{
			Title:       "gno-trading",
			Description: "A trading service.",
			URL:         "/p/trading",
			Type:        components.UserContributionTypePackage,
			Date:        time.Now().Add(-3 * 30 * 24 * time.Hour),
			Size:        37,
		},
		{
			Title:       "gno-orders",
			Description: "An order management system.",
			URL:         "/p/orders",
			Type:        components.UserContributionTypePackage,
			Date:        time.Now().Add(-2 * 365 * 24 * time.Hour),
			Size:        23,
		},
		{
			Title:       "gno-payments",
			Description: "A payment processing system.",
			URL:         "/p/payments",
			Type:        components.UserContributionTypePackage,
			Date:        time.Now().Add(-5 * 365 * 24 * time.Hour),
			Size:        17,
		},
	}

	// Trier les contributions par date décroissante
	slices.SortFunc(contributions, func(a, b components.UserContribution) int {
		return b.Date.Compare(a.Date)
	})

	// TODO: get user data from chain
	return http.StatusOK, components.UserView(components.UserData{
		Username:      username,
		Handlename:    handlename,
		Bio:           "Lorem ipsum dolor sit amet, consectetur adipiscing elit. Pellentesque vehicula a lectus ac porta. Pellentesque nunc massa, ultricies vitae nunc a, vulputate malesuada justo.",
		Contributions: contributions,
		Teams:         make([]struct{}, 8),
		Links: []components.UserLink{
			{
				Type: components.UserLinkTypeGithub,
				URL:  "https://github.com/" + username,
			},
			{
				Type: components.UserLinkTypeTwitter,
				URL:  "https://twitter.com/" + username,
			},
			{
				Type: components.UserLinkTypeDiscord,
				URL:  "https://discord.com/" + username,
			},
			{
				Type: components.UserLinkTypeTelegram,
				URL:  "https://t.me/" + username,
			},
			{
				Type: components.UserLinkTypeLinkedin,
				URL:  "https://linkedin.com/" + username,
			},
			{
				Type: components.UserLinkTypeLink,
				URL:  "https://example.com/" + username,
			},
		},
	})
}

func (h *WebHandler) GetHelpView(gnourl *weburl.GnoURL) (int, *components.View) {
	jdoc, err := h.Client.Doc(gnourl.Path)
	if err != nil {
		h.Logger.Error("unable to fetch qdoc", "error", err)
		return GetClientErrorStatusPage(gnourl, err)
	}

	// Get public non-method funcs
	fsigs := []*doc.JSONFunc{}
	for _, fun := range jdoc.Funcs {
		if !(fun.Type == "" && token.IsExported(fun.Name)) {
			continue
		}

		fsigs = append(fsigs, fun)
	}

	// Get selected function
	selArgs := make(map[string]string)
	selFn := gnourl.WebQuery.Get("func")
	selSend := gnourl.WebQuery.Get(".send")
	if selFn != "" {
		for _, fn := range fsigs {
			if selFn != fn.Name {
				continue
			}

			for _, param := range fn.Params {
				selArgs[param.Name] = gnourl.WebQuery.Get(param.Name)
			}

			fsigs = []*doc.JSONFunc{fn}
			break
		}
	}

	realmName := path.Base(gnourl.Path)
	return http.StatusOK, components.HelpView(components.HelpData{
		SelectedFunc: selFn,
		SelectedArgs: selArgs,
		SelectedSend: selSend,
		RealmName:    realmName,
		// TODO: get chain domain and use that.
		ChainId:   h.Static.ChainId,
		PkgPath:   path.Join(h.Static.Domain, gnourl.Path),
		Remote:    h.Static.RemoteHelp,
		Functions: fsigs,
		Doc:       jdoc.PackageDoc,
	})
}

func (h *WebHandler) GetSourceView(gnourl *weburl.GnoURL) (int, *components.View) {
	pkgPath := gnourl.Path
	files, err := h.Client.Sources(pkgPath)
	if err != nil {
		h.Logger.Error("unable to list sources file", "path", gnourl.Path, "error", err)
		return GetClientErrorStatusPage(gnourl, err)
	}

	if len(files) == 0 {
		h.Logger.Debug("no files available", "path", gnourl.Path)
		return http.StatusOK, components.StatusErrorComponent("no files available")
	}

	var fileName string
	if gnourl.IsFile() { // check path file from path first
		fileName = gnourl.File
	} else if file := gnourl.WebQuery.Get("file"); file != "" {
		fileName = file
	}

	if fileName == "" {
		fileName = files[0] // fallback on the first file
	}

	var source bytes.Buffer
	meta, err := h.Client.SourceFile(&source, pkgPath, fileName, false)
	if err != nil {
		h.Logger.Error("unable to get source file", "file", fileName, "error", err)
		return GetClientErrorStatusPage(gnourl, err)
	}

	fileSizeStr := fmt.Sprintf("%.2f Kb", meta.SizeKb)
	return http.StatusOK, components.SourceView(components.SourceData{
		PkgPath:      gnourl.Path,
		Files:        files,
		FileName:     fileName,
		FileCounter:  len(files),
		FileLines:    meta.Lines,
		FileSize:     fileSizeStr,
		FileDownload: gnourl.Path + "$download&file=" + fileName,
		FileSource:   components.NewReaderComponent(&source),
	})
}

func (h *WebHandler) GetPathsListView(gnourl *weburl.GnoURL, indexData *components.IndexData) (int, *components.View) {
	const limit = 1_000 // XXX: implement pagination

	prefix := path.Join(h.Static.Domain, gnourl.Path) + "/"
	paths, qerr := h.Client.QueryPaths(prefix, limit)
	if qerr != nil {
		h.Logger.Error("unable to query path", "error", qerr, "path", gnourl.EncodeURL())
	} else {
		h.Logger.Debug("query paths", "prefix", prefix, "paths", len(paths))
	}

	if len(paths) == 0 || paths[0] == "" {
		return GetClientErrorStatusPage(gnourl, ErrClientPathNotFound)
	}

	// Always use explorer mode for paths list
	indexData.Mode = components.ViewModeExplorer

	// Update header mode
	indexData.HeaderData.Mode = indexData.Mode

	return http.StatusOK, components.DirectoryView(
		gnourl.Path,
		paths,
		len(paths),
		components.DirLinkTypeFile,
		indexData.Mode,
	)
}

func (h *WebHandler) GetDirectoryView(gnourl *weburl.GnoURL, indexData *components.IndexData) (int, *components.View) {
	pkgPath := strings.TrimSuffix(gnourl.Path, "/")
	files, err := h.Client.Sources(pkgPath)

	// Set header mode based on URL type
	if gnourl.IsPure() {
		indexData.Mode = components.ViewModePackage
	}

	if err != nil {
		if !errors.Is(err, ErrClientPathNotFound) {
			h.Logger.Error("unable to list sources file", "path", gnourl.Path, "error", err)
			return GetClientErrorStatusPage(gnourl, err)
		}

		return h.GetPathsListView(gnourl, indexData)
	}

	if len(files) == 0 {
		h.Logger.Debug("no files available", "path", gnourl.Path)
		return http.StatusOK, components.StatusErrorComponent("no files available")
	}

	return http.StatusOK, components.DirectoryView(
		gnourl.Path,
		files,
		len(files),
		components.DirLinkTypeSource,
		indexData.Mode,
	)
}

func (h *WebHandler) GetSourceDownload(gnourl *weburl.GnoURL, w http.ResponseWriter, r *http.Request) {
	pkgPath := gnourl.Path

	var fileName string
	if gnourl.IsFile() { // check path file from path first
		fileName = gnourl.File
	} else if file := gnourl.WebQuery.Get("file"); file != "" {
		fileName = file
	}

	if fileName == "" {
		http.Error(w, "not found", http.StatusNotFound)
		return
	}

	// Get source file
	var source bytes.Buffer
	_, err := h.Client.SourceFile(&source, pkgPath, fileName, true)
	if err != nil {
		h.Logger.Error("unable to get source file", "file", fileName, "error", err)
		status, _ := GetClientErrorStatusPage(gnourl, err)
		http.Error(w, "not found", status)
		return
	}

	// Send raw file as attachment for download (without HTML formating)
	w.Header().Set("Content-Type", "text/plain; charset=utf-8")
	w.Header().Set("Content-Disposition", fmt.Sprintf("attachment; filename=%q", fileName))
	w.WriteHeader(http.StatusOK)
	source.WriteTo(w)
}

func GetClientErrorStatusPage(_ *weburl.GnoURL, err error) (int, *components.View) {
	if err == nil {
		return http.StatusOK, nil
	}

	switch {
	case errors.Is(err, ErrClientPathNotFound):
		return http.StatusNotFound, components.StatusErrorComponent(err.Error())
	case errors.Is(err, ErrClientBadRequest):
		return http.StatusInternalServerError, components.StatusErrorComponent("bad request")
	case errors.Is(err, ErrClientResponse):
		fallthrough // XXX: for now fallback as internal error
	default:
		return http.StatusInternalServerError, components.StatusErrorComponent("internal error")
	}
}

func generateBreadcrumbPaths(url *weburl.GnoURL) components.BreadcrumbData {
	split := strings.Split(url.Path, "/")

	var data components.BreadcrumbData
	var name string
	for i := range split {
		if name = split[i]; name == "" {
			continue
		}

		data.Parts = append(data.Parts, components.BreadcrumbPart{
			Name: name,
			URL:  strings.Join(split[:i+1], "/"),
		})
	}

	// Add args
	if url.Args != "" {
		argSplit := strings.Split(url.Args, "/")
		nonEmptyArgs := slices.DeleteFunc(argSplit, func(a string) bool {
			return a == ""
		})

		for i := range nonEmptyArgs {
			data.ArgParts = append(data.ArgParts, components.BreadcrumbPart{
				Name: nonEmptyArgs[i],
				URL:  url.Path + ":" + strings.Join(nonEmptyArgs[:i+1], "/"),
			})
		}
	}

	// Add query params
	for key, values := range url.Query {
		for _, v := range values {
			data.Queries = append(data.Queries, components.QueryParam{
				Key:   key,
				Value: v,
			})
		}
	}

	return data
}<|MERGE_RESOLUTION|>--- conflicted
+++ resolved
@@ -191,13 +191,8 @@
 	switch {
 	case aliasExists && aliasTarget.Kind == StaticMarkdown:
 		return h.GetMarkdownView(gnourl, aliasTarget.Value)
-<<<<<<< HEAD
 	case gnourl.IsRealm(), gnourl.IsPure(), gnourl.IsUser():
-		return h.GetPackageView(gnourl)
-=======
-	case gnourl.IsRealm(), gnourl.IsPure():
 		return h.GetPackageView(gnourl, indexData)
->>>>>>> 03c068b1
 	default:
 		h.Logger.Debug("invalid path: path is neither a pure package or a realm")
 		return http.StatusBadRequest, components.StatusErrorComponent("invalid path")
