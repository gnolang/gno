package gnoweb

import (
	"bytes"
	"errors"
	"fmt"
	"html/template"
	"io"
	"log/slog"
	"net/http"
	"path/filepath"
	"slices"
	"strings"
	"time"

	"github.com/gnolang/gno/gno.land/pkg/gnoweb/components"
	"github.com/gnolang/gno/gno.land/pkg/sdk/vm" // For error types
)

// StaticMetadata holds static configuration for a web handler.
type StaticMetadata struct {
	Domain     string
	AssetsPath string
	ChromaPath string
	RemoteHelp string
	ChainId    string
	Analytics  bool
}

// WebHandlerConfig configures a WebHandler.
type WebHandlerConfig struct {
	Meta      StaticMetadata
	WebClient WebClient
}

// validate checks if the WebHandlerConfig is valid.
func (cfg WebHandlerConfig) validate() error {
	if cfg.WebClient == nil {
		return errors.New("no `WebClient` configured")
	}
	return nil
}

// WebHandler processes HTTP requests.
type WebHandler struct {
	Logger *slog.Logger
	Static StaticMetadata
	Client WebClient
}

// NewWebHandler creates a new WebHandler.
func NewWebHandler(logger *slog.Logger, cfg WebHandlerConfig) (*WebHandler, error) {
	if err := cfg.validate(); err != nil {
		return nil, fmt.Errorf("config validate error: %w", err)
	}

	return &WebHandler{
		Client: cfg.WebClient,
		Static: cfg.Meta,
		Logger: logger,
	}, nil
}

// ServeHTTP handles HTTP requests.
func (h *WebHandler) ServeHTTP(w http.ResponseWriter, r *http.Request) {
	h.Logger.Debug("receiving request", "method", r.Method, "path", r.URL.Path)

	if r.Method != http.MethodGet {
		http.Error(w, "method not allowed", http.StatusMethodNotAllowed)
		return
	}

	h.Get(w, r)
}

// Get processes a GET HTTP request.
func (h *WebHandler) Get(w http.ResponseWriter, r *http.Request) {
	var body bytes.Buffer

	start := time.Now()
	defer func() {
		h.Logger.Debug("request completed",
			"url", r.URL.String(),
			"elapsed", time.Since(start).String())
	}()

<<<<<<< HEAD
	indexData := components.IndexData{
		HeadData: components.HeadData{
			AssetsPath: h.Static.AssetsPath,
			ChromaPath: h.Static.ChromaPath,
		},
		FooterData: components.FooterData{
			Analytics:  h.Static.Analytics,
			AssetsPath: h.Static.AssetsPath,
		},
=======
	var indexData components.IndexData
	indexData.HeadData.AssetsPath = h.static.AssetsPath
	indexData.HeadData.ChromaPath = h.static.ChromaPath
	indexData.FooterData.Analytics = h.static.Analytics
	indexData.FooterData.AssetsPath = h.static.AssetsPath

	// Render the page body into the buffer
	var status int
	gnourl, err := ParseGnoURL(r.URL)
	if err != nil {
		h.logger.Warn("page not found", "path", r.URL.Path, "err", err)
		status, err = http.StatusNotFound, components.RenderStatusComponent(&body, "page not found")
	} else {
		// TODO: real data (title & description)
		indexData.HeadData.Title = "gno.land - " + gnourl.Path

		// Header
		indexData.HeaderData.RealmPath = gnourl.Encode(EncodePath | EncodeArgs | EncodeQuery | EncodeNoEscape)
		indexData.HeaderData.Breadcrumb = generateBreadcrumbPaths(gnourl)
		indexData.HeaderData.WebQuery = gnourl.WebQuery

		// Render
		switch {
		case gnourl.IsRealm(), gnourl.IsPure():
			status, err = h.renderPackage(&body, gnourl)
		default:
			h.logger.Debug("invalid path: path is neither a pure package or a realm")
			status, err = http.StatusNotFound, components.RenderStatusComponent(&body, "page not found")
		}
>>>>>>> 60acdf10
	}

	status, err := h.renderPage(&body, r, &indexData)
	if err != nil {
		http.Error(w, "internal server error", http.StatusInternalServerError)
		return
	}

	w.WriteHeader(status)

	// NOTE: HTML escaping should have already been done by markdown rendering package
	indexData.Body = template.HTML(body.String()) //nolint:gosec

	// Render the final page with the rendered body
	if err = components.RenderIndexComponent(w, indexData); err != nil {
		h.Logger.Error("failed to render index component", "err", err)
	}
}

// renderPage renders the page into the given buffer and prepares the index data.
func (h *WebHandler) renderPage(body *bytes.Buffer, r *http.Request, indexData *components.IndexData) (int, error) {
	gnourl, err := ParseGnoURL(r.URL)
	if err != nil {
		h.Logger.Warn("unable to parse url path", "path", r.URL.Path, "err", err)
		return http.StatusNotFound, components.RenderStatusComponent(body, "invalid path")
	}

<<<<<<< HEAD
	breadcrumb := components.BreadcrumbData{Parts: generateBreadcrumbPaths(gnourl.Path)}
	indexData.HeadData.Title = h.Static.Domain + " - " + gnourl.Path
	indexData.HeaderData = components.HeaderData{
		RealmPath:  gnourl.Path,
		Breadcrumb: breadcrumb,
		WebQuery:   gnourl.WebQuery,
	}

	switch k := gnourl.Kind(); k {
	case KindRealm, KindPure:
		return h.GetPackagePage(body, gnourl)
	default:
		h.Logger.Debug("invalid path kind", "kind", k)
		return http.StatusBadRequest, components.RenderStatusComponent(body, "invalid path")
	}
}

// GetPackagePage handles package pages.
func (h *WebHandler) GetPackagePage(w io.Writer, gnourl *GnoURL) (int, error) {
	h.Logger.Info("component render", "path", gnourl.Path, "args", gnourl.Args)

	// Handle Help page
	if gnourl.Kind() == KindRealm && gnourl.WebQuery.Has("help") {
		return h.GetHelpPage(w, gnourl)
=======
	// Display realm help page?
	if gnourl.WebQuery.Has("help") {
		return h.renderRealmHelp(w, gnourl)
>>>>>>> 60acdf10
	}

	// Handle Source page
	switch {
	case gnourl.WebQuery.Has("source"):
<<<<<<< HEAD
		return h.GetSource(w, gnourl)
	case gnourl.Kind() == KindPure, gnourl.IsFile(), gnourl.IsDir():
		return h.handleFilePage(w, gnourl)
	}

	// Ultimately render realm content
	return h.renderRealmContent(w, gnourl)
}

// handleFilePage processes pages that involve file handling.
func (h *WebHandler) handleFilePage(w io.Writer, gnourl *GnoURL) (int, error) {
	i := strings.LastIndexByte(gnourl.Path, '/')
	if i < 0 {
		return http.StatusInternalServerError, fmt.Errorf("unable to get ending slash for %q", gnourl.Path)
	}

	gnourl.WebQuery.Set("source", "")

	file := gnourl.Path[i+1:]
	if file == "" {
		return h.GetDirectoryPage(w, gnourl)
=======
		return h.renderRealmSource(w, gnourl)
	case gnourl.IsFile():
		// Fill webquery with file infos
		return h.renderRealmSource(w, gnourl)
	case gnourl.IsDir(), gnourl.IsPure():
		return h.renderRealmDirectory(w, gnourl)
>>>>>>> 60acdf10
	}

	gnourl.WebQuery.Set("file", file)
	gnourl.Path = gnourl.Path[:i]

	return h.GetSource(w, gnourl)
}

// renderRealmContent renders the content of a realm.
func (h *WebHandler) renderRealmContent(w io.Writer, gnourl *GnoURL) (int, error) {
	var content bytes.Buffer
	meta, err := h.Client.RenderRealm(&content, gnourl.Path, gnourl.EncodeArgs())
	if err != nil {
		h.Logger.Error("unable to render realm", "err", err, "path", gnourl.EncodePath())
		return renderClientErrorStatusPage(w, gnourl, err)
	}

	err = components.RenderRealmComponent(w, components.RealmData{
		TocItems: &components.RealmTOCData{
			Items: meta.Toc.Items,
		},
		// NOTE: `RenderRealm` should ensure that HTML content is
		// sanitized before rendering
		Content: template.HTML(content.String()), //nolint:gosec
	})
	if err != nil {
		h.Logger.Error("unable to render template", "err", err)
		return http.StatusInternalServerError, components.RenderStatusComponent(w, "internal error")
	}

	return http.StatusOK, nil
}

// GetHelpPage renders the help page.
func (h *WebHandler) GetHelpPage(w io.Writer, gnourl *GnoURL) (int, error) {
	fsigs, err := h.Client.Functions(gnourl.Path)
	if err != nil {
		h.Logger.Error("unable to fetch path functions", "err", err)
		return renderClientErrorStatusPage(w, gnourl, err)
	}

	selArgs := make(map[string]string)
	selFn := gnourl.WebQuery.Get("func")
	if selFn != "" {
		for _, fn := range fsigs {
			if selFn == fn.FuncName {
				for _, param := range fn.Params {
					selArgs[param.Name] = gnourl.WebQuery.Get(param.Name)
				}
				fsigs = []vm.FunctionSignature{fn}
				break
			}
		}
	}

	realmName := filepath.Base(gnourl.Path)
	err = components.RenderHelpComponent(w, components.HelpData{
		SelectedFunc: selFn,
		SelectedArgs: selArgs,
		RealmName:    realmName,
		ChainId:      h.Static.ChainId,
		// TODO: get chain domain and use that.
		PkgPath:   filepath.Join(h.Static.Domain, gnourl.Path),
		Remote:    h.Static.RemoteHelp,
		Functions: fsigs,
	})
	if err != nil {
		h.Logger.Error("unable to render helper", "err", err)
		return http.StatusInternalServerError, components.RenderStatusComponent(w, "internal error")
	}

	return http.StatusOK, nil
}

// GetSource renders the source page.
func (h *WebHandler) GetSource(w io.Writer, gnourl *GnoURL) (int, error) {
	pkgPath := strings.TrimSuffix(gnourl.Path, "/")

	files, err := h.Client.Sources(pkgPath)
	if err != nil {
		h.Logger.Error("unable to list sources file", "path", gnourl.Path, "err", err)
		return renderClientErrorStatusPage(w, gnourl, err)
	}

	if len(files) == 0 {
		h.Logger.Debug("no files available", "path", gnourl.Path)
		return http.StatusOK, components.RenderStatusComponent(w, "no files available")
	}

<<<<<<< HEAD
	fileName := gnourl.WebQuery.Get("file")
	if fileName == "" || !slices.Contains(files, fileName) {
		fileName = files[0]
=======
	file := gnourl.WebQuery.Get("file") // webquery override file
	if file == "" {
		file = gnourl.File
	}

	var fileName string
	if file == "" {
		fileName = files[0] // Default to the first file if none specified
	} else if slices.Contains(files, file) {
		fileName = file // Use specified file if it exists
	} else {
		h.logger.Error("unable to render source", "file", file, "err", "file does not exist")
		return http.StatusInternalServerError, components.RenderStatusComponent(w, "internal error")
	}

	source, err := h.webcli.SourceFile(pkgPath, fileName)
	if err != nil {
		h.logger.Error("unable to get source file", "file", fileName, "err", err)
		return http.StatusInternalServerError, components.RenderStatusComponent(w, "internal error")
>>>>>>> 60acdf10
	}

	var source bytes.Buffer
	meta, err := h.Client.SourceFile(&source, pkgPath, fileName)
	if err != nil {
		h.Logger.Error("unable to get source file", "file", fileName, "err", err)
		return renderClientErrorStatusPage(w, gnourl, err)
	}

	fileSizeStr := fmt.Sprintf("%.2f Kb", meta.SizeKb)
	err = components.RenderSourceComponent(w, components.SourceData{
		PkgPath:     gnourl.Path,
		Files:       files,
		FileName:    fileName,
		FileCounter: len(files),
		FileLines:   meta.Lines,
		FileSize:    fileSizeStr,
		FileSource:  template.HTML(source.String()), //nolint:gosec
	})
	if err != nil {
		h.Logger.Error("unable to render helper", "err", err)
		return http.StatusInternalServerError, components.RenderStatusComponent(w, "internal error")
	}

	return http.StatusOK, nil
}

// GetDirectoryPage renders the directory page.
func (h *WebHandler) GetDirectoryPage(w io.Writer, gnourl *GnoURL) (int, error) {
	pkgPath := strings.TrimSuffix(gnourl.Path, "/")

	files, err := h.Client.Sources(pkgPath)
	if err != nil {
		h.Logger.Error("unable to list sources file", "path", gnourl.Path, "err", err)
		return renderClientErrorStatusPage(w, gnourl, err)
	}

	if len(files) == 0 {
		h.Logger.Debug("no files available", "path", gnourl.Path)
		return http.StatusOK, components.RenderStatusComponent(w, "no files available")
	}

	err = components.RenderDirectoryComponent(w, components.DirData{
		PkgPath:     gnourl.Path,
		Files:       files,
		FileCounter: len(files),
	})
	if err != nil {
		h.Logger.Error("unable to render directory", "err", err)
		return http.StatusInternalServerError, components.RenderStatusComponent(w, "not found")
	}

	return http.StatusOK, nil
}

func renderClientErrorStatusPage(w io.Writer, _ *GnoURL, err error) (int, error) {
	if err == nil {
		return http.StatusOK, nil
	}

	switch {
	case errors.Is(err, ErrClientPathNotFound):
		return http.StatusNotFound, components.RenderStatusComponent(w, err.Error())
	case errors.Is(err, ErrClientBadRequest):
		return http.StatusInternalServerError, components.RenderStatusComponent(w, "bad request")
	case errors.Is(err, ErrClientResponse):
		fallthrough // XXX: for now fallback as internal error
	default:
		return http.StatusInternalServerError, components.RenderStatusComponent(w, "internal error")
	}
}

<<<<<<< HEAD
// generateBreadcrumbPaths creates breadcrumb paths from a given path.
// XXX: This should probably be a template helper function.
func generateBreadcrumbPaths(path string) []components.BreadcrumbPart {
	split := strings.Split(path, "/")
	parts := make([]components.BreadcrumbPart, 0, len(split))

	for i, name := range split {
		if name == "" {
=======
func generateBreadcrumbPaths(url *GnoURL) components.BreadcrumbData {
	split := strings.Split(url.Path, "/")

	var data components.BreadcrumbData
	var name string
	for i := range split {
		if name = split[i]; name == "" {
>>>>>>> 60acdf10
			continue
		}

		data.Parts = append(data.Parts, components.BreadcrumbPart{
			Name: name,
			URL:  strings.Join(split[:i+1], "/"),
		})
	}

<<<<<<< HEAD
	return parts
=======
	if args := url.EncodeArgs(); args != "" {
		data.Args = args
	}

	return data
>>>>>>> 60acdf10
}<|MERGE_RESOLUTION|>--- conflicted
+++ resolved
@@ -84,7 +84,6 @@
 			"elapsed", time.Since(start).String())
 	}()
 
-<<<<<<< HEAD
 	indexData := components.IndexData{
 		HeadData: components.HeadData{
 			AssetsPath: h.Static.AssetsPath,
@@ -94,37 +93,6 @@
 			Analytics:  h.Static.Analytics,
 			AssetsPath: h.Static.AssetsPath,
 		},
-=======
-	var indexData components.IndexData
-	indexData.HeadData.AssetsPath = h.static.AssetsPath
-	indexData.HeadData.ChromaPath = h.static.ChromaPath
-	indexData.FooterData.Analytics = h.static.Analytics
-	indexData.FooterData.AssetsPath = h.static.AssetsPath
-
-	// Render the page body into the buffer
-	var status int
-	gnourl, err := ParseGnoURL(r.URL)
-	if err != nil {
-		h.logger.Warn("page not found", "path", r.URL.Path, "err", err)
-		status, err = http.StatusNotFound, components.RenderStatusComponent(&body, "page not found")
-	} else {
-		// TODO: real data (title & description)
-		indexData.HeadData.Title = "gno.land - " + gnourl.Path
-
-		// Header
-		indexData.HeaderData.RealmPath = gnourl.Encode(EncodePath | EncodeArgs | EncodeQuery | EncodeNoEscape)
-		indexData.HeaderData.Breadcrumb = generateBreadcrumbPaths(gnourl)
-		indexData.HeaderData.WebQuery = gnourl.WebQuery
-
-		// Render
-		switch {
-		case gnourl.IsRealm(), gnourl.IsPure():
-			status, err = h.renderPackage(&body, gnourl)
-		default:
-			h.logger.Debug("invalid path: path is neither a pure package or a realm")
-			status, err = http.StatusNotFound, components.RenderStatusComponent(&body, "page not found")
-		}
->>>>>>> 60acdf10
 	}
 
 	status, err := h.renderPage(&body, r, &indexData)
@@ -152,22 +120,22 @@
 		return http.StatusNotFound, components.RenderStatusComponent(body, "invalid path")
 	}
 
-<<<<<<< HEAD
-	breadcrumb := components.BreadcrumbData{Parts: generateBreadcrumbPaths(gnourl.Path)}
+	breadcrumb := generateBreadcrumbPaths(gnourl)
 	indexData.HeadData.Title = h.Static.Domain + " - " + gnourl.Path
 	indexData.HeaderData = components.HeaderData{
-		RealmPath:  gnourl.Path,
+		RealmPath:  gnourl.Encode(EncodePath | EncodeArgs | EncodeQuery | EncodeNoEscape),
 		Breadcrumb: breadcrumb,
 		WebQuery:   gnourl.WebQuery,
 	}
 
-	switch k := gnourl.Kind(); k {
-	case KindRealm, KindPure:
+	switch {
+	case gnourl.IsRealm(), gnourl.IsPure():
 		return h.GetPackagePage(body, gnourl)
 	default:
-		h.Logger.Debug("invalid path kind", "kind", k)
+		h.Logger.Debug("invalid path: path is neither a pure package or a realm")
 		return http.StatusBadRequest, components.RenderStatusComponent(body, "invalid path")
 	}
+
 }
 
 // GetPackagePage handles package pages.
@@ -175,54 +143,22 @@
 	h.Logger.Info("component render", "path", gnourl.Path, "args", gnourl.Args)
 
 	// Handle Help page
-	if gnourl.Kind() == KindRealm && gnourl.WebQuery.Has("help") {
+	if gnourl.WebQuery.Has("help") {
 		return h.GetHelpPage(w, gnourl)
-=======
-	// Display realm help page?
-	if gnourl.WebQuery.Has("help") {
-		return h.renderRealmHelp(w, gnourl)
->>>>>>> 60acdf10
 	}
 
 	// Handle Source page
-	switch {
-	case gnourl.WebQuery.Has("source"):
-<<<<<<< HEAD
-		return h.GetSource(w, gnourl)
-	case gnourl.Kind() == KindPure, gnourl.IsFile(), gnourl.IsDir():
-		return h.handleFilePage(w, gnourl)
+	if gnourl.WebQuery.Has("source") || gnourl.IsFile() {
+		return h.GetSourcePage(w, gnourl)
+	}
+
+	// Handle Source page
+	if gnourl.IsDir() || gnourl.IsPure() {
+		return h.GetDirectoryPage(w, gnourl)
 	}
 
 	// Ultimately render realm content
 	return h.renderRealmContent(w, gnourl)
-}
-
-// handleFilePage processes pages that involve file handling.
-func (h *WebHandler) handleFilePage(w io.Writer, gnourl *GnoURL) (int, error) {
-	i := strings.LastIndexByte(gnourl.Path, '/')
-	if i < 0 {
-		return http.StatusInternalServerError, fmt.Errorf("unable to get ending slash for %q", gnourl.Path)
-	}
-
-	gnourl.WebQuery.Set("source", "")
-
-	file := gnourl.Path[i+1:]
-	if file == "" {
-		return h.GetDirectoryPage(w, gnourl)
-=======
-		return h.renderRealmSource(w, gnourl)
-	case gnourl.IsFile():
-		// Fill webquery with file infos
-		return h.renderRealmSource(w, gnourl)
-	case gnourl.IsDir(), gnourl.IsPure():
-		return h.renderRealmDirectory(w, gnourl)
->>>>>>> 60acdf10
-	}
-
-	gnourl.WebQuery.Set("file", file)
-	gnourl.Path = gnourl.Path[:i]
-
-	return h.GetSource(w, gnourl)
 }
 
 // renderRealmContent renders the content of a realm.
@@ -230,7 +166,7 @@
 	var content bytes.Buffer
 	meta, err := h.Client.RenderRealm(&content, gnourl.Path, gnourl.EncodeArgs())
 	if err != nil {
-		h.Logger.Error("unable to render realm", "err", err, "path", gnourl.EncodePath())
+		h.Logger.Error("unable to render realm", "err", err, "path", gnourl.EncodeArgs())
 		return renderClientErrorStatusPage(w, gnourl, err)
 	}
 
@@ -292,7 +228,7 @@
 }
 
 // GetSource renders the source page.
-func (h *WebHandler) GetSource(w io.Writer, gnourl *GnoURL) (int, error) {
+func (h *WebHandler) GetSourcePage(w io.Writer, gnourl *GnoURL) (int, error) {
 	pkgPath := strings.TrimSuffix(gnourl.Path, "/")
 
 	files, err := h.Client.Sources(pkgPath)
@@ -306,31 +242,9 @@
 		return http.StatusOK, components.RenderStatusComponent(w, "no files available")
 	}
 
-<<<<<<< HEAD
 	fileName := gnourl.WebQuery.Get("file")
 	if fileName == "" || !slices.Contains(files, fileName) {
 		fileName = files[0]
-=======
-	file := gnourl.WebQuery.Get("file") // webquery override file
-	if file == "" {
-		file = gnourl.File
-	}
-
-	var fileName string
-	if file == "" {
-		fileName = files[0] // Default to the first file if none specified
-	} else if slices.Contains(files, file) {
-		fileName = file // Use specified file if it exists
-	} else {
-		h.logger.Error("unable to render source", "file", file, "err", "file does not exist")
-		return http.StatusInternalServerError, components.RenderStatusComponent(w, "internal error")
-	}
-
-	source, err := h.webcli.SourceFile(pkgPath, fileName)
-	if err != nil {
-		h.logger.Error("unable to get source file", "file", fileName, "err", err)
-		return http.StatusInternalServerError, components.RenderStatusComponent(w, "internal error")
->>>>>>> 60acdf10
 	}
 
 	var source bytes.Buffer
@@ -403,16 +317,6 @@
 	}
 }
 
-<<<<<<< HEAD
-// generateBreadcrumbPaths creates breadcrumb paths from a given path.
-// XXX: This should probably be a template helper function.
-func generateBreadcrumbPaths(path string) []components.BreadcrumbPart {
-	split := strings.Split(path, "/")
-	parts := make([]components.BreadcrumbPart, 0, len(split))
-
-	for i, name := range split {
-		if name == "" {
-=======
 func generateBreadcrumbPaths(url *GnoURL) components.BreadcrumbData {
 	split := strings.Split(url.Path, "/")
 
@@ -420,7 +324,6 @@
 	var name string
 	for i := range split {
 		if name = split[i]; name == "" {
->>>>>>> 60acdf10
 			continue
 		}
 
@@ -430,13 +333,9 @@
 		})
 	}
 
-<<<<<<< HEAD
-	return parts
-=======
 	if args := url.EncodeArgs(); args != "" {
 		data.Args = args
 	}
 
 	return data
->>>>>>> 60acdf10
 }