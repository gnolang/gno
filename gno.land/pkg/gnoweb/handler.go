--- conflicted
+++ resolved
@@ -126,10 +126,6 @@
 }
 
 // prepareIndexBodyView prepares the data and main view for the index.
-<<<<<<< HEAD
-func (h *WebHandler) prepareIndexBodyView(gnourl *weburl.GnoURL, indexData *components.IndexData) (int, *components.View) {
-	breadcrumb := generateBreadcrumbPaths(gnourl)
-=======
 func (h *WebHandler) prepareIndexBodyView(r *http.Request, indexData *components.IndexData) (int, *components.View) {
 	gnourl, err := weburl.ParseGnoURL(r.URL)
 	if err != nil {
@@ -137,7 +133,6 @@
 		return http.StatusNotFound, components.StatusErrorComponent("invalid path")
 	}
 
->>>>>>> c48fc5a8
 	indexData.HeadData.Title = h.Static.Domain + " - " + gnourl.Path
 	indexData.HeaderData = components.HeaderData{
 		Breadcrumb: generateBreadcrumbPaths(gnourl),
