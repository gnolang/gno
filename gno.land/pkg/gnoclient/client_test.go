--- conflicted
+++ resolved
@@ -362,7 +362,196 @@
 	}
 }
 
-<<<<<<< HEAD
+func TestClient_Send_Errors(t *testing.T) {
+	t.Parallel()
+
+	toAddress, _ := crypto.AddressFromBech32("g14a0y9a64dugh3l7hneshdxr4w0rfkkww9ls35p")
+	testCases := []struct {
+		name          string
+		client        Client
+		cfg           BaseTxCfg
+		msgs          []MsgSend
+		expectedError error
+	}{
+		{
+			name: "Invalid Signer",
+			client: Client{
+				Signer:    nil,
+				RPCClient: &mockRPCClient{},
+			},
+			cfg: BaseTxCfg{
+				GasWanted:      100000,
+				GasFee:         "10000ugnot",
+				AccountNumber:  1,
+				SequenceNumber: 1,
+				Memo:           "Test memo",
+			},
+			msgs: []MsgSend{
+				{
+					ToAddress: toAddress,
+					Send:      "1ugnot",
+				},
+			},
+			expectedError: ErrMissingSigner,
+		},
+		{
+			name: "Invalid RPCClient",
+			client: Client{
+				&mockSigner{},
+				nil,
+			},
+			cfg: BaseTxCfg{
+				GasWanted:      100000,
+				GasFee:         "10000ugnot",
+				AccountNumber:  1,
+				SequenceNumber: 1,
+				Memo:           "Test memo",
+			},
+			msgs: []MsgSend{
+				{
+					ToAddress: toAddress,
+					Send:      "1ugnot",
+				},
+			},
+			expectedError: ErrMissingRPCClient,
+		},
+		{
+			name: "Invalid Gas Fee",
+			client: Client{
+				Signer:    &mockSigner{},
+				RPCClient: &mockRPCClient{},
+			},
+			cfg: BaseTxCfg{
+				GasWanted:      100000,
+				GasFee:         "",
+				AccountNumber:  1,
+				SequenceNumber: 1,
+				Memo:           "Test memo",
+			},
+			msgs: []MsgSend{
+				{
+					ToAddress: toAddress,
+					Send:      "1ugnot",
+				},
+			},
+			expectedError: ErrInvalidGasFee,
+		},
+		{
+			name: "Negative Gas Wanted",
+			client: Client{
+				Signer:    &mockSigner{},
+				RPCClient: &mockRPCClient{},
+			},
+			cfg: BaseTxCfg{
+				GasWanted:      -1,
+				GasFee:         "10000ugnot",
+				AccountNumber:  1,
+				SequenceNumber: 1,
+				Memo:           "Test memo",
+			},
+			msgs: []MsgSend{
+				{
+					ToAddress: toAddress,
+					Send:      "1ugnot",
+				},
+			},
+			expectedError: ErrInvalidGasWanted,
+		},
+		{
+			name: "0 Gas Wanted",
+			client: Client{
+				Signer:    &mockSigner{},
+				RPCClient: &mockRPCClient{},
+			},
+			cfg: BaseTxCfg{
+				GasWanted:      0,
+				GasFee:         "10000ugnot",
+				AccountNumber:  1,
+				SequenceNumber: 1,
+				Memo:           "Test memo",
+			},
+			msgs: []MsgSend{
+				{
+					ToAddress: toAddress,
+					Send:      "1ugnot",
+				},
+			},
+			expectedError: ErrInvalidGasWanted,
+		},
+		{
+			name: "Invalid To Address",
+			client: Client{
+				Signer: &mockSigner{
+					info: func() keys.Info {
+						return &mockKeysInfo{
+							getAddress: func() crypto.Address {
+								adr, _ := crypto.AddressFromBech32("g1jg8mtutu9khhfwc4nxmuhcpftf0pajdhfvsqf5")
+								return adr
+							},
+						}
+					},
+				},
+				RPCClient: &mockRPCClient{},
+			},
+			cfg: BaseTxCfg{
+				GasWanted:      100000,
+				GasFee:         "10000ugnot",
+				AccountNumber:  1,
+				SequenceNumber: 1,
+				Memo:           "Test memo",
+			},
+			msgs: []MsgSend{
+				{
+					ToAddress: crypto.Address{},
+					Send:      "1ugnot",
+				},
+			},
+			expectedError: ErrInvalidToAddress,
+		},
+		{
+			name: "Invalid Send Coins",
+			client: Client{
+				Signer: &mockSigner{
+					info: func() keys.Info {
+						return &mockKeysInfo{
+							getAddress: func() crypto.Address {
+								adr, _ := crypto.AddressFromBech32("g1jg8mtutu9khhfwc4nxmuhcpftf0pajdhfvsqf5")
+								return adr
+							},
+						}
+					},
+				},
+				RPCClient: &mockRPCClient{},
+			},
+			cfg: BaseTxCfg{
+				GasWanted:      100000,
+				GasFee:         "10000ugnot",
+				AccountNumber:  1,
+				SequenceNumber: 1,
+				Memo:           "Test memo",
+			},
+			msgs: []MsgSend{
+				{
+					ToAddress: toAddress,
+					Send:      "-1ugnot",
+				},
+			},
+			expectedError: ErrInvalidSendAmount,
+		},
+	}
+
+	for _, tc := range testCases {
+		tc := tc
+		t.Run(tc.name, func(t *testing.T) {
+			t.Parallel()
+
+			res, err := tc.client.Send(tc.cfg, tc.msgs...)
+			assert.Nil(t, res)
+			assert.ErrorIs(t, err, tc.expectedError)
+		})
+	}
+}
+
 // Run tests
 func TestRunSingle(t *testing.T) {
 	t.Parallel()
@@ -513,21 +702,11 @@
 func TestRunErrors(t *testing.T) {
 	t.Parallel()
 
-=======
-func TestClient_Send_Errors(t *testing.T) {
-	t.Parallel()
-
-	toAddress, _ := crypto.AddressFromBech32("g14a0y9a64dugh3l7hneshdxr4w0rfkkww9ls35p")
->>>>>>> 59d87875
 	testCases := []struct {
 		name          string
 		client        Client
 		cfg           BaseTxCfg
-<<<<<<< HEAD
 		msgs          []MsgRun
-=======
-		msgs          []MsgSend
->>>>>>> 59d87875
 		expectedError error
 	}{
 		{
@@ -543,7 +722,6 @@
 				SequenceNumber: 1,
 				Memo:           "Test memo",
 			},
-<<<<<<< HEAD
 			msgs: []MsgRun{
 				{
 					Package: &std.MemPackage{
@@ -557,12 +735,6 @@
 						},
 					},
 					Send: "",
-=======
-			msgs: []MsgSend{
-				{
-					ToAddress: toAddress,
-					Send:      "1ugnot",
->>>>>>> 59d87875
 				},
 			},
 			expectedError: ErrMissingSigner,
@@ -580,16 +752,7 @@
 				SequenceNumber: 1,
 				Memo:           "Test memo",
 			},
-<<<<<<< HEAD
 			msgs:          []MsgRun{},
-=======
-			msgs: []MsgSend{
-				{
-					ToAddress: toAddress,
-					Send:      "1ugnot",
-				},
-			},
->>>>>>> 59d87875
 			expectedError: ErrMissingRPCClient,
 		},
 		{
@@ -605,7 +768,6 @@
 				SequenceNumber: 1,
 				Memo:           "Test memo",
 			},
-<<<<<<< HEAD
 			msgs: []MsgRun{
 				{
 					Package: &std.MemPackage{
@@ -619,12 +781,6 @@
 						},
 					},
 					Send: "",
-=======
-			msgs: []MsgSend{
-				{
-					ToAddress: toAddress,
-					Send:      "1ugnot",
->>>>>>> 59d87875
 				},
 			},
 			expectedError: ErrInvalidGasFee,
@@ -642,7 +798,6 @@
 				SequenceNumber: 1,
 				Memo:           "Test memo",
 			},
-<<<<<<< HEAD
 			msgs: []MsgRun{
 				{
 					Package: &std.MemPackage{
@@ -656,12 +811,6 @@
 						},
 					},
 					Send: "",
-=======
-			msgs: []MsgSend{
-				{
-					ToAddress: toAddress,
-					Send:      "1ugnot",
->>>>>>> 59d87875
 				},
 			},
 			expectedError: ErrInvalidGasWanted,
@@ -679,7 +828,6 @@
 				SequenceNumber: 1,
 				Memo:           "Test memo",
 			},
-<<<<<<< HEAD
 			msgs: []MsgRun{
 				{
 					Package: &std.MemPackage{
@@ -699,17 +847,6 @@
 		},
 		{
 			name: "Invalid Empty Package",
-=======
-			msgs: []MsgSend{
-				{
-					ToAddress: toAddress,
-					Send:      "1ugnot",
-				},
-			},
-			expectedError: ErrInvalidGasWanted,
-		},
-		{
-			name: "Invalid To Address",
 			client: Client{
 				Signer: &mockSigner{
 					info: func() keys.Info {
@@ -730,38 +867,6 @@
 				SequenceNumber: 1,
 				Memo:           "Test memo",
 			},
-			msgs: []MsgSend{
-				{
-					ToAddress: crypto.Address{},
-					Send:      "1ugnot",
-				},
-			},
-			expectedError: ErrInvalidToAddress,
-		},
-		{
-			name: "Invalid Send Coins",
->>>>>>> 59d87875
-			client: Client{
-				Signer: &mockSigner{
-					info: func() keys.Info {
-						return &mockKeysInfo{
-							getAddress: func() crypto.Address {
-								adr, _ := crypto.AddressFromBech32("g1jg8mtutu9khhfwc4nxmuhcpftf0pajdhfvsqf5")
-								return adr
-							},
-						}
-					},
-				},
-				RPCClient: &mockRPCClient{},
-			},
-			cfg: BaseTxCfg{
-				GasWanted:      100000,
-				GasFee:         "10000ugnot",
-				AccountNumber:  1,
-				SequenceNumber: 1,
-				Memo:           "Test memo",
-			},
-<<<<<<< HEAD
 			msgs: []MsgRun{
 				{
 					Package: nil,
@@ -769,15 +874,6 @@
 				},
 			},
 			expectedError: ErrEmptyPackage,
-=======
-			msgs: []MsgSend{
-				{
-					ToAddress: toAddress,
-					Send:      "-1ugnot",
-				},
-			},
-			expectedError: ErrInvalidSendAmount,
->>>>>>> 59d87875
 		},
 	}
 
@@ -786,11 +882,7 @@
 		t.Run(tc.name, func(t *testing.T) {
 			t.Parallel()
 
-<<<<<<< HEAD
 			res, err := tc.client.Run(tc.cfg, tc.msgs...)
-=======
-			res, err := tc.client.Send(tc.cfg, tc.msgs...)
->>>>>>> 59d87875
 			assert.Nil(t, res)
 			assert.ErrorIs(t, err, tc.expectedError)
 		})
