package gnoclient

import (
	"testing"

	"github.com/gnolang/gno/tm2/pkg/std"

	"github.com/gnolang/gno/gno.land/pkg/integration"
	"github.com/gnolang/gno/gnovm/pkg/gnoenv"
	rpcclient "github.com/gnolang/gno/tm2/pkg/bft/rpc/client"
	"github.com/gnolang/gno/tm2/pkg/crypto"
	"github.com/gnolang/gno/tm2/pkg/crypto/keys"
	"github.com/gnolang/gno/tm2/pkg/log"
	"github.com/gnolang/gno/tm2/pkg/std"
	"github.com/stretchr/testify/assert"
	"github.com/stretchr/testify/require"
)

func TestCallSingle_Integration(t *testing.T) {
	// Set up in-memory node
	config, _ := integration.TestingNodeConfig(t, gnoenv.RootDir())
	node, remoteAddr := integration.TestingInMemoryNode(t, log.NewNoopLogger(), config)
	defer node.Stop()

	// Init Signer & RPCClient
	signer := newInMemorySigner(t, "tendermint_test")
	rpcClient := rpcclient.NewHTTP(remoteAddr, "/websocket")

	// Setup Client
	client := Client{
		Signer:    signer,
		RPCClient: rpcClient,
	}

	// Make Tx config
	baseCfg := BaseTxCfg{
		GasFee:         "10000ugnot",
		GasWanted:      8000000,
		AccountNumber:  0,
		SequenceNumber: 0,
		Memo:           "",
	}

	// Make Msg config
	msg := MsgCall{
		PkgPath:  "gno.land/r/demo/deep/very/deep",
		FuncName: "Render",
		Args:     []string{"test argument"},
		Send:     "",
	}

	// Execute call
	res, err := client.Call(baseCfg, msg)

	expected := "(\"hi test argument\" string)"
	got := string(res.DeliverTx.Data)

	assert.Nil(t, err)
	assert.Equal(t, expected, got)
}

func TestCallMultiple_Integration(t *testing.T) {
	// Set up in-memory node
	config, _ := integration.TestingNodeConfig(t, gnoenv.RootDir())
	node, remoteAddr := integration.TestingInMemoryNode(t, log.NewNoopLogger(), config)
	defer node.Stop()

	// Init Signer & RPCClient
	signer := newInMemorySigner(t, "tendermint_test")
	rpcClient := rpcclient.NewHTTP(remoteAddr, "/websocket")

	// Setup Client
	client := Client{
		Signer:    signer,
		RPCClient: rpcClient,
	}

	// Make Tx config
	baseCfg := BaseTxCfg{
		GasFee:         "10000ugnot",
		GasWanted:      8000000,
		AccountNumber:  0,
		SequenceNumber: 0,
		Memo:           "",
	}

	// Make Msg configs
	msg1 := MsgCall{
		PkgPath:  "gno.land/r/demo/deep/very/deep",
		FuncName: "Render",
		Args:     []string{""},
		Send:     "",
	}

	// Same call, different argument
	msg2 := MsgCall{
		PkgPath:  "gno.land/r/demo/deep/very/deep",
		FuncName: "Render",
		Args:     []string{"test argument"},
		Send:     "",
	}

	expected := "(\"it works!\" string)(\"hi test argument\" string)"

	// Execute call
	res, err := client.Call(baseCfg, msg1, msg2)

	got := string(res.DeliverTx.Data)
	assert.Nil(t, err)
	assert.Equal(t, expected, got)
}

<<<<<<< HEAD
// Run tests
func TestRunSingle_Integration(t *testing.T) {
=======
func TestClient_Send_Single_Integration(t *testing.T) {
>>>>>>> 59d87875
	// Set up in-memory node
	config, _ := integration.TestingNodeConfig(t, gnoenv.RootDir())
	node, remoteAddr := integration.TestingInMemoryNode(t, log.NewNoopLogger(), config)
	defer node.Stop()

	// Init Signer & RPCClient
	signer := newInMemorySigner(t, "tendermint_test")
	rpcClient := rpcclient.NewHTTP(remoteAddr, "/websocket")

<<<<<<< HEAD
=======
	// Setup Client
>>>>>>> 59d87875
	client := Client{
		Signer:    signer,
		RPCClient: rpcClient,
	}

	// Make Tx config
	baseCfg := BaseTxCfg{
		GasFee:         "10000ugnot",
		GasWanted:      8000000,
		AccountNumber:  0,
		SequenceNumber: 0,
		Memo:           "",
	}

<<<<<<< HEAD
	fileBody := `package main
import (
	"std"
	"gno.land/p/demo/ufmt"
	"gno.land/r/demo/tests"
)
func main() {
	println(ufmt.Sprintf("- before: %d", tests.Counter()))
	for i := 0; i < 10; i++ {
		tests.IncCounter()
	}
	println(ufmt.Sprintf("- after: %d", tests.Counter()))
}`

	// Make Msg configs
	msg := MsgRun{
		Package: &std.MemPackage{
			Files: []*std.MemFile{
				{
					Name: "main.gno",
					Body: fileBody,
				},
			},
		},
		Send: "",
	}

	res, err := client.Run(baseCfg, msg)
	assert.NoError(t, err)
	require.NotNil(t, res)
	assert.Equal(t, string(res.DeliverTx.Data), "- before: 0\n- after: 10\n")
}

// Run tests
func TestRunMultiple_Integration(t *testing.T) {
=======
	// Make Send config for a new address on the blockchain
	toAddress, _ := crypto.AddressFromBech32("g14a0y9a64dugh3l7hneshdxr4w0rfkkww9ls35p")
	amount := 10
	msg := MsgSend{
		ToAddress: toAddress,
		Send:      std.Coin{"ugnot", int64(amount)}.String(),
	}

	// Execute send
	res, err := client.Send(baseCfg, msg)
	assert.Nil(t, err)
	assert.Equal(t, "", string(res.DeliverTx.Data))

	// Get the new account balance
	account, _, err := client.QueryAccount(toAddress)
	assert.Nil(t, err)

	expected := std.Coins{{"ugnot", int64(amount)}}
	got := account.GetCoins()

	assert.Equal(t, expected, got)
}

func TestClient_Send_Multiple_Integration(t *testing.T) {
>>>>>>> 59d87875
	// Set up in-memory node
	config, _ := integration.TestingNodeConfig(t, gnoenv.RootDir())
	node, remoteAddr := integration.TestingInMemoryNode(t, log.NewNoopLogger(), config)
	defer node.Stop()

	// Init Signer & RPCClient
	signer := newInMemorySigner(t, "tendermint_test")
	rpcClient := rpcclient.NewHTTP(remoteAddr, "/websocket")

<<<<<<< HEAD
=======
	// Setup Client
>>>>>>> 59d87875
	client := Client{
		Signer:    signer,
		RPCClient: rpcClient,
	}

	// Make Tx config
	baseCfg := BaseTxCfg{
		GasFee:         "10000ugnot",
		GasWanted:      8000000,
		AccountNumber:  0,
		SequenceNumber: 0,
		Memo:           "",
	}

<<<<<<< HEAD
	fileBody1 := `package main
import (
	"std"
	"gno.land/p/demo/ufmt"
	"gno.land/r/demo/tests"
)
func main() {
	println(ufmt.Sprintf("- before: %d", tests.Counter()))
	for i := 0; i < 10; i++ {
		tests.IncCounter()
	}
	println(ufmt.Sprintf("- after: %d", tests.Counter()))
}`

	fileBody2 := `package main
import (
	"std"
	"gno.land/p/demo/ufmt"
	"gno.land/r/demo/deep/very/deep"
)
func main() {
	println(ufmt.Sprintf("%s", deep.Render("gnoclient!")))
}`

	// Make Msg configs
	msg1 := MsgRun{
		Package: &std.MemPackage{
			Files: []*std.MemFile{
				{
					Name: "main.gno",
					Body: fileBody1,
				},
			},
		},
		Send: "",
	}
	msg2 := MsgRun{
		Package: &std.MemPackage{
			Files: []*std.MemFile{
				{
					Name: "main.gno",
					Body: fileBody2,
				},
			},
		},
		Send: "",
	}

	expected := "- before: 0\n- after: 10\nhi gnoclient!\n"

	res, err := client.Run(baseCfg, msg1, msg2)
	assert.NoError(t, err)
	require.NotNil(t, res)
	assert.Equal(t, expected, string(res.DeliverTx.Data))
}

// todo add more integration tests:
// MsgCall with Send field populated (single/multiple)
// MsgRun with Send field populated (single/multiple)
=======
	// Make Msg configs
	toAddress, _ := crypto.AddressFromBech32("g14a0y9a64dugh3l7hneshdxr4w0rfkkww9ls35p")
	amount1 := 10
	msg1 := MsgSend{
		ToAddress: toAddress,
		Send:      std.Coin{"ugnot", int64(amount1)}.String(),
	}

	// Same send, different argument
	amount2 := 20
	msg2 := MsgSend{
		ToAddress: toAddress,
		Send:      std.Coin{"ugnot", int64(amount2)}.String(),
	}

	// Execute send
	res, err := client.Send(baseCfg, msg1, msg2)
	assert.Nil(t, err)
	assert.Equal(t, "", string(res.DeliverTx.Data))

	// Get the new account balance
	account, _, err := client.QueryAccount(toAddress)
	assert.Nil(t, err)

	expected := std.Coins{{"ugnot", int64(amount1 + amount2)}}
	got := account.GetCoins()

	assert.Equal(t, expected, got)
}

// todo add more integration tests.
>>>>>>> 59d87875

func newInMemorySigner(t *testing.T, chainid string) *SignerFromKeybase {
	t.Helper()

	mnemonic := integration.DefaultAccount_Seed
	name := integration.DefaultAccount_Name

	kb := keys.NewInMemory()
	_, err := kb.CreateAccount(name, mnemonic, "", "", uint32(0), uint32(0))
	require.NoError(t, err)

	return &SignerFromKeybase{
		Keybase:  kb,      // Stores keys in memory or on disk
		Account:  name,    // Account name or bech32 format
		Password: "",      // Password for encryption
		ChainID:  chainid, // Chain ID for transaction signing
	}
}<|MERGE_RESOLUTION|>--- conflicted
+++ resolved
@@ -11,7 +11,6 @@
 	"github.com/gnolang/gno/tm2/pkg/crypto"
 	"github.com/gnolang/gno/tm2/pkg/crypto/keys"
 	"github.com/gnolang/gno/tm2/pkg/log"
-	"github.com/gnolang/gno/tm2/pkg/std"
 	"github.com/stretchr/testify/assert"
 	"github.com/stretchr/testify/require"
 )
@@ -110,40 +109,134 @@
 	assert.Equal(t, expected, got)
 }
 
-<<<<<<< HEAD
+func TestClient_Send_Single_Integration(t *testing.T) {
+	// Set up in-memory node
+	config, _ := integration.TestingNodeConfig(t, gnoenv.RootDir())
+	node, remoteAddr := integration.TestingInMemoryNode(t, log.NewNoopLogger(), config)
+	defer node.Stop()
+
+	// Init Signer & RPCClient
+	signer := newInMemorySigner(t, "tendermint_test")
+	rpcClient := rpcclient.NewHTTP(remoteAddr, "/websocket")
+
+	// Setup Client
+	client := Client{
+		Signer:    signer,
+		RPCClient: rpcClient,
+	}
+
+	// Make Tx config
+	baseCfg := BaseTxCfg{
+		GasFee:         "10000ugnot",
+		GasWanted:      8000000,
+		AccountNumber:  0,
+		SequenceNumber: 0,
+		Memo:           "",
+	}
+
+	// Make Send config for a new address on the blockchain
+	toAddress, _ := crypto.AddressFromBech32("g14a0y9a64dugh3l7hneshdxr4w0rfkkww9ls35p")
+	amount := 10
+	msg := MsgSend{
+		ToAddress: toAddress,
+		Send:      std.Coin{"ugnot", int64(amount)}.String(),
+	}
+
+	// Execute send
+	res, err := client.Send(baseCfg, msg)
+	assert.Nil(t, err)
+	assert.Equal(t, "", string(res.DeliverTx.Data))
+
+	// Get the new account balance
+	account, _, err := client.QueryAccount(toAddress)
+	assert.Nil(t, err)
+
+	expected := std.Coins{{"ugnot", int64(amount)}}
+	got := account.GetCoins()
+
+	assert.Equal(t, expected, got)
+}
+
+func TestClient_Send_Multiple_Integration(t *testing.T) {
+	// Set up in-memory node
+	config, _ := integration.TestingNodeConfig(t, gnoenv.RootDir())
+	node, remoteAddr := integration.TestingInMemoryNode(t, log.NewNoopLogger(), config)
+	defer node.Stop()
+
+	// Init Signer & RPCClient
+	signer := newInMemorySigner(t, "tendermint_test")
+	rpcClient := rpcclient.NewHTTP(remoteAddr, "/websocket")
+
+	// Setup Client
+	client := Client{
+		Signer:    signer,
+		RPCClient: rpcClient,
+	}
+
+	// Make Tx config
+	baseCfg := BaseTxCfg{
+		GasFee:         "10000ugnot",
+		GasWanted:      8000000,
+		AccountNumber:  0,
+		SequenceNumber: 0,
+		Memo:           "",
+	}
+
+	// Make Msg configs
+	toAddress, _ := crypto.AddressFromBech32("g14a0y9a64dugh3l7hneshdxr4w0rfkkww9ls35p")
+	amount1 := 10
+	msg1 := MsgSend{
+		ToAddress: toAddress,
+		Send:      std.Coin{"ugnot", int64(amount1)}.String(),
+	}
+
+	// Same send, different argument
+	amount2 := 20
+	msg2 := MsgSend{
+		ToAddress: toAddress,
+		Send:      std.Coin{"ugnot", int64(amount2)}.String(),
+	}
+
+	// Execute send
+	res, err := client.Send(baseCfg, msg1, msg2)
+	assert.Nil(t, err)
+	assert.Equal(t, "", string(res.DeliverTx.Data))
+
+	// Get the new account balance
+	account, _, err := client.QueryAccount(toAddress)
+	assert.Nil(t, err)
+
+	expected := std.Coins{{"ugnot", int64(amount1 + amount2)}}
+	got := account.GetCoins()
+
+	assert.Equal(t, expected, got)
+}
+
 // Run tests
 func TestRunSingle_Integration(t *testing.T) {
-=======
-func TestClient_Send_Single_Integration(t *testing.T) {
->>>>>>> 59d87875
-	// Set up in-memory node
-	config, _ := integration.TestingNodeConfig(t, gnoenv.RootDir())
-	node, remoteAddr := integration.TestingInMemoryNode(t, log.NewNoopLogger(), config)
-	defer node.Stop()
-
-	// Init Signer & RPCClient
-	signer := newInMemorySigner(t, "tendermint_test")
-	rpcClient := rpcclient.NewHTTP(remoteAddr, "/websocket")
-
-<<<<<<< HEAD
-=======
-	// Setup Client
->>>>>>> 59d87875
-	client := Client{
-		Signer:    signer,
-		RPCClient: rpcClient,
-	}
-
-	// Make Tx config
-	baseCfg := BaseTxCfg{
-		GasFee:         "10000ugnot",
-		GasWanted:      8000000,
-		AccountNumber:  0,
-		SequenceNumber: 0,
-		Memo:           "",
-	}
-
-<<<<<<< HEAD
+	// Set up in-memory node
+	config, _ := integration.TestingNodeConfig(t, gnoenv.RootDir())
+	node, remoteAddr := integration.TestingInMemoryNode(t, log.NewNoopLogger(), config)
+	defer node.Stop()
+
+	// Init Signer & RPCClient
+	signer := newInMemorySigner(t, "tendermint_test")
+	rpcClient := rpcclient.NewHTTP(remoteAddr, "/websocket")
+
+	client := Client{
+		Signer:    signer,
+		RPCClient: rpcClient,
+	}
+
+	// Make Tx config
+	baseCfg := BaseTxCfg{
+		GasFee:         "10000ugnot",
+		GasWanted:      8000000,
+		AccountNumber:  0,
+		SequenceNumber: 0,
+		Memo:           "",
+	}
+
 	fileBody := `package main
 import (
 	"std"
@@ -179,60 +272,29 @@
 
 // Run tests
 func TestRunMultiple_Integration(t *testing.T) {
-=======
-	// Make Send config for a new address on the blockchain
-	toAddress, _ := crypto.AddressFromBech32("g14a0y9a64dugh3l7hneshdxr4w0rfkkww9ls35p")
-	amount := 10
-	msg := MsgSend{
-		ToAddress: toAddress,
-		Send:      std.Coin{"ugnot", int64(amount)}.String(),
-	}
-
-	// Execute send
-	res, err := client.Send(baseCfg, msg)
-	assert.Nil(t, err)
-	assert.Equal(t, "", string(res.DeliverTx.Data))
-
-	// Get the new account balance
-	account, _, err := client.QueryAccount(toAddress)
-	assert.Nil(t, err)
-
-	expected := std.Coins{{"ugnot", int64(amount)}}
-	got := account.GetCoins()
-
-	assert.Equal(t, expected, got)
-}
-
-func TestClient_Send_Multiple_Integration(t *testing.T) {
->>>>>>> 59d87875
-	// Set up in-memory node
-	config, _ := integration.TestingNodeConfig(t, gnoenv.RootDir())
-	node, remoteAddr := integration.TestingInMemoryNode(t, log.NewNoopLogger(), config)
-	defer node.Stop()
-
-	// Init Signer & RPCClient
-	signer := newInMemorySigner(t, "tendermint_test")
-	rpcClient := rpcclient.NewHTTP(remoteAddr, "/websocket")
-
-<<<<<<< HEAD
-=======
-	// Setup Client
->>>>>>> 59d87875
-	client := Client{
-		Signer:    signer,
-		RPCClient: rpcClient,
-	}
-
-	// Make Tx config
-	baseCfg := BaseTxCfg{
-		GasFee:         "10000ugnot",
-		GasWanted:      8000000,
-		AccountNumber:  0,
-		SequenceNumber: 0,
-		Memo:           "",
-	}
-
-<<<<<<< HEAD
+	// Set up in-memory node
+	config, _ := integration.TestingNodeConfig(t, gnoenv.RootDir())
+	node, remoteAddr := integration.TestingInMemoryNode(t, log.NewNoopLogger(), config)
+	defer node.Stop()
+
+	// Init Signer & RPCClient
+	signer := newInMemorySigner(t, "tendermint_test")
+	rpcClient := rpcclient.NewHTTP(remoteAddr, "/websocket")
+
+	client := Client{
+		Signer:    signer,
+		RPCClient: rpcClient,
+	}
+
+	// Make Tx config
+	baseCfg := BaseTxCfg{
+		GasFee:         "10000ugnot",
+		GasWanted:      8000000,
+		AccountNumber:  0,
+		SequenceNumber: 0,
+		Memo:           "",
+	}
+
 	fileBody1 := `package main
 import (
 	"std"
@@ -292,39 +354,6 @@
 // todo add more integration tests:
 // MsgCall with Send field populated (single/multiple)
 // MsgRun with Send field populated (single/multiple)
-=======
-	// Make Msg configs
-	toAddress, _ := crypto.AddressFromBech32("g14a0y9a64dugh3l7hneshdxr4w0rfkkww9ls35p")
-	amount1 := 10
-	msg1 := MsgSend{
-		ToAddress: toAddress,
-		Send:      std.Coin{"ugnot", int64(amount1)}.String(),
-	}
-
-	// Same send, different argument
-	amount2 := 20
-	msg2 := MsgSend{
-		ToAddress: toAddress,
-		Send:      std.Coin{"ugnot", int64(amount2)}.String(),
-	}
-
-	// Execute send
-	res, err := client.Send(baseCfg, msg1, msg2)
-	assert.Nil(t, err)
-	assert.Equal(t, "", string(res.DeliverTx.Data))
-
-	// Get the new account balance
-	account, _, err := client.QueryAccount(toAddress)
-	assert.Nil(t, err)
-
-	expected := std.Coins{{"ugnot", int64(amount1 + amount2)}}
-	got := account.GetCoins()
-
-	assert.Equal(t, expected, got)
-}
-
-// todo add more integration tests.
->>>>>>> 59d87875
 
 func newInMemorySigner(t *testing.T, chainid string) *SignerFromKeybase {
 	t.Helper()
