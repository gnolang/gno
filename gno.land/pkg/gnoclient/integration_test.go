package gnoclient

import (
	"testing"

	"github.com/gnolang/gno/gnovm/pkg/gnolang"

	"github.com/gnolang/gno/gno.land/pkg/gnoland/ugnot"
	"github.com/gnolang/gno/gno.land/pkg/integration"
	"github.com/gnolang/gno/gno.land/pkg/sdk/vm"
	"github.com/gnolang/gno/gnovm"
	"github.com/gnolang/gno/gnovm/pkg/gnoenv"
	rpcclient "github.com/gnolang/gno/tm2/pkg/bft/rpc/client"
	"github.com/gnolang/gno/tm2/pkg/crypto"
	"github.com/gnolang/gno/tm2/pkg/crypto/keys"
	"github.com/gnolang/gno/tm2/pkg/log"
	"github.com/gnolang/gno/tm2/pkg/sdk/bank"
	"github.com/gnolang/gno/tm2/pkg/std"
	"github.com/stretchr/testify/assert"
	"github.com/stretchr/testify/require"
)

func TestCallSingle_Integration(t *testing.T) {
	// Set up in-memory node
	config, _ := integration.TestingNodeConfig(t, gnoenv.RootDir())
	node, remoteAddr := integration.TestingInMemoryNode(t, log.NewNoopLogger(), config)
	defer node.Stop()

	// Init Signer & RPCClient
	signer := newInMemorySigner(t, "tendermint_test")
	rpcClient, err := rpcclient.NewHTTPClient(remoteAddr)
	require.NoError(t, err)

	// Setup Client
	client := Client{
		Signer:    signer,
		RPCClient: rpcClient,
	}

	// Make Tx config
	baseCfg := BaseTxCfg{
		GasFee:         ugnot.ValueString(800000),
		GasWanted:      8000000,
		AccountNumber:  0,
		SequenceNumber: 0,
		Memo:           "",
	}

	caller, err := client.Signer.Info()
	require.NoError(t, err)

	// Make Msg config
	msg := vm.MsgCall{
		Caller:  caller.GetAddress(),
		PkgPath: "gno.land/r/demo/deep/very/deep",
		Func:    "Render",
		Args:    []string{"test argument"},
		Send:    nil,
	}

	// Execute call
	res, err := client.Call(baseCfg, msg)
	require.NoError(t, err)

	expected := "(\"hi test argument\" string)\n\n"
	got := string(res.DeliverTx.Data)

	assert.Equal(t, expected, got)

	res, err = callSigningSeparately(t, client, baseCfg, msg)
	require.NoError(t, err)
	got = string(res.DeliverTx.Data)
	assert.Equal(t, expected, got)
}

func TestCallMultiple_Integration(t *testing.T) {
	// Set up in-memory node
	config, _ := integration.TestingNodeConfig(t, gnoenv.RootDir())
	node, remoteAddr := integration.TestingInMemoryNode(t, log.NewNoopLogger(), config)
	defer node.Stop()

	// Init Signer & RPCClient
	signer := newInMemorySigner(t, "tendermint_test")
	rpcClient, err := rpcclient.NewHTTPClient(remoteAddr)
	require.NoError(t, err)

	// Setup Client
	client := Client{
		Signer:    signer,
		RPCClient: rpcClient,
	}

	// Make Tx config
	baseCfg := BaseTxCfg{
		GasFee:         ugnot.ValueString(800000),
		GasWanted:      8000000,
		AccountNumber:  0,
		SequenceNumber: 0,
		Memo:           "",
	}

	caller, err := client.Signer.Info()
	require.NoError(t, err)

	// Make Msg configs
	msg1 := vm.MsgCall{
		Caller:  caller.GetAddress(),
		PkgPath: "gno.land/r/demo/deep/very/deep",
		Func:    "Render",
		Args:    []string{""},
		Send:    nil,
	}

	// Same call, different argument
	msg2 := vm.MsgCall{
		Caller:  caller.GetAddress(),
		PkgPath: "gno.land/r/demo/deep/very/deep",
		Func:    "Render",
		Args:    []string{"test argument"},
		Send:    nil,
	}

	expected := "(\"it works!\" string)\n\n(\"hi test argument\" string)\n\n"

	// Execute call
	res, err := client.Call(baseCfg, msg1, msg2)
	require.NoError(t, err)

	got := string(res.DeliverTx.Data)
	assert.Equal(t, expected, got)

	res, err = callSigningSeparately(t, client, baseCfg, msg1, msg2)
	require.NoError(t, err)
	got = string(res.DeliverTx.Data)
	assert.Equal(t, expected, got)
}

func TestSendSingle_Integration(t *testing.T) {
	// Set up in-memory node
	config, _ := integration.TestingNodeConfig(t, gnoenv.RootDir())
	node, remoteAddr := integration.TestingInMemoryNode(t, log.NewNoopLogger(), config)
	defer node.Stop()

	// Init Signer & RPCClient
	signer := newInMemorySigner(t, "tendermint_test")
	rpcClient, err := rpcclient.NewHTTPClient(remoteAddr)
	require.NoError(t, err)

	// Setup Client
	client := Client{
		Signer:    signer,
		RPCClient: rpcClient,
	}

	// Make Tx config
	baseCfg := BaseTxCfg{
		GasFee:         ugnot.ValueString(800000),
		GasWanted:      8000000,
		AccountNumber:  0,
		SequenceNumber: 0,
		Memo:           "",
	}

	caller, err := client.Signer.Info()
	require.NoError(t, err)

	// Make Send config for a new address on the blockchain
	toAddress, _ := crypto.AddressFromBech32("g14a0y9a64dugh3l7hneshdxr4w0rfkkww9ls35p")
	amount := 10
	msg := bank.MsgSend{
		FromAddress: caller.GetAddress(),
		ToAddress:   toAddress,
		Amount:      std.Coins{{Denom: ugnot.Denom, Amount: int64(amount)}},
	}

	// Execute send
	res, err := client.Send(baseCfg, msg)
	require.NoError(t, err)
	assert.Equal(t, "", string(res.DeliverTx.Data))

	// Get the new account balance
	account, _, err := client.QueryAccount(toAddress)
	require.NoError(t, err)

	expected := std.Coins{{Denom: ugnot.Denom, Amount: int64(amount)}}
	got := account.GetCoins()

	assert.Equal(t, expected, got)

	res, err = sendSigningSeparately(t, client, baseCfg, msg)
	require.NoError(t, err)
	assert.Equal(t, "", string(res.DeliverTx.Data))

	// Get the new account balance
	account, _, err = client.QueryAccount(toAddress)
	require.NoError(t, err)
	expected2 := std.Coins{{Denom: ugnot.Denom, Amount: int64(2 * amount)}}
	got = account.GetCoins()
	assert.Equal(t, expected2, got)
}

func TestSendMultiple_Integration(t *testing.T) {
	// Set up in-memory node
	config, _ := integration.TestingNodeConfig(t, gnoenv.RootDir())
	node, remoteAddr := integration.TestingInMemoryNode(t, log.NewNoopLogger(), config)
	defer node.Stop()

	// Init Signer & RPCClient
	signer := newInMemorySigner(t, "tendermint_test")
	rpcClient, err := rpcclient.NewHTTPClient(remoteAddr)
	require.NoError(t, err)

	// Setup Client
	client := Client{
		Signer:    signer,
		RPCClient: rpcClient,
	}

	// Make Tx config
	baseCfg := BaseTxCfg{
		GasFee:         ugnot.ValueString(800000),
		GasWanted:      8000000,
		AccountNumber:  0,
		SequenceNumber: 0,
		Memo:           "",
	}

	caller, err := client.Signer.Info()
	require.NoError(t, err)

	// Make Msg configs
	toAddress, _ := crypto.AddressFromBech32("g14a0y9a64dugh3l7hneshdxr4w0rfkkww9ls35p")
	amount1 := 10
	msg1 := bank.MsgSend{
		FromAddress: caller.GetAddress(),
		ToAddress:   toAddress,
		Amount:      std.Coins{{Denom: ugnot.Denom, Amount: int64(amount1)}},
	}

	// Same send, different argument
	amount2 := 20
	msg2 := bank.MsgSend{
		FromAddress: caller.GetAddress(),
		ToAddress:   toAddress,
		Amount:      std.Coins{{Denom: ugnot.Denom, Amount: int64(amount2)}},
	}

	// Execute send
	res, err := client.Send(baseCfg, msg1, msg2)
	assert.NoError(t, err)
	assert.Equal(t, "", string(res.DeliverTx.Data))

	// Get the new account balance
	account, _, err := client.QueryAccount(toAddress)
	assert.NoError(t, err)

	expected := std.Coins{{Denom: ugnot.Denom, Amount: int64(amount1 + amount2)}}
	got := account.GetCoins()

	assert.Equal(t, expected, got)

	res, err = sendSigningSeparately(t, client, baseCfg, msg1, msg2)
	require.NoError(t, err)
	assert.Equal(t, "", string(res.DeliverTx.Data))

	// Get the new account balance
	account, _, err = client.QueryAccount(toAddress)
	require.NoError(t, err)
	expected2 := std.Coins{{Denom: ugnot.Denom, Amount: int64(2 * (amount1 + amount2))}}
	got = account.GetCoins()
	assert.Equal(t, expected2, got)
}

// Run tests
func TestRunSingle_Integration(t *testing.T) {
	// Set up in-memory node
	config, _ := integration.TestingNodeConfig(t, gnoenv.RootDir())
	node, remoteAddr := integration.TestingInMemoryNode(t, log.NewNoopLogger(), config)
	defer node.Stop()

	// Init Signer & RPCClient
	signer := newInMemorySigner(t, "tendermint_test")
	rpcClient, err := rpcclient.NewHTTPClient(remoteAddr)
	require.NoError(t, err)

	client := Client{
		Signer:    signer,
		RPCClient: rpcClient,
	}

	// Make Tx config
	baseCfg := BaseTxCfg{
		GasFee:         ugnot.ValueString(800000),
		GasWanted:      8000000,
		AccountNumber:  0,
		SequenceNumber: 0,
		Memo:           "",
	}

	fileBody := `package main
import (
	"gno.land/p/demo/ufmt"
	"gno.land/r/demo/tests"
)
func main() {
	println(ufmt.Sprintf("- before: %d", tests.Counter()))
	for i := 0; i < 10; i++ {
		tests.IncCounter()
	}
	println(ufmt.Sprintf("- after: %d", tests.Counter()))
}`

	caller, err := client.Signer.Info()
	require.NoError(t, err)

	// Make Msg configs
	msg := vm.MsgRun{
		Caller: caller.GetAddress(),
		Package: &gnovm.MemPackage{
			Name: "main",
			Files: []*gnovm.MemFile{
				{
					Name: "main.gno",
					Body: fileBody,
				},
			},
		},
		Send: nil,
	}

	res, err := client.Run(baseCfg, msg)
	assert.NoError(t, err)
	require.NotNil(t, res)
	assert.Equal(t, string(res.DeliverTx.Data), "- before: 0\n- after: 10\n")

	res, err = runSigningSeparately(t, client, baseCfg, msg)
	assert.NoError(t, err)
	require.NotNil(t, res)
	assert.Equal(t, string(res.DeliverTx.Data), "- before: 10\n- after: 20\n")
}

// Run tests
func TestRunMultiple_Integration(t *testing.T) {
	// Set up in-memory node
	config, _ := integration.TestingNodeConfig(t, gnoenv.RootDir())
	node, remoteAddr := integration.TestingInMemoryNode(t, log.NewNoopLogger(), config)
	defer node.Stop()

	// Init Signer & RPCClient
	signer := newInMemorySigner(t, "tendermint_test")
	rpcClient, err := rpcclient.NewHTTPClient(remoteAddr)
	require.NoError(t, err)

	client := Client{
		Signer:    signer,
		RPCClient: rpcClient,
	}

	// Make Tx config
	baseCfg := BaseTxCfg{
<<<<<<< HEAD
		GasFee:         ugnot.ValueString(800000),
		GasWanted:      8000000,
=======
		GasFee:         ugnot.ValueString(10000),
		GasWanted:      13000000,
>>>>>>> ebb49480
		AccountNumber:  0,
		SequenceNumber: 0,
		Memo:           "",
	}

	fileBody1 := `package main
import (
	"gno.land/p/demo/ufmt"
	"gno.land/r/demo/tests"
)
func main() {
	println(ufmt.Sprintf("- before: %d", tests.Counter()))
	for i := 0; i < 10; i++ {
		tests.IncCounter()
	}
	println(ufmt.Sprintf("- after: %d", tests.Counter()))
}`

	fileBody2 := `package main
import (
	"gno.land/p/demo/ufmt"
	"gno.land/r/demo/deep/very/deep"
)
func main() {
	println(ufmt.Sprintf("%s", deep.Render("gnoclient!")))
}`

	caller, err := client.Signer.Info()
	require.NoError(t, err)

	// Make Msg configs
	msg1 := vm.MsgRun{
		Caller: caller.GetAddress(),
		Package: &gnovm.MemPackage{
			Name: "main",
			Files: []*gnovm.MemFile{
				{
					Name: "main.gno",
					Body: fileBody1,
				},
			},
		},
		Send: nil,
	}
	msg2 := vm.MsgRun{
		Caller: caller.GetAddress(),
		Package: &gnovm.MemPackage{
			Name: "main",
			Files: []*gnovm.MemFile{
				{
					Name: "main.gno",
					Body: fileBody2,
				},
			},
		},
		Send: nil,
	}

	expected := "- before: 0\n- after: 10\nhi gnoclient!\n"

	res, err := client.Run(baseCfg, msg1, msg2)
	assert.NoError(t, err)
	require.NotNil(t, res)
	assert.Equal(t, expected, string(res.DeliverTx.Data))

	res, err = runSigningSeparately(t, client, baseCfg, msg1, msg2)
	require.NoError(t, err)
	require.NotNil(t, res)
	expected2 := "- before: 10\n- after: 20\nhi gnoclient!\n"
	assert.Equal(t, expected2, string(res.DeliverTx.Data))
}

func TestAddPackageSingle_Integration(t *testing.T) {
	// Set up in-memory node
	config, _ := integration.TestingNodeConfig(t, gnoenv.RootDir())
	node, remoteAddr := integration.TestingInMemoryNode(t, log.NewNoopLogger(), config)
	defer node.Stop()

	// Init Signer & RPCClient
	signer := newInMemorySigner(t, "tendermint_test")
	rpcClient, err := rpcclient.NewHTTPClient(remoteAddr)
	require.NoError(t, err)

	// Setup Client
	client := Client{
		Signer:    signer,
		RPCClient: rpcClient,
	}

	// Make Tx config
	baseCfg := BaseTxCfg{
		GasFee:         ugnot.ValueString(800000),
		GasWanted:      8000000,
		AccountNumber:  0,
		SequenceNumber: 0,
		Memo:           "",
	}

	body := `package echo

func Echo(str string) string {
	return str
}`

	fileName := "echo.gno"
	deploymentPath := "gno.land/p/demo/integration/test/echo"
	deposit := std.Coins{{Denom: ugnot.Denom, Amount: int64(100)}}

	caller, err := client.Signer.Info()
	require.NoError(t, err)

	// Make Msg config
	msg := vm.MsgAddPackage{
		Creator: caller.GetAddress(),
		Package: &gnovm.MemPackage{
			Name: "echo",
			Path: deploymentPath,
			Files: []*gnovm.MemFile{
				{
					Name: fileName,
					Body: body,
				},
			},
		},
		Deposit: deposit,
	}

	// Execute AddPackage
	_, err = client.AddPackage(baseCfg, msg)
	assert.NoError(t, err)

	// Check for deployed file on the node
	query, err := client.Query(QueryCfg{
		Path: "vm/qfile",
		Data: []byte(deploymentPath),
	})
	require.NoError(t, err)
	assert.Equal(t, string(query.Response.Data), fileName)

	// Query balance to validate deposit
	baseAcc, _, err := client.QueryAccount(gnolang.DerivePkgAddr(deploymentPath))
	require.NoError(t, err)
	assert.Equal(t, baseAcc.GetCoins(), deposit)

	// Test signing separately (using a different deployment path)
	deploymentPathB := "gno.land/p/demo/integration/test/echo2"
	msg.Package.Path = deploymentPathB
	_, err = addPackageSigningSeparately(t, client, baseCfg, msg)
	assert.NoError(t, err)
	query, err = client.Query(QueryCfg{
		Path: "vm/qfile",
		Data: []byte(deploymentPathB),
	})
	require.NoError(t, err)
	assert.Equal(t, string(query.Response.Data), fileName)
}

func TestAddPackageMultiple_Integration(t *testing.T) {
	// Set up in-memory node
	config, _ := integration.TestingNodeConfig(t, gnoenv.RootDir())
	node, remoteAddr := integration.TestingInMemoryNode(t, log.NewNoopLogger(), config)
	defer node.Stop()

	// Init Signer & RPCClient
	signer := newInMemorySigner(t, "tendermint_test")
	rpcClient, err := rpcclient.NewHTTPClient(remoteAddr)
	require.NoError(t, err)

	// Setup Client
	client := Client{
		Signer:    signer,
		RPCClient: rpcClient,
	}

	// Make Tx config
	baseCfg := BaseTxCfg{
		GasFee:         ugnot.ValueString(800000),
		GasWanted:      8000000,
		AccountNumber:  0,
		SequenceNumber: 0,
		Memo:           "",
	}

	deposit := std.Coins{{Denom: ugnot.Denom, Amount: int64(100)}}
	deploymentPath1 := "gno.land/p/demo/integration/test/echo"

	body1 := `package echo

func Echo(str string) string {
	return str
}`

	deploymentPath2 := "gno.land/p/demo/integration/test/hello"
	body2 := `package hello

func Hello(str string) string {
	return "Hello " + str + "!"
}`

	caller, err := client.Signer.Info()
	require.NoError(t, err)

	msg1 := vm.MsgAddPackage{
		Creator: caller.GetAddress(),
		Package: &gnovm.MemPackage{
			Name: "echo",
			Path: deploymentPath1,
			Files: []*gnovm.MemFile{
				{
					Name: "echo.gno",
					Body: body1,
				},
			},
		},
		Deposit: nil,
	}

	msg2 := vm.MsgAddPackage{
		Creator: caller.GetAddress(),
		Package: &gnovm.MemPackage{
			Name: "hello",
			Path: deploymentPath2,
			Files: []*gnovm.MemFile{
				{
					Name: "gno.mod",
					Body: "module gno.land/p/demo/integration/test/hello",
				},
				{
					Name: "hello.gno",
					Body: body2,
				},
			},
		},
		Deposit: deposit,
	}

	// Execute AddPackage
	_, err = client.AddPackage(baseCfg, msg1, msg2)
	assert.NoError(t, err)

	// Check Package #1
	query, err := client.Query(QueryCfg{
		Path: "vm/qfile",
		Data: []byte(deploymentPath1),
	})
	require.NoError(t, err)
	assert.Equal(t, string(query.Response.Data), "echo.gno")

	// Query balance to validate deposit
	baseAcc, _, err := client.QueryAccount(gnolang.DerivePkgAddr(deploymentPath1))
	require.NoError(t, err)
	assert.Equal(t, baseAcc.GetCoins().String(), "")

	// Check Package #2
	query, err = client.Query(QueryCfg{
		Path: "vm/qfile",
		Data: []byte(deploymentPath2),
	})
	require.NoError(t, err)
	assert.Contains(t, string(query.Response.Data), "hello.gno")
	assert.Contains(t, string(query.Response.Data), "gno.mod")

	// Query balance to validate deposit
	baseAcc, _, err = client.QueryAccount(gnolang.DerivePkgAddr(deploymentPath2))
	require.NoError(t, err)
	assert.Equal(t, baseAcc.GetCoins(), deposit)

	// Test signing separately (using a different deployment path)
	deploymentPath1B := "gno.land/p/demo/integration/test/echo2"
	deploymentPath2B := "gno.land/p/demo/integration/test/hello2"
	msg1.Package.Path = deploymentPath1B
	msg2.Package.Path = deploymentPath2B
	_, err = addPackageSigningSeparately(t, client, baseCfg, msg1, msg2)
	assert.NoError(t, err)
	query, err = client.Query(QueryCfg{
		Path: "vm/qfile",
		Data: []byte(deploymentPath1B),
	})
	require.NoError(t, err)
	assert.Equal(t, string(query.Response.Data), "echo.gno")
	query, err = client.Query(QueryCfg{
		Path: "vm/qfile",
		Data: []byte(deploymentPath2B),
	})
	require.NoError(t, err)
	assert.Contains(t, string(query.Response.Data), "hello.gno")
	assert.Contains(t, string(query.Response.Data), "gno.mod")
}

// todo add more integration tests:
// MsgCall with Send field populated (single/multiple)
// MsgRun with Send field populated (single/multiple)

func newInMemorySigner(t *testing.T, chainid string) *SignerFromKeybase {
	t.Helper()

	mnemonic := integration.DefaultAccount_Seed
	name := integration.DefaultAccount_Name

	kb := keys.NewInMemory()
	_, err := kb.CreateAccount(name, mnemonic, "", "", uint32(0), uint32(0))
	require.NoError(t, err)

	return &SignerFromKeybase{
		Keybase:  kb,      // Stores keys in memory or on disk
		Account:  name,    // Account name or bech32 format
		Password: "",      // Password for encryption
		ChainID:  chainid, // Chain ID for transaction signing
	}
}<|MERGE_RESOLUTION|>--- conflicted
+++ resolved
@@ -358,13 +358,8 @@
 
 	// Make Tx config
 	baseCfg := BaseTxCfg{
-<<<<<<< HEAD
-		GasFee:         ugnot.ValueString(800000),
-		GasWanted:      8000000,
-=======
-		GasFee:         ugnot.ValueString(10000),
+		GasFee:         ugnot.ValueString(1300000),
 		GasWanted:      13000000,
->>>>>>> ebb49480
 		AccountNumber:  0,
 		SequenceNumber: 0,
 		Memo:           "",
