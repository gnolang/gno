--- conflicted
+++ resolved
@@ -39,13 +39,8 @@
 
 	// Make Tx config
 	baseCfg := BaseTxCfg{
-<<<<<<< HEAD
-		GasFee:         ugnot.ValueString(800000),
-		GasWanted:      8000000,
-=======
-		GasFee:         ugnot.ValueString(10000),
+		GasFee:         ugnot.ValueString(2100000),
 		GasWanted:      21000000,
->>>>>>> 9f181d1e
 		AccountNumber:  0,
 		SequenceNumber: 0,
 		Memo:           "",
@@ -97,13 +92,8 @@
 
 	// Make Tx config
 	baseCfg := BaseTxCfg{
-<<<<<<< HEAD
-		GasFee:         ugnot.ValueString(800000),
-		GasWanted:      8000000,
-=======
-		GasFee:         ugnot.ValueString(10000),
+		GasFee:         ugnot.ValueString(2100000),
 		GasWanted:      21000000,
->>>>>>> 9f181d1e
 		AccountNumber:  0,
 		SequenceNumber: 0,
 		Memo:           "",
@@ -164,13 +154,8 @@
 
 	// Make Tx config
 	baseCfg := BaseTxCfg{
-<<<<<<< HEAD
-		GasFee:         ugnot.ValueString(800000),
-		GasWanted:      8000000,
-=======
-		GasFee:         ugnot.ValueString(10000),
+		GasFee:         ugnot.ValueString(2100000),
 		GasWanted:      21000000,
->>>>>>> 9f181d1e
 		AccountNumber:  0,
 		SequenceNumber: 0,
 		Memo:           "",
@@ -233,13 +218,8 @@
 
 	// Make Tx config
 	baseCfg := BaseTxCfg{
-<<<<<<< HEAD
-		GasFee:         ugnot.ValueString(800000),
-		GasWanted:      8000000,
-=======
-		GasFee:         ugnot.ValueString(10000),
+		GasFee:         ugnot.ValueString(2100000),
 		GasWanted:      21000000,
->>>>>>> 9f181d1e
 		AccountNumber:  0,
 		SequenceNumber: 0,
 		Memo:           "",
@@ -310,13 +290,8 @@
 
 	// Make Tx config
 	baseCfg := BaseTxCfg{
-<<<<<<< HEAD
-		GasFee:         ugnot.ValueString(800000),
-		GasWanted:      8000000,
-=======
-		GasFee:         ugnot.ValueString(10000),
+		GasFee:         ugnot.ValueString(2100000),
 		GasWanted:      21000000,
->>>>>>> 9f181d1e
 		AccountNumber:  0,
 		SequenceNumber: 0,
 		Memo:           "",
@@ -383,13 +358,8 @@
 
 	// Make Tx config
 	baseCfg := BaseTxCfg{
-<<<<<<< HEAD
-		GasFee:         ugnot.ValueString(1300000),
-		GasWanted:      13000000,
-=======
-		GasFee:         ugnot.ValueString(10000),
+		GasFee:         ugnot.ValueString(2300000),
 		GasWanted:      23000000,
->>>>>>> 9f181d1e
 		AccountNumber:  0,
 		SequenceNumber: 0,
 		Memo:           "",
@@ -481,13 +451,8 @@
 
 	// Make Tx config
 	baseCfg := BaseTxCfg{
-<<<<<<< HEAD
-		GasFee:         ugnot.ValueString(800000),
-		GasWanted:      8000000,
-=======
-		GasFee:         ugnot.ValueString(10000),
+		GasFee:         ugnot.ValueString(2100000),
 		GasWanted:      21000000,
->>>>>>> 9f181d1e
 		AccountNumber:  0,
 		SequenceNumber: 0,
 		Memo:           "",
@@ -571,13 +536,8 @@
 
 	// Make Tx config
 	baseCfg := BaseTxCfg{
-<<<<<<< HEAD
-		GasFee:         ugnot.ValueString(800000),
-		GasWanted:      8000000,
-=======
-		GasFee:         ugnot.ValueString(10000),
+		GasFee:         ugnot.ValueString(2100000),
 		GasWanted:      21000000,
->>>>>>> 9f181d1e
 		AccountNumber:  0,
 		SequenceNumber: 0,
 		Memo:           "",
