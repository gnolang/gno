package gnoclient

import (
	"testing"

	"github.com/gnolang/gno/gnovm/pkg/gnolang"

	"github.com/gnolang/gno/tm2/pkg/std"

	"github.com/gnolang/gno/gno.land/pkg/integration"
	"github.com/gnolang/gno/gnovm/pkg/gnoenv"
	rpcclient "github.com/gnolang/gno/tm2/pkg/bft/rpc/client"
	"github.com/gnolang/gno/tm2/pkg/crypto"
	"github.com/gnolang/gno/tm2/pkg/crypto/bip39"
	"github.com/gnolang/gno/tm2/pkg/crypto/keys"
	"github.com/gnolang/gno/tm2/pkg/log"
	"github.com/stretchr/testify/assert"
	"github.com/stretchr/testify/require"
)

// Call tests
func TestCallSingle_Integration(t *testing.T) {
	// Set up in-memory node
	config, _ := integration.TestingNodeConfig(t, gnoenv.RootDir())
	node, remoteAddr := integration.TestingInMemoryNode(t, log.NewNoopLogger(), config)
	defer node.Stop()

	// Init Signer & RPCClient
	keybase := keys.NewInMemory()

	signer := newInMemorySigner(t, keybase, integration.DefaultAccount_Seed, integration.DefaultAccount_Name)
	rpcClient, err := rpcclient.NewHTTPClient(remoteAddr)
	require.NoError(t, err)

	// Setup Client
	client := Client{
		Signer:    signer,
		RPCClient: rpcClient,
	}

	// Make Tx config
	baseCfg := BaseTxCfg{
		GasFee:         "10000ugnot",
		GasWanted:      8000000,
		AccountNumber:  0,
		SequenceNumber: 0,
		Memo:           "",
	}

	// Make Msg config
	msg := MsgCall{
		PkgPath:  "gno.land/r/demo/deep/very/deep",
		FuncName: "Render",
		Args:     []string{"test argument"},
		Send:     "",
	}

	// Execute call
	res, err := client.Call(baseCfg, msg)
	require.NoError(t, err)
<<<<<<< HEAD

	expected := "(\"hi test argument\" string)\n\n"
	got := string(res.DeliverTx.Data)

	assert.Equal(t, expected, got)
}

func TestCallSingle_Sponsor_Integration(t *testing.T) {
	// Set up an in-memory node
	config, _ := integration.TestingNodeConfig(t, gnoenv.RootDir())
	node, remoteAddr := integration.TestingInMemoryNode(t, log.NewNoopLogger(), config)
	defer node.Stop()

	// Initialize in-memory key storage
	keybase := keys.NewInMemory()

	// Create signer accounts for sponsor and sponsoree
	sponsor := newInMemorySigner(t, keybase, integration.DefaultAccount_Seed, integration.DefaultAccount_Name)
	sponsoree := newInMemorySigner(t, keybase, generateMnemonic(t), "test2")

	sponsorInfo, err := sponsor.Info()
	require.NoError(t, err)

	sponsoreeInfo, err := sponsoree.Info()
	require.NoError(t, err)

	// Set up an RPC client to interact with the in-memory node
	rpcClient, err := rpcclient.NewHTTPClient(remoteAddr)
	require.NoError(t, err)

	// Initialize sponsor and sponsoree clients with their respective signers and RPC client
	sponsorClient := Client{
		Signer:    sponsor,
		RPCClient: rpcClient,
	}

	sponsoreeClient := Client{
		Signer:    sponsoree,
		RPCClient: rpcClient,
	}

	// Fetch sponsoree account information before the transaction
	var sponsoreeAccountNumber uint64 = 0
	var sponsoreeSequence uint64 = 0

	sponsoreeBefore, _, _ := sponsoreeClient.QueryAccount(sponsoreeInfo.GetAddress())
	if sponsoreeBefore != nil {
		sponsoreeAccountNumber = sponsoreeBefore.AccountNumber
		sponsoreeSequence = sponsoreeBefore.Sequence
	}

	// Configure the transaction to be sponsored
	cfg := SponsorTxCfg{
		BaseTxCfg: BaseTxCfg{
			GasWanted: 100000,
			GasFee:    "10000ugnot",
			Memo:      "Test memo",
		},
		SponsorAddress: sponsorInfo.GetAddress(),
	}

	// Create the message for the transaction
	msg := MsgCall{
		PkgPath:  "gno.land/r/demo/deep/very/deep",
		FuncName: "Render",
		Args:     []string{"test argument"},
	}

	// Sponsoree creates a new sponsor transaction
	tx, err := sponsoreeClient.NewSponsorTransaction(cfg, msg)
	require.NoError(t, err)

	// Sponsoree signs the transaction
	sponsorTx, err := sponsoreeClient.SignTransaction(*tx, sponsoreeAccountNumber, sponsoreeSequence)
	require.NoError(t, err)

	// Fetch sponsor account information before the transaction
	sponsorBefore, _, err := sponsorClient.QueryAccount(sponsorInfo.GetAddress())
	require.NoError(t, err)

	// Sponsor executes the transaction which received from sponsoree
	res, err := sponsorClient.ExecuteSponsorTransaction(*sponsorTx, sponsorBefore.AccountNumber, sponsorBefore.Sequence)
	require.NoError(t, err)
=======
>>>>>>> fa98780e

	// Check the result of the transaction execution
	expected := "(\"hi test argument\" string)\n\n"
	got := string(res.DeliverTx.Data)

	assert.Equal(t, expected, got)

	// Query sponsoree's balance after the transaction
	sponsoreeAfter, _, err := sponsoreeClient.QueryAccount(sponsoreeInfo.GetAddress())
	require.NoError(t, err)
	assert.Equal(t, std.Coins(nil), sponsoreeAfter.GetCoins())

	// Query sponsor's balance after the transaction
	sponsorAfter, _, err := sponsorClient.QueryAccount(sponsorInfo.GetAddress())
	require.NoError(t, err)
	expectedSponsorAfter := sponsorBefore.GetCoins().Sub(std.MustParseCoins(cfg.BaseTxCfg.GasFee))
	assert.Equal(t, expectedSponsorAfter, sponsorAfter.GetCoins())
}

func TestCallMultiple_Integration(t *testing.T) {
	// Set up in-memory node
	config, _ := integration.TestingNodeConfig(t, gnoenv.RootDir())
	node, remoteAddr := integration.TestingInMemoryNode(t, log.NewNoopLogger(), config)
	defer node.Stop()

	// Init Signer & RPCClient
	keybase := keys.NewInMemory()
	signer := newInMemorySigner(t, keybase, integration.DefaultAccount_Seed, integration.DefaultAccount_Name)
	rpcClient, err := rpcclient.NewHTTPClient(remoteAddr)
	require.NoError(t, err)

	// Setup Client
	client := Client{
		Signer:    signer,
		RPCClient: rpcClient,
	}

	// Make Tx config
	baseCfg := BaseTxCfg{
		GasFee:         "10000ugnot",
		GasWanted:      8000000,
		AccountNumber:  0,
		SequenceNumber: 0,
		Memo:           "",
	}

	// Make Msg configs
	msg1 := MsgCall{
		PkgPath:  "gno.land/r/demo/deep/very/deep",
		FuncName: "Render",
		Args:     []string{""},
		Send:     "",
	}

	// Same call, different argument
	msg2 := MsgCall{
		PkgPath:  "gno.land/r/demo/deep/very/deep",
		FuncName: "Render",
		Args:     []string{"test argument"},
		Send:     "",
	}

	expected := "(\"it works!\" string)\n\n(\"hi test argument\" string)\n\n"

	// Execute call
	res, err := client.Call(baseCfg, msg1, msg2)
	require.NoError(t, err)
<<<<<<< HEAD

	got := string(res.DeliverTx.Data)
	assert.Equal(t, expected, got)
}

func TestCallMultiple_Sponsor_Integration(t *testing.T) {
	// Set up an in-memory node
	config, _ := integration.TestingNodeConfig(t, gnoenv.RootDir())
	node, remoteAddr := integration.TestingInMemoryNode(t, log.NewNoopLogger(), config)
	defer node.Stop()

	// Initialize in-memory key storage
	keybase := keys.NewInMemory()

	// Create signer accounts for sponsor and sponsoree
	sponsor := newInMemorySigner(t, keybase, integration.DefaultAccount_Seed, integration.DefaultAccount_Name)
	sponsoree := newInMemorySigner(t, keybase, generateMnemonic(t), "test2")

	sponsorInfo, err := sponsor.Info()
	require.NoError(t, err)
=======
>>>>>>> fa98780e

	sponsoreeInfo, err := sponsoree.Info()
	require.NoError(t, err)

	// Set up an RPC client to interact with the in-memory node
	rpcClient, err := rpcclient.NewHTTPClient(remoteAddr)
	require.NoError(t, err)

	// Initialize sponsor and sponsoree clients with their respective signers and RPC client
	sponsorClient := Client{
		Signer:    sponsor,
		RPCClient: rpcClient,
	}

	sponsoreeClient := Client{
		Signer:    sponsoree,
		RPCClient: rpcClient,
	}

	// Fetch sponsoree account information before the transaction
	var sponsoreeAccountNumber uint64 = 0
	var sponsoreeSequence uint64 = 0

	sponsoreeBefore, _, _ := sponsoreeClient.QueryAccount(sponsoreeInfo.GetAddress())
	if sponsoreeBefore != nil {
		sponsoreeAccountNumber = sponsoreeBefore.AccountNumber
		sponsoreeSequence = sponsoreeBefore.Sequence
	}

	// Configure the transaction to be sponsored
	cfg := SponsorTxCfg{
		BaseTxCfg: BaseTxCfg{
			GasWanted: 100000,
			GasFee:    "10000ugnot",
			Memo:      "Test memo",
		},
		SponsorAddress: sponsorInfo.GetAddress(),
	}

	// Create multiple messages for the transaction
	msg1 := MsgCall{
		PkgPath:  "gno.land/r/demo/deep/very/deep",
		FuncName: "Render",
		Args:     []string{"test1"},
	}

	msg2 := MsgCall{
		PkgPath:  "gno.land/r/demo/deep/very/deep",
		FuncName: "Render",
		Args:     []string{"test2"},
	}

	// Sponsoree creates a new sponsor transaction
	tx, err := sponsoreeClient.NewSponsorTransaction(cfg, msg1, msg2)
	require.NoError(t, err)

	// Sponsoree signs the transaction
	sponsorTx, err := sponsoreeClient.SignTransaction(*tx, sponsoreeAccountNumber, sponsoreeSequence)
	require.NoError(t, err)

	// Fetch sponsor account information before the transaction
	sponsorBefore, _, err := sponsorClient.QueryAccount(sponsorInfo.GetAddress())
	require.NoError(t, err)

	// Sponsor executes the transaction which received from sponsoree
	res, err := sponsorClient.ExecuteSponsorTransaction(*sponsorTx, sponsorBefore.AccountNumber, sponsorBefore.Sequence)
	require.NoError(t, err)

	// Check the result of the transaction execution
	expected := "(\"hi test1\" string)\n\n(\"hi test2\" string)\n\n"
	got := string(res.DeliverTx.Data)
<<<<<<< HEAD

	assert.Nil(t, err)
=======
>>>>>>> fa98780e
	assert.Equal(t, expected, got)

	// Query sponsoree's balance after the transaction
	sponsoreeAfter, _, err := sponsoreeClient.QueryAccount(sponsoreeInfo.GetAddress())
	require.NoError(t, err)
	assert.Equal(t, std.Coins(nil), sponsoreeAfter.GetCoins())

	// Query sponsor's balance after the transaction
	sponsorAfter, _, err := sponsorClient.QueryAccount(sponsorInfo.GetAddress())
	require.NoError(t, err)
	expectedSponsorAfter := sponsorBefore.GetCoins().Sub(std.MustParseCoins(cfg.BaseTxCfg.GasFee))
	assert.Equal(t, expectedSponsorAfter, sponsorAfter.GetCoins())
}

// Send tests
func TestSendSingle_Integration(t *testing.T) {
	// Set up in-memory node
	config, _ := integration.TestingNodeConfig(t, gnoenv.RootDir())
	node, remoteAddr := integration.TestingInMemoryNode(t, log.NewNoopLogger(), config)
	defer node.Stop()

	// Init Signer & RPCClient
	keybase := keys.NewInMemory()
	signer := newInMemorySigner(t, keybase, integration.DefaultAccount_Seed, integration.DefaultAccount_Name)
	rpcClient, err := rpcclient.NewHTTPClient(remoteAddr)
	require.NoError(t, err)

	// Setup Client
	client := Client{
		Signer:    signer,
		RPCClient: rpcClient,
	}

	// Make Tx config
	baseCfg := BaseTxCfg{
		GasFee:         "10000ugnot",
		GasWanted:      8000000,
		AccountNumber:  0,
		SequenceNumber: 0,
		Memo:           "",
	}

	// Make Send config for a new address on the blockchain
	toAddress, _ := crypto.AddressFromBech32("g14a0y9a64dugh3l7hneshdxr4w0rfkkww9ls35p")
	amount := 10
	msg := MsgSend{
		ToAddress: toAddress,
		Send:      std.Coin{"ugnot", int64(amount)}.String(),
	}

	// Execute send
	res, err := client.Send(baseCfg, msg)
	require.NoError(t, err)
	assert.Equal(t, "", string(res.DeliverTx.Data))

	// Get the new account balance
	account, _, err := client.QueryAccount(toAddress)
	require.NoError(t, err)

	expected := std.Coins{{"ugnot", int64(amount)}}
	got := account.GetCoins()

	assert.Equal(t, expected, got)
}

func TestSendSingle_Sponsor_Integration(t *testing.T) {
	// Set up an in-memory node
	config, _ := integration.TestingNodeConfig(t, gnoenv.RootDir())
	node, remoteAddr := integration.TestingInMemoryNode(t, log.NewNoopLogger(), config)
	defer node.Stop()

	// Initialize in-memory key storage
	keybase := keys.NewInMemory()

	// Create signer accounts for sponsor and sponsoree
	sponsor := newInMemorySigner(t, keybase, integration.DefaultAccount_Seed, integration.DefaultAccount_Name)
	sender := newInMemorySigner(t, keybase, generateMnemonic(t), "test2")

	sponsorInfo, err := sponsor.Info()
	require.NoError(t, err)

	senderInfo, err := sender.Info()
	require.NoError(t, err)

	// Set up an RPC client to interact with the in-memory node
	rpcClient, err := rpcclient.NewHTTPClient(remoteAddr)
	require.NoError(t, err)

	// Initialize sponsor and sponsoree clients with their respective signers and RPC client
	sponsorClient := Client{
		Signer:    sponsor,
		RPCClient: rpcClient,
	}

	senderClient := Client{
		Signer:    sender,
		RPCClient: rpcClient,
	}

	// Ensure sender has enough money to make msg send
	_, err = sponsorClient.Send(BaseTxCfg{
		GasWanted: 1000000,
		GasFee:    "100000ugnot",
		Memo:      "Test memo",
	}, MsgSend{
		ToAddress: senderInfo.GetAddress(),
		Send:      "100000ugnot",
	})
	require.NoError(t, err)

	// Fetch sender account information before the transaction
	var senderAccountNumber uint64 = 0
	var senderSequence uint64 = 0

	senderBefore, _, _ := senderClient.QueryAccount(senderInfo.GetAddress())
	if senderBefore != nil {
		senderAccountNumber = senderBefore.AccountNumber
		senderSequence = senderBefore.Sequence
	}

	// Configure the transaction to be sponsored
	cfg := SponsorTxCfg{
		BaseTxCfg: BaseTxCfg{
			GasWanted: 1000000,
			GasFee:    "100000ugnot",
			Memo:      "Test memo",
		},
		SponsorAddress: sponsorInfo.GetAddress(),
	}

	toAddress, _ := crypto.AddressFromBech32("g14a0y9a64dugh3l7hneshdxr4w0rfkkww9ls35p")

	// Create the message for the transaction
	msg := MsgSend{
		ToAddress: toAddress,
		Send:      "10000ugnot",
	}

	// sender creates a new sponsor transaction
	tx, err := senderClient.NewSponsorTransaction(cfg, msg)
	require.NoError(t, err)

	// sender signs the transaction
	sponsorTx, err := senderClient.SignTransaction(*tx, senderAccountNumber, senderSequence)
	require.NoError(t, err)

	// Fetch sponsor account information before the transaction
	sponsorBefore, _, err := sponsorClient.QueryAccount(sponsorInfo.GetAddress())
	require.NoError(t, err)

	// Sponsor executes the transaction which received from sender
	res, err := sponsorClient.ExecuteSponsorTransaction(*sponsorTx, sponsorBefore.AccountNumber, sponsorBefore.Sequence)
	require.NoError(t, err)

	// Check the result of the transaction execution
	expected := ""
	got := string(res.DeliverTx.Data)

	assert.Nil(t, err)
	assert.Equal(t, expected, got)

	// Query sponsor's balance after the transaction
	sponsorAfter, _, err := sponsorClient.QueryAccount(sponsorInfo.GetAddress())
	require.NoError(t, err)
	expectedSponsorAfter := sponsorBefore.GetCoins().Sub(std.MustParseCoins(cfg.BaseTxCfg.GasFee))
	assert.Equal(t, expectedSponsorAfter, sponsorAfter.GetCoins())

	// Query sender's balance after the transaction
	senderAfter, _, err := senderClient.QueryAccount(senderInfo.GetAddress())
	require.NoError(t, err)
	expectedSenderAfter := senderBefore.GetCoins().Sub(std.MustParseCoins(msg.Send))
	assert.Equal(t, expectedSenderAfter, senderAfter.GetCoins())

	// Query to's balance after the transaction
	toAfter, _, err := sponsorClient.QueryAccount(toAddress)
	require.NoError(t, err)
	expectedToAfter := std.NewCoins(std.MustParseCoin(msg.Send))
	assert.Equal(t, expectedToAfter, toAfter.GetCoins())
}

func TestSendMultiple_Integration(t *testing.T) {
	// Set up in-memory node
	config, _ := integration.TestingNodeConfig(t, gnoenv.RootDir())
	node, remoteAddr := integration.TestingInMemoryNode(t, log.NewNoopLogger(), config)
	defer node.Stop()

	// Init Signer & RPCClient
	keybase := keys.NewInMemory()
	signer := newInMemorySigner(t, keybase, integration.DefaultAccount_Seed, integration.DefaultAccount_Name)
	rpcClient, err := rpcclient.NewHTTPClient(remoteAddr)
	require.NoError(t, err)

	// Setup Client
	client := Client{
		Signer:    signer,
		RPCClient: rpcClient,
	}

	// Make Tx config
	baseCfg := BaseTxCfg{
		GasFee:         "10000ugnot",
		GasWanted:      8000000,
		AccountNumber:  0,
		SequenceNumber: 0,
		Memo:           "",
	}

	// Make Msg configs
	toAddress, _ := crypto.AddressFromBech32("g14a0y9a64dugh3l7hneshdxr4w0rfkkww9ls35p")
	amount1 := 10
	msg1 := MsgSend{
		ToAddress: toAddress,
		Send:      std.Coin{"ugnot", int64(amount1)}.String(),
	}

	// Same send, different argument
	amount2 := 20
	msg2 := MsgSend{
		ToAddress: toAddress,
		Send:      std.Coin{"ugnot", int64(amount2)}.String(),
	}

	// Execute send
	res, err := client.Send(baseCfg, msg1, msg2)
	assert.NoError(t, err)
	assert.Equal(t, "", string(res.DeliverTx.Data))

	// Get the new account balance
	account, _, err := client.QueryAccount(toAddress)
	assert.NoError(t, err)

	expected := std.Coins{{"ugnot", int64(amount1 + amount2)}}
	got := account.GetCoins()

	assert.Equal(t, expected, got)
}

func TestSendMultiple_Sponsor_Integration(t *testing.T) {
	// Set up an in-memory node
	config, _ := integration.TestingNodeConfig(t, gnoenv.RootDir())
	node, remoteAddr := integration.TestingInMemoryNode(t, log.NewNoopLogger(), config)
	defer node.Stop()

	// Initialize in-memory key storage
	keybase := keys.NewInMemory()

	// Create signer accounts for sponsor and sponsoree
	sponsor := newInMemorySigner(t, keybase, integration.DefaultAccount_Seed, integration.DefaultAccount_Name)
	sender := newInMemorySigner(t, keybase, generateMnemonic(t), "test2")

	sponsorInfo, err := sponsor.Info()
	require.NoError(t, err)

	senderInfo, err := sender.Info()
	require.NoError(t, err)

	// Set up an RPC client to interact with the in-memory node
	rpcClient, err := rpcclient.NewHTTPClient(remoteAddr)
	require.NoError(t, err)

	// Initialize sponsor and sponsoree clients with their respective signers and RPC client
	sponsorClient := Client{
		Signer:    sponsor,
		RPCClient: rpcClient,
	}

	senderClient := Client{
		Signer:    sender,
		RPCClient: rpcClient,
	}

	// Ensure sender has enough money to make msg send
	_, err = sponsorClient.Send(BaseTxCfg{
		GasWanted: 1000000,
		GasFee:    "100000ugnot",
		Memo:      "Test memo",
	}, MsgSend{
		ToAddress: senderInfo.GetAddress(),
		Send:      "100000ugnot",
	})
	require.NoError(t, err)

	// Fetch sender account information before the transaction
	var senderAccountNumber uint64 = 0
	var senderSequence uint64 = 0

	senderBefore, _, _ := senderClient.QueryAccount(senderInfo.GetAddress())
	if senderBefore != nil {
		senderAccountNumber = senderBefore.AccountNumber
		senderSequence = senderBefore.Sequence
	}

	// Configure the transaction to be sponsored
	cfg := SponsorTxCfg{
		BaseTxCfg: BaseTxCfg{
			GasWanted: 1000000,
			GasFee:    "100000ugnot",
			Memo:      "Test memo",
		},
		SponsorAddress: sponsorInfo.GetAddress(),
	}

	toAddress, _ := crypto.AddressFromBech32("g14a0y9a64dugh3l7hneshdxr4w0rfkkww9ls35p")

	// Create the messages for the transaction
	var amount1 int64 = 20000
	msg1 := MsgSend{
		ToAddress: toAddress,
		Send:      std.NewCoin("ugnot", amount1).String(),
	}

	var amount2 int64 = 20000
	msg2 := MsgSend{
		ToAddress: toAddress,
		Send:      std.NewCoin("ugnot", amount2).String(),
	}

	// sender creates a new sponsor transaction
	tx, err := senderClient.NewSponsorTransaction(cfg, msg1, msg2)
	require.NoError(t, err)

	// sender signs the transaction
	sponsorTx, err := senderClient.SignTransaction(*tx, senderAccountNumber, senderSequence)
	require.NoError(t, err)

	// Fetch sponsor account information before the transaction
	sponsorBefore, _, err := sponsorClient.QueryAccount(sponsorInfo.GetAddress())
	require.NoError(t, err)

	// Sponsor executes the transaction which received from sender
	res, err := sponsorClient.ExecuteSponsorTransaction(*sponsorTx, sponsorBefore.AccountNumber, sponsorBefore.Sequence)
	require.NoError(t, err)

	// Check the result of the transaction execution
	expected := ""
	got := string(res.DeliverTx.Data)

	assert.Nil(t, err)
	assert.Equal(t, expected, got)

	// Query sender's balance after the transaction
	senderAfter, _, err := senderClient.QueryAccount(senderInfo.GetAddress())
	require.NoError(t, err)
	expectSenderAfter := senderBefore.GetCoins().Sub(std.NewCoins(std.NewCoin("ugnot", amount1+amount2)))
	assert.Equal(t, expectSenderAfter, senderAfter.GetCoins())

	// Query sponsor's balance after the transaction
	sponsorAfter, _, err := sponsorClient.QueryAccount(sponsorInfo.GetAddress())
	require.NoError(t, err)
	expectedSponsorAfter := sponsorBefore.GetCoins().Sub(std.MustParseCoins(cfg.BaseTxCfg.GasFee))
	assert.Equal(t, expectedSponsorAfter, sponsorAfter.GetCoins())

	// Query to's balance after the transaction
	toAfter, _, err := sponsorClient.QueryAccount(toAddress)
	require.NoError(t, err)
	expectToAfter := std.NewCoins(std.NewCoin("ugnot", amount1+amount2))
	assert.Equal(t, expectToAfter, toAfter.GetCoins())
}

// Run tests
func TestRunSingle_Integration(t *testing.T) {
	// Set up in-memory node
	config, _ := integration.TestingNodeConfig(t, gnoenv.RootDir())
	node, remoteAddr := integration.TestingInMemoryNode(t, log.NewNoopLogger(), config)
	defer node.Stop()

	// Init Signer & RPCClient
	keybase := keys.NewInMemory()
	signer := newInMemorySigner(t, keybase, integration.DefaultAccount_Seed, integration.DefaultAccount_Name)
	rpcClient, err := rpcclient.NewHTTPClient(remoteAddr)
	require.NoError(t, err)

	client := Client{
		Signer:    signer,
		RPCClient: rpcClient,
	}

	// Make Tx config
	baseCfg := BaseTxCfg{
		GasFee:         "10000ugnot",
		GasWanted:      8000000,
		AccountNumber:  0,
		SequenceNumber: 0,
		Memo:           "",
	}

	fileBody := `package main
import (
	"gno.land/p/demo/ufmt"
	"gno.land/r/demo/tests"
)
func main() {
	println(ufmt.Sprintf("- before: %d", tests.Counter()))
	for i := 0; i < 10; i++ {
		tests.IncCounter()
	}
	println(ufmt.Sprintf("- after: %d", tests.Counter()))
}`

	// Make Msg configs
	msg := MsgRun{
		Package: &std.MemPackage{
			Files: []*std.MemFile{
				{
					Name: "main.gno",
					Body: fileBody,
				},
			},
		},
		Send: "",
	}

	res, err := client.Run(baseCfg, msg)
	assert.NoError(t, err)
	require.NotNil(t, res)
	assert.Equal(t, string(res.DeliverTx.Data), "- before: 0\n- after: 10\n")
}

func TestRunSingle_Sponsor_Integration(t *testing.T) {
	// Set up an in-memory node
	config, _ := integration.TestingNodeConfig(t, gnoenv.RootDir())
	node, remoteAddr := integration.TestingInMemoryNode(t, log.NewNoopLogger(), config)
	defer node.Stop()

	// Initialize in-memory key storage
	keybase := keys.NewInMemory()

	// Create signer accounts for sponsor and sponsoree
	sponsor := newInMemorySigner(t, keybase, integration.DefaultAccount_Seed, integration.DefaultAccount_Name)
	sponsoree := newInMemorySigner(t, keybase, generateMnemonic(t), "test2")

	sponsorInfo, err := sponsor.Info()
	require.NoError(t, err)

	sponsoreeInfo, err := sponsoree.Info()
	require.NoError(t, err)

	// Set up an RPC client to interact with the in-memory node
	rpcClient, err := rpcclient.NewHTTPClient(remoteAddr)
	require.NoError(t, err)

	// Initialize sponsor and sponsoree clients with their respective signers and RPC client
	sponsorClient := Client{
		Signer:    sponsor,
		RPCClient: rpcClient,
	}

	sponsoreeClient := Client{
		Signer:    sponsoree,
		RPCClient: rpcClient,
	}

	// Fetch sponsoree account information before the transaction
	var sponsoreeAccountNumber uint64 = 0
	var sponsoreeSequence uint64 = 0

	sponsoreeBefore, _, _ := sponsoreeClient.QueryAccount(sponsoreeInfo.GetAddress())
	if sponsoreeBefore != nil {
		sponsoreeAccountNumber = sponsoreeBefore.AccountNumber
		sponsoreeSequence = sponsoreeBefore.Sequence
	}

	// Configure the transaction to be sponsored
	cfg := SponsorTxCfg{
		BaseTxCfg: BaseTxCfg{
			GasFee:    "10000ugnot",
			GasWanted: 8000000,
			Memo:      "",
		},
		SponsorAddress: sponsorInfo.GetAddress(),
	}

	fileBody := `package main
	import (
		"gno.land/p/demo/ufmt"
		"gno.land/r/demo/tests"
	)
	func main() {
		println(ufmt.Sprintf("- before: %d", tests.Counter()))
		for i := 0; i < 10; i++ {
			tests.IncCounter()
		}
		println(ufmt.Sprintf("- after: %d", tests.Counter()))
	}`

	// Create the message for the transaction
	msg := MsgRun{
		Package: &std.MemPackage{
			Files: []*std.MemFile{
				{
					Name: "main.gno",
					Body: fileBody,
				},
			},
		},
		Send: "",
	}

	// Sponsoree creates a new sponsor transaction
	tx, err := sponsoreeClient.NewSponsorTransaction(cfg, msg)
	require.NoError(t, err)

	// Sponsoree signs the transaction
	sponsorTx, err := sponsoreeClient.SignTransaction(*tx, sponsoreeAccountNumber, sponsoreeSequence)
	require.NoError(t, err)

	// Fetch sponsor account information before the transaction
	sponsorBefore, _, err := sponsorClient.QueryAccount(sponsorInfo.GetAddress())
	require.NoError(t, err)

	// Sponsor executes the transaction which received from sponsoree
	res, err := sponsorClient.ExecuteSponsorTransaction(*sponsorTx, sponsorBefore.AccountNumber, sponsorBefore.Sequence)
	require.NoError(t, err)

	// Check the result of the transaction execution
	expected := "- before: 0\n- after: 10\n"
	got := string(res.DeliverTx.Data)

	assert.Nil(t, err)
	assert.Equal(t, expected, got)

	// Query sponsoree's balance after the transaction
	sponsoreeAfter, _, err := sponsoreeClient.QueryAccount(sponsoreeInfo.GetAddress())
	require.NoError(t, err)
	assert.Equal(t, std.Coins(nil), sponsoreeAfter.GetCoins())

	// Query sponsor's balance after the transaction
	sponsorAfter, _, err := sponsorClient.QueryAccount(sponsorInfo.GetAddress())
	require.NoError(t, err)
	expectedSponsorAfter := sponsorBefore.GetCoins().Sub(std.MustParseCoins(cfg.BaseTxCfg.GasFee))
	assert.Equal(t, expectedSponsorAfter, sponsorAfter.GetCoins())
}

func TestRunMultiple_Integration(t *testing.T) {
	// Set up in-memory node
	config, _ := integration.TestingNodeConfig(t, gnoenv.RootDir())
	node, remoteAddr := integration.TestingInMemoryNode(t, log.NewNoopLogger(), config)
	defer node.Stop()

	// Init Signer & RPCClient
	keybase := keys.NewInMemory()
	signer := newInMemorySigner(t, keybase, integration.DefaultAccount_Seed, integration.DefaultAccount_Name)
	rpcClient, err := rpcclient.NewHTTPClient(remoteAddr)
	require.NoError(t, err)

	client := Client{
		Signer:    signer,
		RPCClient: rpcClient,
	}

	// Make Tx config
	baseCfg := BaseTxCfg{
		GasFee:         "10000ugnot",
		GasWanted:      8000000,
		AccountNumber:  0,
		SequenceNumber: 0,
		Memo:           "",
	}

	fileBody1 := `package main
import (
	"gno.land/p/demo/ufmt"
	"gno.land/r/demo/tests"
)
func main() {
	println(ufmt.Sprintf("- before: %d", tests.Counter()))
	for i := 0; i < 10; i++ {
		tests.IncCounter()
	}
	println(ufmt.Sprintf("- after: %d", tests.Counter()))
}`

	fileBody2 := `package main
import (
	"gno.land/p/demo/ufmt"
	"gno.land/r/demo/deep/very/deep"
)
func main() {
	println(ufmt.Sprintf("%s", deep.Render("gnoclient!")))
}`

	// Make Msg configs
	msg1 := MsgRun{
		Package: &std.MemPackage{
			Files: []*std.MemFile{
				{
					Name: "main.gno",
					Body: fileBody1,
				},
			},
		},
		Send: "",
	}
	msg2 := MsgRun{
		Package: &std.MemPackage{
			Files: []*std.MemFile{
				{
					Name: "main.gno",
					Body: fileBody2,
				},
			},
		},
		Send: "",
	}

	expected := "- before: 0\n- after: 10\nhi gnoclient!\n"

	res, err := client.Run(baseCfg, msg1, msg2)
	assert.NoError(t, err)
	require.NotNil(t, res)
	assert.Equal(t, expected, string(res.DeliverTx.Data))
}

func TestRunMultiple_Sponsor_Integration(t *testing.T) {
	// Set up an in-memory node
	config, _ := integration.TestingNodeConfig(t, gnoenv.RootDir())
	node, remoteAddr := integration.TestingInMemoryNode(t, log.NewNoopLogger(), config)
	defer node.Stop()

	// Initialize in-memory key storage
	keybase := keys.NewInMemory()

	// Create signer accounts for sponsor and sponsoree
	sponsor := newInMemorySigner(t, keybase, integration.DefaultAccount_Seed, integration.DefaultAccount_Name)
	sponsoree := newInMemorySigner(t, keybase, generateMnemonic(t), "test2")

	sponsorInfo, err := sponsor.Info()
	require.NoError(t, err)

	sponsoreeInfo, err := sponsoree.Info()
	require.NoError(t, err)

	// Set up an RPC client to interact with the in-memory node
	rpcClient, err := rpcclient.NewHTTPClient(remoteAddr)
	require.NoError(t, err)

	// Initialize sponsor and sponsoree clients with their respective signers and RPC client
	sponsorClient := Client{
		Signer:    sponsor,
		RPCClient: rpcClient,
	}

	sponsoreeClient := Client{
		Signer:    sponsoree,
		RPCClient: rpcClient,
	}

	// Fetch sponsoree account information before the transaction
	var sponsoreeAccountNumber uint64 = 0
	var sponsoreeSequence uint64 = 0

	sponsoreeBefore, _, _ := sponsoreeClient.QueryAccount(sponsoreeInfo.GetAddress())
	if sponsoreeBefore != nil {
		sponsoreeAccountNumber = sponsoreeBefore.AccountNumber
		sponsoreeSequence = sponsoreeBefore.Sequence
	}

	// Configure the transaction to be sponsored
	cfg := SponsorTxCfg{
		BaseTxCfg: BaseTxCfg{
			GasFee:    "10000ugnot",
			GasWanted: 8000000,
			Memo:      "",
		},
		SponsorAddress: sponsorInfo.GetAddress(),
	}

	fileBody1 := `package main
	import (
		"gno.land/p/demo/ufmt"
		"gno.land/r/demo/tests"
	)
	func main() {
		println(ufmt.Sprintf("- before: %d", tests.Counter()))
		for i := 0; i < 10; i++ {
			tests.IncCounter()
		}
		println(ufmt.Sprintf("- after: %d", tests.Counter()))
	}`

	fileBody2 := `package main
	import (
		"gno.land/p/demo/ufmt"
		"gno.land/r/demo/deep/very/deep"
	)
	func main() {
		println(ufmt.Sprintf("%s", deep.Render("gnoclient!")))
	}`

	// Make Msg configs
	msg1 := MsgRun{
		Package: &std.MemPackage{
			Files: []*std.MemFile{
				{
					Name: "main.gno",
					Body: fileBody1,
				},
			},
		},
		Send: "",
	}
	msg2 := MsgRun{
		Package: &std.MemPackage{
			Files: []*std.MemFile{
				{
					Name: "main.gno",
					Body: fileBody2,
				},
			},
		},
		Send: "",
	}

	// Sponsoree creates a new sponsor transaction
	tx, err := sponsoreeClient.NewSponsorTransaction(cfg, msg1, msg2)
	require.NoError(t, err)

	// Sponsoree signs the transaction
	sponsorTx, err := sponsoreeClient.SignTransaction(*tx, sponsoreeAccountNumber, sponsoreeSequence)
	require.NoError(t, err)

	// Fetch sponsor account information before the transaction
	sponsorBefore, _, err := sponsorClient.QueryAccount(sponsorInfo.GetAddress())
	require.NoError(t, err)

	// Sponsor executes the transaction which received from sponsoree
	res, err := sponsorClient.ExecuteSponsorTransaction(*sponsorTx, sponsorBefore.AccountNumber, sponsorBefore.Sequence)
	require.NoError(t, err)

	// Check the result of the transaction execution
	expected := "- before: 0\n- after: 10\nhi gnoclient!\n"
	got := string(res.DeliverTx.Data)

	assert.Nil(t, err)
	assert.Equal(t, expected, got)

	// Query sponsoree's balance after the transaction
	sponsoreeAfter, _, err := sponsoreeClient.QueryAccount(sponsoreeInfo.GetAddress())
	require.NoError(t, err)
	assert.Equal(t, std.Coins(nil), sponsoreeAfter.GetCoins())

	// Query sponsor's balance after the transaction
	sponsorAfter, _, err := sponsorClient.QueryAccount(sponsorInfo.GetAddress())
	require.NoError(t, err)
	expectedSponsorAfter := sponsorBefore.GetCoins().Sub(std.MustParseCoins(cfg.BaseTxCfg.GasFee))
	assert.Equal(t, expectedSponsorAfter, sponsorAfter.GetCoins())
}

// AddPackage tests
func TestAddPackageSingle_Integration(t *testing.T) {
	// Set up in-memory node
	config, _ := integration.TestingNodeConfig(t, gnoenv.RootDir())
	node, remoteAddr := integration.TestingInMemoryNode(t, log.NewNoopLogger(), config)
	defer node.Stop()

	// Init Signer & RPCClient
	keybase := keys.NewInMemory()
	signer := newInMemorySigner(t, keybase, integration.DefaultAccount_Seed, integration.DefaultAccount_Name)
	rpcClient, err := rpcclient.NewHTTPClient(remoteAddr)
	require.NoError(t, err)

	// Setup Client
	client := Client{
		Signer:    signer,
		RPCClient: rpcClient,
	}

	// Make Tx config
	baseCfg := BaseTxCfg{
		GasFee:         "10000ugnot",
		GasWanted:      8000000,
		AccountNumber:  0,
		SequenceNumber: 0,
		Memo:           "",
	}

	body := `package echo

func Echo(str string) string {
	return str
}`

	fileName := "echo.gno"
	deploymentPath := "gno.land/p/demo/integration/test/echo"
	deposit := "100ugnot"

	// Make Msg config
	msg := MsgAddPackage{
		Package: &std.MemPackage{
			Name: "echo",
			Path: deploymentPath,
			Files: []*std.MemFile{
				{
					Name: fileName,
					Body: body,
				},
			},
		},
		Deposit: deposit,
	}

	// Execute AddPackage
	_, err = client.AddPackage(baseCfg, msg)
	assert.NoError(t, err)

	// Check for deployed file on the node
	query, err := client.Query(QueryCfg{
		Path: "vm/qfile",
		Data: []byte(deploymentPath),
	})
	require.NoError(t, err)
	assert.Equal(t, string(query.Response.Data), fileName)

	// Query balance to validate deposit
	baseAcc, _, err := client.QueryAccount(gnolang.DerivePkgAddr(deploymentPath))
	require.NoError(t, err)
	assert.Equal(t, baseAcc.GetCoins().String(), deposit)
}

func TestAddPackageSingle_Sponsor_Integration(t *testing.T) {
	// Set up an in-memory node
	config, _ := integration.TestingNodeConfig(t, gnoenv.RootDir())
	node, remoteAddr := integration.TestingInMemoryNode(t, log.NewNoopLogger(), config)
	defer node.Stop()

	// Initialize in-memory key storage
	keybase := keys.NewInMemory()

	// Create signer accounts for sponsor and sponsoree
	sponsor := newInMemorySigner(t, keybase, integration.DefaultAccount_Seed, integration.DefaultAccount_Name)
	sponsoree := newInMemorySigner(t, keybase, generateMnemonic(t), "test2")

	sponsorInfo, err := sponsor.Info()
	require.NoError(t, err)

	sponsoreeInfo, err := sponsoree.Info()
	require.NoError(t, err)

	// Set up an RPC client to interact with the in-memory node
	rpcClient, err := rpcclient.NewHTTPClient(remoteAddr)
	require.NoError(t, err)

	// Initialize sponsor and sponsoree clients with their respective signers and RPC client
	sponsorClient := Client{
		Signer:    sponsor,
		RPCClient: rpcClient,
	}

	sponsoreeClient := Client{
		Signer:    sponsoree,
		RPCClient: rpcClient,
	}

	// Ensure sponsoree has enough money to make msg addpackage
	_, err = sponsorClient.Send(BaseTxCfg{
		GasWanted: 1000000,
		GasFee:    "100000ugnot",
		Memo:      "Test memo",
	}, MsgSend{
		ToAddress: sponsoreeInfo.GetAddress(),
		Send:      "100000ugnot",
	})
	require.NoError(t, err)

	// Fetch sponsoree account information before the transaction
	var sponsoreeAccountNumber uint64 = 0
	var sponsoreeSequence uint64 = 0

	sponsoreeBefore, _, _ := sponsoreeClient.QueryAccount(sponsoreeInfo.GetAddress())
	if sponsoreeBefore != nil {
		sponsoreeAccountNumber = sponsoreeBefore.AccountNumber
		sponsoreeSequence = sponsoreeBefore.Sequence
	}

	// Configure the transaction to be sponsored
	cfg := SponsorTxCfg{
		BaseTxCfg: BaseTxCfg{
			GasFee:    "10000ugnot",
			GasWanted: 8000000,
			Memo:      "",
		},
		SponsorAddress: sponsorInfo.GetAddress(),
	}

	body := `package echo

func Echo(str string) string {
	return str
}`

	fileName := "echo.gno"
	deploymentPath := "gno.land/p/demo/integration/test/echo"
	deposit := "100ugnot"

	// Make Msg config
	msg := MsgAddPackage{
		Package: &std.MemPackage{
			Name: "echo",
			Path: deploymentPath,
			Files: []*std.MemFile{
				{
					Name: fileName,
					Body: body,
				},
			},
		},
		Deposit: deposit,
	}

	// Sponsoree creates a new sponsor transaction
	tx, err := sponsoreeClient.NewSponsorTransaction(cfg, msg)
	require.NoError(t, err)

	// Sponsoree signs the transaction
	sponsorTx, err := sponsoreeClient.SignTransaction(*tx, sponsoreeAccountNumber, sponsoreeSequence)
	require.NoError(t, err)

	// Fetch sponsor account information before the transaction
	sponsorBefore, _, err := sponsorClient.QueryAccount(sponsorInfo.GetAddress())
	require.NoError(t, err)

	// Sponsor executes the transaction which received from sponsoree
	res, err := sponsorClient.ExecuteSponsorTransaction(*sponsorTx, sponsorBefore.AccountNumber, sponsorBefore.Sequence)
	require.NoError(t, err)

	// Check the result of the transaction execution
	expected := ""
	got := string(res.DeliverTx.Data)

	assert.Nil(t, err)
	assert.Equal(t, expected, got)

	// Check for deployed file on the node
	query, err := sponsorClient.Query(QueryCfg{
		Path: "vm/qfile",
		Data: []byte(deploymentPath),
	})
	require.NoError(t, err)
	assert.Equal(t, string(query.Response.Data), fileName)

	// Query package's balance to validate the deposit amount
	baseAcc, _, err := sponsorClient.QueryAccount(gnolang.DerivePkgAddr(deploymentPath))
	require.NoError(t, err)
	assert.Equal(t, baseAcc.GetCoins().String(), deposit)

	// Query sponsoree's balance after the transaction
	sponsoreeAfter, _, err := sponsoreeClient.QueryAccount(sponsoreeInfo.GetAddress())
	require.NoError(t, err)
	expectedSponsoreeAfter := sponsoreeBefore.GetCoins().Sub(std.MustParseCoins(deposit))
	assert.Equal(t, expectedSponsoreeAfter, sponsoreeAfter.GetCoins())

	// Query sponsor's balance after the transaction
	sponsorAfter, _, err := sponsorClient.QueryAccount(sponsorInfo.GetAddress())
	require.NoError(t, err)
	expectedSponsorAfter := sponsorBefore.GetCoins().Sub(std.MustParseCoins(cfg.BaseTxCfg.GasFee))
	assert.Equal(t, expectedSponsorAfter, sponsorAfter.GetCoins())
}

func TestAddPackageMultiple_Integration(t *testing.T) {
	// Set up in-memory node
	config, _ := integration.TestingNodeConfig(t, gnoenv.RootDir())
	node, remoteAddr := integration.TestingInMemoryNode(t, log.NewNoopLogger(), config)
	defer node.Stop()

	// Init Signer & RPCClient
	keybase := keys.NewInMemory()
	signer := newInMemorySigner(t, keybase, integration.DefaultAccount_Seed, integration.DefaultAccount_Name)
	rpcClient, err := rpcclient.NewHTTPClient(remoteAddr)
	require.NoError(t, err)

	// Setup Client
	client := Client{
		Signer:    signer,
		RPCClient: rpcClient,
	}

	// Make Tx config
	baseCfg := BaseTxCfg{
		GasFee:         "10000ugnot",
		GasWanted:      8000000,
		AccountNumber:  0,
		SequenceNumber: 0,
		Memo:           "",
	}

	deposit := "100ugnot"
	deploymentPath1 := "gno.land/p/demo/integration/test/echo"

	body1 := `package echo

func Echo(str string) string {
	return str
}`

	deploymentPath2 := "gno.land/p/demo/integration/test/hello"
	body2 := `package hello

func Hello(str string) string {
	return "Hello " + str + "!"
}`

	msg1 := MsgAddPackage{
		Package: &std.MemPackage{
			Name: "echo",
			Path: deploymentPath1,
			Files: []*std.MemFile{
				{
					Name: "echo.gno",
					Body: body1,
				},
			},
		},
		Deposit: "",
	}

	msg2 := MsgAddPackage{
		Package: &std.MemPackage{
			Name: "hello",
			Path: deploymentPath2,
			Files: []*std.MemFile{
				{
					Name: "gno.mod",
					Body: "module gno.land/p/demo/integration/test/hello",
				},
				{
					Name: "hello.gno",
					Body: body2,
				},
			},
		},
		Deposit: deposit,
	}

	// Execute AddPackage
	_, err = client.AddPackage(baseCfg, msg1, msg2)
	assert.NoError(t, err)

	// Check Package #1
	query, err := client.Query(QueryCfg{
		Path: "vm/qfile",
		Data: []byte(deploymentPath1),
	})
	require.NoError(t, err)
	assert.Equal(t, string(query.Response.Data), "echo.gno")

	// Query balance to validate deposit
	baseAcc, _, err := client.QueryAccount(gnolang.DerivePkgAddr(deploymentPath1))
	require.NoError(t, err)
	assert.Equal(t, baseAcc.GetCoins().String(), "")

	// Check Package #2
	query, err = client.Query(QueryCfg{
		Path: "vm/qfile",
		Data: []byte(deploymentPath2),
	})
	require.NoError(t, err)
	assert.Contains(t, string(query.Response.Data), "hello.gno")
	assert.Contains(t, string(query.Response.Data), "gno.mod")

	// Query balance to validate deposit
	baseAcc, _, err = client.QueryAccount(gnolang.DerivePkgAddr(deploymentPath2))
	require.NoError(t, err)
	assert.Equal(t, baseAcc.GetCoins().String(), deposit)
}

func TestAddPackageMultiple_Sponsor_Integration(t *testing.T) {
	// Set up an in-memory node
	config, _ := integration.TestingNodeConfig(t, gnoenv.RootDir())
	node, remoteAddr := integration.TestingInMemoryNode(t, log.NewNoopLogger(), config)
	defer node.Stop()

	// Initialize in-memory key storage
	keybase := keys.NewInMemory()

	// Create signer accounts for sponsor and sponsoree
	sponsor := newInMemorySigner(t, keybase, integration.DefaultAccount_Seed, integration.DefaultAccount_Name)
	sponsoree := newInMemorySigner(t, keybase, generateMnemonic(t), "test2")

	sponsorInfo, err := sponsor.Info()
	require.NoError(t, err)

	sponsoreeInfo, err := sponsoree.Info()
	require.NoError(t, err)

	// Set up an RPC client to interact with the in-memory node
	rpcClient, err := rpcclient.NewHTTPClient(remoteAddr)
	require.NoError(t, err)

	// Initialize sponsor and sponsoree clients with their respective signers and RPC client
	sponsorClient := Client{
		Signer:    sponsor,
		RPCClient: rpcClient,
	}

	sponsoreeClient := Client{
		Signer:    sponsoree,
		RPCClient: rpcClient,
	}

	// Ensure sponsoree has enough money to make msg addpackage
	_, err = sponsorClient.Send(BaseTxCfg{
		GasWanted: 1000000,
		GasFee:    "100000ugnot",
		Memo:      "Test memo",
	}, MsgSend{
		ToAddress: sponsoreeInfo.GetAddress(),
		Send:      "100000ugnot",
	})
	require.NoError(t, err)

	// Fetch sponsoree account information before the transaction
	var sponsoreeAccountNumber uint64 = 0
	var sponsoreeSequence uint64 = 0

	sponsoreeBefore, _, _ := sponsoreeClient.QueryAccount(sponsoreeInfo.GetAddress())
	if sponsoreeBefore != nil {
		sponsoreeAccountNumber = sponsoreeBefore.AccountNumber
		sponsoreeSequence = sponsoreeBefore.Sequence
	}

	// Configure the transaction to be sponsored
	cfg := SponsorTxCfg{
		BaseTxCfg: BaseTxCfg{
			GasFee:    "10000ugnot",
			GasWanted: 8000000,
			Memo:      "",
		},
		SponsorAddress: sponsorInfo.GetAddress(),
	}

	deposit := "100ugnot"
	deploymentPath1 := "gno.land/p/demo/integration/test/echo"

	body1 := `package echo

func Echo(str string) string {
	return str
}`

	deploymentPath2 := "gno.land/p/demo/integration/test/hello"
	body2 := `package hello

func Hello(str string) string {
	return "Hello " + str + "!"
}`

	msg1 := MsgAddPackage{
		Package: &std.MemPackage{
			Name: "echo",
			Path: deploymentPath1,
			Files: []*std.MemFile{
				{
					Name: "echo.gno",
					Body: body1,
				},
			},
		},
		Deposit: "",
	}

	msg2 := MsgAddPackage{
		Package: &std.MemPackage{
			Name: "hello",
			Path: deploymentPath2,
			Files: []*std.MemFile{
				{
					Name: "gno.mod",
					Body: "module gno.land/p/demo/integration/test/hello",
				},
				{
					Name: "hello.gno",
					Body: body2,
				},
			},
		},
		Deposit: deposit,
	}

	// Sponsoree creates a new sponsor transaction
	tx, err := sponsoreeClient.NewSponsorTransaction(cfg, msg1, msg2)
	require.NoError(t, err)

	// Sponsoree signs the transaction
	sponsorTx, err := sponsoreeClient.SignTransaction(*tx, sponsoreeAccountNumber, sponsoreeSequence)
	require.NoError(t, err)

	// Fetch sponsor account information before the transaction
	sponsorBefore, _, err := sponsorClient.QueryAccount(sponsorInfo.GetAddress())
	require.NoError(t, err)

	// Sponsor executes the transaction which received from sponsoree
	res, err := sponsorClient.ExecuteSponsorTransaction(*sponsorTx, sponsorBefore.AccountNumber, sponsorBefore.Sequence)
	require.NoError(t, err)

	// Check the result of the transaction execution
	expected := ""
	got := string(res.DeliverTx.Data)

	assert.Nil(t, err)
	assert.Equal(t, expected, got)

	// Check Package #1
	query, err := sponsorClient.Query(QueryCfg{
		Path: "vm/qfile",
		Data: []byte(deploymentPath1),
	})
	require.NoError(t, err)
	assert.Equal(t, string(query.Response.Data), "echo.gno")

	// Query package's balance to validate the deposit amount
	baseAcc, _, err := sponsorClient.QueryAccount(gnolang.DerivePkgAddr(deploymentPath1))
	require.NoError(t, err)
	assert.Equal(t, baseAcc.GetCoins().String(), "")

	// Check Package #2
	query, err = sponsorClient.Query(QueryCfg{
		Path: "vm/qfile",
		Data: []byte(deploymentPath2),
	})
	require.NoError(t, err)
	assert.Contains(t, string(query.Response.Data), "hello.gno")
	assert.Contains(t, string(query.Response.Data), "gno.mod")

	// Query package's balance to validate the deposit amount
	baseAcc, _, err = sponsorClient.QueryAccount(gnolang.DerivePkgAddr(deploymentPath2))
	require.NoError(t, err)
	assert.Equal(t, baseAcc.GetCoins().String(), deposit)

	// Query sponsoree's balance after the transaction
	sponsoreeAfter, _, err := sponsoreeClient.QueryAccount(sponsoreeInfo.GetAddress())
	require.NoError(t, err)
	expectedSponsoreeAfter := sponsoreeBefore.GetCoins().Sub(std.MustParseCoins(deposit))
	assert.Equal(t, expectedSponsoreeAfter, sponsoreeAfter.GetCoins())

	// Query sponsor's balance after the transaction
	sponsorAfter, _, err := sponsorClient.QueryAccount(sponsorInfo.GetAddress())
	require.NoError(t, err)
	expectedSponsorAfter := sponsorBefore.GetCoins().Sub(std.MustParseCoins(cfg.BaseTxCfg.GasFee))
	assert.Equal(t, expectedSponsorAfter, sponsorAfter.GetCoins())
}

// todo add more integration tests:
// MsgCall with Send field populated (single/multiple)
// MsgRun with Send field populated (single/multiple)

func newInMemorySigner(t *testing.T, kb keys.Keybase, mnemonic, accName string) *SignerFromKeybase {
	t.Helper()

	_, err := kb.CreateAccount(accName, mnemonic, "", "", uint32(0), uint32(0))
	require.NoError(t, err)

	return &SignerFromKeybase{
		Keybase:  kb,                // Stores keys in memory or on disk
		Account:  accName,           // Account name or bech32 format
		Password: "",                // Password for encryption
		ChainID:  "tendermint_test", // Chain ID for transaction signing
	}
}

func generateMnemonic(t *testing.T) string {
	t.Helper()

	entropy, err := bip39.NewEntropy(256)
	require.NoError(t, err)

	mnemonic, err := bip39.NewMnemonic(entropy)
	require.NoError(t, err)

	return mnemonic
}<|MERGE_RESOLUTION|>--- conflicted
+++ resolved
@@ -58,7 +58,7 @@
 	// Execute call
 	res, err := client.Call(baseCfg, msg)
 	require.NoError(t, err)
-<<<<<<< HEAD
+	require.NoError(t, err)
 
 	expected := "(\"hi test argument\" string)\n\n"
 	got := string(res.DeliverTx.Data)
@@ -142,8 +142,101 @@
 	// Sponsor executes the transaction which received from sponsoree
 	res, err := sponsorClient.ExecuteSponsorTransaction(*sponsorTx, sponsorBefore.AccountNumber, sponsorBefore.Sequence)
 	require.NoError(t, err)
-=======
->>>>>>> fa98780e
+
+	// Check the result of the transaction execution
+	expected := "(\"hi test argument\" string)\n\n"
+	got := string(res.DeliverTx.Data)
+
+	assert.Equal(t, expected, got)
+
+	// Query sponsoree's balance after the transaction
+	sponsoreeAfter, _, err := sponsoreeClient.QueryAccount(sponsoreeInfo.GetAddress())
+	require.NoError(t, err)
+	assert.Equal(t, std.Coins(nil), sponsoreeAfter.GetCoins())
+
+	// Query sponsor's balance after the transaction
+	sponsorAfter, _, err := sponsorClient.QueryAccount(sponsorInfo.GetAddress())
+	require.NoError(t, err)
+	expectedSponsorAfter := sponsorBefore.GetCoins().Sub(std.MustParseCoins(cfg.BaseTxCfg.GasFee))
+	assert.Equal(t, expectedSponsorAfter, sponsorAfter.GetCoins())
+}
+
+func TestCallSingle_Sponsor_Integration(t *testing.T) {
+	// Set up an in-memory node
+	config, _ := integration.TestingNodeConfig(t, gnoenv.RootDir())
+	node, remoteAddr := integration.TestingInMemoryNode(t, log.NewNoopLogger(), config)
+	defer node.Stop()
+
+	// Initialize in-memory key storage
+	keybase := keys.NewInMemory()
+
+	// Create signer accounts for sponsor and sponsoree
+	sponsor := newInMemorySigner(t, keybase, integration.DefaultAccount_Seed, integration.DefaultAccount_Name)
+	sponsoree := newInMemorySigner(t, keybase, generateMnemonic(t), "test2")
+
+	sponsorInfo, err := sponsor.Info()
+	require.NoError(t, err)
+
+	sponsoreeInfo, err := sponsoree.Info()
+	require.NoError(t, err)
+
+	// Set up an RPC client to interact with the in-memory node
+	rpcClient, err := rpcclient.NewHTTPClient(remoteAddr)
+	require.NoError(t, err)
+
+	// Initialize sponsor and sponsoree clients with their respective signers and RPC client
+	sponsorClient := Client{
+		Signer:    sponsor,
+		RPCClient: rpcClient,
+	}
+
+	sponsoreeClient := Client{
+		Signer:    sponsoree,
+		RPCClient: rpcClient,
+	}
+
+	// Fetch sponsoree account information before the transaction
+	var sponsoreeAccountNumber uint64 = 0
+	var sponsoreeSequence uint64 = 0
+
+	sponsoreeBefore, _, _ := sponsoreeClient.QueryAccount(sponsoreeInfo.GetAddress())
+	if sponsoreeBefore != nil {
+		sponsoreeAccountNumber = sponsoreeBefore.AccountNumber
+		sponsoreeSequence = sponsoreeBefore.Sequence
+	}
+
+	// Configure the transaction to be sponsored
+	cfg := SponsorTxCfg{
+		BaseTxCfg: BaseTxCfg{
+			GasWanted: 100000,
+			GasFee:    "10000ugnot",
+			Memo:      "Test memo",
+		},
+		SponsorAddress: sponsorInfo.GetAddress(),
+	}
+
+	// Create the message for the transaction
+	msg := MsgCall{
+		PkgPath:  "gno.land/r/demo/deep/very/deep",
+		FuncName: "Render",
+		Args:     []string{"test argument"},
+	}
+
+	// Sponsoree creates a new sponsor transaction
+	tx, err := sponsoreeClient.NewSponsorTransaction(cfg, msg)
+	require.NoError(t, err)
+
+	// Sponsoree signs the transaction
+	sponsorTx, err := sponsoreeClient.SignTransaction(*tx, sponsoreeAccountNumber, sponsoreeSequence)
+	require.NoError(t, err)
+
+	// Fetch sponsor account information before the transaction
+	sponsorBefore, _, err := sponsorClient.QueryAccount(sponsorInfo.GetAddress())
+	require.NoError(t, err)
+
+	// Sponsor executes the transaction which received from sponsoree
+	res, err := sponsorClient.ExecuteSponsorTransaction(*sponsorTx, sponsorBefore.AccountNumber, sponsorBefore.Sequence)
+	require.NoError(t, err)
 
 	// Check the result of the transaction execution
 	expected := "(\"hi test argument\" string)\n\n"
@@ -211,7 +304,6 @@
 	// Execute call
 	res, err := client.Call(baseCfg, msg1, msg2)
 	require.NoError(t, err)
-<<<<<<< HEAD
 
 	got := string(res.DeliverTx.Data)
 	assert.Equal(t, expected, got)
@@ -232,8 +324,6 @@
 
 	sponsorInfo, err := sponsor.Info()
 	require.NoError(t, err)
-=======
->>>>>>> fa98780e
 
 	sponsoreeInfo, err := sponsoree.Info()
 	require.NoError(t, err)
@@ -305,11 +395,8 @@
 	// Check the result of the transaction execution
 	expected := "(\"hi test1\" string)\n\n(\"hi test2\" string)\n\n"
 	got := string(res.DeliverTx.Data)
-<<<<<<< HEAD
 
 	assert.Nil(t, err)
-=======
->>>>>>> fa98780e
 	assert.Equal(t, expected, got)
 
 	// Query sponsoree's balance after the transaction
