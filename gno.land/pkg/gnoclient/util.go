package gnoclient

<<<<<<< HEAD
import (
	"github.com/gnolang/gno/tm2/pkg/crypto"
	"github.com/gnolang/gno/tm2/pkg/errors"
	"github.com/gnolang/gno/tm2/pkg/std"
)

// Define various error messages for different validation failures
var (
	ErrEmptyPackage      = errors.New("empty package to run")
	ErrEmptyPkgPath      = errors.New("empty pkg path")
	ErrEmptyFuncName     = errors.New("empty function name")
	ErrInvalidGasWanted  = errors.New("invalid gas wanted")
	ErrInvalidGasFee     = errors.New("invalid gas fee")
	ErrMissingSigner     = errors.New("missing Signer")
	ErrMissingRPCClient  = errors.New("missing RPCClient")
	ErrInvalidToAddress  = errors.New("invalid send to address")
	ErrInvalidAmount     = errors.New("invalid send/deposit amount")
	ErrInvalidMsgType    = errors.New("invalid msg type")
	ErrNoMessages        = errors.New("no messages provided")
	ErrMixedMessageTypes = errors.New("mixed message types not allowed")
	ErrNoSignatures      = errors.New("no signatures provided")

	ErrInvalidSponsorAddress = errors.New("invalid sponsor address")
	ErrInvalidSponsorTx      = errors.New("invalid sponsor tx")
)

// Constants for different message types.
const (
	MSG_CALL    = "call"
	MSG_RUN     = "run"
	MSG_SEND    = "send"
	MSG_ADD_PKG = "add_pkg"
)

// Msg defines the interface for different types of messages.
type Msg interface {
	IsValid() error               // Validates the message.
	GetCoins() (std.Coins, error) // Retrieves the coins involved in the message.
	GetType() string              // Returns the type of the message.
}

// BaseTxCfg defines the base transaction configuration shared by all message types.
type BaseTxCfg struct {
	GasFee         string // Gas fee
	GasWanted      int64  // Gas wanted
	AccountNumber  uint64 // Account number
	SequenceNumber uint64 // Sequence number
	Memo           string // Memo
}

// IsValid validates the base transaction configuration.
func (cfg BaseTxCfg) IsValid() error {
=======
func (cfg BaseTxCfg) validateBaseTxConfig() error {
>>>>>>> e2a13e85
	if cfg.GasWanted <= 0 {
		return ErrInvalidGasWanted
	}
	if cfg.GasFee == "" {
		return ErrInvalidGasFee
	}
	return nil
}

// SponsorTxCfg represents the configuration for a sponsor transaction.
type SponsorTxCfg struct {
	BaseTxCfg
	SponsorAddress crypto.Address
}

// IsValid validates the base transaction configuration.
func (cfg SponsorTxCfg) IsValid() error {
	if cfg.SponsorAddress.IsZero() {
		return ErrInvalidSponsorAddress
	}
	if cfg.GasWanted <= 0 {
		return ErrInvalidGasWanted
	}
	if cfg.GasFee == "" {
		return ErrInvalidGasFee
	}
	return nil
<<<<<<< HEAD
}

// MsgCall represents a call message in the VM.
type MsgCall struct {
	PkgPath  string   // Package path
	FuncName string   // Function name
	Args     []string // Function arguments
	Send     string   // Send amount
}

// GetType returns the type of the MsgCall.
func (msg MsgCall) GetType() string {
	return MSG_CALL
}

// IsValid validates the MsgCall.
func (msg MsgCall) IsValid() error {
	if msg.PkgPath == "" {
		return ErrEmptyPkgPath
	}
	if msg.FuncName == "" {
		return ErrEmptyFuncName
	}
	return nil
}

// GetCoins retrieves the coins involved in the MsgCall.
func (msg MsgCall) GetCoins() (std.Coins, error) {
	coins, err := std.ParseCoins(msg.Send)
	if err != nil {
		return nil, ErrInvalidAmount
	}
	return coins, nil
}

// MsgSend represents a send message in the banker.
type MsgSend struct {
	ToAddress crypto.Address // Send to address
	Send      string         // Send amount
}

// GetType returns the type of the MsgSend.
func (msg MsgSend) GetType() string {
	return MSG_SEND
}

// IsValid validates the MsgSend.
func (msg MsgSend) IsValid() error {
	if msg.ToAddress.IsZero() {
		return ErrInvalidToAddress
	}
	if _, err := std.ParseCoins(msg.Send); err != nil {
		return ErrInvalidAmount
	}
	return nil
}

// GetCoins retrieves the coins involved in the MsgSend.
func (msg MsgSend) GetCoins() (std.Coins, error) {
	coins, err := std.ParseCoins(msg.Send)
	if err != nil {
		return nil, ErrInvalidAmount
	}
	return coins, nil
}

// MsgRun represents a run message in the VM.
type MsgRun struct {
	Package *std.MemPackage // Package to run
	Send    string          // Send amount
}

// GetType returns the type of the MsgRun.
func (msg MsgRun) GetType() string {
	return MSG_RUN
}

// IsValid validates the MsgRun.
func (msg MsgRun) IsValid() error {
	if msg.Package == nil || len(msg.Package.Files) == 0 {
		return ErrEmptyPackage
	}
	return nil
}

// GetCoins retrieves the coins involved in the MsgRun.
func (msg MsgRun) GetCoins() (std.Coins, error) {
	coins, err := std.ParseCoins(msg.Send)
	if err != nil {
		return nil, ErrInvalidAmount
	}
	return coins, nil
}

// MsgAddPackage represents an add package message in the VM.
type MsgAddPackage struct {
	Package *std.MemPackage // Package to add
	Deposit string          // Coin deposit
}

// GetType returns the type of the MsgAddPackage.
func (msg MsgAddPackage) GetType() string {
	return MSG_ADD_PKG
}

// IsValid validates the MsgAddPackage.
func (msg MsgAddPackage) IsValid() error {
	if msg.Package == nil || len(msg.Package.Files) == 0 {
		return ErrEmptyPackage
	}
	return nil
}

// GetCoins retrieves the coins involved in the MsgAddPackage.
func (msg MsgAddPackage) GetCoins() (std.Coins, error) {
	coins, err := std.ParseCoins(msg.Deposit)
	if err != nil {
		return nil, ErrInvalidAmount
	}
	return coins, nil
=======
>>>>>>> e2a13e85
}<|MERGE_RESOLUTION|>--- conflicted
+++ resolved
@@ -1,46 +1,24 @@
 package gnoclient
 
-<<<<<<< HEAD
 import (
 	"github.com/gnolang/gno/tm2/pkg/crypto"
 	"github.com/gnolang/gno/tm2/pkg/errors"
-	"github.com/gnolang/gno/tm2/pkg/std"
 )
 
-// Define various error messages for different validation failures
 var (
-	ErrEmptyPackage      = errors.New("empty package to run")
-	ErrEmptyPkgPath      = errors.New("empty pkg path")
-	ErrEmptyFuncName     = errors.New("empty function name")
+	// ErrEmptyPackage      = errors.New("empty package to run")
+	// ErrEmptyPkgPath      = errors.New("empty pkg path")
+	// ErrEmptyFuncName     = errors.New("empty function name")
 	ErrInvalidGasWanted  = errors.New("invalid gas wanted")
 	ErrInvalidGasFee     = errors.New("invalid gas fee")
 	ErrMissingSigner     = errors.New("missing Signer")
 	ErrMissingRPCClient  = errors.New("missing RPCClient")
-	ErrInvalidToAddress  = errors.New("invalid send to address")
-	ErrInvalidAmount     = errors.New("invalid send/deposit amount")
-	ErrInvalidMsgType    = errors.New("invalid msg type")
 	ErrNoMessages        = errors.New("no messages provided")
 	ErrMixedMessageTypes = errors.New("mixed message types not allowed")
-	ErrNoSignatures      = errors.New("no signatures provided")
 
 	ErrInvalidSponsorAddress = errors.New("invalid sponsor address")
 	ErrInvalidSponsorTx      = errors.New("invalid sponsor tx")
 )
-
-// Constants for different message types.
-const (
-	MSG_CALL    = "call"
-	MSG_RUN     = "run"
-	MSG_SEND    = "send"
-	MSG_ADD_PKG = "add_pkg"
-)
-
-// Msg defines the interface for different types of messages.
-type Msg interface {
-	IsValid() error               // Validates the message.
-	GetCoins() (std.Coins, error) // Retrieves the coins involved in the message.
-	GetType() string              // Returns the type of the message.
-}
 
 // BaseTxCfg defines the base transaction configuration shared by all message types.
 type BaseTxCfg struct {
@@ -51,11 +29,7 @@
 	Memo           string // Memo
 }
 
-// IsValid validates the base transaction configuration.
-func (cfg BaseTxCfg) IsValid() error {
-=======
-func (cfg BaseTxCfg) validateBaseTxConfig() error {
->>>>>>> e2a13e85
+func (cfg BaseTxCfg) validate() error {
 	if cfg.GasWanted <= 0 {
 		return ErrInvalidGasWanted
 	}
@@ -72,7 +46,7 @@
 }
 
 // IsValid validates the base transaction configuration.
-func (cfg SponsorTxCfg) IsValid() error {
+func (cfg SponsorTxCfg) validate() error {
 	if cfg.SponsorAddress.IsZero() {
 		return ErrInvalidSponsorAddress
 	}
@@ -83,127 +57,4 @@
 		return ErrInvalidGasFee
 	}
 	return nil
-<<<<<<< HEAD
-}
-
-// MsgCall represents a call message in the VM.
-type MsgCall struct {
-	PkgPath  string   // Package path
-	FuncName string   // Function name
-	Args     []string // Function arguments
-	Send     string   // Send amount
-}
-
-// GetType returns the type of the MsgCall.
-func (msg MsgCall) GetType() string {
-	return MSG_CALL
-}
-
-// IsValid validates the MsgCall.
-func (msg MsgCall) IsValid() error {
-	if msg.PkgPath == "" {
-		return ErrEmptyPkgPath
-	}
-	if msg.FuncName == "" {
-		return ErrEmptyFuncName
-	}
-	return nil
-}
-
-// GetCoins retrieves the coins involved in the MsgCall.
-func (msg MsgCall) GetCoins() (std.Coins, error) {
-	coins, err := std.ParseCoins(msg.Send)
-	if err != nil {
-		return nil, ErrInvalidAmount
-	}
-	return coins, nil
-}
-
-// MsgSend represents a send message in the banker.
-type MsgSend struct {
-	ToAddress crypto.Address // Send to address
-	Send      string         // Send amount
-}
-
-// GetType returns the type of the MsgSend.
-func (msg MsgSend) GetType() string {
-	return MSG_SEND
-}
-
-// IsValid validates the MsgSend.
-func (msg MsgSend) IsValid() error {
-	if msg.ToAddress.IsZero() {
-		return ErrInvalidToAddress
-	}
-	if _, err := std.ParseCoins(msg.Send); err != nil {
-		return ErrInvalidAmount
-	}
-	return nil
-}
-
-// GetCoins retrieves the coins involved in the MsgSend.
-func (msg MsgSend) GetCoins() (std.Coins, error) {
-	coins, err := std.ParseCoins(msg.Send)
-	if err != nil {
-		return nil, ErrInvalidAmount
-	}
-	return coins, nil
-}
-
-// MsgRun represents a run message in the VM.
-type MsgRun struct {
-	Package *std.MemPackage // Package to run
-	Send    string          // Send amount
-}
-
-// GetType returns the type of the MsgRun.
-func (msg MsgRun) GetType() string {
-	return MSG_RUN
-}
-
-// IsValid validates the MsgRun.
-func (msg MsgRun) IsValid() error {
-	if msg.Package == nil || len(msg.Package.Files) == 0 {
-		return ErrEmptyPackage
-	}
-	return nil
-}
-
-// GetCoins retrieves the coins involved in the MsgRun.
-func (msg MsgRun) GetCoins() (std.Coins, error) {
-	coins, err := std.ParseCoins(msg.Send)
-	if err != nil {
-		return nil, ErrInvalidAmount
-	}
-	return coins, nil
-}
-
-// MsgAddPackage represents an add package message in the VM.
-type MsgAddPackage struct {
-	Package *std.MemPackage // Package to add
-	Deposit string          // Coin deposit
-}
-
-// GetType returns the type of the MsgAddPackage.
-func (msg MsgAddPackage) GetType() string {
-	return MSG_ADD_PKG
-}
-
-// IsValid validates the MsgAddPackage.
-func (msg MsgAddPackage) IsValid() error {
-	if msg.Package == nil || len(msg.Package.Files) == 0 {
-		return ErrEmptyPackage
-	}
-	return nil
-}
-
-// GetCoins retrieves the coins involved in the MsgAddPackage.
-func (msg MsgAddPackage) GetCoins() (std.Coins, error) {
-	coins, err := std.ParseCoins(msg.Deposit)
-	if err != nil {
-		return nil, ErrInvalidAmount
-	}
-	return coins, nil
-=======
->>>>>>> e2a13e85
 }