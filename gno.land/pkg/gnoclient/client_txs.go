--- conflicted
+++ resolved
@@ -20,6 +20,7 @@
 	if err != nil {
 		return nil, err
 	}
+
 	return c.signAndBroadcastTxCommit(*tx, cfg.AccountNumber, cfg.SequenceNumber)
 }
 
@@ -197,30 +198,10 @@
 	}, nil
 }
 
-<<<<<<< HEAD
 // CreateTx creates an signed transaction for various types of messages which used for sponsorship
 func (c *Client) NewSponsorTransaction(cfg SponsorTxCfg, msgs ...std.Msg) (*std.Tx, error) {
 	// validate required client fields
 	if err := c.validate(); err != nil {
-=======
-// signAndBroadcastTxCommit signs a transaction and broadcasts it, returning the result
-func (c *Client) signAndBroadcastTxCommit(tx std.Tx, accountNumber, sequenceNumber uint64) (*ctypes.ResultBroadcastTxCommit, error) {
-	signedTx, err := c.SignTx(tx, accountNumber, sequenceNumber)
-	if err != nil {
-		return nil, err
-	}
-	return c.BroadcastTxCommit(signedTx)
-}
-
-// SignTx signs a transaction and returns a signed tx ready for broadcasting.
-// If accountNumber or sequenceNumber is 0 then query the blockchain for the value.
-func (c *Client) SignTx(tx std.Tx, accountNumber, sequenceNumber uint64) (*std.Tx, error) {
-	if err := c.validateSigner(); err != nil {
-		return nil, err
-	}
-	caller, err := c.Signer.Info()
-	if err != nil {
->>>>>>> 651f5aac
 		return nil, err
 	}
 
@@ -275,7 +256,7 @@
 }
 
 // SignTx signs a transaction using the client's signer
-func (c *Client) SignTransaction(tx std.Tx, accountNumber, sequenceNumber uint64) (*std.Tx, error) {
+func (c *Client) SignTx(tx std.Tx, accountNumber, sequenceNumber uint64) (*std.Tx, error) {
 	// Ensure sequence number and account number are provided
 	signCfg := SignCfg{
 		Tx:             tx,
@@ -287,10 +268,7 @@
 	if err != nil {
 		return nil, errors.Wrap(err, "sign")
 	}
-	return signedTx, nil
-}
-
-<<<<<<< HEAD
+
 	return signedTx, nil
 }
 
@@ -318,19 +296,19 @@
 
 // signAndBroadcastTxCommit signs a transaction and broadcasts it, returning the result
 func (c *Client) signAndBroadcastTxCommit(tx std.Tx, accountNumber, sequenceNumber uint64) (*ctypes.ResultBroadcastTxCommit, error) {
-	signedTx, err := c.SignTransaction(tx, accountNumber, sequenceNumber)
-	if err != nil {
-		return nil, errors.Wrap(err, "sign")
-	}
-
-=======
+	signedTx, err := c.SignTx(tx, accountNumber, sequenceNumber)
+	if err != nil {
+		return nil, err
+	}
+	return c.BroadcastTxCommit(signedTx)
+}
+
 // BroadcastTxCommit marshals and broadcasts the signed transaction, returning the result.
 // If the result has a delivery error, then return a wrapped error.
 func (c *Client) BroadcastTxCommit(signedTx *std.Tx) (*ctypes.ResultBroadcastTxCommit, error) {
 	if err := c.validateRPCClient(); err != nil {
 		return nil, err
 	}
->>>>>>> 651f5aac
 	bz, err := amino.Marshal(signedTx)
 	if err != nil {
 		return nil, errors.Wrap(err, "marshaling tx binary bytes")
