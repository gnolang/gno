--- conflicted
+++ resolved
@@ -31,11 +31,8 @@
 
 	cmd.AddSubCommands(
 		newGenerateCmd(io),
-<<<<<<< HEAD
 		newValidatorCmd(io),
-=======
 		newVerifyCmd(io),
->>>>>>> c128bf64
 	)
 
 	return cmd
