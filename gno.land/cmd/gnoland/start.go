package main

import (
	"context"
	"errors"
	"flag"
	"fmt"
	"io"
	"os"
	"os/signal"
	"path/filepath"
	"strings"
	"syscall"
	"time"

	"github.com/gnolang/gno/gno.land/pkg/gnoland"
	"github.com/gnolang/gno/gno.land/pkg/log"
	"github.com/gnolang/gno/gnovm/pkg/gnoenv"
	abci "github.com/gnolang/gno/tm2/pkg/bft/abci/types"
	"github.com/gnolang/gno/tm2/pkg/bft/config"
	"github.com/gnolang/gno/tm2/pkg/bft/node"
	"github.com/gnolang/gno/tm2/pkg/bft/privval"
	bft "github.com/gnolang/gno/tm2/pkg/bft/types"
	"github.com/gnolang/gno/tm2/pkg/commands"
	"github.com/gnolang/gno/tm2/pkg/crypto"
	"github.com/gnolang/gno/tm2/pkg/events"
	osm "github.com/gnolang/gno/tm2/pkg/os"
	"github.com/gnolang/gno/tm2/pkg/telemetry"
	"go.uber.org/zap"
	"go.uber.org/zap/zapcore"
)

const defaultNodeDir = "gnoland-data"

var errMissingGenesis = errors.New("missing genesis.json")

var startGraphic = strings.ReplaceAll(`
                    __             __
  ___ ____  ___    / /__ ____  ___/ /
 / _ '/ _ \/ _ \_ / / _ '/ _ \/ _  /
 \_, /_//_/\___(_)_/\_,_/_//_/\_,_/
/___/
`, "'", "`")

type startCfg struct {
	gnoRootDir            string // TODO: remove as part of https://github.com/gnolang/gno/issues/1952
	skipFailingGenesisTxs bool   // TODO: remove as part of https://github.com/gnolang/gno/issues/1952
	genesisBalancesFile   string // TODO: remove as part of https://github.com/gnolang/gno/issues/1952
	genesisTxsFile        string // TODO: remove as part of https://github.com/gnolang/gno/issues/1952
	genesisRemote         string // TODO: remove as part of https://github.com/gnolang/gno/issues/1952
	genesisFile           string
	chainID               string
	dataDir               string
<<<<<<< HEAD
	config                string
=======
	genesisMaxVMCycles    int64
>>>>>>> 5d1e36a5
	lazyInit              bool

	logLevel  string
	logFormat string
}

func newStartCmd(io commands.IO) *commands.Command {
	cfg := &startCfg{}

	return commands.NewCommand(
		commands.Metadata{
			Name:       "start",
			ShortUsage: "start [flags]",
			ShortHelp:  "starts the Gnoland blockchain node",
			LongHelp:   "Starts the Gnoland blockchain node, with accompanying setup",
		},
		cfg,
		func(ctx context.Context, _ []string) error {
			return execStart(ctx, cfg, io)
		},
	)
}

func (c *startCfg) RegisterFlags(fs *flag.FlagSet) {
	gnoroot := gnoenv.RootDir()
	defaultGenesisBalancesFile := filepath.Join(gnoroot, "gno.land", "genesis", "genesis_balances.txt")
	defaultGenesisTxsFile := filepath.Join(gnoroot, "gno.land", "genesis", "genesis_txs.jsonl")

	fs.BoolVar(
		&c.skipFailingGenesisTxs,
		"skip-failing-genesis-txs",
		false,
		"don't panic when replaying invalid genesis txs",
	)

	fs.StringVar(
		&c.genesisBalancesFile,
		"genesis-balances-file",
		defaultGenesisBalancesFile,
		"initial distribution file",
	)

	fs.StringVar(
		&c.genesisTxsFile,
		"genesis-txs-file",
		defaultGenesisTxsFile,
		"initial txs to replay",
	)

	fs.StringVar(
		&c.genesisFile,
		"genesis",
		"genesis.json",
		"the path to the genesis.json",
	)

	fs.StringVar(
		&c.chainID,
		"chainid",
		"dev",
		"the ID of the chain",
	)

	fs.StringVar(
		&c.gnoRootDir,
		"gnoroot-dir",
		gnoroot,
		"the root directory of the gno repository",
	)

	fs.StringVar(
		&c.dataDir,
		"data-dir",
		defaultNodeDir,
		"the path to the node's data directory",
	)

	fs.StringVar(
		&c.genesisRemote,
		"genesis-remote",
		"localhost:26657",
		"replacement for '%%REMOTE%%' in genesis",
	)

	fs.StringVar(
		&c.logLevel,
		"log-level",
		zapcore.DebugLevel.String(),
		"log level for the gnoland node,",
	)

	fs.StringVar(
		&c.logFormat,
		"log-format",
		log.ConsoleFormat.String(),
		"log format for the gnoland node",
	)

	fs.BoolVar(
		&c.lazyInit,
		"lazy",
		false,
		"flag indicating if lazy init is enabled. Generates the node secrets, configuration, and genesis.json",
	)
}

func execStart(ctx context.Context, c *startCfg, io commands.IO) error {
	// Get the absolute path to the node's data directory
	nodeDir, err := filepath.Abs(c.dataDir)
	if err != nil {
		return fmt.Errorf("unable to get absolute path for data directory, %w", err)
	}

	// Get the absolute path to the node's genesis.json
	genesisPath, err := filepath.Abs(c.genesisFile)
	if err != nil {
		return fmt.Errorf("unable to get absolute path for the genesis.json, %w", err)
	}

	// Initialize the logger
	zapLogger, err := initializeLogger(io.Out(), c.logLevel, c.logFormat)
	if err != nil {
		return fmt.Errorf("unable to initialize zap logger, %w", err)
	}

	defer func() {
		// Sync the logger before exiting
		_ = zapLogger.Sync()
	}()

	// Wrap the zap logger
	logger := log.ZapLoggerToSlog(zapLogger)

	if c.lazyInit {
		if err := lazyInitNodeDir(io, nodeDir); err != nil {
			return fmt.Errorf("unable to lazy-init the node directory, %w", err)
		}
	}

	// Load the configuration
	cfg, err := config.LoadConfig(nodeDir)
	if err != nil {
		return fmt.Errorf("%s, %w", tryConfigInit, err)
	}

	// Check if the genesis.json exists
	if !osm.FileExists(genesisPath) {
		if !c.lazyInit {
			return errMissingGenesis
		}

		// Load the private validator secrets
		privateKey := privval.LoadFilePV(
			cfg.PrivValidatorKeyFile(),
			cfg.PrivValidatorStateFile(),
		)

		// Init a new genesis.json
		if err := lazyInitGenesis(io, c, genesisPath, privateKey.GetPubKey()); err != nil {
			return fmt.Errorf("unable to initialize genesis.json, %w", err)
		}
	}

	// Initialize telemetry
	if err := telemetry.Init(*cfg.Telemetry); err != nil {
		return fmt.Errorf("unable to initialize telemetry, %w", err)
	}

	// Print the starting graphic
	if c.logFormat != string(log.JSONFormat) {
		io.Println(startGraphic)
	}

	// Create a top-level shared event switch
	evsw := events.NewEventSwitch()

	// Create application and node
	cfg.LocalApp, err = gnoland.NewApp(nodeDir, c.skipFailingGenesisTxs, evsw, logger)
	if err != nil {
		return fmt.Errorf("unable to create the Gnoland app, %w", err)
	}

	// Create a default node, with the given setup
	gnoNode, err := node.DefaultNewNode(cfg, genesisPath, evsw, logger)
	if err != nil {
		return fmt.Errorf("unable to create the Gnoland node, %w", err)
	}

	// Start the node (async)
	if err := gnoNode.Start(); err != nil {
		return fmt.Errorf("unable to start the Gnoland node, %w", err)
	}

	// Set up the wait context
	nodeCtx, _ := signal.NotifyContext(
		ctx,
		os.Interrupt,
		syscall.SIGINT,
		syscall.SIGTERM,
		syscall.SIGQUIT,
	)

	// Wait for the exit signal
	<-nodeCtx.Done()

	if !gnoNode.IsRunning() {
		return nil
	}

	// Gracefully stop the gno node
	if err := gnoNode.Stop(); err != nil {
		return fmt.Errorf("unable to gracefully stop the Gnoland node, %w", err)
	}

	return nil
}

// lazyInitNodeDir initializes new secrets, and a default configuration
// in the given node directory, if not present
func lazyInitNodeDir(io commands.IO, nodeDir string) error {
	var (
		configPath  = constructConfigPath(nodeDir)
		secretsPath = constructSecretsPath(nodeDir)
	)

	// Check if the configuration already exists
	if !osm.FileExists(configPath) {
		// Create the gnoland config options
		cfg := &configInitCfg{
			configCfg: configCfg{
				configPath: constructConfigPath(nodeDir),
			},
		}

		// Run gnoland config init
		if err := execConfigInit(cfg, io); err != nil {
			return fmt.Errorf("unable to initialize config, %w", err)
		}

		io.Printfln("WARN: Initialized default node config at %q", filepath.Dir(cfg.configPath))
		io.Println()
	}

	// Create the gnoland secrets options
	secrets := &secretsInitCfg{
		commonAllCfg: commonAllCfg{
			dataDir: secretsPath,
		},
		forceOverwrite: false, // existing secrets shouldn't be pruned
	}

	// Run gnoland secrets init
	err := execSecretsInit(secrets, []string{}, io)
	if err == nil {
		io.Printfln("WARN: Initialized default node secrets at %q", secrets.dataDir)

		return nil
	}

	// Check if the error is valid
	if errors.Is(err, errOverwriteNotEnabled) {
		// No new secrets were generated
		return nil
	}

	return fmt.Errorf("unable to initialize secrets, %w", err)
}

// lazyInitGenesis a new genesis.json file, with a signle validator
func lazyInitGenesis(
	io commands.IO,
	c *startCfg,
	genesisPath string,
	publicKey crypto.PubKey,
) error {
	// Check if the genesis.json is present
	if osm.FileExists(genesisPath) {
		return nil
	}

	// Generate the new genesis.json file
	if err := generateGenesisFile(genesisPath, publicKey, c); err != nil {
		return fmt.Errorf("unable to generate genesis file, %w", err)
	}

	io.Printfln("WARN: Initialized genesis.json at %q", genesisPath)

	return nil
}

// initializeLogger initializes the zap logger using the given format and log level,
// outputting to the given IO
func initializeLogger(io io.WriteCloser, logLevel, logFormat string) (*zap.Logger, error) {
	// Initialize the log level
	level, err := zapcore.ParseLevel(logLevel)
	if err != nil {
		return nil, fmt.Errorf("unable to parse log level, %w", err)
	}

	// Initialize the log format
	format := log.Format(strings.ToLower(logFormat))

	// Initialize the zap logger
	return log.GetZapLoggerFn(format)(io, level), nil
}

func generateGenesisFile(genesisFile string, pk crypto.PubKey, c *startCfg) error {
	gen := &bft.GenesisDoc{}
	gen.GenesisTime = time.Now()
	gen.ChainID = c.chainID
	gen.ConsensusParams = abci.ConsensusParams{
		Block: &abci.BlockParams{
			// TODO: update limits.
			MaxTxBytes:   1_000_000,   // 1MB,
			MaxDataBytes: 2_000_000,   // 2MB,
			MaxGas:       100_000_000, // 100M gas
			TimeIotaMS:   100,         // 100ms
		},
	}

	gen.Validators = []bft.GenesisValidator{
		{
			Address: pk.Address(),
			PubKey:  pk,
			Power:   10,
			Name:    "testvalidator",
		},
	}

	// Load balances files
	balances, err := gnoland.LoadGenesisBalancesFile(c.genesisBalancesFile)
	if err != nil {
		return fmt.Errorf("unable to load genesis balances file %q: %w", c.genesisBalancesFile, err)
	}

	// Load examples folder
	examplesDir := filepath.Join(c.gnoRootDir, "examples")
	pkgsTxs, err := gnoland.LoadPackagesFromDir(examplesDir, genesisDeployAddress, genesisDeployFee)
	if err != nil {
		return fmt.Errorf("unable to load examples folder: %w", err)
	}

	// Load Genesis TXs
	genesisTxs, err := gnoland.LoadGenesisTxsFile(c.genesisTxsFile, c.chainID, c.genesisRemote)
	if err != nil {
		return fmt.Errorf("unable to load genesis txs file: %w", err)
	}

	genesisTxs = append(pkgsTxs, genesisTxs...)

	// Construct genesis AppState.
	gen.AppState = gnoland.GnoGenesisState{
		Balances: balances,
		Txs:      genesisTxs,
	}

	// Write genesis state
	if err := gen.SaveAs(genesisFile); err != nil {
		return fmt.Errorf("unable to write genesis file %q: %w", genesisFile, err)
	}

	return nil
}<|MERGE_RESOLUTION|>--- conflicted
+++ resolved
@@ -51,11 +51,6 @@
 	genesisFile           string
 	chainID               string
 	dataDir               string
-<<<<<<< HEAD
-	config                string
-=======
-	genesisMaxVMCycles    int64
->>>>>>> 5d1e36a5
 	lazyInit              bool
 
 	logLevel  string
