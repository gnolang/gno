--- conflicted
+++ resolved
@@ -21,11 +21,7 @@
 	"github.com/gnolang/gno/tm2/pkg/commands"
 	"github.com/gnolang/gno/tm2/pkg/events"
 	osm "github.com/gnolang/gno/tm2/pkg/os"
-<<<<<<< HEAD
-=======
 	p2pTypes "github.com/gnolang/gno/tm2/pkg/p2p/types"
-
->>>>>>> 7b06e488
 	"github.com/gnolang/gno/tm2/pkg/std"
 	"github.com/gnolang/gno/tm2/pkg/telemetry"
 
@@ -170,7 +166,7 @@
 }
 
 func execStart(ctx context.Context, c *nodeCfg, io commands.IO) error {
-	gnoNode, err := createNode(c, io)
+	gnoNode, err := createNode(ctx, c, io)
 	if err != nil {
 		return err
 	}
@@ -195,7 +191,7 @@
 	return nil
 }
 
-func createNode(c *nodeCfg, io commands.IO) (*node.Node, error) {
+func createNode(ctx context.Context, c *nodeCfg, io commands.IO) (*node.Node, error) {
 	// Get the absolute path to the node's data directory
 	nodeDir, err := filepath.Abs(c.dataDir)
 	if err != nil {
@@ -243,27 +239,18 @@
 		// Get the node key for signer init
 		nodeKey, err := p2pTypes.LoadOrMakeNodeKey(cfg.NodeKeyFile())
 		if err != nil {
-<<<<<<< HEAD
-			return nil, fmt.Errorf("unable to instantiate validator key: %w", err)
-		}
-
-		// Init a new genesis.json
-		if err := lazyInitGenesis(io, c, genesisPath, fileKey.PrivKey); err != nil {
-			return nil, fmt.Errorf("unable to initialize genesis.json, %w", err)
-=======
-			return fmt.Errorf("unable to load or make node key, %w", err)
+			return nil, fmt.Errorf("unable to load or make node key, %w", err)
 		}
 
 		// Init the signer based on the config
 		signer, err := privval.NewSignerFromConfig(ctx, cfg.Consensus.PrivValidator, nodeKey.PrivKey, logger)
 		if err != nil {
-			return fmt.Errorf("unable to instantiate signer based on config: %w", err)
+			return nil, fmt.Errorf("unable to instantiate signer based on config: %w", err)
 		}
 
 		// Init a new genesis.json
 		if err := lazyInitGenesis(io, c, genesisPath, signer); err != nil {
-			return fmt.Errorf("unable to initialize genesis.json, %w", err)
->>>>>>> 7b06e488
+			return nil, fmt.Errorf("unable to initialize genesis.json, %w", err)
 		}
 
 		// Close the signer
@@ -380,11 +367,7 @@
 	return nil
 }
 
-<<<<<<< HEAD
-func generateGenesisFile(genesisFile string, privKey crypto.PrivKey, c *nodeCfg) error {
-=======
-func generateGenesisFile(genesisFile string, signer gnoland.GenesisSigner, c *startCfg) error {
->>>>>>> 7b06e488
+func generateGenesisFile(genesisFile string, signer gnoland.GenesisSigner, c *nodeCfg) error {
 	var (
 		pubKey = signer.PubKey()
 		// There is an active constraint for gno.land transactions:
