--- conflicted
+++ resolved
@@ -249,17 +249,9 @@
 	logger := log.ZapLoggerToSlog(zapLogger)
 
 	// Write genesis file if missing.
-<<<<<<< HEAD
 	// NOTE: this will be dropped in a PR that resolves issue #1886:
 	// https://github.com/gnolang/gno/issues/1886
 	if !osm.FileExists(c.genesisFile) {
-=======
-	// NOTE: this will be dropped in a PR that resolves issue #1883:
-	// https://github.com/gnolang/gno/issues/1883
-	genesisFilePath := filepath.Join(nodeDir, "../", "genesis.json")
-
-	if !osm.FileExists(genesisFilePath) {
->>>>>>> 06e87836
 		// Create priv validator first.
 		// Need it to generate genesis.json
 		newPrivValKey := cfg.PrivValidatorKeyFile()
@@ -291,11 +283,7 @@
 		io.Println(startGraphic)
 	}
 
-<<<<<<< HEAD
 	gnoNode, err := node.DefaultNewNode(cfg, c.genesisFile, logger)
-=======
-	gnoNode, err := node.DefaultNewNode(cfg, genesisFilePath, logger)
->>>>>>> 06e87836
 	if err != nil {
 		return fmt.Errorf("error in creating node: %w", err)
 	}
