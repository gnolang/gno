package main

import (
	"bufio"
	"context"
	"errors"
	"flag"
	"fmt"
	"os"
	"path/filepath"
	"strings"
	"time"

	"github.com/gnolang/gno/gno.land/pkg/gnoland"
	vmm "github.com/gnolang/gno/gno.land/pkg/sdk/vm"
	gno "github.com/gnolang/gno/gnovm/pkg/gnolang"
	"github.com/gnolang/gno/gnovm/pkg/gnomod"
	"github.com/gnolang/gno/tm2/pkg/amino"
	abci "github.com/gnolang/gno/tm2/pkg/bft/abci/types"
	"github.com/gnolang/gno/tm2/pkg/bft/config"
	"github.com/gnolang/gno/tm2/pkg/bft/node"
	"github.com/gnolang/gno/tm2/pkg/bft/privval"
	"github.com/gnolang/gno/tm2/pkg/bft/state/eventstore/file"
	"github.com/gnolang/gno/tm2/pkg/bft/state/eventstore/null"
	eventstorecfg "github.com/gnolang/gno/tm2/pkg/bft/state/eventstore/types"
	bft "github.com/gnolang/gno/tm2/pkg/bft/types"
	"github.com/gnolang/gno/tm2/pkg/commands"
	"github.com/gnolang/gno/tm2/pkg/crypto"
	"github.com/gnolang/gno/tm2/pkg/log"
	osm "github.com/gnolang/gno/tm2/pkg/os"
	"github.com/gnolang/gno/tm2/pkg/std"
)

type startCfg struct {
	skipFailingGenesisTxs bool
	skipStart             bool
	genesisBalancesFile   string
	genesisTxsFile        string
	chainID               string
	genesisRemote         string
	rootDir               string
	genesisMaxVMCycles    int64
	config                string
<<<<<<< HEAD
	nodeConfigPath        string
=======

	txEventStoreType string
	txEventStorePath string
>>>>>>> 0600d418
}

func newStartCmd(io *commands.IO) *commands.Command {
	cfg := &startCfg{}

	return commands.NewCommand(
		commands.Metadata{
			Name:       "start",
			ShortUsage: "start [flags]",
			ShortHelp:  "Run the full node",
		},
		cfg,
		func(_ context.Context, _ []string) error {
			return execStart(cfg, io)
		},
	)
}

func (c *startCfg) RegisterFlags(fs *flag.FlagSet) {
	fs.BoolVar(
		&c.skipFailingGenesisTxs,
		"skip-failing-genesis-txs",
		false,
		"don't panic when replaying invalid genesis txs",
	)

	fs.BoolVar(
		&c.skipStart,
		"skip-start",
		false,
		"quit after initialization, don't start the node",
	)

	fs.StringVar(
		&c.genesisBalancesFile,
		"genesis-balances-file",
		"./genesis/genesis_balances.txt",
		"initial distribution file",
	)

	fs.StringVar(
		&c.genesisTxsFile,
		"genesis-txs-file",
		"./genesis/genesis_txs.txt",
		"initial txs to replay",
	)

	fs.StringVar(
		&c.chainID,
		"chainid",
		"dev",
		"the ID of the chain",
	)

	fs.StringVar(
		&c.rootDir,
		"root-dir",
		"testdir",
		"directory for config and data",
	)

	fs.StringVar(
		&c.genesisRemote,
		"genesis-remote",
		"localhost:26657",
		"replacement for '%%REMOTE%%' in genesis",
	)

	fs.Int64Var(
		&c.genesisMaxVMCycles,
		"genesis-max-vm-cycles",
		10_000_000,
		"set maximum allowed vm cycles per operation. Zero means no limit.",
	)

	fs.StringVar(
		&c.config,
		"config",
		"",
		"the flag config file (optional)",
	)

	fs.StringVar(
		&c.nodeConfigPath,
		"tm2-node-config",
		"",
		"the node TOML config file path (optional)",
	)

	fs.StringVar(
		&c.txEventStoreType,
		"tx-event-store-type",
		null.EventStoreType,
		fmt.Sprintf(
			"type of transaction event store [%s]",
			strings.Join(
				[]string{
					null.EventStoreType,
					file.EventStoreType,
				},
				", ",
			),
		),
	)

	fs.StringVar(
		&c.txEventStorePath,
		"tx-event-store-path",
		"",
		fmt.Sprintf("path for the file tx event store (required if event store is '%s')", file.EventStoreType),
	)
}

func execStart(c *startCfg, io *commands.IO) error {
	logger := log.NewTMLogger(log.NewSyncWriter(io.Out))
	rootDir := c.rootDir

	var (
		cfg        *config.Config
		loadCfgErr error
	)

	// Set the node configuration
	if c.nodeConfigPath != "" {
		// Load the node configuration
		// from the specified path
		cfg, loadCfgErr = config.LoadConfigFile(c.nodeConfigPath)
	} else {
		// Load the default node configuration
		cfg, loadCfgErr = config.LoadOrMakeConfig(rootDir)
	}

	if loadCfgErr != nil {
		return fmt.Errorf("unable to load node configuration, %w", loadCfgErr)
	}

	// create priv validator first.
	// need it to generate genesis.json
	newPrivValKey := cfg.PrivValidatorKeyFile()
	newPrivValState := cfg.PrivValidatorStateFile()
	priv := privval.LoadOrGenFilePV(newPrivValKey, newPrivValState)

	// write genesis file if missing.
	genesisFilePath := filepath.Join(rootDir, cfg.Genesis)

	genesisTxs, genesisTxsErr := loadGenesisTxs(c.genesisTxsFile, c.chainID, c.genesisRemote)
	if genesisTxsErr != nil {
		return fmt.Errorf("unable to load genesis txs, %w", genesisTxsErr)
	}

	if !osm.FileExists(genesisFilePath) {
		genDoc, err := makeGenesisDoc(
			priv.GetPubKey(),
			c.chainID,
			c.genesisBalancesFile,
			genesisTxs,
		)
		if err != nil {
			return fmt.Errorf("unable to generate genesis.json, %w", err)
		}

		writeGenesisFile(genDoc, genesisFilePath)
	}

	// Initialize the indexer config
	txEventStoreCfg, err := getTxEventStoreConfig(c)
	if err != nil {
		return fmt.Errorf("unable to parse indexer config, %w", err)
	}

	cfg.TxEventStore = txEventStoreCfg

	// create application and node.
	gnoApp, err := gnoland.NewApp(rootDir, c.skipFailingGenesisTxs, logger, c.genesisMaxVMCycles)
	if err != nil {
		return fmt.Errorf("error in creating new app: %w", err)
	}

	cfg.LocalApp = gnoApp

	gnoNode, err := node.DefaultNewNode(cfg, logger)
	if err != nil {
		return fmt.Errorf("error in creating node: %w", err)
	}

	fmt.Fprintln(io.Err, "Node created.")

	if c.skipStart {
		fmt.Fprintln(io.Err, "'--skip-start' is set. Exiting.")

		return nil
	}

	if err := gnoNode.Start(); err != nil {
		return fmt.Errorf("error in start node: %w", err)
	}

	// run forever
	osm.TrapSignal(func() {
		if gnoNode.IsRunning() {
			_ = gnoNode.Stop()
		}
	})

	select {} // run forever
}

// getTxEventStoreConfig constructs an event store config from provided user options
func getTxEventStoreConfig(c *startCfg) (*eventstorecfg.Config, error) {
	var cfg *eventstorecfg.Config

	switch c.txEventStoreType {
	case file.EventStoreType:
		if c.txEventStorePath == "" {
			return nil, errors.New("unspecified file transaction indexer path")
		}

		// Fill out the configuration
		cfg = &eventstorecfg.Config{
			EventStoreType: file.EventStoreType,
			Params: map[string]any{
				file.Path: c.txEventStorePath,
			},
		}
	default:
		cfg = eventstorecfg.DefaultEventStoreConfig()
	}

	return cfg, nil
}

// Makes a local test genesis doc with local privValidator.
func makeGenesisDoc(
	pvPub crypto.PubKey,
	chainID string,
	genesisBalancesFile string,
	genesisTxs []std.Tx,
) (*bft.GenesisDoc, error) {
	gen := &bft.GenesisDoc{}

	gen.GenesisTime = time.Now()
	gen.ChainID = chainID
	gen.ConsensusParams = abci.ConsensusParams{
		Block: &abci.BlockParams{
			// TODO: update limits.
			MaxTxBytes:   1000000,  // 1MB,
			MaxDataBytes: 2000000,  // 2MB,
			MaxGas:       10000000, // 10M gas
			TimeIotaMS:   100,      // 100ms
		},
	}
	gen.Validators = []bft.GenesisValidator{
		{
			Address: pvPub.Address(),
			PubKey:  pvPub,
			Power:   10,
			Name:    "testvalidator",
		},
	}

	// Load distribution.
	balances, err := loadGenesisBalances(genesisBalancesFile)
	if err != nil {
		return nil, fmt.Errorf("unable to load genesis balances, %w", err)
	}

	// Load initial packages from examples.
	test1 := crypto.MustAddressFromString("g1jg8mtutu9khhfwc4nxmuhcpftf0pajdhfvsqf5")
	txs := []std.Tx{}

	// List initial packages to load from examples.
	pkgs, err := gnomod.ListPkgs(filepath.Join("..", "examples"))
	if err != nil {
		panic(fmt.Errorf("listing gno packages: %w", err))
	}

	// Sort packages by dependencies.
	sortedPkgs, err := pkgs.Sort()
	if err != nil {
		panic(fmt.Errorf("sorting packages: %w", err))
	}

	// Filter out draft packages.
	nonDraftPkgs := sortedPkgs.GetNonDraftPkgs()

	for _, pkg := range nonDraftPkgs {
		// open files in directory as MemPackage.
		memPkg := gno.ReadMemPackage(pkg.Dir, pkg.Name)

		var tx std.Tx
		tx.Msgs = []std.Msg{
			vmm.MsgAddPackage{
				Creator: test1,
				Package: memPkg,
				Deposit: nil,
			},
		}
		tx.Fee = std.NewFee(50000, std.MustParseCoin("1000000ugnot"))
		tx.Signatures = make([]std.Signature, len(tx.GetSigners()))
		txs = append(txs, tx)
	}

	// load genesis txs from file.
	txs = append(txs, genesisTxs...)

	// construct genesis AppState.
	gen.AppState = gnoland.GnoGenesisState{
		Balances: balances,
		Txs:      txs,
	}
	return gen, nil
}

func writeGenesisFile(gen *bft.GenesisDoc, filePath string) {
	err := gen.SaveAs(filePath)
	if err != nil {
		panic(err)
	}
}

func loadGenesisTxs(
	path string,
	chainID string,
	genesisRemote string,
) ([]std.Tx, error) {
	txs := make([]std.Tx, 0)

	if !osm.FileExists(path) {
		// No initial transactions
		return txs, nil
	}

	txsFile, openErr := os.Open(path)
	if openErr != nil {
		return nil, fmt.Errorf("unable to open genesis txs file, %w", openErr)
	}

	scanner := bufio.NewScanner(txsFile)

	for scanner.Scan() {
		txLine := scanner.Text()

		if txLine == "" {
			continue // skip empty line
		}

		// patch the TX
		txLine = strings.ReplaceAll(txLine, "%%CHAINID%%", chainID)
		txLine = strings.ReplaceAll(txLine, "%%REMOTE%%", genesisRemote)

		var tx std.Tx

		if unmarshalErr := amino.UnmarshalJSON([]byte(txLine), &tx); unmarshalErr != nil {
			return nil, fmt.Errorf("unable to amino unmarshal tx, %w", unmarshalErr)
		}

		txs = append(txs, tx)
	}

	if scanErr := scanner.Err(); scanErr != nil {
		return nil, fmt.Errorf("error encountered while scanning, %w", scanErr)
	}

	return txs, nil
}

func loadGenesisBalances(path string) ([]string, error) {
	// each balance is in the form: g1xxxxxxxxxxxxxxxx=100000ugnot
	balances := make([]string, 0)

	if !osm.FileExists(path) {
		// No initial balances
		return balances, nil
	}

	balancesFile, openErr := os.Open(path)
	if openErr != nil {
		return nil, fmt.Errorf("unable to open genesis balances file, %w", openErr)
	}

	scanner := bufio.NewScanner(balancesFile)

	for scanner.Scan() {
		line := scanner.Text()

		line = strings.TrimSpace(line)

		// remove comments.
		line = strings.Split(line, "#")[0]
		line = strings.TrimSpace(line)

		// skip empty lines.
		if line == "" {
			continue
		}

		if len(strings.Split(line, "=")) != 2 {
			return nil, fmt.Errorf("invalid genesis_balance line: %s", line)
		}

		balances = append(balances, line)
	}

	if scanErr := scanner.Err(); scanErr != nil {
		return nil, fmt.Errorf("error encountered while scanning, %w", scanErr)
	}

	return balances, nil
}<|MERGE_RESOLUTION|>--- conflicted
+++ resolved
@@ -41,13 +41,10 @@
 	rootDir               string
 	genesisMaxVMCycles    int64
 	config                string
-<<<<<<< HEAD
-	nodeConfigPath        string
-=======
 
 	txEventStoreType string
 	txEventStorePath string
->>>>>>> 0600d418
+	nodeConfigPath   string
 }
 
 func newStartCmd(io *commands.IO) *commands.Command {
