package main

import (
	"context"
	"errors"
	"flag"
	"fmt"
	"io"
	"path/filepath"
	"strings"
	"time"

	"github.com/gnolang/gno/gno.land/pkg/gnoland"
	"github.com/gnolang/gno/gno.land/pkg/log"
	"github.com/gnolang/gno/gnovm/pkg/gnoenv"
	abci "github.com/gnolang/gno/tm2/pkg/bft/abci/types"
	"github.com/gnolang/gno/tm2/pkg/bft/config"
	"github.com/gnolang/gno/tm2/pkg/bft/node"
	"github.com/gnolang/gno/tm2/pkg/bft/privval"
	bft "github.com/gnolang/gno/tm2/pkg/bft/types"
	"github.com/gnolang/gno/tm2/pkg/commands"
	"github.com/gnolang/gno/tm2/pkg/crypto"
	osm "github.com/gnolang/gno/tm2/pkg/os"
	"github.com/gnolang/gno/tm2/pkg/std"
	"github.com/gnolang/gno/tm2/pkg/telemetry"
	"go.uber.org/zap"
	"go.uber.org/zap/zapcore"
)

const defaultNodeDir = "gnoland-data"

var errMissingGenesis = errors.New("missing genesis.json")

var startGraphic = strings.ReplaceAll(`
                    __             __
  ___ ____  ___    / /__ ____  ___/ /
 / _ '/ _ \/ _ \_ / / _ '/ _ \/ _  /
 \_, /_//_/\___(_)_/\_,_/_//_/\_,_/
/___/
`, "'", "`")

type startCfg struct {
	gnoRootDir            string // TODO: remove as part of https://github.com/gnolang/gno/issues/1952
	skipFailingGenesisTxs bool   // TODO: remove as part of https://github.com/gnolang/gno/issues/1952
	genesisBalancesFile   string // TODO: remove as part of https://github.com/gnolang/gno/issues/1952
	genesisTxsFile        string // TODO: remove as part of https://github.com/gnolang/gno/issues/1952
	genesisRemote         string // TODO: remove as part of https://github.com/gnolang/gno/issues/1952
	genesisFile           string
	chainID               string
	dataDir               string
	genesisMaxVMCycles    int64
	config                string
	lazyInit              bool

	logLevel  string
	logFormat string
}

func newStartCmd(io commands.IO) *commands.Command {
	cfg := &startCfg{}

	return commands.NewCommand(
		commands.Metadata{
			Name:       "start",
			ShortUsage: "start [flags]",
			ShortHelp:  "starts the Gnoland blockchain node",
			LongHelp:   "Starts the Gnoland blockchain node, with accompanying setup",
		},
		cfg,
		func(_ context.Context, _ []string) error {
			return execStart(cfg, io)
		},
	)
}

func (c *startCfg) RegisterFlags(fs *flag.FlagSet) {
	gnoroot := gnoenv.RootDir()
	defaultGenesisBalancesFile := filepath.Join(gnoroot, "gno.land", "genesis", "genesis_balances.txt")
	defaultGenesisTxsFile := filepath.Join(gnoroot, "gno.land", "genesis", "genesis_txs.jsonl")

	fs.BoolVar(
		&c.skipFailingGenesisTxs,
		"skip-failing-genesis-txs",
		false,
		"don't panic when replaying invalid genesis txs",
	)

	fs.StringVar(
		&c.genesisBalancesFile,
		"genesis-balances-file",
		defaultGenesisBalancesFile,
		"initial distribution file",
	)

	fs.StringVar(
		&c.genesisTxsFile,
		"genesis-txs-file",
		defaultGenesisTxsFile,
		"initial txs to replay",
	)

	fs.StringVar(
		&c.genesisFile,
		"genesis",
		"genesis.json",
		"the path to the genesis.json",
	)

	fs.StringVar(
		&c.chainID,
		"chainid",
		"dev",
		"the ID of the chain",
	)

	fs.StringVar(
		&c.gnoRootDir,
		"gnoroot-dir",
		gnoroot,
		"the root directory of the gno repository",
	)

	fs.StringVar(
		&c.dataDir,
		"data-dir",
		defaultNodeDir,
		"the path to the node's data directory",
	)

	fs.StringVar(
		&c.genesisRemote,
		"genesis-remote",
		"localhost:26657",
		"replacement for '%%REMOTE%%' in genesis",
	)

	fs.Int64Var(
		&c.genesisMaxVMCycles,
		"genesis-max-vm-cycles",
		100_000_000,
		"set maximum allowed vm cycles per operation. Zero means no limit.",
	)

	fs.StringVar(
		&c.config,
		flagConfigFlag,
		"",
		"the flag config file (optional)",
	)

	fs.StringVar(
		&c.logLevel,
		"log-level",
		zapcore.DebugLevel.String(),
		"log level for the gnoland node,",
	)

	fs.StringVar(
		&c.logFormat,
		"log-format",
		log.ConsoleFormat.String(),
		"log format for the gnoland node",
	)

	fs.BoolVar(
		&c.lazyInit,
		"lazy",
		false,
		"flag indicating if lazy init is enabled. Generates the node secrets, configuration, and genesis.json",
	)
}

func execStart(c *startCfg, io commands.IO) error {
	// Get the absolute path to the node's data directory
	nodeDir, err := filepath.Abs(c.dataDir)
	if err != nil {
		return fmt.Errorf("unable to get absolute path for data directory, %w", err)
	}

	// Get the absolute path to the node's genesis.json
	genesisPath, err := filepath.Abs(c.genesisFile)
	if err != nil {
		return fmt.Errorf("unable to get absolute path for the genesis.json, %w", err)
	}

	// Initialize the logger
	zapLogger, err := initializeLogger(io.Out(), c.logLevel, c.logFormat)
	if err != nil {
		return fmt.Errorf("unable to initialize zap logger, %w", err)
	}

	// Wrap the zap logger
	logger := log.ZapLoggerToSlog(zapLogger)

	if c.lazyInit {
		if err := lazyInitNodeDir(io, nodeDir); err != nil {
			return fmt.Errorf("unable to lazy-init the node directory, %w", err)
		}
	}

	// Load the configuration
	cfg, err := config.LoadConfig(nodeDir)
	if err != nil {
		return fmt.Errorf("unable to load config, %w", err)
	}

	// Check if the genesis.json exists
	if !osm.FileExists(genesisPath) {
		if !c.lazyInit {
			return errMissingGenesis
		}

<<<<<<< HEAD
		// Load the private validator secrets
		privateKey := privval.LoadFilePV(
			cfg.PrivValidatorKeyFile(),
			cfg.PrivValidatorStateFile(),
		)
=======
	// Initialize the telemetry
	if err := telemetry.Init(*cfg.Telemetry); err != nil {
		return fmt.Errorf("unable to initialize telemetry, %w", err)
	}
>>>>>>> bb776f04

		// Init a new genesis.json
		if err := lazyInitGenesis(io, c, genesisPath, privateKey.GetPubKey()); err != nil {
			return fmt.Errorf("unable to initialize genesis.json, %w", err)
		}
	}

	// Initialize telemetry
	if err := telemetry.Init(*cfg.Telemetry); err != nil {
		return fmt.Errorf("unable to initialize telemetry, %w", err)
	}

	// Create application and node
	cfg.LocalApp, err = gnoland.NewApp(nodeDir, c.skipFailingGenesisTxs, logger, c.genesisMaxVMCycles)
	if err != nil {
		return fmt.Errorf("unable to create the Gnoland app, %w", err)
	}

	// Print the starting graphic
	if c.logFormat != string(log.JSONFormat) {
		io.Println(startGraphic)
	}

	// Create a default node, with the given setup
	gnoNode, err := node.DefaultNewNode(cfg, genesisPath, logger)
	if err != nil {
		return fmt.Errorf("unable to create the Gnoland node, %w", err)
	}

	// Start the node
	if err := gnoNode.Start(); err != nil {
		return fmt.Errorf("unable to start the Gnoland node, %w", err)
	}

	osm.TrapSignal(func() {
		if gnoNode.IsRunning() {
			if err := gnoNode.Stop(); err != nil {
				logger.Warn("unable to gracefully stop the Gnoland node", "err", err)
			}
		}

		// Sync the logger before exiting
		_ = zapLogger.Sync()
	})

	// Run forever
	select {}
}

// lazyInitNodeDir initializes new secrets, and a default configuration
// in the given node directory, if not present
func lazyInitNodeDir(io commands.IO, nodeDir string) error {
	var (
		configPath  = constructConfigPath(nodeDir)
		secretsPath = constructSecretsPath(nodeDir)
	)

	// Check if the configuration already exists
	if !osm.FileExists(configPath) {
		// Create the gnoland config options
		cfg := &configInitCfg{
			configCfg: configCfg{
				configPath: constructConfigPath(nodeDir),
			},
		}

		// Run gnoland config init
		if err := execConfigInit(cfg, io); err != nil {
			return fmt.Errorf("unable to initialize config, %w", err)
		}

		io.Printfln("WARN: Initialized default node config at %q", filepath.Dir(cfg.configPath))
		io.Println()
	}

	// Create the gnoland secrets options
	secrets := &secretsInitCfg{
		commonAllCfg: commonAllCfg{
			dataDir: secretsPath,
		},
		forceOverwrite: false, // existing secrets shouldn't be pruned
	}

	// Run gnoland secrets init
	err := execSecretsInit(secrets, []string{}, io)
	if err == nil {
		io.Printfln("WARN: Initialized default node secrets at %q", secrets.dataDir)

		return nil
	}

	// Check if the error is valid
	if errors.Is(err, errOverwriteNotEnabled) {
		// No new secrets were generated
		return nil
	}

	return fmt.Errorf("unable to initialize secrets, %w", err)
}

// lazyInitGenesis a new genesis.json file, with a signle validator
func lazyInitGenesis(
	io commands.IO,
	c *startCfg,
	genesisPath string,
	publicKey crypto.PubKey,
) error {
	// Check if the genesis.json is present
	if osm.FileExists(genesisPath) {
		return nil
	}

	// Generate the new genesis.json file
	if err := generateGenesisFile(genesisPath, publicKey, c); err != nil {
		return fmt.Errorf("unable to generate genesis file, %w", err)
	}

	io.Printfln("WARN: Initialized genesis.json at %q", genesisPath)

	return nil
}

// initializeLogger initializes the zap logger using the given format and log level,
// outputting to the given IO
func initializeLogger(io io.WriteCloser, logLevel, logFormat string) (*zap.Logger, error) {
	// Initialize the log level
	level, err := zapcore.ParseLevel(logLevel)
	if err != nil {
		return nil, fmt.Errorf("unable to parse log level, %w", err)
	}

	// Initialize the log format
	format := log.Format(strings.ToLower(logFormat))

	// Initialize the zap logger
	return log.GetZapLoggerFn(format)(io, level), nil
}

func generateGenesisFile(genesisFile string, pk crypto.PubKey, c *startCfg) error {
	gen := &bft.GenesisDoc{}
	gen.GenesisTime = time.Now()
	gen.ChainID = c.chainID
	gen.ConsensusParams = abci.ConsensusParams{
		Block: &abci.BlockParams{
			// TODO: update limits.
			MaxTxBytes:   1_000_000,   // 1MB,
			MaxDataBytes: 2_000_000,   // 2MB,
			MaxGas:       100_000_000, // 100M gas
			TimeIotaMS:   100,         // 100ms
		},
	}

	gen.Validators = []bft.GenesisValidator{
		{
			Address: pk.Address(),
			PubKey:  pk,
			Power:   10,
			Name:    "testvalidator",
		},
	}

	// Load balances files
	balances, err := gnoland.LoadGenesisBalancesFile(c.genesisBalancesFile)
	if err != nil {
		return fmt.Errorf("unable to load genesis balances file %q: %w", c.genesisBalancesFile, err)
	}

	// Load examples folder
	examplesDir := filepath.Join(c.gnoRootDir, "examples")
	test1 := crypto.MustAddressFromString("g1jg8mtutu9khhfwc4nxmuhcpftf0pajdhfvsqf5")
	defaultFee := std.NewFee(50000, std.MustParseCoin("1000000ugnot"))
	pkgsTxs, err := gnoland.LoadPackagesFromDir(examplesDir, test1, defaultFee, nil)
	if err != nil {
		return fmt.Errorf("unable to load examples folder: %w", err)
	}

	// Load Genesis TXs
	genesisTxs, err := gnoland.LoadGenesisTxsFile(c.genesisTxsFile, c.chainID, c.genesisRemote)
	if err != nil {
		return fmt.Errorf("unable to load genesis txs file: %w", err)
	}

	genesisTxs = append(pkgsTxs, genesisTxs...)

	// Construct genesis AppState.
	gen.AppState = gnoland.GnoGenesisState{
		Balances: balances,
		Txs:      genesisTxs,
	}

	// Write genesis state
	if err := gen.SaveAs(genesisFile); err != nil {
		return fmt.Errorf("unable to write genesis file %q: %w", genesisFile, err)
	}

	return nil
}<|MERGE_RESOLUTION|>--- conflicted
+++ resolved
@@ -210,18 +210,11 @@
 			return errMissingGenesis
 		}
 
-<<<<<<< HEAD
 		// Load the private validator secrets
 		privateKey := privval.LoadFilePV(
 			cfg.PrivValidatorKeyFile(),
 			cfg.PrivValidatorStateFile(),
 		)
-=======
-	// Initialize the telemetry
-	if err := telemetry.Init(*cfg.Telemetry); err != nil {
-		return fmt.Errorf("unable to initialize telemetry, %w", err)
-	}
->>>>>>> bb776f04
 
 		// Init a new genesis.json
 		if err := lazyInitGenesis(io, c, genesisPath, privateKey.GetPubKey()); err != nil {
