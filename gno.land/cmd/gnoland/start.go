package main

import (
	"context"
	"errors"
	"flag"
	"fmt"
	"io"
	"os"
	"os/signal"
	"path/filepath"
	"strings"
	"syscall"
	"time"

	"github.com/gnolang/gno/gno.land/pkg/gnoland"
	"github.com/gnolang/gno/gno.land/pkg/log"
	"github.com/gnolang/gno/gnovm/pkg/gnoenv"
	abci "github.com/gnolang/gno/tm2/pkg/bft/abci/types"
	"github.com/gnolang/gno/tm2/pkg/bft/config"
	"github.com/gnolang/gno/tm2/pkg/bft/node"
	"github.com/gnolang/gno/tm2/pkg/bft/privval"
	bft "github.com/gnolang/gno/tm2/pkg/bft/types"
	"github.com/gnolang/gno/tm2/pkg/commands"
	"github.com/gnolang/gno/tm2/pkg/crypto"
	"github.com/gnolang/gno/tm2/pkg/events"
	osm "github.com/gnolang/gno/tm2/pkg/os"
	"github.com/gnolang/gno/tm2/pkg/telemetry"
	"go.uber.org/zap"
	"go.uber.org/zap/zapcore"
)

const defaultNodeDir = "gnoland-data"

var errMissingGenesis = errors.New("missing genesis.json")

var startGraphic = strings.ReplaceAll(`
                    __             __
  ___ ____  ___    / /__ ____  ___/ /
 / _ '/ _ \/ _ \_ / / _ '/ _ \/ _  /
 \_, /_//_/\___(_)_/\_,_/_//_/\_,_/
/___/
`, "'", "`")

type startCfg struct {
	gnoRootDir            string // TODO: remove as part of https://github.com/gnolang/gno/issues/1952
	skipFailingGenesisTxs bool   // TODO: remove as part of https://github.com/gnolang/gno/issues/1952
	genesisBalancesFile   string // TODO: remove as part of https://github.com/gnolang/gno/issues/1952
	genesisTxsFile        string // TODO: remove as part of https://github.com/gnolang/gno/issues/1952
	genesisRemote         string // TODO: remove as part of https://github.com/gnolang/gno/issues/1952
	genesisFile           string
	chainID               string
	chainDomain           string
	dataDir               string
<<<<<<< HEAD
	config                string
=======
>>>>>>> 5c876f37
	lazyInit              bool

	logLevel  string
	logFormat string
}

func newStartCmd(io commands.IO) *commands.Command {
	cfg := &startCfg{}

	return commands.NewCommand(
		commands.Metadata{
			Name:       "start",
			ShortUsage: "start [flags]",
			ShortHelp:  "starts the Gnoland blockchain node",
			LongHelp:   "Starts the Gnoland blockchain node, with accompanying setup",
		},
		cfg,
		func(ctx context.Context, _ []string) error {
			return execStart(ctx, cfg, io)
		},
	)
}

func (c *startCfg) RegisterFlags(fs *flag.FlagSet) {
	gnoroot := gnoenv.RootDir()
	defaultGenesisBalancesFile := filepath.Join(gnoroot, "gno.land", "genesis", "genesis_balances.txt")
	defaultGenesisTxsFile := filepath.Join(gnoroot, "gno.land", "genesis", "genesis_txs.jsonl")

	fs.BoolVar(
		&c.skipFailingGenesisTxs,
		"skip-failing-genesis-txs",
		false,
		"don't panic when replaying invalid genesis txs",
	)

	fs.StringVar(
		&c.genesisBalancesFile,
		"genesis-balances-file",
		defaultGenesisBalancesFile,
		"initial distribution file",
	)

	fs.StringVar(
		&c.genesisTxsFile,
		"genesis-txs-file",
		defaultGenesisTxsFile,
		"initial txs to replay",
	)

	fs.StringVar(
		&c.genesisFile,
		"genesis",
		"genesis.json",
		"the path to the genesis.json",
	)

	fs.StringVar(
		&c.chainID,
		"chainid",
		"dev",
		"the ID of the chain",
	)

	fs.StringVar(
		&c.chainDomain,
		"chaindomain",
		"gno.land",
		"the domain of the chain for packages",
	)

	fs.StringVar(
		&c.gnoRootDir,
		"gnoroot-dir",
		gnoroot,
		"the root directory of the gno repository",
	)

	fs.StringVar(
		&c.dataDir,
		"data-dir",
		defaultNodeDir,
		"the path to the node's data directory",
	)

	fs.StringVar(
		&c.genesisRemote,
		"genesis-remote",
		"localhost:26657",
		"replacement for '%%REMOTE%%' in genesis",
	)

<<<<<<< HEAD
	fs.StringVar(
		&c.config,
		flagConfigFlag,
		"",
		"the flag config file (optional)",
	)

=======
>>>>>>> 5c876f37
	fs.StringVar(
		&c.logLevel,
		"log-level",
		zapcore.DebugLevel.String(),
		"log level for the gnoland node,",
	)

	fs.StringVar(
		&c.logFormat,
		"log-format",
		log.ConsoleFormat.String(),
		"log format for the gnoland node",
	)

	fs.BoolVar(
		&c.lazyInit,
		"lazy",
		false,
		"flag indicating if lazy init is enabled. Generates the node secrets, configuration, and genesis.json",
	)
}

func execStart(ctx context.Context, c *startCfg, io commands.IO) error {
	// Get the absolute path to the node's data directory
	nodeDir, err := filepath.Abs(c.dataDir)
	if err != nil {
		return fmt.Errorf("unable to get absolute path for data directory, %w", err)
	}

	// Get the absolute path to the node's genesis.json
	genesisPath, err := filepath.Abs(c.genesisFile)
	if err != nil {
		return fmt.Errorf("unable to get absolute path for the genesis.json, %w", err)
	}

	// Initialize the logger
	zapLogger, err := initializeLogger(io.Out(), c.logLevel, c.logFormat)
	if err != nil {
		return fmt.Errorf("unable to initialize zap logger, %w", err)
	}

	defer func() {
		// Sync the logger before exiting
		_ = zapLogger.Sync()
	}()

	// Wrap the zap logger
	logger := log.ZapLoggerToSlog(zapLogger)

	if c.lazyInit {
		if err := lazyInitNodeDir(io, nodeDir); err != nil {
			return fmt.Errorf("unable to lazy-init the node directory, %w", err)
		}
	}

	// Load the configuration
	cfg, err := config.LoadConfig(nodeDir)
	if err != nil {
		return fmt.Errorf("%s, %w", tryConfigInit, err)
	}

	// Check if the genesis.json exists
	if !osm.FileExists(genesisPath) {
		if !c.lazyInit {
			return errMissingGenesis
		}

		// Load the private validator secrets
		privateKey := privval.LoadFilePV(
			cfg.PrivValidatorKeyFile(),
			cfg.PrivValidatorStateFile(),
		)

		// Init a new genesis.json
		if err := lazyInitGenesis(io, c, genesisPath, privateKey.GetPubKey()); err != nil {
			return fmt.Errorf("unable to initialize genesis.json, %w", err)
		}
	}

	// Initialize telemetry
	if err := telemetry.Init(*cfg.Telemetry); err != nil {
		return fmt.Errorf("unable to initialize telemetry, %w", err)
	}

	// Print the starting graphic
	if c.logFormat != string(log.JSONFormat) {
		io.Println(startGraphic)
	}

	// Create a top-level shared event switch
	evsw := events.NewEventSwitch()

	// Create application and node
	cfg.LocalApp, err = gnoland.NewApp(nodeDir, c.skipFailingGenesisTxs, evsw, logger)
	if err != nil {
		return fmt.Errorf("unable to create the Gnoland app, %w", err)
	}

	// Create a default node, with the given setup
	gnoNode, err := node.DefaultNewNode(cfg, genesisPath, evsw, logger)
	if err != nil {
		return fmt.Errorf("unable to create the Gnoland node, %w", err)
	}

	// Start the node (async)
	if err := gnoNode.Start(); err != nil {
		return fmt.Errorf("unable to start the Gnoland node, %w", err)
	}

	// Set up the wait context
	nodeCtx, _ := signal.NotifyContext(
		ctx,
		os.Interrupt,
		syscall.SIGINT,
		syscall.SIGTERM,
		syscall.SIGQUIT,
	)

	// Wait for the exit signal
	<-nodeCtx.Done()

	if !gnoNode.IsRunning() {
		return nil
	}

	// Gracefully stop the gno node
	if err := gnoNode.Stop(); err != nil {
		return fmt.Errorf("unable to gracefully stop the Gnoland node, %w", err)
	}

	return nil
}

// lazyInitNodeDir initializes new secrets, and a default configuration
// in the given node directory, if not present
func lazyInitNodeDir(io commands.IO, nodeDir string) error {
	var (
		configPath  = constructConfigPath(nodeDir)
		secretsPath = constructSecretsPath(nodeDir)
	)

	// Check if the configuration already exists
	if !osm.FileExists(configPath) {
		// Create the gnoland config options
		cfg := &configInitCfg{
			configCfg: configCfg{
				configPath: constructConfigPath(nodeDir),
			},
		}

		// Run gnoland config init
		if err := execConfigInit(cfg, io); err != nil {
			return fmt.Errorf("unable to initialize config, %w", err)
		}

		io.Printfln("WARN: Initialized default node config at %q", filepath.Dir(cfg.configPath))
		io.Println()
	}

	// Create the gnoland secrets options
	secrets := &secretsInitCfg{
		commonAllCfg: commonAllCfg{
			dataDir: secretsPath,
		},
		forceOverwrite: false, // existing secrets shouldn't be pruned
	}

	// Run gnoland secrets init
	err := execSecretsInit(secrets, []string{}, io)
	if err == nil {
		io.Printfln("WARN: Initialized default node secrets at %q", secrets.dataDir)

		return nil
	}

	// Check if the error is valid
	if errors.Is(err, errOverwriteNotEnabled) {
		// No new secrets were generated
		return nil
	}

	return fmt.Errorf("unable to initialize secrets, %w", err)
}

// lazyInitGenesis a new genesis.json file, with a signle validator
func lazyInitGenesis(
	io commands.IO,
	c *startCfg,
	genesisPath string,
	publicKey crypto.PubKey,
) error {
	// Check if the genesis.json is present
	if osm.FileExists(genesisPath) {
		return nil
	}

	// Generate the new genesis.json file
	if err := generateGenesisFile(genesisPath, publicKey, c); err != nil {
		return fmt.Errorf("unable to generate genesis file, %w", err)
	}

	io.Printfln("WARN: Initialized genesis.json at %q", genesisPath)

	return nil
}

// initializeLogger initializes the zap logger using the given format and log level,
// outputting to the given IO
func initializeLogger(io io.WriteCloser, logLevel, logFormat string) (*zap.Logger, error) {
	// Initialize the log level
	level, err := zapcore.ParseLevel(logLevel)
	if err != nil {
		return nil, fmt.Errorf("unable to parse log level, %w", err)
	}

	// Initialize the log format
	format := log.Format(strings.ToLower(logFormat))

	// Initialize the zap logger
	return log.GetZapLoggerFn(format)(io, level), nil
}

func generateGenesisFile(genesisFile string, pk crypto.PubKey, c *startCfg) error {
	gen := &bft.GenesisDoc{}
	gen.GenesisTime = time.Now()
	gen.ChainID = c.chainID
	gen.ConsensusParams = abci.ConsensusParams{
		Block: &abci.BlockParams{
			// TODO: update limits.
			MaxTxBytes:   1_000_000,   // 1MB,
			MaxDataBytes: 2_000_000,   // 2MB,
			MaxGas:       100_000_000, // 100M gas
			TimeIotaMS:   100,         // 100ms
		},
	}

	gen.Validators = []bft.GenesisValidator{
		{
			Address: pk.Address(),
			PubKey:  pk,
			Power:   10,
			Name:    "testvalidator",
		},
	}

	// Load balances files
	balances, err := gnoland.LoadGenesisBalancesFile(c.genesisBalancesFile)
	if err != nil {
		return fmt.Errorf("unable to load genesis balances file %q: %w", c.genesisBalancesFile, err)
	}

	// Load examples folder
	examplesDir := filepath.Join(c.gnoRootDir, "examples")
	pkgsTxs, err := gnoland.LoadPackagesFromDir(examplesDir, genesisDeployAddress, genesisDeployFee)
	if err != nil {
		return fmt.Errorf("unable to load examples folder: %w", err)
	}

	// Load Genesis TXs
	genesisTxs, err := gnoland.LoadGenesisTxsFile(c.genesisTxsFile, c.chainID, c.genesisRemote)
	if err != nil {
		return fmt.Errorf("unable to load genesis txs file: %w", err)
	}

	genesisTxs = append(pkgsTxs, genesisTxs...)

	// Construct genesis AppState.
	gen.AppState = gnoland.GnoGenesisState{
		Balances: balances,
		Txs:      genesisTxs,
	}

	// Write genesis state
	if err := gen.SaveAs(genesisFile); err != nil {
		return fmt.Errorf("unable to write genesis file %q: %w", genesisFile, err)
	}

	return nil
}<|MERGE_RESOLUTION|>--- conflicted
+++ resolved
@@ -52,10 +52,6 @@
 	chainID               string
 	chainDomain           string
 	dataDir               string
-<<<<<<< HEAD
-	config                string
-=======
->>>>>>> 5c876f37
 	lazyInit              bool
 
 	logLevel  string
@@ -147,16 +143,6 @@
 		"replacement for '%%REMOTE%%' in genesis",
 	)
 
-<<<<<<< HEAD
-	fs.StringVar(
-		&c.config,
-		flagConfigFlag,
-		"",
-		"the flag config file (optional)",
-	)
-
-=======
->>>>>>> 5c876f37
 	fs.StringVar(
 		&c.logLevel,
 		"log-level",
