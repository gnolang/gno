package main

import (
	"context"
	"errors"
	"flag"
	"fmt"
	"path/filepath"
	"strings"
	"time"

	"github.com/gnolang/gno/gno.land/pkg/gnoland"
	abci "github.com/gnolang/gno/tm2/pkg/bft/abci/types"
	"github.com/gnolang/gno/tm2/pkg/bft/config"
	"github.com/gnolang/gno/tm2/pkg/bft/node"
	"github.com/gnolang/gno/tm2/pkg/bft/privval"
	"github.com/gnolang/gno/tm2/pkg/bft/state/eventstore/file"
	"github.com/gnolang/gno/tm2/pkg/bft/state/eventstore/null"
	eventstorecfg "github.com/gnolang/gno/tm2/pkg/bft/state/eventstore/types"
	bft "github.com/gnolang/gno/tm2/pkg/bft/types"
	"github.com/gnolang/gno/tm2/pkg/commands"
	"github.com/gnolang/gno/tm2/pkg/crypto"
	"github.com/gnolang/gno/tm2/pkg/log"
	osm "github.com/gnolang/gno/tm2/pkg/os"
	"github.com/gnolang/gno/tm2/pkg/std"
)

type startCfg struct {
	gnoRootDir            string
	skipFailingGenesisTxs bool
	skipStart             bool
	genesisBalancesFile   string
	genesisTxsFile        string
	chainID               string
	genesisRemote         string
	dataDir               string
	genesisMaxVMCycles    int64
	config                string

	txEventStoreType string
	txEventStorePath string
	nodeConfigPath   string
}

func newStartCmd(io commands.IO) *commands.Command {
	cfg := &startCfg{}

	return commands.NewCommand(
		commands.Metadata{
			Name:       "start",
			ShortUsage: "start [flags]",
			ShortHelp:  "Run the full node",
		},
		cfg,
		func(_ context.Context, _ []string) error {
			return execStart(cfg, io)
		},
	)
}

func (c *startCfg) RegisterFlags(fs *flag.FlagSet) {
	gnoroot := gnoland.MustGuessGnoRootDir()
	defaultGenesisBalancesFile := filepath.Join(gnoroot, "gno.land", "genesis", "genesis_balances.txt")
	defaultGenesisTxsFile := filepath.Join(gnoroot, "gno.land", "genesis", "genesis_txs.txt")

	fs.BoolVar(
		&c.skipFailingGenesisTxs,
		"skip-failing-genesis-txs",
		false,
		"don't panic when replaying invalid genesis txs",
	)

	fs.BoolVar(
		&c.skipStart,
		"skip-start",
		false,
		"quit after initialization, don't start the node",
	)

	fs.StringVar(
		&c.genesisBalancesFile,
		"genesis-balances-file",
		defaultGenesisBalancesFile,
		"initial distribution file",
	)

	fs.StringVar(
		&c.genesisTxsFile,
		"genesis-txs-file",
		defaultGenesisTxsFile,
		"initial txs to replay",
	)

	fs.StringVar(
		&c.chainID,
		"chainid",
		"dev",
		"the ID of the chain",
	)

	fs.StringVar(
		&c.gnoRootDir,
		"gnoroot-dir",
		gnoroot,
		"the root directory of the gno repository",
	)

	// XXX: Use home directory for this
	fs.StringVar(
		&c.dataDir,
		"data-dir",
		"testdir",
		"directory for config and data",
	)

	fs.StringVar(
		&c.genesisRemote,
		"genesis-remote",
		"localhost:26657",
		"replacement for '%%REMOTE%%' in genesis",
	)

	fs.Int64Var(
		&c.genesisMaxVMCycles,
		"genesis-max-vm-cycles",
		10_000_000,
		"set maximum allowed vm cycles per operation. Zero means no limit.",
	)

	fs.StringVar(
		&c.config,
		"config",
		"",
		"the flag config file (optional)",
	)

	fs.StringVar(
		&c.nodeConfigPath,
		"tm2-node-config",
		"",
		"the node TOML config file path (optional)",
	)

	fs.StringVar(
		&c.txEventStoreType,
		"tx-event-store-type",
		null.EventStoreType,
		fmt.Sprintf(
			"type of transaction event store [%s]",
			strings.Join(
				[]string{
					null.EventStoreType,
					file.EventStoreType,
				},
				", ",
			),
		),
	)

	fs.StringVar(
		&c.txEventStorePath,
		"tx-event-store-path",
		"",
		fmt.Sprintf("path for the file tx event store (required if event store is '%s')", file.EventStoreType),
	)

	// XXX(deprecated): use data-dir instead
	fs.StringVar(
		&c.dataDir,
		"root-dir",
		"testdir",
		"deprecated: use data-dir instead - directory for config and data",
	)
}

<<<<<<< HEAD
func execStart(c *startCfg, io commands.IO) error {
	logger := log.NewTMLogger(log.NewSyncWriter(io.Out()))
	rootDir := c.rootDir
=======
func execStart(c *startCfg, io *commands.IO) error {
	logger := log.NewTMLogger(log.NewSyncWriter(io.Out))
	dataDir := c.dataDir
>>>>>>> 17322140

	var (
		cfg        *config.Config
		loadCfgErr error
	)

	// Set the node configuration
	if c.nodeConfigPath != "" {
		// Load the node configuration
		// from the specified path
		cfg, loadCfgErr = config.LoadConfigFile(c.nodeConfigPath)
	} else {
		// Load the default node configuration
		cfg, loadCfgErr = config.LoadOrMakeConfigWithOptions(dataDir, nil)
	}

	if loadCfgErr != nil {
		return fmt.Errorf("unable to load node configuration, %w", loadCfgErr)
	}

	// Write genesis file if missing.
	genesisFilePath := filepath.Join(dataDir, cfg.Genesis)

	if !osm.FileExists(genesisFilePath) {
		// Create priv validator first.
		// Need it to generate genesis.json
		newPrivValKey := cfg.PrivValidatorKeyFile()
		newPrivValState := cfg.PrivValidatorStateFile()
		priv := privval.LoadOrGenFilePV(newPrivValKey, newPrivValState)
		pk := priv.GetPubKey()

		// Generate genesis.json file
		if err := generateGenesisFile(genesisFilePath, pk, c); err != nil {
			return fmt.Errorf("unable to generate genesis file: %w", err)
		}
	}

	// Initialize the indexer config
	txEventStoreCfg, err := getTxEventStoreConfig(c)
	if err != nil {
		return fmt.Errorf("unable to parse indexer config, %w", err)
	}
	cfg.TxEventStore = txEventStoreCfg

	// Create application and node.
	gnoApp, err := gnoland.NewApp(dataDir, c.skipFailingGenesisTxs, logger, c.genesisMaxVMCycles)
	if err != nil {
		return fmt.Errorf("error in creating new app: %w", err)
	}
	cfg.LocalApp = gnoApp

	gnoNode, err := node.DefaultNewNode(cfg, logger)
	if err != nil {
		return fmt.Errorf("error in creating node: %w", err)
	}

	fmt.Fprintln(io.Err(), "Node created.")

	if c.skipStart {
<<<<<<< HEAD
		fmt.Fprintln(io.Err(), "'--skip-start' is set. Exiting.")

=======
		io.ErrPrintln("'--skip-start' is set. Exiting.")
>>>>>>> 17322140
		return nil
	}

	if err := gnoNode.Start(); err != nil {
		return fmt.Errorf("error in start node: %w", err)
	}

	osm.TrapSignal(func() {
		if gnoNode.IsRunning() {
			_ = gnoNode.Stop()
		}
	})

	// Run forever
	select {}
}

func generateGenesisFile(genesisFile string, pk crypto.PubKey, c *startCfg) error {
	gen := &bft.GenesisDoc{}
	gen.GenesisTime = time.Now()
	gen.ChainID = c.chainID
	gen.ConsensusParams = abci.ConsensusParams{
		Block: &abci.BlockParams{
			// TODO: update limits.
			MaxTxBytes:   1_000_000,  // 1MB,
			MaxDataBytes: 2_000_000,  // 2MB,
			MaxGas:       10_0000_00, // 10M gas
			TimeIotaMS:   100,        // 100ms
		},
	}

	gen.Validators = []bft.GenesisValidator{
		{
			Address: pk.Address(),
			PubKey:  pk,
			Power:   10,
			Name:    "testvalidator",
		},
	}

	// Load balances files
	balances, err := gnoland.LoadGenesisBalancesFile(c.genesisBalancesFile)
	if err != nil {
		return fmt.Errorf("unable to load genesis balances file %q: %w", c.genesisBalancesFile, err)
	}

	// Load examples folder
	examplesDir := filepath.Join(c.gnoRootDir, "examples")
	test1 := crypto.MustAddressFromString("g1jg8mtutu9khhfwc4nxmuhcpftf0pajdhfvsqf5")
	defaultFee := std.NewFee(50000, std.MustParseCoin("1000000ugnot"))
	pkgsTxs, err := gnoland.LoadPackagesFromDir(examplesDir, test1, defaultFee, nil)
	if err != nil {
		return fmt.Errorf("unable to load examples folder: %w", err)
	}

	// Load Genesis TXs
	genesisTxs, err := gnoland.LoadGenesisTxsFile(c.genesisTxsFile, c.chainID, c.genesisRemote)
	if err != nil {
		return fmt.Errorf("unable to load genesis txs file: %w", err)
	}

	genesisTxs = append(pkgsTxs, genesisTxs...)

	// Construct genesis AppState.
	gen.AppState = gnoland.GnoGenesisState{
		Balances: balances,
		Txs:      genesisTxs,
	}

	// Write genesis state
	if err := gen.SaveAs(genesisFile); err != nil {
		return fmt.Errorf("unable to write genesis file %q: %w", genesisFile, err)
	}

	return nil
}

// getTxEventStoreConfig constructs an event store config from provided user options
func getTxEventStoreConfig(c *startCfg) (*eventstorecfg.Config, error) {
	var cfg *eventstorecfg.Config

	switch c.txEventStoreType {
	case file.EventStoreType:
		if c.txEventStorePath == "" {
			return nil, errors.New("unspecified file transaction indexer path")
		}

		// Fill out the configuration
		cfg = &eventstorecfg.Config{
			EventStoreType: file.EventStoreType,
			Params: map[string]any{
				file.Path: c.txEventStorePath,
			},
		}
	default:
		cfg = eventstorecfg.DefaultEventStoreConfig()
	}

	return cfg, nil
}<|MERGE_RESOLUTION|>--- conflicted
+++ resolved
@@ -173,15 +173,9 @@
 	)
 }
 
-<<<<<<< HEAD
 func execStart(c *startCfg, io commands.IO) error {
 	logger := log.NewTMLogger(log.NewSyncWriter(io.Out()))
-	rootDir := c.rootDir
-=======
-func execStart(c *startCfg, io *commands.IO) error {
-	logger := log.NewTMLogger(log.NewSyncWriter(io.Out))
-	dataDir := c.dataDir
->>>>>>> 17322140
+	rootDir := c.dataDir
 
 	var (
 		cfg        *config.Config
@@ -241,12 +235,7 @@
 	fmt.Fprintln(io.Err(), "Node created.")
 
 	if c.skipStart {
-<<<<<<< HEAD
-		fmt.Fprintln(io.Err(), "'--skip-start' is set. Exiting.")
-
-=======
 		io.ErrPrintln("'--skip-start' is set. Exiting.")
->>>>>>> 17322140
 		return nil
 	}
 
