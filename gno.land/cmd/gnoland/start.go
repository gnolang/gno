package main

import (
	"context"
	"errors"
	"flag"
	"fmt"
	"os"
	"os/signal"
	"path/filepath"
	"strings"
	"syscall"
	"time"

	"github.com/gnolang/gno/gno.land/pkg/gnoland"
	"github.com/gnolang/gno/gno.land/pkg/gnoland/ugnot"
	"github.com/gnolang/gno/gno.land/pkg/log"
	"github.com/gnolang/gno/gnovm/pkg/gnoenv"
	abci "github.com/gnolang/gno/tm2/pkg/bft/abci/types"
	"github.com/gnolang/gno/tm2/pkg/bft/config"
	"github.com/gnolang/gno/tm2/pkg/bft/node"
	signer "github.com/gnolang/gno/tm2/pkg/bft/privval/signer/local"
	bft "github.com/gnolang/gno/tm2/pkg/bft/types"
	"github.com/gnolang/gno/tm2/pkg/commands"
	"github.com/gnolang/gno/tm2/pkg/crypto"
	"github.com/gnolang/gno/tm2/pkg/events"
	osm "github.com/gnolang/gno/tm2/pkg/os"
	"github.com/gnolang/gno/tm2/pkg/telemetry"

	"github.com/gnolang/gno/tm2/pkg/std"
<<<<<<< HEAD
	"go.uber.org/zap"
=======
	"github.com/gnolang/gno/tm2/pkg/telemetry"
>>>>>>> de4b5b56
	"go.uber.org/zap/zapcore"
)

const defaultNodeDir = "gnoland-data"

var errMissingGenesis = errors.New("missing genesis.json")

var startGraphic = strings.ReplaceAll(`
                    __             __
  ___ ____  ___    / /__ ____  ___/ /
 / _ '/ _ \/ _ \_ / / _ '/ _ \/ _  /
 \_, /_//_/\___(_)_/\_,_/_//_/\_,_/
/___/
`, "'", "`")

// Keep in sync with contribs/gnogenesis/internal/txs/txs_add_packages.go
var genesisDeployFee = std.NewFee(50000, std.MustParseCoin(ugnot.ValueString(1)))

type nodeCfg struct {
	gnoRootDir                 string // TODO: remove as part of https://github.com/gnolang/gno/issues/1952
	skipFailingGenesisTxs      bool   // TODO: remove as part of https://github.com/gnolang/gno/issues/1952
	skipGenesisSigVerification bool   // TODO: remove as part of https://github.com/gnolang/gno/issues/1952
	genesisBalancesFile        string // TODO: remove as part of https://github.com/gnolang/gno/issues/1952
	genesisTxsFile             string // TODO: remove as part of https://github.com/gnolang/gno/issues/1952
	genesisRemote              string // TODO: remove as part of https://github.com/gnolang/gno/issues/1952
	genesisFile                string
	chainID                    string
	dataDir                    string
	lazyInit                   bool

	logLevel  string
	logFormat string
}

func newStartCmd(io commands.IO) *commands.Command {
	cfg := &nodeCfg{}

	return commands.NewCommand(
		commands.Metadata{
			Name:       "start",
			ShortUsage: "start [flags]",
			ShortHelp:  "starts the Gnoland blockchain node",
			LongHelp:   "Starts the Gnoland blockchain node, with accompanying setup",
		},
		cfg,
		func(ctx context.Context, _ []string) error {
			return execStart(ctx, cfg, io)
		},
	)
}

func (c *nodeCfg) RegisterFlags(fs *flag.FlagSet) {
	gnoroot := gnoenv.RootDir()
	defaultGenesisBalancesFile := filepath.Join(gnoroot, "gno.land", "genesis", "genesis_balances.txt")

	fs.BoolVar(
		&c.skipFailingGenesisTxs,
		"skip-failing-genesis-txs",
		false,
		"don't panic when replaying invalid genesis txs",
	)

	fs.BoolVar(
		&c.skipGenesisSigVerification,
		"skip-genesis-sig-verification",
		false,
		"don't panic when replaying invalidly signed genesis txs",
	)

	fs.StringVar(
		&c.genesisBalancesFile,
		"genesis-balances-file",
		defaultGenesisBalancesFile,
		"initial distribution file",
	)

	fs.StringVar(
		&c.genesisTxsFile,
		"genesis-txs-file",
		"",
		"initial txs to replay",
	)

	fs.StringVar(
		&c.genesisFile,
		"genesis",
		"genesis.json",
		"the path to the genesis.json",
	)

	fs.StringVar(
		&c.chainID,
		"chainid",
		"dev",
		"the ID of the chain",
	)

	fs.StringVar(
		&c.gnoRootDir,
		"gnoroot-dir",
		gnoroot,
		"the root directory of the gno repository",
	)

	fs.StringVar(
		&c.dataDir,
		"data-dir",
		defaultNodeDir,
		"the path to the node's data directory",
	)

	fs.StringVar(
		&c.genesisRemote,
		"genesis-remote",
		"localhost:26657",
		"replacement for '%%REMOTE%%' in genesis",
	)

	fs.StringVar(
		&c.logLevel,
		"log-level",
		zapcore.DebugLevel.String(),
		"log level for the gnoland node,",
	)

	fs.StringVar(
		&c.logFormat,
		"log-format",
		log.ConsoleFormat.String(),
		"log format for the gnoland node",
	)

	fs.BoolVar(
		&c.lazyInit,
		"lazy",
		false,
		"flag indicating if lazy init is enabled. Generates the node secrets, configuration, and genesis.json",
	)
}

func execStart(ctx context.Context, c *nodeCfg, io commands.IO) error {
	gnoNode, err := createNode(c, io)
	if err != nil {
		return err
	}

	// Start the node (async)
	if err := gnoNode.Start(); err != nil {
		return fmt.Errorf("unable to start the Gnoland node, %w", err)
	}

	// Set up the wait context
	nodeCtx, _ := signal.NotifyContext(
		ctx,
		os.Interrupt,
		syscall.SIGINT,
		syscall.SIGTERM,
		syscall.SIGQUIT,
	)

	// Wait for the exit signal
	<-nodeCtx.Done()

	if !gnoNode.IsRunning() {
		return nil
	}

	// Gracefully stop the gno node
	if err := gnoNode.Stop(); err != nil {
		return fmt.Errorf("unable to gracefully stop the Gnoland node, %w", err)
	}

	return nil
}

func createNode(c *nodeCfg, io commands.IO) (*node.Node, error) {
	// Get the absolute path to the node's data directory
	nodeDir, err := filepath.Abs(c.dataDir)
	if err != nil {
		return nil, fmt.Errorf("unable to get absolute path for data directory, %w", err)
	}

	// Get the absolute path to the node's genesis.json
	genesisPath, err := filepath.Abs(c.genesisFile)
	if err != nil {
		return nil, fmt.Errorf("unable to get absolute path for the genesis.json, %w", err)
	}

	// Initialize the logger
	zapLogger, err := log.InitializeZapLogger(io.Out(), c.logLevel, c.logFormat)
	if err != nil {
		return nil, fmt.Errorf("unable to initialize zap logger, %w", err)
	}

	defer func() {
		// Sync the logger before exiting
		_ = zapLogger.Sync()
	}()

	// Wrap the zap logger
	logger := log.ZapLoggerToSlog(zapLogger)

	if c.lazyInit {
		if err := lazyInitNodeDir(io, nodeDir); err != nil {
			return nil, fmt.Errorf("unable to lazy-init the node directory, %w", err)
		}
	}

	// Load the configuration
	cfg, err := config.LoadConfig(nodeDir)
	if err != nil {
		return nil, fmt.Errorf("%s, %w", tryConfigInit, err)
	}

	// Check if the genesis.json exists
	if !osm.FileExists(genesisPath) {
		if !c.lazyInit {
			return nil, errMissingGenesis
		}

		// Load existing or generate a new private validator key
		fileKey, err := signer.LoadOrMakeFileKey(cfg.Consensus.PrivValidator.LocalSignerPath())
		if err != nil {
			return fmt.Errorf("unable to instantiate validator key: %w", err)
		}

		// Init a new genesis.json
<<<<<<< HEAD
		if err := lazyInitGenesis(io, c, genesisPath, privateKey.Key.PrivKey); err != nil {
			return nil, fmt.Errorf("unable to initialize genesis.json, %w", err)
=======
		if err := lazyInitGenesis(io, c, genesisPath, fileKey.PrivKey); err != nil {
			return fmt.Errorf("unable to initialize genesis.json, %w", err)
>>>>>>> de4b5b56
		}
	}

	// Initialize telemetry
	if err := telemetry.Init(*cfg.Telemetry); err != nil {
		return nil, fmt.Errorf("unable to initialize telemetry, %w", err)
	}

	// Print the starting graphic
	if c.logFormat != string(log.JSONFormat) {
		io.Println(startGraphic)
	}

	// Create a top-level shared event switch
	evsw := events.NewEventSwitch()

	// Create application and node
	cfg.LocalApp, err = gnoland.NewApp(
		nodeDir,
		gnoland.GenesisAppConfig{
			SkipFailingTxs:      c.skipFailingGenesisTxs,
			SkipSigVerification: c.skipGenesisSigVerification,
		},
		cfg.Application,
		evsw,
		logger,
	)
	if err != nil {
		return nil, fmt.Errorf("unable to create the Gnoland app, %w", err)
	}

	// Create a default node, with the given setup
	gnoNode, err := node.DefaultNewNode(cfg, genesisPath, evsw, logger)
	if err != nil {
		return nil, fmt.Errorf("unable to create the Gnoland node, %w", err)
	}

	return gnoNode, err
}

// lazyInitNodeDir initializes new secrets, and a default configuration
// in the given node directory, if not present
func lazyInitNodeDir(io commands.IO, nodeDir string) error {
	var (
		configPath  = constructConfigPath(nodeDir)
		secretsPath = constructSecretsPath(nodeDir)
	)

	// Check if the configuration already exists
	if !osm.FileExists(configPath) {
		// Create the gnoland config options
		cfg := &configInitCfg{
			configCfg: configCfg{
				configPath: constructConfigPath(nodeDir),
			},
		}

		// Run gnoland config init
		if err := execConfigInit(cfg, io); err != nil {
			return fmt.Errorf("unable to initialize config, %w", err)
		}

		io.Printfln("WARN: Initialized default node config at %q", filepath.Dir(cfg.configPath))
		io.Println()
	}

	// Create the gnoland secrets options
	secrets := &secretsInitCfg{
		commonAllCfg: commonAllCfg{
			dataDir: secretsPath,
		},
		forceOverwrite: false, // existing secrets shouldn't be pruned
	}

	// Run gnoland secrets init
	err := execSecretsInit(secrets, []string{}, io)
	if err == nil {
		io.Printfln("WARN: Initialized default node secrets at %q", secrets.dataDir)

		return nil
	}

	// Check if the error is valid
	if errors.Is(err, errOverwriteNotEnabled) {
		// No new secrets were generated
		return nil
	}

	return fmt.Errorf("unable to initialize secrets, %w", err)
}

// lazyInitGenesis a new genesis.json file, with a signle validator
func lazyInitGenesis(
	io commands.IO,
	c *nodeCfg,
	genesisPath string,
	privateKey crypto.PrivKey,
) error {
	// Check if the genesis.json is present
	if osm.FileExists(genesisPath) {
		return nil
	}

	// Generate the new genesis.json file
	if err := generateGenesisFile(genesisPath, privateKey, c); err != nil {
		return fmt.Errorf("unable to generate genesis file, %w", err)
	}

	io.Printfln("WARN: Initialized genesis.json at %q", genesisPath)

	return nil
}

<<<<<<< HEAD
// initializeLogger initializes the zap logger using the given format and log level,
// outputting to the given IO
func initializeLogger(io io.WriteCloser, logLevel, logFormat string) (*zap.Logger, error) {
	// Initialize the log level
	level, err := zapcore.ParseLevel(logLevel)
	if err != nil {
		return nil, fmt.Errorf("unable to parse log level, %w", err)
	}

	// Initialize the log format
	format := log.Format(strings.ToLower(logFormat))

	// Initialize the zap logger
	return log.GetZapLoggerFn(format)(io, level), nil
}

func generateGenesisFile(genesisFile string, privKey crypto.PrivKey, c *nodeCfg) error {
=======
func generateGenesisFile(genesisFile string, privKey crypto.PrivKey, c *startCfg) error {
>>>>>>> de4b5b56
	var (
		pubKey = privKey.PubKey()
		// There is an active constraint for gno.land transactions:
		//
		// All transaction messages' (MsgSend, MsgAddPkg...) "author" field,
		// specific to the message type ("creator", "sender"...), must match
		// the signature address contained in the transaction itself.
		// This means that if MsgSend is originating from address A,
		// the owner of the private key for address A needs to sign the transaction
		// containing the message. Every message in a transaction needs to
		// originate from the same account that signed the transaction
		txSender = pubKey.Address()
	)

	gen := &bft.GenesisDoc{}
	gen.GenesisTime = time.Now()
	gen.ChainID = c.chainID
	gen.ConsensusParams = abci.ConsensusParams{
		Block: &abci.BlockParams{
			// TODO: update limits.
			MaxTxBytes:   1_000_000,     // 1MB,
			MaxDataBytes: 2_000_000,     // 2MB,
			MaxGas:       3_000_000_000, // 3B gas
			TimeIotaMS:   100,           // 100ms
		},
	}

	gen.Validators = []bft.GenesisValidator{
		{
			Address: pubKey.Address(),
			PubKey:  pubKey,
			Power:   10,
			Name:    "testvalidator",
		},
	}

	// Load balances files
	balances, err := gnoland.LoadGenesisBalancesFile(c.genesisBalancesFile)
	if err != nil {
		return fmt.Errorf("unable to load genesis balances file %q: %w", c.genesisBalancesFile, err)
	}

	// Load examples folder
	examplesDir := filepath.Join(c.gnoRootDir, "examples")
	pkgsTxs, err := gnoland.LoadPackagesFromDir(examplesDir, txSender, genesisDeployFee)
	if err != nil {
		return fmt.Errorf("unable to load examples folder: %w", err)
	}

	// Load Genesis TXs
	var genesisTxs []gnoland.TxWithMetadata

	if c.genesisTxsFile != "" {
		genesisTxs, err = gnoland.LoadGenesisTxsFile(c.genesisTxsFile, c.chainID, c.genesisRemote)
		if err != nil {
			return fmt.Errorf("unable to load genesis txs file: %w", err)
		}
	}

	genesisTxs = append(pkgsTxs, genesisTxs...)

	// Sign genesis transactions, with the default key (test1)
	if err = gnoland.SignGenesisTxs(genesisTxs, privKey, c.chainID); err != nil {
		return fmt.Errorf("unable to sign genesis txs: %w", err)
	}

	// Make sure the genesis transaction author has sufficient
	// balance to cover transaction deployments in genesis.
	//
	// During the init-chainer process, the account that authors the
	// genesis transactions needs to have a sufficient balance
	// to cover outstanding transaction costs.
	// Since the cost can't be estimated upfront at this point, the balance
	// set is an arbitrary value based on a "best guess" basis.
	// There should be a larger discussion if genesis transactions should consume gas, at all
	deployerBalance := int64(len(genesisTxs)) * 2_100_000 // ~2.1 GNOT per tx
	balances.Set(txSender, std.NewCoins(std.NewCoin("ugnot", deployerBalance)))

	// Construct genesis AppState.
	defaultGenState := gnoland.DefaultGenState()
	defaultGenState.Balances = balances.List()
	defaultGenState.Txs = genesisTxs
	gen.AppState = defaultGenState

	// Write genesis state
	if err := gen.SaveAs(genesisFile); err != nil {
		return fmt.Errorf("unable to write genesis file %q: %w", genesisFile, err)
	}

	return nil
}<|MERGE_RESOLUTION|>--- conflicted
+++ resolved
@@ -25,14 +25,9 @@
 	"github.com/gnolang/gno/tm2/pkg/crypto"
 	"github.com/gnolang/gno/tm2/pkg/events"
 	osm "github.com/gnolang/gno/tm2/pkg/os"
+	"github.com/gnolang/gno/tm2/pkg/std"
 	"github.com/gnolang/gno/tm2/pkg/telemetry"
 
-	"github.com/gnolang/gno/tm2/pkg/std"
-<<<<<<< HEAD
-	"go.uber.org/zap"
-=======
-	"github.com/gnolang/gno/tm2/pkg/telemetry"
->>>>>>> de4b5b56
 	"go.uber.org/zap/zapcore"
 )
 
@@ -256,17 +251,12 @@
 		// Load existing or generate a new private validator key
 		fileKey, err := signer.LoadOrMakeFileKey(cfg.Consensus.PrivValidator.LocalSignerPath())
 		if err != nil {
-			return fmt.Errorf("unable to instantiate validator key: %w", err)
+			return nil, fmt.Errorf("unable to instantiate validator key: %w", err)
 		}
 
 		// Init a new genesis.json
-<<<<<<< HEAD
-		if err := lazyInitGenesis(io, c, genesisPath, privateKey.Key.PrivKey); err != nil {
+		if err := lazyInitGenesis(io, c, genesisPath, fileKey.PrivKey); err != nil {
 			return nil, fmt.Errorf("unable to initialize genesis.json, %w", err)
-=======
-		if err := lazyInitGenesis(io, c, genesisPath, fileKey.PrivKey); err != nil {
-			return fmt.Errorf("unable to initialize genesis.json, %w", err)
->>>>>>> de4b5b56
 		}
 	}
 
@@ -380,27 +370,7 @@
 	return nil
 }
 
-<<<<<<< HEAD
-// initializeLogger initializes the zap logger using the given format and log level,
-// outputting to the given IO
-func initializeLogger(io io.WriteCloser, logLevel, logFormat string) (*zap.Logger, error) {
-	// Initialize the log level
-	level, err := zapcore.ParseLevel(logLevel)
-	if err != nil {
-		return nil, fmt.Errorf("unable to parse log level, %w", err)
-	}
-
-	// Initialize the log format
-	format := log.Format(strings.ToLower(logFormat))
-
-	// Initialize the zap logger
-	return log.GetZapLoggerFn(format)(io, level), nil
-}
-
 func generateGenesisFile(genesisFile string, privKey crypto.PrivKey, c *nodeCfg) error {
-=======
-func generateGenesisFile(genesisFile string, privKey crypto.PrivKey, c *startCfg) error {
->>>>>>> de4b5b56
 	var (
 		pubKey = privKey.PubKey()
 		// There is an active constraint for gno.land transactions:
