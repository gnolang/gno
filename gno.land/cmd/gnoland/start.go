package main

import (
	"bufio"
	"context"
	"errors"
	"flag"
	"fmt"
	"os"
	"path/filepath"
	"time"

	"github.com/gnolang/gno/gno.land/pkg/gnoland"
	abci "github.com/gnolang/gno/tm2/pkg/bft/abci/types"
	"github.com/gnolang/gno/tm2/pkg/bft/config"
	"github.com/gnolang/gno/tm2/pkg/bft/node"
	"github.com/gnolang/gno/tm2/pkg/bft/privval"
	"github.com/gnolang/gno/tm2/pkg/bft/state/eventstore/file"
	"github.com/gnolang/gno/tm2/pkg/bft/state/eventstore/null"
	eventstorecfg "github.com/gnolang/gno/tm2/pkg/bft/state/eventstore/types"
	bft "github.com/gnolang/gno/tm2/pkg/bft/types"
	"github.com/gnolang/gno/tm2/pkg/commands"
	"github.com/gnolang/gno/tm2/pkg/crypto"
	"github.com/gnolang/gno/tm2/pkg/log"
	osm "github.com/gnolang/gno/tm2/pkg/os"
	"github.com/gnolang/gno/tm2/pkg/std"
)

type startCfg struct {
	gnoRootDir            string
	skipFailingGenesisTxs bool
	skipStart             bool
	genesisBalancesFile   string
	genesisTxsFile        string
	chainID               string
	genesisRemote         string
	dataDir               string
	genesisMaxVMCycles    int64
	config                string

	txEventStoreType string
	txEventStorePath string
	nodeConfigPath   string
}

func newStartCmd(io *commands.IO) *commands.Command {
	cfg := &startCfg{}

	return commands.NewCommand(
		commands.Metadata{
			Name:       "start",
			ShortUsage: "start [flags]",
			ShortHelp:  "Run the full node",
		},
		cfg,
		func(_ context.Context, _ []string) error {
			return execStart(cfg, io)
		},
	)
}

func (c *startCfg) RegisterFlags(fs *flag.FlagSet) {
	gnoroot := gnoland.MustGuessGnoRootDir()
	defaultGenesisBalancesFile := filepath.Join(gnoroot, "gno.land/genesis/genesis_balances.txt")
	defaultGenesisTxsFile := filepath.Join(gnoroot, "gno.land/genesis/genesis_txs.txt")

	fs.BoolVar(
		&c.skipFailingGenesisTxs,
		"skip-failing-genesis-txs",
		false,
		"don't panic when replaying invalid genesis txs",
	)

	fs.BoolVar(
		&c.skipStart,
		"skip-start",
		false,
		"quit after initialization, don't start the node",
	)

	fs.StringVar(
		&c.genesisBalancesFile,
		"genesis-balances-file",
		defaultGenesisBalancesFile,
		"initial distribution file",
	)

	fs.StringVar(
		&c.genesisTxsFile,
		"genesis-txs-file",
		defaultGenesisTxsFile,
		"initial txs to replay",
	)

	fs.StringVar(
		&c.chainID,
		"chainid",
		"dev",
		"the ID of the chain",
	)

	fs.StringVar(
		&c.gnoRootDir,
		"gnoroot-dir",
		gnoroot,
		"the root directory of the gno repository",
	)

	// XXX: Use home directory for this
	fs.StringVar(
		&c.dataDir,
		"data-dir",
		"testdir",
		"directory for config and data",
	)

	fs.StringVar(
		&c.genesisRemote,
		"genesis-remote",
		"localhost:26657",
		"replacement for '%%REMOTE%%' in genesis",
	)

	fs.Int64Var(
		&c.genesisMaxVMCycles,
		"genesis-max-vm-cycles",
		10_000_000,
		"set maximum allowed vm cycles per operation. Zero means no limit.",
	)

	fs.StringVar(
		&c.config,
		"config",
		"",
		"the flag config file (optional)",
	)

	fs.StringVar(
		&c.nodeConfigPath,
		"tm2-node-config",
		"",
		"the node TOML config file path (optional)",
	)

	fs.StringVar(
		&c.txEventStoreType,
		"tx-event-store-type",
		null.EventStoreType,
		fmt.Sprintf(
			"type of transaction event store [%s]",
			strings.Join(
				[]string{
					null.EventStoreType,
					file.EventStoreType,
				},
				", ",
			),
		),
	)

	fs.StringVar(
		&c.txEventStorePath,
		"tx-event-store-path",
		"",
		fmt.Sprintf("path for the file tx event store (required if event store is '%s')", file.EventStoreType),
	)

	// XXX(deprecated): use data-dir instead
	fs.StringVar(
		&c.dataDir,
		"root-dir",
		"testdir",
		"deprecated: use data-dir instead - directory for config and data",
	)
}

func execStart(c *startCfg, io *commands.IO) error {
	logger := log.NewTMLogger(log.NewSyncWriter(io.Out))
	dataDir := c.dataDir

<<<<<<< HEAD
	cfg := config.LoadOrMakeConfigWithOptions(dataDir, func(cfg *config.Config) {
		cfg.Consensus.CreateEmptyBlocks = true
		cfg.Consensus.CreateEmptyBlocksInterval = 0 * time.Second
	})

	// Write genesis file if missing.
	genesisFilePath := filepath.Join(dataDir, cfg.Genesis)
	if !osm.FileExists(genesisFilePath) {
		// Create priv validator first.
		// Need it to generate genesis.json
		newPrivValKey := cfg.PrivValidatorKeyFile()
		newPrivValState := cfg.PrivValidatorStateFile()
		priv := privval.LoadOrGenFilePV(newPrivValKey, newPrivValState)
		pk := priv.GetPubKey()

		// Generate genesis.json file
		if err := generateGenesisFile(genesisFilePath, pk, c); err != nil {
			return fmt.Errorf("unable to generate genesis file: %w", err)
		}
	}

	// Create application and node.
	gnoApp, err := gnoland.NewApp(dataDir, c.skipFailingGenesisTxs, logger, c.genesisMaxVMCycles)
=======
	var (
		cfg        *config.Config
		loadCfgErr error
	)

	// Set the node configuration
	if c.nodeConfigPath != "" {
		// Load the node configuration
		// from the specified path
		cfg, loadCfgErr = config.LoadConfigFile(c.nodeConfigPath)
	} else {
		// Load the default node configuration
		cfg, loadCfgErr = config.LoadOrMakeConfigWithOptions(rootDir, nil)
	}

	if loadCfgErr != nil {
		return fmt.Errorf("unable to load node configuration, %w", loadCfgErr)
	}

	// create priv validator first.
	// need it to generate genesis.json
	newPrivValKey := cfg.PrivValidatorKeyFile()
	newPrivValState := cfg.PrivValidatorStateFile()
	priv := privval.LoadOrGenFilePV(newPrivValKey, newPrivValState)

	// write genesis file if missing.
	genesisFilePath := filepath.Join(rootDir, cfg.Genesis)

	genesisTxs, genesisTxsErr := loadGenesisTxs(c.genesisTxsFile, c.chainID, c.genesisRemote)
	if genesisTxsErr != nil {
		return fmt.Errorf("unable to load genesis txs, %w", genesisTxsErr)
	}

	if !osm.FileExists(genesisFilePath) {
		genDoc, err := makeGenesisDoc(
			priv.GetPubKey(),
			c.chainID,
			c.genesisBalancesFile,
			genesisTxs,
		)
		if err != nil {
			return fmt.Errorf("unable to generate genesis.json, %w", err)
		}

		writeGenesisFile(genDoc, genesisFilePath)
	}

	// Initialize the indexer config
	txEventStoreCfg, err := getTxEventStoreConfig(c)
	if err != nil {
		return fmt.Errorf("unable to parse indexer config, %w", err)
	}

	cfg.TxEventStore = txEventStoreCfg

	// create application and node.
	gnoApp, err := gnoland.NewApp(rootDir, c.skipFailingGenesisTxs, logger, c.genesisMaxVMCycles)
>>>>>>> f6d500a7
	if err != nil {
		return fmt.Errorf("error in creating new app: %w", err)
	}

	cfg.LocalApp = gnoApp

	gnoNode, err := node.DefaultNewNode(cfg, logger)
	if err != nil {
		return fmt.Errorf("error in creating node: %w", err)
	}

	io.ErrPrintln("Node created.")

	if c.skipStart {
		io.ErrPrintln("'--skip-start' is set. Exiting.")
		return nil
	}

	if err := gnoNode.Start(); err != nil {
		return fmt.Errorf("error in start node: %w", err)
	}

	osm.TrapSignal(func() {
		if gnoNode.IsRunning() {
			_ = gnoNode.Stop()
		}
	})

	// Run forever
	select {}
}

<<<<<<< HEAD
func generateGenesisFile(genesisFile string, pk crypto.PubKey, c *startCfg) error {
=======
// getTxEventStoreConfig constructs an event store config from provided user options
func getTxEventStoreConfig(c *startCfg) (*eventstorecfg.Config, error) {
	var cfg *eventstorecfg.Config

	switch c.txEventStoreType {
	case file.EventStoreType:
		if c.txEventStorePath == "" {
			return nil, errors.New("unspecified file transaction indexer path")
		}

		// Fill out the configuration
		cfg = &eventstorecfg.Config{
			EventStoreType: file.EventStoreType,
			Params: map[string]any{
				file.Path: c.txEventStorePath,
			},
		}
	default:
		cfg = eventstorecfg.DefaultEventStoreConfig()
	}

	return cfg, nil
}

// Makes a local test genesis doc with local privValidator.
func makeGenesisDoc(
	pvPub crypto.PubKey,
	chainID string,
	genesisBalancesFile string,
	genesisTxs []std.Tx,
) (*bft.GenesisDoc, error) {
>>>>>>> f6d500a7
	gen := &bft.GenesisDoc{}
	gen.GenesisTime = time.Now()
	gen.ChainID = c.chainID
	gen.ConsensusParams = abci.ConsensusParams{
		Block: &abci.BlockParams{
			// TODO: update limits.
			MaxTxBytes:   1000000,  // 1MB,
			MaxDataBytes: 2000000,  // 2MB,
			MaxGas:       10000000, // 10M gas
			TimeIotaMS:   100,      // 100ms
		},
	}

	gen.Validators = []bft.GenesisValidator{
		{
			Address: pk.Address(),
			PubKey:  pk,
			Power:   10,
			Name:    "testvalidator",
		},
	}

<<<<<<< HEAD
	// Load balances files
	balances, err := gnoland.LoadGenesisBalancesFile(c.genesisBalancesFile)
	if err != nil {
		return fmt.Errorf("unable to load genesis balances file %q: %w", c.genesisBalancesFile, err)
=======
	// Load distribution.
	balances, err := loadGenesisBalances(genesisBalancesFile)
	if err != nil {
		return nil, fmt.Errorf("unable to load genesis balances, %w", err)
>>>>>>> f6d500a7
	}

	// Load examples folder
	examplesDir := filepath.Join(c.gnoRootDir, "examples")
	test1 := crypto.MustAddressFromString("g1jg8mtutu9khhfwc4nxmuhcpftf0pajdhfvsqf5")
	examplePkgs := gnoland.PackagePath{
		Path:    examplesDir,
		Creator: test1,
		Fee:     std.NewFee(50000, std.MustParseCoin("1000000ugnot")),
		Deposit: nil,
	}

	pkgsTxs, err := examplePkgs.Load()
	if err != nil {
		return fmt.Errorf("unable to load examples folder: %w", err)
	}

	// Load Genesis TXs
	genesisTxs, err := gnoland.LoadGenesisTxsFile(c.genesisTxsFile, c.chainID, c.genesisRemote)
	if err != nil {
		return fmt.Errorf("unable to load genesis txs file: %w", err)
	}

	genesisTxs = append(pkgsTxs, genesisTxs...)

	// Construct genesis AppState.
	gen.AppState = gnoland.GnoGenesisState{
		Balances: balances,
		Txs:      genesisTxs,
	}
<<<<<<< HEAD
=======
	return gen, nil
}
>>>>>>> f6d500a7

	// Write genesis state
	if err := gen.SaveAs(genesisFile); err != nil {
		return fmt.Errorf("unable to write genesis file %q: %w", genesisFile, err)
	}
<<<<<<< HEAD

	return nil
=======
}

func loadGenesisTxs(
	path string,
	chainID string,
	genesisRemote string,
) ([]std.Tx, error) {
	txs := make([]std.Tx, 0)

	if !osm.FileExists(path) {
		// No initial transactions
		return txs, nil
	}

	txsFile, openErr := os.Open(path)
	if openErr != nil {
		return nil, fmt.Errorf("unable to open genesis txs file, %w", openErr)
	}

	scanner := bufio.NewScanner(txsFile)

	for scanner.Scan() {
		txLine := scanner.Text()

		if txLine == "" {
			continue // skip empty line
		}

		// patch the TX
		txLine = strings.ReplaceAll(txLine, "%%CHAINID%%", chainID)
		txLine = strings.ReplaceAll(txLine, "%%REMOTE%%", genesisRemote)

		var tx std.Tx

		if unmarshalErr := amino.UnmarshalJSON([]byte(txLine), &tx); unmarshalErr != nil {
			return nil, fmt.Errorf("unable to amino unmarshal tx, %w", unmarshalErr)
		}

		txs = append(txs, tx)
	}

	if scanErr := scanner.Err(); scanErr != nil {
		return nil, fmt.Errorf("error encountered while scanning, %w", scanErr)
	}

	return txs, nil
}

func loadGenesisBalances(path string) ([]string, error) {
	// each balance is in the form: g1xxxxxxxxxxxxxxxx=100000ugnot
	balances := make([]string, 0)

	if !osm.FileExists(path) {
		// No initial balances
		return balances, nil
	}

	balancesFile, openErr := os.Open(path)
	if openErr != nil {
		return nil, fmt.Errorf("unable to open genesis balances file, %w", openErr)
	}

	scanner := bufio.NewScanner(balancesFile)

	for scanner.Scan() {
		line := scanner.Text()

		line = strings.TrimSpace(line)

		// remove comments.
		line = strings.Split(line, "#")[0]
		line = strings.TrimSpace(line)

		// skip empty lines.
		if line == "" {
			continue
		}

		if len(strings.Split(line, "=")) != 2 {
			return nil, fmt.Errorf("invalid genesis_balance line: %s", line)
		}

		balances = append(balances, line)
	}

	if scanErr := scanner.Err(); scanErr != nil {
		return nil, fmt.Errorf("error encountered while scanning, %w", scanErr)
	}

	return balances, nil
>>>>>>> f6d500a7
}<|MERGE_RESOLUTION|>--- conflicted
+++ resolved
@@ -1,13 +1,12 @@
 package main
 
 import (
-	"bufio"
 	"context"
 	"errors"
 	"flag"
 	"fmt"
-	"os"
 	"path/filepath"
+	"strings"
 	"time"
 
 	"github.com/gnolang/gno/gno.land/pkg/gnoland"
@@ -178,11 +177,24 @@
 	logger := log.NewTMLogger(log.NewSyncWriter(io.Out))
 	dataDir := c.dataDir
 
-<<<<<<< HEAD
-	cfg := config.LoadOrMakeConfigWithOptions(dataDir, func(cfg *config.Config) {
-		cfg.Consensus.CreateEmptyBlocks = true
-		cfg.Consensus.CreateEmptyBlocksInterval = 0 * time.Second
-	})
+	var (
+		cfg        *config.Config
+		loadCfgErr error
+	)
+
+	// Set the node configuration
+	if c.nodeConfigPath != "" {
+		// Load the node configuration
+		// from the specified path
+		cfg, loadCfgErr = config.LoadConfigFile(c.nodeConfigPath)
+	} else {
+		// Load the default node configuration
+		cfg, loadCfgErr = config.LoadOrMakeConfigWithOptions(dataDir, nil)
+	}
+
+	if loadCfgErr != nil {
+		return fmt.Errorf("unable to load node configuration, %w", loadCfgErr)
+	}
 
 	// Write genesis file if missing.
 	genesisFilePath := filepath.Join(dataDir, cfg.Genesis)
@@ -200,79 +212,24 @@
 		}
 	}
 
+	// Initialize the indexer config
+	txEventStoreCfg, err := getTxEventStoreConfig(c)
+	if err != nil {
+		return fmt.Errorf("unable to parse indexer config, %w", err)
+	}
+	cfg.TxEventStore = txEventStoreCfg
+
 	// Create application and node.
 	gnoApp, err := gnoland.NewApp(dataDir, c.skipFailingGenesisTxs, logger, c.genesisMaxVMCycles)
-=======
-	var (
-		cfg        *config.Config
-		loadCfgErr error
-	)
-
-	// Set the node configuration
-	if c.nodeConfigPath != "" {
-		// Load the node configuration
-		// from the specified path
-		cfg, loadCfgErr = config.LoadConfigFile(c.nodeConfigPath)
-	} else {
-		// Load the default node configuration
-		cfg, loadCfgErr = config.LoadOrMakeConfigWithOptions(rootDir, nil)
-	}
-
-	if loadCfgErr != nil {
-		return fmt.Errorf("unable to load node configuration, %w", loadCfgErr)
-	}
-
-	// create priv validator first.
-	// need it to generate genesis.json
-	newPrivValKey := cfg.PrivValidatorKeyFile()
-	newPrivValState := cfg.PrivValidatorStateFile()
-	priv := privval.LoadOrGenFilePV(newPrivValKey, newPrivValState)
-
-	// write genesis file if missing.
-	genesisFilePath := filepath.Join(rootDir, cfg.Genesis)
-
-	genesisTxs, genesisTxsErr := loadGenesisTxs(c.genesisTxsFile, c.chainID, c.genesisRemote)
-	if genesisTxsErr != nil {
-		return fmt.Errorf("unable to load genesis txs, %w", genesisTxsErr)
-	}
-
-	if !osm.FileExists(genesisFilePath) {
-		genDoc, err := makeGenesisDoc(
-			priv.GetPubKey(),
-			c.chainID,
-			c.genesisBalancesFile,
-			genesisTxs,
-		)
-		if err != nil {
-			return fmt.Errorf("unable to generate genesis.json, %w", err)
-		}
-
-		writeGenesisFile(genDoc, genesisFilePath)
-	}
-
-	// Initialize the indexer config
-	txEventStoreCfg, err := getTxEventStoreConfig(c)
-	if err != nil {
-		return fmt.Errorf("unable to parse indexer config, %w", err)
-	}
-
-	cfg.TxEventStore = txEventStoreCfg
-
-	// create application and node.
-	gnoApp, err := gnoland.NewApp(rootDir, c.skipFailingGenesisTxs, logger, c.genesisMaxVMCycles)
->>>>>>> f6d500a7
 	if err != nil {
 		return fmt.Errorf("error in creating new app: %w", err)
 	}
-
 	cfg.LocalApp = gnoApp
 
 	gnoNode, err := node.DefaultNewNode(cfg, logger)
 	if err != nil {
 		return fmt.Errorf("error in creating node: %w", err)
 	}
-
-	io.ErrPrintln("Node created.")
 
 	if c.skipStart {
 		io.ErrPrintln("'--skip-start' is set. Exiting.")
@@ -293,9 +250,72 @@
 	select {}
 }
 
-<<<<<<< HEAD
 func generateGenesisFile(genesisFile string, pk crypto.PubKey, c *startCfg) error {
-=======
+	gen := &bft.GenesisDoc{}
+	gen.GenesisTime = time.Now()
+	gen.ChainID = c.chainID
+	gen.ConsensusParams = abci.ConsensusParams{
+		Block: &abci.BlockParams{
+			// TODO: update limits.
+			MaxTxBytes:   1_000_000,  // 1MB,
+			MaxDataBytes: 2_000_000,  // 2MB,
+			MaxGas:       10_0000_00, // 10M gas
+			TimeIotaMS:   100,        // 100ms
+		},
+	}
+
+	gen.Validators = []bft.GenesisValidator{
+		{
+			Address: pk.Address(),
+			PubKey:  pk,
+			Power:   10,
+			Name:    "testvalidator",
+		},
+	}
+
+	// Load balances files
+	balances, err := gnoland.LoadGenesisBalancesFile(c.genesisBalancesFile)
+	if err != nil {
+		return fmt.Errorf("unable to load genesis balances file %q: %w", c.genesisBalancesFile, err)
+	}
+
+	// Load examples folder
+	examplesDir := filepath.Join(c.gnoRootDir, "examples")
+	test1 := crypto.MustAddressFromString("g1jg8mtutu9khhfwc4nxmuhcpftf0pajdhfvsqf5")
+	examplePkgs := gnoland.PackagePath{
+		Path:    examplesDir,
+		Creator: test1,
+		Fee:     std.NewFee(50000, std.MustParseCoin("1000000ugnot")),
+		Deposit: nil,
+	}
+
+	pkgsTxs, err := examplePkgs.Load()
+	if err != nil {
+		return fmt.Errorf("unable to load examples folder: %w", err)
+	}
+
+	// Load Genesis TXs
+	genesisTxs, err := gnoland.LoadGenesisTxsFile(c.genesisTxsFile, c.chainID, c.genesisRemote)
+	if err != nil {
+		return fmt.Errorf("unable to load genesis txs file: %w", err)
+	}
+
+	genesisTxs = append(pkgsTxs, genesisTxs...)
+
+	// Construct genesis AppState.
+	gen.AppState = gnoland.GnoGenesisState{
+		Balances: balances,
+		Txs:      genesisTxs,
+	}
+
+	// Write genesis state
+	if err := gen.SaveAs(genesisFile); err != nil {
+		return fmt.Errorf("unable to write genesis file %q: %w", genesisFile, err)
+	}
+
+	return nil
+}
+
 // getTxEventStoreConfig constructs an event store config from provided user options
 func getTxEventStoreConfig(c *startCfg) (*eventstorecfg.Config, error) {
 	var cfg *eventstorecfg.Config
@@ -318,182 +338,4 @@
 	}
 
 	return cfg, nil
-}
-
-// Makes a local test genesis doc with local privValidator.
-func makeGenesisDoc(
-	pvPub crypto.PubKey,
-	chainID string,
-	genesisBalancesFile string,
-	genesisTxs []std.Tx,
-) (*bft.GenesisDoc, error) {
->>>>>>> f6d500a7
-	gen := &bft.GenesisDoc{}
-	gen.GenesisTime = time.Now()
-	gen.ChainID = c.chainID
-	gen.ConsensusParams = abci.ConsensusParams{
-		Block: &abci.BlockParams{
-			// TODO: update limits.
-			MaxTxBytes:   1000000,  // 1MB,
-			MaxDataBytes: 2000000,  // 2MB,
-			MaxGas:       10000000, // 10M gas
-			TimeIotaMS:   100,      // 100ms
-		},
-	}
-
-	gen.Validators = []bft.GenesisValidator{
-		{
-			Address: pk.Address(),
-			PubKey:  pk,
-			Power:   10,
-			Name:    "testvalidator",
-		},
-	}
-
-<<<<<<< HEAD
-	// Load balances files
-	balances, err := gnoland.LoadGenesisBalancesFile(c.genesisBalancesFile)
-	if err != nil {
-		return fmt.Errorf("unable to load genesis balances file %q: %w", c.genesisBalancesFile, err)
-=======
-	// Load distribution.
-	balances, err := loadGenesisBalances(genesisBalancesFile)
-	if err != nil {
-		return nil, fmt.Errorf("unable to load genesis balances, %w", err)
->>>>>>> f6d500a7
-	}
-
-	// Load examples folder
-	examplesDir := filepath.Join(c.gnoRootDir, "examples")
-	test1 := crypto.MustAddressFromString("g1jg8mtutu9khhfwc4nxmuhcpftf0pajdhfvsqf5")
-	examplePkgs := gnoland.PackagePath{
-		Path:    examplesDir,
-		Creator: test1,
-		Fee:     std.NewFee(50000, std.MustParseCoin("1000000ugnot")),
-		Deposit: nil,
-	}
-
-	pkgsTxs, err := examplePkgs.Load()
-	if err != nil {
-		return fmt.Errorf("unable to load examples folder: %w", err)
-	}
-
-	// Load Genesis TXs
-	genesisTxs, err := gnoland.LoadGenesisTxsFile(c.genesisTxsFile, c.chainID, c.genesisRemote)
-	if err != nil {
-		return fmt.Errorf("unable to load genesis txs file: %w", err)
-	}
-
-	genesisTxs = append(pkgsTxs, genesisTxs...)
-
-	// Construct genesis AppState.
-	gen.AppState = gnoland.GnoGenesisState{
-		Balances: balances,
-		Txs:      genesisTxs,
-	}
-<<<<<<< HEAD
-=======
-	return gen, nil
-}
->>>>>>> f6d500a7
-
-	// Write genesis state
-	if err := gen.SaveAs(genesisFile); err != nil {
-		return fmt.Errorf("unable to write genesis file %q: %w", genesisFile, err)
-	}
-<<<<<<< HEAD
-
-	return nil
-=======
-}
-
-func loadGenesisTxs(
-	path string,
-	chainID string,
-	genesisRemote string,
-) ([]std.Tx, error) {
-	txs := make([]std.Tx, 0)
-
-	if !osm.FileExists(path) {
-		// No initial transactions
-		return txs, nil
-	}
-
-	txsFile, openErr := os.Open(path)
-	if openErr != nil {
-		return nil, fmt.Errorf("unable to open genesis txs file, %w", openErr)
-	}
-
-	scanner := bufio.NewScanner(txsFile)
-
-	for scanner.Scan() {
-		txLine := scanner.Text()
-
-		if txLine == "" {
-			continue // skip empty line
-		}
-
-		// patch the TX
-		txLine = strings.ReplaceAll(txLine, "%%CHAINID%%", chainID)
-		txLine = strings.ReplaceAll(txLine, "%%REMOTE%%", genesisRemote)
-
-		var tx std.Tx
-
-		if unmarshalErr := amino.UnmarshalJSON([]byte(txLine), &tx); unmarshalErr != nil {
-			return nil, fmt.Errorf("unable to amino unmarshal tx, %w", unmarshalErr)
-		}
-
-		txs = append(txs, tx)
-	}
-
-	if scanErr := scanner.Err(); scanErr != nil {
-		return nil, fmt.Errorf("error encountered while scanning, %w", scanErr)
-	}
-
-	return txs, nil
-}
-
-func loadGenesisBalances(path string) ([]string, error) {
-	// each balance is in the form: g1xxxxxxxxxxxxxxxx=100000ugnot
-	balances := make([]string, 0)
-
-	if !osm.FileExists(path) {
-		// No initial balances
-		return balances, nil
-	}
-
-	balancesFile, openErr := os.Open(path)
-	if openErr != nil {
-		return nil, fmt.Errorf("unable to open genesis balances file, %w", openErr)
-	}
-
-	scanner := bufio.NewScanner(balancesFile)
-
-	for scanner.Scan() {
-		line := scanner.Text()
-
-		line = strings.TrimSpace(line)
-
-		// remove comments.
-		line = strings.Split(line, "#")[0]
-		line = strings.TrimSpace(line)
-
-		// skip empty lines.
-		if line == "" {
-			continue
-		}
-
-		if len(strings.Split(line, "=")) != 2 {
-			return nil, fmt.Errorf("invalid genesis_balance line: %s", line)
-		}
-
-		balances = append(balances, line)
-	}
-
-	if scanErr := scanner.Err(); scanErr != nil {
-		return nil, fmt.Errorf("error encountered while scanning, %w", scanErr)
-	}
-
-	return balances, nil
->>>>>>> f6d500a7
 }