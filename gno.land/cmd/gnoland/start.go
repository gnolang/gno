package main

import (
	"context"
	"errors"
	"flag"
	"fmt"
	"path/filepath"
	"strings"
	"time"

	"github.com/gnolang/gno/gno.land/pkg/gnoland"
<<<<<<< HEAD
	"github.com/gnolang/gno/gno.land/pkg/log"
	vmm "github.com/gnolang/gno/gno.land/pkg/sdk/vm"
	gno "github.com/gnolang/gno/gnovm/pkg/gnolang"
	"github.com/gnolang/gno/gnovm/pkg/gnomod"
	"github.com/gnolang/gno/tm2/pkg/amino"
=======
	"github.com/gnolang/gno/gnovm/pkg/gnoenv"
>>>>>>> f6698e6a
	abci "github.com/gnolang/gno/tm2/pkg/bft/abci/types"
	"github.com/gnolang/gno/tm2/pkg/bft/config"
	"github.com/gnolang/gno/tm2/pkg/bft/node"
	"github.com/gnolang/gno/tm2/pkg/bft/privval"
	"github.com/gnolang/gno/tm2/pkg/bft/state/eventstore/file"
	"github.com/gnolang/gno/tm2/pkg/bft/state/eventstore/null"
	eventstorecfg "github.com/gnolang/gno/tm2/pkg/bft/state/eventstore/types"
	bft "github.com/gnolang/gno/tm2/pkg/bft/types"
	"github.com/gnolang/gno/tm2/pkg/commands"
	"github.com/gnolang/gno/tm2/pkg/crypto"
	osm "github.com/gnolang/gno/tm2/pkg/os"
	"github.com/gnolang/gno/tm2/pkg/std"
	"go.uber.org/zap/zapcore"
)

type startCfg struct {
	gnoRootDir            string
	skipFailingGenesisTxs bool
	skipStart             bool
	genesisBalancesFile   string
	genesisTxsFile        string
	chainID               string
	genesisRemote         string
	dataDir               string
	genesisMaxVMCycles    int64
	config                string

	txEventStoreType string
	txEventStorePath string
	nodeConfigPath   string
}

func newStartCmd(io commands.IO) *commands.Command {
	cfg := &startCfg{}

	return commands.NewCommand(
		commands.Metadata{
			Name:       "start",
			ShortUsage: "start [flags]",
			ShortHelp:  "Run the full node",
		},
		cfg,
		func(_ context.Context, _ []string) error {
			return execStart(cfg, io)
		},
	)
}

func (c *startCfg) RegisterFlags(fs *flag.FlagSet) {
	gnoroot := gnoenv.RootDir()
	defaultGenesisBalancesFile := filepath.Join(gnoroot, "gno.land", "genesis", "genesis_balances.txt")
	defaultGenesisTxsFile := filepath.Join(gnoroot, "gno.land", "genesis", "genesis_txs.txt")

	fs.BoolVar(
		&c.skipFailingGenesisTxs,
		"skip-failing-genesis-txs",
		false,
		"don't panic when replaying invalid genesis txs",
	)

	fs.BoolVar(
		&c.skipStart,
		"skip-start",
		false,
		"quit after initialization, don't start the node",
	)

	fs.StringVar(
		&c.genesisBalancesFile,
		"genesis-balances-file",
		defaultGenesisBalancesFile,
		"initial distribution file",
	)

	fs.StringVar(
		&c.genesisTxsFile,
		"genesis-txs-file",
		defaultGenesisTxsFile,
		"initial txs to replay",
	)

	fs.StringVar(
		&c.chainID,
		"chainid",
		"dev",
		"the ID of the chain",
	)

	fs.StringVar(
		&c.gnoRootDir,
		"gnoroot-dir",
		gnoroot,
		"the root directory of the gno repository",
	)

	// XXX: Use home directory for this
	fs.StringVar(
		&c.dataDir,
		"data-dir",
		"testdir",
		"directory for config and data",
	)

	fs.StringVar(
		&c.genesisRemote,
		"genesis-remote",
		"localhost:26657",
		"replacement for '%%REMOTE%%' in genesis",
	)

	fs.Int64Var(
		&c.genesisMaxVMCycles,
		"genesis-max-vm-cycles",
		10_000_000,
		"set maximum allowed vm cycles per operation. Zero means no limit.",
	)

	fs.StringVar(
		&c.config,
		"config",
		"",
		"the flag config file (optional)",
	)

	fs.StringVar(
		&c.nodeConfigPath,
		"tm2-node-config",
		"",
		"the node TOML config file path (optional)",
	)

	fs.StringVar(
		&c.txEventStoreType,
		"tx-event-store-type",
		null.EventStoreType,
		fmt.Sprintf(
			"type of transaction event store [%s]",
			strings.Join(
				[]string{
					null.EventStoreType,
					file.EventStoreType,
				},
				", ",
			),
		),
	)

	fs.StringVar(
		&c.txEventStorePath,
		"tx-event-store-path",
		"",
		fmt.Sprintf("path for the file tx event store (required if event store is '%s')", file.EventStoreType),
	)

	// XXX(deprecated): use data-dir instead
	fs.StringVar(
		&c.dataDir,
		"root-dir",
		"testdir",
		"deprecated: use data-dir instead - directory for config and data",
	)
}

<<<<<<< HEAD
func execStart(c *startCfg, io *commands.IO) error {
	rootDir := c.rootDir
=======
func execStart(c *startCfg, io commands.IO) error {
	logger := log.NewTMLogger(log.NewSyncWriter(io.Out()))
	dataDir := c.dataDir
>>>>>>> f6698e6a

	var (
		cfg        *config.Config
		loadCfgErr error
	)

	// Set the node configuration
	if c.nodeConfigPath != "" {
		// Load the node configuration
		// from the specified path
		cfg, loadCfgErr = config.LoadConfigFile(c.nodeConfigPath)
	} else {
		// Load the default node configuration
		cfg, loadCfgErr = config.LoadOrMakeConfigWithOptions(dataDir, nil)
	}

	if loadCfgErr != nil {
		return fmt.Errorf("unable to load node configuration, %w", loadCfgErr)
	}

<<<<<<< HEAD
	var level zapcore.Level

	switch strings.ToLower(cfg.LogLevel) {
	case "info":
		level = zapcore.InfoLevel
	case "error":
		level = zapcore.ErrorLevel
	case "debug":
		level = zapcore.DebugLevel
	case "warn":
		level = zapcore.WarnLevel
	default:
		level = zapcore.DebugLevel
	}

	logger, err := log.NewLogger(io.Out, level)
	if err != nil {
		return err
	}

	// create priv validator first.
	// need it to generate genesis.json
	newPrivValKey := cfg.PrivValidatorKeyFile()
	newPrivValState := cfg.PrivValidatorStateFile()
	priv := privval.LoadOrGenFilePV(newPrivValKey, newPrivValState)

	// write genesis file if missing.
	genesisFilePath := filepath.Join(rootDir, cfg.Genesis)

	genesisTxs, genesisTxsErr := loadGenesisTxs(c.genesisTxsFile, c.chainID, c.genesisRemote)
	if genesisTxsErr != nil {
		return fmt.Errorf("unable to load genesis txs, %w", genesisTxsErr)
	}
=======
	// Write genesis file if missing.
	genesisFilePath := filepath.Join(dataDir, cfg.Genesis)
>>>>>>> f6698e6a

	if !osm.FileExists(genesisFilePath) {
		// Create priv validator first.
		// Need it to generate genesis.json
		newPrivValKey := cfg.PrivValidatorKeyFile()
		newPrivValState := cfg.PrivValidatorStateFile()
		priv := privval.LoadOrGenFilePV(newPrivValKey, newPrivValState)
		pk := priv.GetPubKey()

		// Generate genesis.json file
		if err := generateGenesisFile(genesisFilePath, pk, c); err != nil {
			return fmt.Errorf("unable to generate genesis file: %w", err)
		}
	}

	// Initialize the indexer config
	txEventStoreCfg, err := getTxEventStoreConfig(c)
	if err != nil {
		return fmt.Errorf("unable to parse indexer config, %w", err)
	}
	cfg.TxEventStore = txEventStoreCfg

	// Create application and node.
	gnoApp, err := gnoland.NewApp(dataDir, c.skipFailingGenesisTxs, logger, c.genesisMaxVMCycles)
	if err != nil {
		return fmt.Errorf("error in creating new app: %w", err)
	}
	cfg.LocalApp = gnoApp

	gnoNode, err := node.DefaultNewNode(cfg, logger)
	if err != nil {
		return fmt.Errorf("error in creating node: %w", err)
	}

	fmt.Fprintln(io.Err(), "Node created.")

	if c.skipStart {
		io.ErrPrintln("'--skip-start' is set. Exiting.")
		return nil
	}

	if err := gnoNode.Start(); err != nil {
		return fmt.Errorf("error in start node: %w", err)
	}

	osm.TrapSignal(func() {
		if gnoNode.IsRunning() {
			_ = gnoNode.Stop()
		}
	})

	// Run forever
	select {}
}

func generateGenesisFile(genesisFile string, pk crypto.PubKey, c *startCfg) error {
	gen := &bft.GenesisDoc{}
	gen.GenesisTime = time.Now()
	gen.ChainID = c.chainID
	gen.ConsensusParams = abci.ConsensusParams{
		Block: &abci.BlockParams{
			// TODO: update limits.
			MaxTxBytes:   1_000_000,  // 1MB,
			MaxDataBytes: 2_000_000,  // 2MB,
			MaxGas:       10_0000_00, // 10M gas
			TimeIotaMS:   100,        // 100ms
		},
	}

	gen.Validators = []bft.GenesisValidator{
		{
			Address: pk.Address(),
			PubKey:  pk,
			Power:   10,
			Name:    "testvalidator",
		},
	}

	// Load balances files
	balances, err := gnoland.LoadGenesisBalancesFile(c.genesisBalancesFile)
	if err != nil {
		return fmt.Errorf("unable to load genesis balances file %q: %w", c.genesisBalancesFile, err)
	}

	// Load examples folder
	examplesDir := filepath.Join(c.gnoRootDir, "examples")
	test1 := crypto.MustAddressFromString("g1jg8mtutu9khhfwc4nxmuhcpftf0pajdhfvsqf5")
	defaultFee := std.NewFee(50000, std.MustParseCoin("1000000ugnot"))
	pkgsTxs, err := gnoland.LoadPackagesFromDir(examplesDir, test1, defaultFee, nil)
	if err != nil {
		return fmt.Errorf("unable to load examples folder: %w", err)
	}

	// Load Genesis TXs
	genesisTxs, err := gnoland.LoadGenesisTxsFile(c.genesisTxsFile, c.chainID, c.genesisRemote)
	if err != nil {
		return fmt.Errorf("unable to load genesis txs file: %w", err)
	}

	genesisTxs = append(pkgsTxs, genesisTxs...)

	// Construct genesis AppState.
	gen.AppState = gnoland.GnoGenesisState{
		Balances: balances,
		Txs:      genesisTxs,
	}

	// Write genesis state
	if err := gen.SaveAs(genesisFile); err != nil {
		return fmt.Errorf("unable to write genesis file %q: %w", genesisFile, err)
	}

	return nil
}

// getTxEventStoreConfig constructs an event store config from provided user options
func getTxEventStoreConfig(c *startCfg) (*eventstorecfg.Config, error) {
	var cfg *eventstorecfg.Config

	switch c.txEventStoreType {
	case file.EventStoreType:
		if c.txEventStorePath == "" {
			return nil, errors.New("unspecified file transaction indexer path")
		}

		// Fill out the configuration
		cfg = &eventstorecfg.Config{
			EventStoreType: file.EventStoreType,
			Params: map[string]any{
				file.Path: c.txEventStorePath,
			},
		}
	default:
		cfg = eventstorecfg.DefaultEventStoreConfig()
	}

	return cfg, nil
}<|MERGE_RESOLUTION|>--- conflicted
+++ resolved
@@ -10,15 +10,8 @@
 	"time"
 
 	"github.com/gnolang/gno/gno.land/pkg/gnoland"
-<<<<<<< HEAD
 	"github.com/gnolang/gno/gno.land/pkg/log"
-	vmm "github.com/gnolang/gno/gno.land/pkg/sdk/vm"
-	gno "github.com/gnolang/gno/gnovm/pkg/gnolang"
-	"github.com/gnolang/gno/gnovm/pkg/gnomod"
-	"github.com/gnolang/gno/tm2/pkg/amino"
-=======
 	"github.com/gnolang/gno/gnovm/pkg/gnoenv"
->>>>>>> f6698e6a
 	abci "github.com/gnolang/gno/tm2/pkg/bft/abci/types"
 	"github.com/gnolang/gno/tm2/pkg/bft/config"
 	"github.com/gnolang/gno/tm2/pkg/bft/node"
@@ -182,14 +175,8 @@
 	)
 }
 
-<<<<<<< HEAD
-func execStart(c *startCfg, io *commands.IO) error {
-	rootDir := c.rootDir
-=======
 func execStart(c *startCfg, io commands.IO) error {
-	logger := log.NewTMLogger(log.NewSyncWriter(io.Out()))
 	dataDir := c.dataDir
->>>>>>> f6698e6a
 
 	var (
 		cfg        *config.Config
@@ -210,7 +197,6 @@
 		return fmt.Errorf("unable to load node configuration, %w", loadCfgErr)
 	}
 
-<<<<<<< HEAD
 	var level zapcore.Level
 
 	switch strings.ToLower(cfg.LogLevel) {
@@ -226,28 +212,13 @@
 		level = zapcore.DebugLevel
 	}
 
-	logger, err := log.NewLogger(io.Out, level)
+	logger, err := log.NewLogger(io.Out(), level)
 	if err != nil {
 		return err
 	}
 
-	// create priv validator first.
-	// need it to generate genesis.json
-	newPrivValKey := cfg.PrivValidatorKeyFile()
-	newPrivValState := cfg.PrivValidatorStateFile()
-	priv := privval.LoadOrGenFilePV(newPrivValKey, newPrivValState)
-
-	// write genesis file if missing.
-	genesisFilePath := filepath.Join(rootDir, cfg.Genesis)
-
-	genesisTxs, genesisTxsErr := loadGenesisTxs(c.genesisTxsFile, c.chainID, c.genesisRemote)
-	if genesisTxsErr != nil {
-		return fmt.Errorf("unable to load genesis txs, %w", genesisTxsErr)
-	}
-=======
 	// Write genesis file if missing.
 	genesisFilePath := filepath.Join(dataDir, cfg.Genesis)
->>>>>>> f6698e6a
 
 	if !osm.FileExists(genesisFilePath) {
 		// Create priv validator first.
