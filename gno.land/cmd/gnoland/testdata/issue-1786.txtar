# Test for https://github.com/gnolang/gno/issues/1786

loadpkg gno.land/r/demo/wugnot

gnoland start

# add contract
gnokey maketx addpkg -pkgdir $WORK -pkgpath gno.land/r/demo/proxywugnot -gas-fee 1000000ugnot -gas-wanted 2000000 -broadcast -chainid=tendermint_test test1
stdout OK!

# approve wugnot to `proxywugnot ≈ g1fndyg0we60rdfchyy5dwxzkfmhl5u34j932rg3`
gnokey maketx call -pkgpath gno.land/r/demo/wugnot -func Approve -args "g1fndyg0we60rdfchyy5dwxzkfmhl5u34j932rg3" -args 10000 -gas-fee 1000000ugnot -gas-wanted 2000000 -broadcast -chainid=tendermint_test test1
stdout OK!

# send 10000ugnot to `proxywugnot` to wrap it
gnokey maketx call -pkgpath gno.land/r/demo/proxywugnot --send "10000ugnot" -func ProxyWrap -gas-fee 1000000ugnot -gas-wanted 2000000 -broadcast -chainid=tendermint_test test1
stdout OK!

# check user's wugnot balance
gnokey maketx call -pkgpath gno.land/r/demo/wugnot -func BalanceOf -args "g1jg8mtutu9khhfwc4nxmuhcpftf0pajdhfvsqf5" -gas-fee 1000000ugnot -gas-wanted 2000000 -broadcast -chainid=tendermint_test test1
stdout OK!
stdout '10000 uint64'

# unwrap 500 wugnot
gnokey maketx call -pkgpath gno.land/r/demo/proxywugnot -func ProxyUnwrap -args 500 -gas-fee 1000000ugnot -gas-wanted 2000000 -broadcast -chainid=tendermint_test test1

# XXX without patching anything it will panic
# panic msg: insufficient coins error
# XXX with pathcing only wugnot.gnot it will panic
# panic msg: RealmSendBanker can only send from the realm package address "g1fndyg0we60rdfchyy5dwxzkfmhl5u34j932rg3", but got "g1pf6dv9fjk3rn0m4jjcne306ga4he3mzmupfjl6"


# check user's wugnot balance
gnokey maketx call -pkgpath gno.land/r/demo/wugnot -func BalanceOf -args "g1jg8mtutu9khhfwc4nxmuhcpftf0pajdhfvsqf5" -gas-fee 1000000ugnot -gas-wanted 2000000 -broadcast -chainid=tendermint_test test1
stdout OK!
stdout '9500 uint64'

-- gno.mod --
module gno.land/r/demo/proxywugnot


-- realm.gno --
package proxywugnot

import (
	"std"

	"gno.land/r/demo/wugnot"
<<<<<<< HEAD
=======

	"gno.land/p/demo/ufmt"
	pusers "gno.land/p/demo/users"
>>>>>>> a72e4060
)

func ProxyWrap() {
	sent := std.GetOrigSend()
	ugnotSent := uint64(sent.AmountOf("ugnot"))

	if ugnotSent == 0 {
		return
	}

	// WRAP IT
	wugnotAddr := std.DerivePkgAddr("gno.land/r/demo/wugnot")
	banker := std.GetBanker(std.BankerTypeRealmSend)
	banker.SendCoins(std.CurrentRealm().Addr(), wugnotAddr, std.Coins{{"ugnot", int64(ugnotSent)}})
	wugnot.Deposit() // `proxywugnot` has ugnot

	// SEND WUGNOT: PROXY_WUGNOT -> USER
	wugnot.Transfer(pusers.AddressOrName(std.GetOrigCaller()), ugnotSent)
}

func ProxyUnwrap(wugnotAmount uint64) {
	if wugnotAmount == 0 {
		return
	}
<<<<<<< HEAD
=======
	userOldWugnot := wugnot.BalanceOf(pusers.AddressOrName(std.GetOrigCaller()))
>>>>>>> a72e4060

	// SEND WUGNOT: USER -> PROXY_WUGNOT
	wugnot.TransferFrom(pusers.AddressOrName(std.GetOrigCaller()), pusers.AddressOrName(std.CurrentRealm().Addr()), wugnotAmount)

	// UNWRAP IT
	wugnot.Withdraw(wugnotAmount)

	// SEND GNOT: PROXY_WUGNOT -> USER
	banker := std.GetBanker(std.BankerTypeRealmSend)
	banker.SendCoins(std.CurrentRealm().Addr(), std.GetOrigCaller(), std.Coins{{"ugnot", int64(wugnotAmount)}})
}<|MERGE_RESOLUTION|>--- conflicted
+++ resolved
@@ -46,12 +46,7 @@
 	"std"
 
 	"gno.land/r/demo/wugnot"
-<<<<<<< HEAD
-=======
-
-	"gno.land/p/demo/ufmt"
 	pusers "gno.land/p/demo/users"
->>>>>>> a72e4060
 )
 
 func ProxyWrap() {
@@ -76,10 +71,6 @@
 	if wugnotAmount == 0 {
 		return
 	}
-<<<<<<< HEAD
-=======
-	userOldWugnot := wugnot.BalanceOf(pusers.AddressOrName(std.GetOrigCaller()))
->>>>>>> a72e4060
 
 	// SEND WUGNOT: USER -> PROXY_WUGNOT
 	wugnot.TransferFrom(pusers.AddressOrName(std.GetOrigCaller()), pusers.AddressOrName(std.CurrentRealm().Addr()), wugnotAmount)
