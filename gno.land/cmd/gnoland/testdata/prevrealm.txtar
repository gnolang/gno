# This tests ensure the consistency of the std.PrevRealm function, in the
# following situations:
#
#
# | Num | Msg Type |      Call from      | Entry Point     | Result       |
# |-----|:--------:|:-------------------:|:---------------:|:------------:|
# | 1   | MsgCall  | wallet direct       | myrlm.A()       | user address |
# | 2   |          |                     | myrlm.B()       | user address |
# | 3   |          | through /r/foo      | myrlm.A()       | r/foo        |
# | 4   |          |                     | myrlm.B()       | r/foo        |
# | 5   |          | through /p/demo/bar | bar.A()         | user address |
# | 6   |          |                     | bar.B()         | user address |
# | 7   | MsgRun   | wallet direct       | myrlm.A()       | user address |
# | 8   |          |                     | myrlm.B()       | user address |
# | 9   |          | through /r/foo      | myrlm.A()       | r/foo        |
# | 10  |          |                     | myrlm.B()       | r/foo        |
# | 11  |          | through /p/demo/bar | bar.A()         | user address |
# | 12  |          |                     | bar.B()         | user address |
# | 13  | MsgCall  | wallet direct       | std.PrevRealm() | user address |
# | 14  | MsgRun   | wallet direct       | std.PrevRealm() | user address |

# Init
## deploy myrlm
loadpkg gno.land/r/myrlm $WORK/r/myrlm
## deploy r/foo
loadpkg gno.land/r/foo $WORK/r/foo
## deploy p/demo/bar
loadpkg gno.land/p/demo/bar $WORK/p/demo/bar

## start a new node
gnoland start

env RFOO_ADDR=g1evezrh92xaucffmtgsaa3rvmz5s8kedffsg469

# Test cases
## 1. MsgCall -> myrlm.A: user address
<<<<<<< HEAD
gnokey maketx call -pkgpath gno.land/r/myrlm -func A -gas-fee 100000ugnot -gas-wanted 700000 -broadcast -chainid tendermint_test test1
stdout ${USER_ADDR_test1}

## 2. MsgCall -> myrealm.B -> myrlm.A: user address
gnokey maketx call -pkgpath gno.land/r/myrlm -func B -gas-fee 100000ugnot -gas-wanted 800000 -broadcast -chainid tendermint_test test1
stdout ${USER_ADDR_test1}

## 3. MsgCall -> r/foo.A -> myrlm.A: r/foo
gnokey maketx call -pkgpath gno.land/r/foo -func A -gas-fee 100000ugnot -gas-wanted 800000 -broadcast -chainid tendermint_test test1
stdout ${RFOO_ADDR}

## 4. MsgCall -> r/foo.B -> myrlm.B -> r/foo.A: r/foo
gnokey maketx call -pkgpath gno.land/r/foo -func B -gas-fee 100000ugnot -gas-wanted 800000 -broadcast -chainid tendermint_test test1
=======
gnokey maketx call -pkgpath gno.land/r/myrlm -func A -gas-fee 100000ugnot -gas-wanted 5000000 -broadcast -chainid tendermint_test test1
stdout ${USER_ADDR_test1}

## 2. MsgCall -> myrealm.B -> myrlm.A: user address
gnokey maketx call -pkgpath gno.land/r/myrlm -func B -gas-fee 100000ugnot -gas-wanted 5000000 -broadcast -chainid tendermint_test test1
stdout ${USER_ADDR_test1}

## 3. MsgCall -> r/foo.A -> myrlm.A: r/foo
gnokey maketx call -pkgpath gno.land/r/foo -func A -gas-fee 100000ugnot -gas-wanted 5000000 -broadcast -chainid tendermint_test test1
stdout ${RFOO_ADDR}

## 4. MsgCall -> r/foo.B -> myrlm.B -> r/foo.A: r/foo
gnokey maketx call -pkgpath gno.land/r/foo -func B -gas-fee 100000ugnot -gas-wanted 5000000 -broadcast -chainid tendermint_test test1
>>>>>>> b4e836a8
stdout ${RFOO_ADDR}

## remove due to update to maketx call can only call realm (case 5, 6, 13)
## 5. MsgCall -> p/demo/bar.A: user address
## gnokey maketx call -pkgpath gno.land/p/demo/bar -func A -gas-fee 100000ugnot -gas-wanted 4000000 -broadcast -chainid tendermint_test test1
## stdout ${USER_ADDR_test1}

## 6. MsgCall -> p/demo/bar.B: user address
## gnokey maketx call -pkgpath gno.land/p/demo/bar -func B -gas-fee 100000ugnot -gas-wanted 4000000 -broadcast -chainid tendermint_test test1
## stdout ${USER_ADDR_test1}

## 7. MsgRun -> myrlm.A: user address
<<<<<<< HEAD
gnokey maketx run -gas-fee 100000ugnot -gas-wanted 8000000 -broadcast -chainid tendermint_test test1 $WORK/run/myrlmA.gno
stdout ${USER_ADDR_test1}

## 8. MsgRun -> myrealm.B -> myrlm.A: user address
gnokey maketx run -gas-fee 100000ugnot -gas-wanted 8000000 -broadcast -chainid tendermint_test test1 $WORK/run/myrlmB.gno
stdout ${USER_ADDR_test1}

## 9. MsgRun -> r/foo.A -> myrlm.A: r/foo
gnokey maketx run -gas-fee 100000ugnot -gas-wanted 8000000 -broadcast -chainid tendermint_test test1 $WORK/run/fooA.gno
stdout ${RFOO_ADDR}

## 10. MsgRun -> r/foo.B -> myrlm.B -> r/foo.A: r/foo
gnokey maketx run -gas-fee 100000ugnot -gas-wanted 8000000 -broadcast -chainid tendermint_test test1 $WORK/run/fooB.gno
stdout ${RFOO_ADDR}

## 11. MsgRun -> p/demo/bar.A -> myrlm.A: user address
gnokey maketx run -gas-fee 100000ugnot -gas-wanted 8000000 -broadcast -chainid tendermint_test test1 $WORK/run/barA.gno
stdout ${USER_ADDR_test1}

## 12. MsgRun -> p/demo/bar.B -> myrlm.B -> r/foo.A: user address
gnokey maketx run -gas-fee 100000ugnot -gas-wanted 8000000 -broadcast -chainid tendermint_test test1 $WORK/run/barB.gno
=======
gnokey maketx run -gas-fee 100000ugnot -gas-wanted 5000000 -broadcast -chainid tendermint_test test1 $WORK/run/myrlmA.gno
stdout ${USER_ADDR_test1}

## 8. MsgRun -> myrealm.B -> myrlm.A: user address
gnokey maketx run -gas-fee 100000ugnot -gas-wanted 5000000 -broadcast -chainid tendermint_test test1 $WORK/run/myrlmB.gno
stdout ${USER_ADDR_test1}

## 9. MsgRun -> r/foo.A -> myrlm.A: r/foo
gnokey maketx run -gas-fee 100000ugnot -gas-wanted 5000000 -broadcast -chainid tendermint_test test1 $WORK/run/fooA.gno
stdout ${RFOO_ADDR}

## 10. MsgRun -> r/foo.B -> myrlm.B -> r/foo.A: r/foo
gnokey maketx run -gas-fee 100000ugnot -gas-wanted 5000000 -broadcast -chainid tendermint_test test1 $WORK/run/fooB.gno
stdout ${RFOO_ADDR}

## 11. MsgRun -> p/demo/bar.A: user address
gnokey maketx run -gas-fee 100000ugnot -gas-wanted 5000000 -broadcast -chainid tendermint_test test1 $WORK/run/barA.gno
stdout ${USER_ADDR_test1}

## 12. MsgRun -> p/demo/bar.B: user address
gnokey maketx run -gas-fee 100000ugnot -gas-wanted 5000000 -broadcast -chainid tendermint_test test1 $WORK/run/barB.gno
>>>>>>> b4e836a8
stdout ${USER_ADDR_test1}

## 13. MsgCall -> std.PrevRealm(): user address
## gnokey maketx call -pkgpath std -func PrevRealm -gas-fee 100000ugnot -gas-wanted 4000000 -broadcast -chainid tendermint_test test1
## stdout ${USER_ADDR_test1}

## 14. MsgRun -> std.PrevRealm(): user address
<<<<<<< HEAD
gnokey maketx run -gas-fee 100000ugnot -gas-wanted 8000000 -broadcast -chainid tendermint_test test1 $WORK/run/baz.gno
=======
gnokey maketx run -gas-fee 100000ugnot -gas-wanted 5000000 -broadcast -chainid tendermint_test test1 $WORK/run/baz.gno
>>>>>>> b4e836a8
stdout ${USER_ADDR_test1}

-- r/myrlm/myrlm.gno --
package myrlm

import "std"

func A() string {
	return std.PrevRealm().Addr().String()
}

func B() string {
	return A()
}
-- r/foo/foo.gno --
package foo

import "gno.land/r/myrlm"

func A() string {
	return myrlm.A()
}

func B() string {
	return myrlm.B()
}
-- p/demo/bar/bar.gno --
package bar

import "std"

func A() string {
	return std.PrevRealm().Addr().String()
}

func B() string {
	return A()
}
-- run/myrlmA.gno --
package main

import myrlm "gno.land/r/myrlm"

func main() {
	println(myrlm.A())
}
-- run/myrlmB.gno --
package main

import "gno.land/r/myrlm"

func main() {
	println(myrlm.B())
}
-- run/fooA.gno --
package main

import "gno.land/r/foo"

func main() {
	println(foo.A())
}
-- run/fooB.gno --
package main

import "gno.land/r/foo"

func main() {
	println(foo.B())
}
-- run/barA.gno --
package main

import "gno.land/p/demo/bar"

func main() {
	println(bar.A())
}
-- run/barB.gno --
package main

import "gno.land/p/demo/bar"

func main() {
	println(bar.B())
}
-- run/baz.gno --
package main

import "std"

func main() {
	println(std.PrevRealm().Addr().String())
}<|MERGE_RESOLUTION|>--- conflicted
+++ resolved
@@ -34,7 +34,6 @@
 
 # Test cases
 ## 1. MsgCall -> myrlm.A: user address
-<<<<<<< HEAD
 gnokey maketx call -pkgpath gno.land/r/myrlm -func A -gas-fee 100000ugnot -gas-wanted 700000 -broadcast -chainid tendermint_test test1
 stdout ${USER_ADDR_test1}
 
@@ -48,21 +47,6 @@
 
 ## 4. MsgCall -> r/foo.B -> myrlm.B -> r/foo.A: r/foo
 gnokey maketx call -pkgpath gno.land/r/foo -func B -gas-fee 100000ugnot -gas-wanted 800000 -broadcast -chainid tendermint_test test1
-=======
-gnokey maketx call -pkgpath gno.land/r/myrlm -func A -gas-fee 100000ugnot -gas-wanted 5000000 -broadcast -chainid tendermint_test test1
-stdout ${USER_ADDR_test1}
-
-## 2. MsgCall -> myrealm.B -> myrlm.A: user address
-gnokey maketx call -pkgpath gno.land/r/myrlm -func B -gas-fee 100000ugnot -gas-wanted 5000000 -broadcast -chainid tendermint_test test1
-stdout ${USER_ADDR_test1}
-
-## 3. MsgCall -> r/foo.A -> myrlm.A: r/foo
-gnokey maketx call -pkgpath gno.land/r/foo -func A -gas-fee 100000ugnot -gas-wanted 5000000 -broadcast -chainid tendermint_test test1
-stdout ${RFOO_ADDR}
-
-## 4. MsgCall -> r/foo.B -> myrlm.B -> r/foo.A: r/foo
-gnokey maketx call -pkgpath gno.land/r/foo -func B -gas-fee 100000ugnot -gas-wanted 5000000 -broadcast -chainid tendermint_test test1
->>>>>>> b4e836a8
 stdout ${RFOO_ADDR}
 
 ## remove due to update to maketx call can only call realm (case 5, 6, 13)
@@ -75,51 +59,27 @@
 ## stdout ${USER_ADDR_test1}
 
 ## 7. MsgRun -> myrlm.A: user address
-<<<<<<< HEAD
-gnokey maketx run -gas-fee 100000ugnot -gas-wanted 8000000 -broadcast -chainid tendermint_test test1 $WORK/run/myrlmA.gno
+gnokey maketx run -gas-fee 100000ugnot -gas-wanted 12000000 -broadcast -chainid tendermint_test test1 $WORK/run/myrlmA.gno
 stdout ${USER_ADDR_test1}
 
 ## 8. MsgRun -> myrealm.B -> myrlm.A: user address
-gnokey maketx run -gas-fee 100000ugnot -gas-wanted 8000000 -broadcast -chainid tendermint_test test1 $WORK/run/myrlmB.gno
+gnokey maketx run -gas-fee 100000ugnot -gas-wanted 12000000 -broadcast -chainid tendermint_test test1 $WORK/run/myrlmB.gno
 stdout ${USER_ADDR_test1}
 
 ## 9. MsgRun -> r/foo.A -> myrlm.A: r/foo
-gnokey maketx run -gas-fee 100000ugnot -gas-wanted 8000000 -broadcast -chainid tendermint_test test1 $WORK/run/fooA.gno
+gnokey maketx run -gas-fee 100000ugnot -gas-wanted 12000000 -broadcast -chainid tendermint_test test1 $WORK/run/fooA.gno
 stdout ${RFOO_ADDR}
 
 ## 10. MsgRun -> r/foo.B -> myrlm.B -> r/foo.A: r/foo
-gnokey maketx run -gas-fee 100000ugnot -gas-wanted 8000000 -broadcast -chainid tendermint_test test1 $WORK/run/fooB.gno
+gnokey maketx run -gas-fee 100000ugnot -gas-wanted 12000000 -broadcast -chainid tendermint_test test1 $WORK/run/fooB.gno
 stdout ${RFOO_ADDR}
 
 ## 11. MsgRun -> p/demo/bar.A -> myrlm.A: user address
-gnokey maketx run -gas-fee 100000ugnot -gas-wanted 8000000 -broadcast -chainid tendermint_test test1 $WORK/run/barA.gno
+gnokey maketx run -gas-fee 100000ugnot -gas-wanted 12000000 -broadcast -chainid tendermint_test test1 $WORK/run/barA.gno
 stdout ${USER_ADDR_test1}
 
 ## 12. MsgRun -> p/demo/bar.B -> myrlm.B -> r/foo.A: user address
-gnokey maketx run -gas-fee 100000ugnot -gas-wanted 8000000 -broadcast -chainid tendermint_test test1 $WORK/run/barB.gno
-=======
-gnokey maketx run -gas-fee 100000ugnot -gas-wanted 5000000 -broadcast -chainid tendermint_test test1 $WORK/run/myrlmA.gno
-stdout ${USER_ADDR_test1}
-
-## 8. MsgRun -> myrealm.B -> myrlm.A: user address
-gnokey maketx run -gas-fee 100000ugnot -gas-wanted 5000000 -broadcast -chainid tendermint_test test1 $WORK/run/myrlmB.gno
-stdout ${USER_ADDR_test1}
-
-## 9. MsgRun -> r/foo.A -> myrlm.A: r/foo
-gnokey maketx run -gas-fee 100000ugnot -gas-wanted 5000000 -broadcast -chainid tendermint_test test1 $WORK/run/fooA.gno
-stdout ${RFOO_ADDR}
-
-## 10. MsgRun -> r/foo.B -> myrlm.B -> r/foo.A: r/foo
-gnokey maketx run -gas-fee 100000ugnot -gas-wanted 5000000 -broadcast -chainid tendermint_test test1 $WORK/run/fooB.gno
-stdout ${RFOO_ADDR}
-
-## 11. MsgRun -> p/demo/bar.A: user address
-gnokey maketx run -gas-fee 100000ugnot -gas-wanted 5000000 -broadcast -chainid tendermint_test test1 $WORK/run/barA.gno
-stdout ${USER_ADDR_test1}
-
-## 12. MsgRun -> p/demo/bar.B: user address
-gnokey maketx run -gas-fee 100000ugnot -gas-wanted 5000000 -broadcast -chainid tendermint_test test1 $WORK/run/barB.gno
->>>>>>> b4e836a8
+gnokey maketx run -gas-fee 100000ugnot -gas-wanted 12000000 -broadcast -chainid tendermint_test test1 $WORK/run/barB.gno
 stdout ${USER_ADDR_test1}
 
 ## 13. MsgCall -> std.PrevRealm(): user address
@@ -127,11 +87,7 @@
 ## stdout ${USER_ADDR_test1}
 
 ## 14. MsgRun -> std.PrevRealm(): user address
-<<<<<<< HEAD
-gnokey maketx run -gas-fee 100000ugnot -gas-wanted 8000000 -broadcast -chainid tendermint_test test1 $WORK/run/baz.gno
-=======
-gnokey maketx run -gas-fee 100000ugnot -gas-wanted 5000000 -broadcast -chainid tendermint_test test1 $WORK/run/baz.gno
->>>>>>> b4e836a8
+gnokey maketx run -gas-fee 100000ugnot -gas-wanted 12000000 -broadcast -chainid tendermint_test test1 $WORK/run/baz.gno
 stdout ${USER_ADDR_test1}
 
 -- r/myrlm/myrlm.gno --
