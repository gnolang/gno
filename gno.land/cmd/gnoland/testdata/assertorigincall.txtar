# This test ensures the consistency of the std.AssertOriginCall function, in
# the following situations:
#
# | Num | Msg Type |      Call from      | Entry Point            | Result |
# |-----|:--------:|:-------------------:|:----------------------:|:------:|
# | 1   | MsgCall  | wallet direct       | myrealm.A()            | PANIC  |
# | 2   |          |                     | myrealm.B()            | pass   |
# | 3   |          |                     | myrealm.C()            | pass   |
# | 4   |          | through /r/foo      | myrealm.A()            | PANIC  |
# | 5   |          |                     | myrealm.B()            | pass   |
# | 6   |          |                     | myrealm.C()            | PANIC  |
# | 7   |          | through /p/demo/bar | bar.A()                | PANIC  |
# | 8   |          |                     | bar.B()                | pass   |
# | 9   |          |                     | bar.C()                | PANIC  |
# | 10  | MsgRun   | wallet direct       | myrealm.A()            | PANIC  |
# | 11  |          |                     | myrealm.B()            | pass   |
# | 12  |          |                     | myrealm.C()            | PANIC  |
# | 13  |          | through /r/foo      | myrealm.A()            | PANIC  |
# | 14  |          |                     | myrealm.B()            | pass   |
# | 15  |          |                     | myrealm.C()            | PANIC  |
# | 16  |          | through /p/demo/bar | bar.A()                | PANIC  |
# | 17  |          |                     | bar.B()                | pass   |
# | 18  |          |                     | bar.C()                | PANIC  |
# | 19  | MsgCall  | wallet direct       | std.AssertOriginCall() | pass   |
# | 20  | MsgRun   | wallet direct       | std.AssertOriginCall() | PANIC  |

# Init
## set up and start a new node
loadpkg gno.land/r/myrlm $WORK/r/myrlm
loadpkg gno.land/r/foo $WORK/r/foo
loadpkg gno.land/p/demo/bar $WORK/p/demo/bar
gnoland start

# The PANIC is expected to fail at the transaction simulation stage, which is why we set gas-wanted to 1.

# Test cases
## 1. MsgCall -> myrlm.A: PANIC
<<<<<<< HEAD
! gnokey maketx call -pkgpath gno.land/r/myrlm -func A -gas-fee 100000ugnot -gas-wanted 1 -broadcast -chainid tendermint_test test1
stderr 'invalid non-origin call'

## 2. MsgCall -> myrlm.B: PASS
gnokey maketx call -pkgpath gno.land/r/myrlm -func B -gas-fee 100000ugnot -gas-wanted 150000 -broadcast -chainid tendermint_test test1
stdout 'OK!'

## 3. MsgCall -> myrlm.C: PASS
gnokey maketx call -pkgpath gno.land/r/myrlm -func C -gas-fee 100000ugnot -gas-wanted 700000 -broadcast -chainid tendermint_test test1
stdout 'OK!'

## 4. MsgCall -> r/foo.A -> myrlm.A: PANIC
! gnokey maketx call -pkgpath gno.land/r/foo -func A -gas-fee 100000ugnot -gas-wanted 1 -broadcast -chainid tendermint_test test1
stderr 'invalid non-origin call'

## 5. MsgCall -> r/foo.B -> myrlm.B: PASS
gnokey maketx call -pkgpath gno.land/r/foo -func B -gas-fee 100000ugnot -gas-wanted 200000 -broadcast -chainid tendermint_test test1
stdout 'OK!'

## 6. MsgCall -> r/foo.C -> myrlm.C: PANIC
! gnokey maketx call -pkgpath gno.land/r/foo -func C -gas-fee 100000ugnot -gas-wanted 10000000 -broadcast -chainid tendermint_test test1
=======
! gnokey maketx call -pkgpath gno.land/r/myrlm -func A -gas-fee 100000ugnot -gas-wanted 5000000 -broadcast -chainid tendermint_test test1
stderr 'invalid non-origin call'

## 2. MsgCall -> myrlm.B: PASS
gnokey maketx call -pkgpath gno.land/r/myrlm -func B -gas-fee 100000ugnot -gas-wanted 5000000 -broadcast -chainid tendermint_test test1
stdout 'OK!'

## 3. MsgCall -> myrlm.C: PASS
gnokey maketx call -pkgpath gno.land/r/myrlm -func C -gas-fee 100000ugnot -gas-wanted 5000000 -broadcast -chainid tendermint_test test1
stdout 'OK!'

## 4. MsgCall -> r/foo.A -> myrlm.A: PANIC
! gnokey maketx call -pkgpath gno.land/r/foo -func A -gas-fee 100000ugnot -gas-wanted 5000000 -broadcast -chainid tendermint_test test1
stderr 'invalid non-origin call'

## 5. MsgCall -> r/foo.B -> myrlm.B: PASS
gnokey maketx call -pkgpath gno.land/r/foo -func B -gas-fee 100000ugnot -gas-wanted 5000000 -broadcast -chainid tendermint_test test1
stdout 'OK!'

## 6. MsgCall -> r/foo.C -> myrlm.C: PANIC
! gnokey maketx call -pkgpath gno.land/r/foo -func C -gas-fee 100000ugnot -gas-wanted 5000000 -broadcast -chainid tendermint_test test1
>>>>>>> b4e836a8
stderr 'invalid non-origin call'

## remove due to update to maketx call can only call realm (case 7,8,9)
## 7. MsgCall -> p/demo/bar.A: PANIC
## ! gnokey maketx call -pkgpath gno.land/p/demo/bar -func A -gas-fee 100000ugnot -gas-wanted 5000000 -broadcast -chainid tendermint_test test1
## stderr 'invalid non-origin call'

## 8. MsgCall -> p/demo/bar.B: PASS
## gnokey maketx call -pkgpath gno.land/p/demo/bar -func B -gas-fee 100000ugnot -gas-wanted 5000000 -broadcast -chainid tendermint_test test1
## stdout 'OK!'

## 9. MsgCall -> p/demo/bar.C: PANIC
## ! gnokey maketx call -pkgpath gno.land/p/demo/bar -func C -gas-fee 100000ugnot -gas-wanted 5000000 -broadcast -chainid tendermint_test test1
## stderr 'invalid non-origin call'

## 10. MsgRun -> run.main -> myrlm.A: PANIC
<<<<<<< HEAD
! gnokey maketx run -gas-fee 100000ugnot -gas-wanted 1 -broadcast -chainid tendermint_test test1 $WORK/run/myrlmA.gno
stderr 'invalid non-origin call'

## 11. MsgRun -> run.main -> myrlm.B: PASS
gnokey maketx run -gas-fee 100000ugnot -gas-wanted 5500000 -broadcast -chainid tendermint_test test1 $WORK/run/myrlmB.gno
stdout 'OK!'

## 12. MsgRun -> run.main -> myrlm.C: PANIC
! gnokey maketx run -gas-fee 100000ugnot -gas-wanted 5500000 -broadcast -chainid tendermint_test test1 $WORK/run/myrlmC.gno
stderr 'invalid non-origin call'

## 13. MsgRun -> run.main -> foo.A: PANIC
! gnokey maketx run -gas-fee 100000ugnot -gas-wanted 1 -broadcast -chainid tendermint_test test1 $WORK/run/fooA.gno
stderr 'invalid non-origin call'

## 14. MsgRun -> run.main -> foo.B: PASS
gnokey maketx run -gas-fee 100000ugnot -gas-wanted 5500000 -broadcast -chainid tendermint_test test1 $WORK/run/fooB.gno
stdout 'OK!'

## 15. MsgRun -> run.main -> foo.C: PANIC
! gnokey maketx run -gas-fee 100000ugnot -gas-wanted 1 -broadcast -chainid tendermint_test test1 $WORK/run/fooC.gno
stderr 'invalid non-origin call'

## 16. MsgRun -> run.main -> bar.A: PANIC
! gnokey maketx run -gas-fee 100000ugnot -gas-wanted 1 -broadcast -chainid tendermint_test test1 $WORK/run/barA.gno
stderr 'invalid non-origin call'

## 17. MsgRun -> run.main -> bar.B: PASS
gnokey maketx run -gas-fee 100000ugnot -gas-wanted 5500000 -broadcast -chainid tendermint_test test1 $WORK/run/barB.gno
stdout 'OK!'

## 18. MsgRun -> run.main -> bar.C: PANIC
! gnokey maketx run -gas-fee 100000ugnot -gas-wanted 1 -broadcast -chainid tendermint_test test1 $WORK/run/barC.gno
=======
! gnokey maketx run -gas-fee 100000ugnot -gas-wanted 5000000 -broadcast -chainid tendermint_test test1 $WORK/run/myrlmA.gno
stderr 'invalid non-origin call'

## 11. MsgRun -> run.main -> myrlm.B: PASS
gnokey maketx run -gas-fee 100000ugnot -gas-wanted 5000000 -broadcast -chainid tendermint_test test1 $WORK/run/myrlmB.gno
stdout 'OK!'

## 12. MsgRun -> run.main -> myrlm.C: PANIC
! gnokey maketx run -gas-fee 100000ugnot -gas-wanted 5000000 -broadcast -chainid tendermint_test test1 $WORK/run/myrlmC.gno
stderr 'invalid non-origin call'

## 13. MsgRun -> run.main -> foo.A: PANIC
! gnokey maketx run -gas-fee 100000ugnot -gas-wanted 5000000 -broadcast -chainid tendermint_test test1 $WORK/run/fooA.gno
stderr 'invalid non-origin call'

## 14. MsgRun -> run.main -> foo.B: PASS
gnokey maketx run -gas-fee 100000ugnot -gas-wanted 5000000 -broadcast -chainid tendermint_test test1 $WORK/run/fooB.gno
stdout 'OK!'

## 15. MsgRun -> run.main -> foo.C: PANIC
! gnokey maketx run -gas-fee 100000ugnot -gas-wanted 5000000 -broadcast -chainid tendermint_test test1 $WORK/run/fooC.gno
stderr 'invalid non-origin call'

## 16. MsgRun -> run.main -> bar.A: PANIC
! gnokey maketx run -gas-fee 100000ugnot -gas-wanted 5000000 -broadcast -chainid tendermint_test test1 $WORK/run/barA.gno
stderr 'invalid non-origin call'

## 17. MsgRun -> run.main -> bar.B: PASS
gnokey maketx run -gas-fee 100000ugnot -gas-wanted 5000000 -broadcast -chainid tendermint_test test1 $WORK/run/barB.gno
stdout 'OK!'

## 18. MsgRun -> run.main -> bar.C: PANIC
! gnokey maketx run -gas-fee 100000ugnot -gas-wanted 5000000 -broadcast -chainid tendermint_test test1 $WORK/run/barC.gno
>>>>>>> b4e836a8
stderr 'invalid non-origin call'

## remove testcase 19 due to maketx call forced to call a realm
## 19. MsgCall -> std.AssertOriginCall: pass
<<<<<<< HEAD
## gnokey maketx call -pkgpath std -func AssertOriginCall -gas-fee 100000ugnot -gas-wanted 10000000 -broadcast -chainid tendermint_test test1
## stdout 'OK!'

## 20. MsgRun -> std.AssertOriginCall: PANIC
! gnokey maketx run -gas-fee 100000ugnot -gas-wanted 1 -broadcast -chainid tendermint_test test1 $WORK/run/baz.gno
=======
## gnokey maketx call -pkgpath std -func AssertOriginCall -gas-fee 100000ugnot -gas-wanted 5000000 -broadcast -chainid tendermint_test test1
## stdout 'OK!'

## 20. MsgRun -> std.AssertOriginCall: PANIC
! gnokey maketx run -gas-fee 100000ugnot -gas-wanted 5000000 -broadcast -chainid tendermint_test test1 $WORK/run/baz.gno
>>>>>>> b4e836a8
stderr 'invalid non-origin call'


-- r/myrlm/rlm.gno --
package myrlm

import "std"

func A() {
	C()
}

func B() {
	if false {
		C()
	}
}

func C() {
	std.AssertOriginCall()
}
-- r/foo/foo.gno --
package foo

import "gno.land/r/myrlm"

func A() {
	myrlm.A()
}

func B() {
	myrlm.B()
}

func C() {
	myrlm.C()
}
-- p/demo/bar/bar.gno --
package bar

import "std"

func A() {
	C()
}

func B() {
	if false {
		C()
	}
}
func C() {
	std.AssertOriginCall()
}
-- run/myrlmA.gno --
package main

import myrlm "gno.land/r/myrlm"

func main() {
	myrlm.A()
}
-- run/myrlmB.gno --
package main

import "gno.land/r/myrlm"

func main() {
	myrlm.B()
}
-- run/myrlmC.gno --
package main

import "gno.land/r/myrlm"

func main() {
	myrlm.C()
}
-- run/fooA.gno --
package main

import "gno.land/r/foo"

func main() {
	foo.A()
}
-- run/fooB.gno --
package main

import "gno.land/r/foo"

func main() {
	foo.B()
}
-- run/fooC.gno --
package main

import "gno.land/r/foo"

func main() {
	foo.C()
}
-- run/barA.gno --
package main

import "gno.land/p/demo/bar"

func main() {
	bar.A()
}
-- run/barB.gno --
package main

import "gno.land/p/demo/bar"

func main() {
	bar.B()
}
-- run/barC.gno --
package main

import "gno.land/p/demo/bar"

func main() {
	bar.C()
}
-- run/baz.gno --
package main

import "std"

func main() {
	std.AssertOriginCall()
}<|MERGE_RESOLUTION|>--- conflicted
+++ resolved
@@ -35,7 +35,6 @@
 
 # Test cases
 ## 1. MsgCall -> myrlm.A: PANIC
-<<<<<<< HEAD
 ! gnokey maketx call -pkgpath gno.land/r/myrlm -func A -gas-fee 100000ugnot -gas-wanted 1 -broadcast -chainid tendermint_test test1
 stderr 'invalid non-origin call'
 
@@ -57,29 +56,6 @@
 
 ## 6. MsgCall -> r/foo.C -> myrlm.C: PANIC
 ! gnokey maketx call -pkgpath gno.land/r/foo -func C -gas-fee 100000ugnot -gas-wanted 10000000 -broadcast -chainid tendermint_test test1
-=======
-! gnokey maketx call -pkgpath gno.land/r/myrlm -func A -gas-fee 100000ugnot -gas-wanted 5000000 -broadcast -chainid tendermint_test test1
-stderr 'invalid non-origin call'
-
-## 2. MsgCall -> myrlm.B: PASS
-gnokey maketx call -pkgpath gno.land/r/myrlm -func B -gas-fee 100000ugnot -gas-wanted 5000000 -broadcast -chainid tendermint_test test1
-stdout 'OK!'
-
-## 3. MsgCall -> myrlm.C: PASS
-gnokey maketx call -pkgpath gno.land/r/myrlm -func C -gas-fee 100000ugnot -gas-wanted 5000000 -broadcast -chainid tendermint_test test1
-stdout 'OK!'
-
-## 4. MsgCall -> r/foo.A -> myrlm.A: PANIC
-! gnokey maketx call -pkgpath gno.land/r/foo -func A -gas-fee 100000ugnot -gas-wanted 5000000 -broadcast -chainid tendermint_test test1
-stderr 'invalid non-origin call'
-
-## 5. MsgCall -> r/foo.B -> myrlm.B: PASS
-gnokey maketx call -pkgpath gno.land/r/foo -func B -gas-fee 100000ugnot -gas-wanted 5000000 -broadcast -chainid tendermint_test test1
-stdout 'OK!'
-
-## 6. MsgCall -> r/foo.C -> myrlm.C: PANIC
-! gnokey maketx call -pkgpath gno.land/r/foo -func C -gas-fee 100000ugnot -gas-wanted 5000000 -broadcast -chainid tendermint_test test1
->>>>>>> b4e836a8
 stderr 'invalid non-origin call'
 
 ## remove due to update to maketx call can only call realm (case 7,8,9)
@@ -96,12 +72,11 @@
 ## stderr 'invalid non-origin call'
 
 ## 10. MsgRun -> run.main -> myrlm.A: PANIC
-<<<<<<< HEAD
-! gnokey maketx run -gas-fee 100000ugnot -gas-wanted 1 -broadcast -chainid tendermint_test test1 $WORK/run/myrlmA.gno
+! gnokey maketx run -gas-fee 100000ugnot -gas-wanted 5500000 -broadcast -chainid tendermint_test test1 $WORK/run/myrlmA.gno
 stderr 'invalid non-origin call'
 
 ## 11. MsgRun -> run.main -> myrlm.B: PASS
-gnokey maketx run -gas-fee 100000ugnot -gas-wanted 5500000 -broadcast -chainid tendermint_test test1 $WORK/run/myrlmB.gno
+gnokey maketx run -gas-fee 100000ugnot -gas-wanted 10000000 -broadcast -chainid tendermint_test test1 $WORK/run/myrlmB.gno
 stdout 'OK!'
 
 ## 12. MsgRun -> run.main -> myrlm.C: PANIC
@@ -109,79 +84,36 @@
 stderr 'invalid non-origin call'
 
 ## 13. MsgRun -> run.main -> foo.A: PANIC
-! gnokey maketx run -gas-fee 100000ugnot -gas-wanted 1 -broadcast -chainid tendermint_test test1 $WORK/run/fooA.gno
+! gnokey maketx run -gas-fee 100000ugnot -gas-wanted 5500000 -broadcast -chainid tendermint_test test1 $WORK/run/fooA.gno
 stderr 'invalid non-origin call'
 
 ## 14. MsgRun -> run.main -> foo.B: PASS
-gnokey maketx run -gas-fee 100000ugnot -gas-wanted 5500000 -broadcast -chainid tendermint_test test1 $WORK/run/fooB.gno
+gnokey maketx run -gas-fee 100000ugnot -gas-wanted 10000000 -broadcast -chainid tendermint_test test1 $WORK/run/fooB.gno
 stdout 'OK!'
 
 ## 15. MsgRun -> run.main -> foo.C: PANIC
-! gnokey maketx run -gas-fee 100000ugnot -gas-wanted 1 -broadcast -chainid tendermint_test test1 $WORK/run/fooC.gno
+! gnokey maketx run -gas-fee 100000ugnot -gas-wanted 5500000 -broadcast -chainid tendermint_test test1 $WORK/run/fooC.gno
 stderr 'invalid non-origin call'
 
 ## 16. MsgRun -> run.main -> bar.A: PANIC
-! gnokey maketx run -gas-fee 100000ugnot -gas-wanted 1 -broadcast -chainid tendermint_test test1 $WORK/run/barA.gno
+! gnokey maketx run -gas-fee 100000ugnot -gas-wanted 5500000 -broadcast -chainid tendermint_test test1 $WORK/run/barA.gno
 stderr 'invalid non-origin call'
 
 ## 17. MsgRun -> run.main -> bar.B: PASS
-gnokey maketx run -gas-fee 100000ugnot -gas-wanted 5500000 -broadcast -chainid tendermint_test test1 $WORK/run/barB.gno
+gnokey maketx run -gas-fee 100000ugnot -gas-wanted 10000000 -broadcast -chainid tendermint_test test1 $WORK/run/barB.gno
 stdout 'OK!'
 
 ## 18. MsgRun -> run.main -> bar.C: PANIC
-! gnokey maketx run -gas-fee 100000ugnot -gas-wanted 1 -broadcast -chainid tendermint_test test1 $WORK/run/barC.gno
-=======
-! gnokey maketx run -gas-fee 100000ugnot -gas-wanted 5000000 -broadcast -chainid tendermint_test test1 $WORK/run/myrlmA.gno
-stderr 'invalid non-origin call'
-
-## 11. MsgRun -> run.main -> myrlm.B: PASS
-gnokey maketx run -gas-fee 100000ugnot -gas-wanted 5000000 -broadcast -chainid tendermint_test test1 $WORK/run/myrlmB.gno
-stdout 'OK!'
-
-## 12. MsgRun -> run.main -> myrlm.C: PANIC
-! gnokey maketx run -gas-fee 100000ugnot -gas-wanted 5000000 -broadcast -chainid tendermint_test test1 $WORK/run/myrlmC.gno
-stderr 'invalid non-origin call'
-
-## 13. MsgRun -> run.main -> foo.A: PANIC
-! gnokey maketx run -gas-fee 100000ugnot -gas-wanted 5000000 -broadcast -chainid tendermint_test test1 $WORK/run/fooA.gno
-stderr 'invalid non-origin call'
-
-## 14. MsgRun -> run.main -> foo.B: PASS
-gnokey maketx run -gas-fee 100000ugnot -gas-wanted 5000000 -broadcast -chainid tendermint_test test1 $WORK/run/fooB.gno
-stdout 'OK!'
-
-## 15. MsgRun -> run.main -> foo.C: PANIC
-! gnokey maketx run -gas-fee 100000ugnot -gas-wanted 5000000 -broadcast -chainid tendermint_test test1 $WORK/run/fooC.gno
-stderr 'invalid non-origin call'
-
-## 16. MsgRun -> run.main -> bar.A: PANIC
-! gnokey maketx run -gas-fee 100000ugnot -gas-wanted 5000000 -broadcast -chainid tendermint_test test1 $WORK/run/barA.gno
-stderr 'invalid non-origin call'
-
-## 17. MsgRun -> run.main -> bar.B: PASS
-gnokey maketx run -gas-fee 100000ugnot -gas-wanted 5000000 -broadcast -chainid tendermint_test test1 $WORK/run/barB.gno
-stdout 'OK!'
-
-## 18. MsgRun -> run.main -> bar.C: PANIC
-! gnokey maketx run -gas-fee 100000ugnot -gas-wanted 5000000 -broadcast -chainid tendermint_test test1 $WORK/run/barC.gno
->>>>>>> b4e836a8
+! gnokey maketx run -gas-fee 100000ugnot -gas-wanted 5500000 -broadcast -chainid tendermint_test test1 $WORK/run/barC.gno
 stderr 'invalid non-origin call'
 
 ## remove testcase 19 due to maketx call forced to call a realm
 ## 19. MsgCall -> std.AssertOriginCall: pass
-<<<<<<< HEAD
 ## gnokey maketx call -pkgpath std -func AssertOriginCall -gas-fee 100000ugnot -gas-wanted 10000000 -broadcast -chainid tendermint_test test1
 ## stdout 'OK!'
 
 ## 20. MsgRun -> std.AssertOriginCall: PANIC
-! gnokey maketx run -gas-fee 100000ugnot -gas-wanted 1 -broadcast -chainid tendermint_test test1 $WORK/run/baz.gno
-=======
-## gnokey maketx call -pkgpath std -func AssertOriginCall -gas-fee 100000ugnot -gas-wanted 5000000 -broadcast -chainid tendermint_test test1
-## stdout 'OK!'
-
-## 20. MsgRun -> std.AssertOriginCall: PANIC
-! gnokey maketx run -gas-fee 100000ugnot -gas-wanted 5000000 -broadcast -chainid tendermint_test test1 $WORK/run/baz.gno
->>>>>>> b4e836a8
+! gnokey maketx run -gas-fee 100000ugnot -gas-wanted 10000000 -broadcast -chainid tendermint_test test1 $WORK/run/baz.gno
 stderr 'invalid non-origin call'
 
 
