--- conflicted
+++ resolved
@@ -6,27 +6,15 @@
 gnoland start
 
 # we call Transfer with foo20, before it's registered
-<<<<<<< HEAD
 gnokey maketx call -pkgpath gno.land/r/registry -func TransferByName -args 'foo20' -args 'g123456789' -args '42' -gas-fee 1000000ugnot -gas-wanted 150000 -broadcast -chainid=tendermint_test test1
 stdout 'not found'
 
 # add foo20, and foo20wrapper
-gnokey maketx addpkg -pkgdir $WORK/foo20 -pkgpath gno.land/r/foo20 -gas-fee 1000000ugnot -gas-wanted 6500000 -broadcast -chainid=tendermint_test test1
-gnokey maketx addpkg -pkgdir $WORK/foo20wrapper -pkgpath gno.land/r/foo20wrapper -gas-fee 1000000ugnot -gas-wanted 6000000 -broadcast -chainid=tendermint_test test1
+gnokey maketx addpkg -pkgdir $WORK/foo20 -pkgpath gno.land/r/foo20 -gas-fee 1000000ugnot -gas-wanted 10000000 -broadcast -chainid=tendermint_test test1
+gnokey maketx addpkg -pkgdir $WORK/foo20wrapper -pkgpath gno.land/r/foo20wrapper -gas-fee 1000000ugnot -gas-wanted 10000000 -broadcast -chainid=tendermint_test test1
 
 # we call Transfer with foo20, after it's registered
 gnokey maketx call -pkgpath gno.land/r/registry -func TransferByName -args 'foo20' -args 'g123456789' -args '42' -gas-fee 1000000ugnot -gas-wanted 800000 -broadcast -chainid=tendermint_test test1
-=======
-gnokey maketx call -pkgpath gno.land/r/registry -func TransferByName -args 'foo20' -args 'g123456789' -args '42' -gas-fee 1000000ugnot -gas-wanted 5000000 -broadcast -chainid=tendermint_test test1
-stdout 'not found'
-
-# add foo20, and foo20wrapper
-gnokey maketx addpkg -pkgdir $WORK/foo20 -pkgpath gno.land/r/foo20 -gas-fee 1000000ugnot -gas-wanted 5000000 -broadcast -chainid=tendermint_test test1
-gnokey maketx addpkg -pkgdir $WORK/foo20wrapper -pkgpath gno.land/r/foo20wrapper -gas-fee 1000000ugnot -gas-wanted 5000000 -broadcast -chainid=tendermint_test test1
-
-# we call Transfer with foo20, after it's registered
-gnokey maketx call -pkgpath gno.land/r/registry -func TransferByName -args 'foo20' -args 'g123456789' -args '42' -gas-fee 1000000ugnot -gas-wanted 5000000 -broadcast -chainid=tendermint_test test1
->>>>>>> b4e836a8
 stdout 'same address, success!'
 
 -- registry/registry.gno --
