package main

import (
	"context"
	"errors"
	"flag"
	"fmt"
	"os"
	"path/filepath"
	"strings"
	"time"

	"github.com/peterbourgon/ff/v3"
	"github.com/peterbourgon/ff/v3/fftoml"

	"github.com/gnolang/gno/gno.land/pkg/gnoland"
	gno "github.com/gnolang/gno/gnovm/pkg/gnolang"
	"github.com/gnolang/gno/gnovm/pkg/gnomod"
	"github.com/gnolang/gno/tm2/pkg/amino"
	abci "github.com/gnolang/gno/tm2/pkg/bft/abci/types"
	"github.com/gnolang/gno/tm2/pkg/bft/config"
	"github.com/gnolang/gno/tm2/pkg/bft/node"
	"github.com/gnolang/gno/tm2/pkg/bft/privval"
	indexercfg "github.com/gnolang/gno/tm2/pkg/bft/state/txindex/config"
	"github.com/gnolang/gno/tm2/pkg/bft/state/txindex/file"
	"github.com/gnolang/gno/tm2/pkg/bft/state/txindex/null"
	bft "github.com/gnolang/gno/tm2/pkg/bft/types"
	"github.com/gnolang/gno/tm2/pkg/commands"
	"github.com/gnolang/gno/tm2/pkg/crypto"
	"github.com/gnolang/gno/tm2/pkg/log"
	osm "github.com/gnolang/gno/tm2/pkg/os"
	vmm "github.com/gnolang/gno/tm2/pkg/sdk/vm"
	"github.com/gnolang/gno/tm2/pkg/std"
)

type gnolandCfg struct {
	skipFailingGenesisTxs bool
	skipStart             bool
	genesisBalancesFile   string
	genesisTxsFile        string
	chainID               string
	genesisRemote         string
	rootDir               string
<<<<<<< HEAD

	txIndexerType string
	txIndexerPath string
=======
	genesisMaxVMCycles    int64
	config                string
>>>>>>> 6d137df0
}

func main() {
	cfg := &gnolandCfg{}

	cmd := commands.NewCommand(
		commands.Metadata{
			ShortUsage: "[flags] [<arg>...]",
			LongHelp:   "Starts the gnoland blockchain node",
			Options: []ff.Option{
				ff.WithConfigFileFlag("config"),
				ff.WithConfigFileParser(fftoml.Parser),
			},
		},
		cfg,
		func(_ context.Context, _ []string) error {
			return exec(cfg)
		},
	)

	if err := cmd.ParseAndRun(context.Background(), os.Args[1:]); err != nil {
		_, _ = fmt.Fprintf(os.Stderr, "%+v\n", err)

		os.Exit(1)
	}
}

func (c *gnolandCfg) RegisterFlags(fs *flag.FlagSet) {
	fs.BoolVar(
		&c.skipFailingGenesisTxs,
		"skip-failing-genesis-txs",
		false,
		"don't panic when replaying invalid genesis txs",
	)

	fs.BoolVar(
		&c.skipStart,
		"skip-start",
		false,
		"quit after initialization, don't start the node",
	)

	fs.StringVar(
		&c.genesisBalancesFile,
		"genesis-balances-file",
		"./genesis/genesis_balances.txt",
		"initial distribution file",
	)

	fs.StringVar(
		&c.genesisTxsFile,
		"genesis-txs-file",
		"./genesis/genesis_txs.txt",
		"initial txs to replay",
	)

	fs.StringVar(
		&c.chainID,
		"chainid",
		"dev",
		"the ID of the chain",
	)

	fs.StringVar(
		&c.rootDir,
		"root-dir",
		"testdir",
		"directory for config and data",
	)

	fs.StringVar(
		&c.genesisRemote,
		"genesis-remote",
		"localhost:26657",
		"replacement for '%%REMOTE%%' in genesis",
	)

<<<<<<< HEAD
	fs.StringVar(
		&c.txIndexerType,
		"tx-indexer-type",
		null.IndexerType,
		fmt.Sprintf(
			"type of transaction indexer [%s]",
			strings.Join(
				[]string{
					null.IndexerType,
					file.IndexerType,
				},
				", ",
			),
		),
	)

	fs.StringVar(
		&c.txIndexerPath,
		"tx-indexer-path",
		"",
		fmt.Sprintf("path for the file tx-indexer (required if indexer if '%s')", file.IndexerType),
=======
	fs.Int64Var(
		&c.genesisMaxVMCycles,
		"genesis-max-vm-cycles",
		10_000_000,
		"set maximum allowed vm cycles per operation. Zero means no limit.",
	)

	fs.StringVar(
		&c.config,
		"config",
		"",
		"config file (optional)",
>>>>>>> 6d137df0
	)
}

func exec(c *gnolandCfg) error {
	logger := log.NewTMLogger(log.NewSyncWriter(os.Stdout))
	rootDir := c.rootDir

	cfg := config.LoadOrMakeConfigWithOptions(rootDir, func(cfg *config.Config) {
		cfg.Consensus.CreateEmptyBlocks = false
		cfg.Consensus.CreateEmptyBlocksInterval = 60 * time.Second
	})

	// create priv validator first.
	// need it to generate genesis.json
	newPrivValKey := cfg.PrivValidatorKeyFile()
	newPrivValState := cfg.PrivValidatorStateFile()
	priv := privval.LoadOrGenFilePV(newPrivValKey, newPrivValState)

	// write genesis file if missing.
	genesisFilePath := filepath.Join(rootDir, cfg.Genesis)
	if !osm.FileExists(genesisFilePath) {
		genDoc := makeGenesisDoc(
			priv.GetPubKey(),
			c.chainID,
			c.genesisBalancesFile,
			loadGenesisTxs(c.genesisTxsFile, c.chainID, c.genesisRemote),
		)
		writeGenesisFile(genDoc, genesisFilePath)
	}

	// Initialize the indexer config
	indexerCfg, err := getIndexerConfig(c)
	if err != nil {
		return fmt.Errorf("unable to parse indexer config, %w", err)
	}

	cfg.Indexer = indexerCfg

	// create application and node.
	gnoApp, err := gnoland.NewApp(rootDir, c.skipFailingGenesisTxs, logger, c.genesisMaxVMCycles)
	if err != nil {
		return fmt.Errorf("error in creating new app: %w", err)
	}

	cfg.LocalApp = gnoApp

	gnoNode, err := node.DefaultNewNode(cfg, logger)
	if err != nil {
		return fmt.Errorf("error in creating node: %w", err)
	}

	fmt.Fprintln(os.Stderr, "Node created.")

	if c.skipStart {
		fmt.Fprintln(os.Stderr, "'--skip-start' is set. Exiting.")

		return nil
	}

	if err := gnoNode.Start(); err != nil {
		return fmt.Errorf("error in start node: %w", err)
	}

	// run forever
	osm.TrapSignal(func() {
		if gnoNode.IsRunning() {
			_ = gnoNode.Stop()
		}
	})

	select {} // run forever
}

// getIndexerConfig constructs an indexer config from provided user options
func getIndexerConfig(c *gnolandCfg) (*indexercfg.Config, error) {
	var cfg *indexercfg.Config

	switch c.txIndexerType {
	case file.IndexerType:
		if c.txIndexerPath == "" {
			return nil, errors.New("unspecified file transaction indexer path")
		}

		// Fill out the configuration
		cfg = &indexercfg.Config{
			IndexerType: file.IndexerType,
			Params: map[string]any{
				file.Path: c.txIndexerPath,
			},
		}
	default:
		cfg = indexercfg.DefaultIndexerConfig()
	}

	return cfg, nil
}

// Makes a local test genesis doc with local privValidator.
func makeGenesisDoc(
	pvPub crypto.PubKey,
	chainID string,
	genesisBalancesFile string,
	genesisTxs []std.Tx,
) *bft.GenesisDoc {
	gen := &bft.GenesisDoc{}

	gen.GenesisTime = time.Now()
	gen.ChainID = chainID
	gen.ConsensusParams = abci.ConsensusParams{
		Block: &abci.BlockParams{
			// TODO: update limits.
			MaxTxBytes:   1000000,  // 1MB,
			MaxDataBytes: 2000000,  // 2MB,
			MaxGas:       10000000, // 10M gas
			TimeIotaMS:   100,      // 100ms
		},
	}
	gen.Validators = []bft.GenesisValidator{
		{
			Address: pvPub.Address(),
			PubKey:  pvPub,
			Power:   10,
			Name:    "testvalidator",
		},
	}

	// Load distribution.
	balances := loadGenesisBalances(genesisBalancesFile)
	// debug: for _, balance := range balances { fmt.Println(balance) }

	// Load initial packages from examples.
	test1 := crypto.MustAddressFromString("g1jg8mtutu9khhfwc4nxmuhcpftf0pajdhfvsqf5")
	txs := []std.Tx{}

	// List initial packages to load from examples.
	pkgs, err := gnomod.ListPkgs(filepath.Join("..", "examples"))
	if err != nil {
		panic(fmt.Errorf("listing gno packages: %w", err))
	}

	// Sort packages by dependencies.
	sortedPkgs, err := pkgs.Sort()
	if err != nil {
		panic(fmt.Errorf("sorting packages: %w", err))
	}

	// Filter out draft packages.
	nonDraftPkgs := sortedPkgs.GetNonDraftPkgs()

	for _, pkg := range nonDraftPkgs {
		// open files in directory as MemPackage.
		memPkg := gno.ReadMemPackage(pkg.Path(), pkg.Name())
		var tx std.Tx
		tx.Msgs = []std.Msg{
			vmm.MsgAddPackage{
				Creator: test1,
				Package: memPkg,
				Deposit: nil,
			},
		}
		tx.Fee = std.NewFee(50000, std.MustParseCoin("1000000ugnot"))
		tx.Signatures = make([]std.Signature, len(tx.GetSigners()))
		txs = append(txs, tx)
	}

	// load genesis txs from file.
	txs = append(txs, genesisTxs...)

	// construct genesis AppState.
	gen.AppState = gnoland.GnoGenesisState{
		Balances: balances,
		Txs:      txs,
	}
	return gen
}

func writeGenesisFile(gen *bft.GenesisDoc, filePath string) {
	err := gen.SaveAs(filePath)
	if err != nil {
		panic(err)
	}
}

func loadGenesisTxs(
	path string,
	chainID string,
	genesisRemote string,
) []std.Tx {
	txs := []std.Tx{}
	txsBz := osm.MustReadFile(path)
	txsLines := strings.Split(string(txsBz), "\n")
	for _, txLine := range txsLines {
		if txLine == "" {
			continue // skip empty line
		}

		// patch the TX
		txLine = strings.ReplaceAll(txLine, "%%CHAINID%%", chainID)
		txLine = strings.ReplaceAll(txLine, "%%REMOTE%%", genesisRemote)

		var tx std.Tx
		amino.MustUnmarshalJSON([]byte(txLine), &tx)
		txs = append(txs, tx)
	}

	return txs
}

func loadGenesisBalances(path string) []string {
	// each balance is in the form: g1xxxxxxxxxxxxxxxx=100000ugnot
	balances := []string{}
	content := osm.MustReadFile(path)
	lines := strings.Split(string(content), "\n")
	for _, line := range lines {
		line = strings.TrimSpace(line)

		// remove comments.
		line = strings.Split(line, "#")[0]
		line = strings.TrimSpace(line)

		// skip empty lines.
		if line == "" {
			continue
		}

		parts := strings.Split(line, "=")
		if len(parts) != 2 {
			panic("invalid genesis_balance line: " + line)
		}

		balances = append(balances, line)
	}
	return balances
}<|MERGE_RESOLUTION|>--- conflicted
+++ resolved
@@ -41,14 +41,11 @@
 	chainID               string
 	genesisRemote         string
 	rootDir               string
-<<<<<<< HEAD
+	genesisMaxVMCycles    int64
+	config                string
 
 	txIndexerType string
 	txIndexerPath string
-=======
-	genesisMaxVMCycles    int64
-	config                string
->>>>>>> 6d137df0
 }
 
 func main() {
@@ -126,7 +123,20 @@
 		"replacement for '%%REMOTE%%' in genesis",
 	)
 
-<<<<<<< HEAD
+	fs.Int64Var(
+		&c.genesisMaxVMCycles,
+		"genesis-max-vm-cycles",
+		10_000_000,
+		"set maximum allowed vm cycles per operation. Zero means no limit.",
+	)
+
+	fs.StringVar(
+		&c.config,
+		"config",
+		"",
+		"config file (optional)",
+	)
+
 	fs.StringVar(
 		&c.txIndexerType,
 		"tx-indexer-type",
@@ -148,20 +158,6 @@
 		"tx-indexer-path",
 		"",
 		fmt.Sprintf("path for the file tx-indexer (required if indexer if '%s')", file.IndexerType),
-=======
-	fs.Int64Var(
-		&c.genesisMaxVMCycles,
-		"genesis-max-vm-cycles",
-		10_000_000,
-		"set maximum allowed vm cycles per operation. Zero means no limit.",
-	)
-
-	fs.StringVar(
-		&c.config,
-		"config",
-		"",
-		"config file (optional)",
->>>>>>> 6d137df0
 	)
 }
 
