--- conflicted
+++ resolved
@@ -16,15 +16,7 @@
 		Remote: "127.0.0.1:26657",
 	}
 
-<<<<<<< HEAD
 	cmd := keyscli.NewRootCmd(commands.NewDefaultIO(), baseCfg)
-	if err := cmd.ParseAndRun(context.Background(), os.Args[1:]); err != nil {
-		_, _ = fmt.Fprintf(os.Stderr, "%+v\n", err)
+	cmd.Execute(context.Background(), os.Args[1:])
 
-		os.Exit(1)
-	}
-=======
-	cmd := client.NewRootCmdWithBaseConfig(commands.NewDefaultIO(), baseCfg)
-	cmd.Execute(context.Background(), os.Args[1:])
->>>>>>> f6698e6a
 }