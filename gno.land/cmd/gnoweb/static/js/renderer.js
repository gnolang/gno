/**
 * Replaces @username by [@username](/r/demo/users:username)
 * @param string rawData text to render usernames in
 * @returns string rendered text
 */
function renderUsernames(raw) {
  return raw.replace(/( |\n)@([_a-z0-9]{5,16})/, "$1[@$2](/r/demo/users:$2)");
}

<<<<<<< HEAD
const components = [
    {name: 'jumbotron', toRender: content => `<div class="jumbotron">${content}</div>`},
]

const extensionBuilder = (comp) => {
    const {name, toRender} = comp
    const startReg = RegExp(`:::${name}`);
    const tokenizerReg = RegExp(`^:::${name}\n([\\s\\S]*?)\n:::`);
    return {
        name: name,
        level: 'block',
        start(src) { return src.match(startReg)?.index; },
        tokenizer(src, tokens) {
          const match = tokenizerReg.exec(src);
          if (match) {
            const token = {
              type: name,
              raw: match[0],
              text: match[1].trim(),
              tokens: []
            };
            this.lexer.blockTokens(token.text, token.tokens);
            return token;
          }
        },
        renderer(token) {
          return toRender(this.parser.parse(token.tokens));
        }
    };
}

function parseContent(source) {
    marked.setOptions({ gfm: true });
    components.forEach(comp => marked.use({ extensions: [extensionBuilder(comp)] }))
    const doc = new DOMParser().parseFromString(source, "text/html");
    const contents = doc.documentElement.textContent;
    return marked.parse(contents);
}
=======
function parseContent(source) {
  marked.setOptions({ gfm: true });
  const doc = new DOMParser().parseFromString(source, "text/html");
  const contents = doc.documentElement.textContent;
  return marked.parse(contents);
}

/*
 *   ### ACCORDIONS ###
 *
 *   This content is licensed according to the W3C Software License at
 *   https://www.w3.org/Consortium/Legal/2015/copyright-software-and-document
 *
 *   Desc: Simple accordion pattern example
 */

class Accordion {
  constructor(domNode) {
    this.buttonEl = domNode;
    this.contentEl = this.buttonEl.nextElementSibling ?? this.buttonEl.parentElement.nextElementSibling;
    this.open = this.buttonEl.getAttribute("aria-expanded") === "true";

    this.buttonEl.addEventListener("click", this.onButtonClick.bind(this));
  }

  onButtonClick() {
    this.toggle(!this.open);
  }

  toggle(open) {
    if (open === this.open) {
      return;
    }

    this.open = open;

    this.buttonEl.setAttribute("aria-expanded", `${open}`);
    if (open) {
      this.contentEl.classList.remove("is-hidden");
    } else {
      this.contentEl.classList.add("is-hidden");
    }
  }
}

/*
 *   ### TABS ###
 *
 *   This content is licensed according to the W3C Software License at
 *   https://www.w3.org/Consortium/Legal/2015/copyright-software-and-document
 *
 *   Desc: Tablist widget that implements ARIA Authoring Practices
 */

class Tabs {
  constructor(groupNode) {
    this.tablistNode = groupNode;

    this.tabs = [];

    this.firstTab = null;
    this.lastTab = null;

    this.tabs = Array.from(this.tablistNode.querySelectorAll("[role=tab]"));
    this.tabpanels = [];

    for (let tab of this.tabs) {
      const tabpanel = document.getElementById(tab.getAttribute("aria-controls"));

      tab.tabIndex = -1;
      tab.setAttribute("aria-selected", "false");
      this.tabpanels.push(tabpanel);

      tab.addEventListener("keydown", this.onKeydown.bind(this));
      tab.addEventListener("click", this.onClick.bind(this));

      if (!this.firstTab) {
        this.firstTab = tab;
      }
      this.lastTab = tab;
    }

    this.setSelectedTab(this.firstTab, false);
  }

  setSelectedTab(currentTab, setFocus) {
    if (typeof setFocus !== "boolean") {
      setFocus = true;
    }
    for (let i = 0; i < this.tabs.length; i += 1) {
      var tab = this.tabs[i];
      if (currentTab === tab) {
        tab.setAttribute("aria-selected", "true");
        tab.removeAttribute("tabindex");
        this.tabpanels[i].classList.remove("is-hidden");
        if (setFocus) {
          tab.focus();
        }
      } else {
        tab.setAttribute("aria-selected", "false");
        tab.tabIndex = -1;
        this.tabpanels[i].classList.add("is-hidden");
      }
    }
  }

  setSelectedToPreviousTab(currentTab) {
    let index;

    if (currentTab === this.firstTab) {
      this.setSelectedTab(this.lastTab);
    } else {
      index = this.tabs.indexOf(currentTab);
      this.setSelectedTab(this.tabs[index - 1]);
    }
  }

  setSelectedToNextTab(currentTab) {
    var index;

    if (currentTab === this.lastTab) {
      this.setSelectedTab(this.firstTab);
    } else {
      index = this.tabs.indexOf(currentTab);
      this.setSelectedTab(this.tabs[index + 1]);
    }
  }

  /* EVENT HANDLERS */

  onKeydown(event) {
    const tgt = event.currentTarget,
      flag = false;

    switch (event.key) {
      case "ArrowLeft":
        this.setSelectedToPreviousTab(tgt);
        flag = true;
        break;

      case "ArrowRight":
        this.setSelectedToNextTab(tgt);
        flag = true;
        break;

      case "Home":
        this.setSelectedTab(this.firstTab);
        flag = true;
        break;

      case "End":
        this.setSelectedTab(this.lastTab);
        flag = true;
        break;

      default:
        break;
    }

    if (flag) {
      event.stopPropagation();
      event.preventDefault();
    }
  }

  onClick(event) {
    this.setSelectedTab(event.currentTarget);
  }
}

/*
 *   ### INIT COMPONENTS ###
 */

window.addEventListener("load", function () {
  const accordions = Array.from(document.querySelectorAll(".accordion-trigger"));
  for (let accordion of accordions) {
    new Accordion(accordion);
  }

  const tablists = Array.from(document.querySelectorAll("[role=tablist].tabs"));
  for (let tab of tablists) {
    new Tabs(tab);
  }
});
>>>>>>> 973be982
<|MERGE_RESOLUTION|>--- conflicted
+++ resolved
@@ -7,47 +7,56 @@
   return raw.replace(/( |\n)@([_a-z0-9]{5,16})/, "$1[@$2](/r/demo/users:$2)");
 }
 
-<<<<<<< HEAD
+/*
+ *   COMPONENTS MARKUP
+ */
+
 const components = [
-    {name: 'jumbotron', toRender: content => `<div class="jumbotron">${content}</div>`},
-]
+  { name: "jumbotron", toRender: (content) => `<div class="jumbotron">${content}</div>` },
+  { name: "stack", toRender: (content) => `<div class="stack">${content}</div>` },
+  { name: "columns-2", toRender: (content) => `<div class="columns-2">${content}</div>` },
+  { name: "columns-3", toRender: (content) => `<div class="columns-3">${content}</div>` },
+  { name: "column", toRender: (content) => `<div>${content}</div>` },
+  {
+    name: "accordion",
+    toRender: (content, attr) => `<button type="button" aria-expanded="true" class="accordion-trigger">${attr}</button><div role="region" class="accordion-panel">${content}</div>`,
+  },
+];
 
 const extensionBuilder = (comp) => {
-    const {name, toRender} = comp
-    const startReg = RegExp(`:::${name}`);
-    const tokenizerReg = RegExp(`^:::${name}\n([\\s\\S]*?)\n:::`);
-    return {
-        name: name,
-        level: 'block',
-        start(src) { return src.match(startReg)?.index; },
-        tokenizer(src, tokens) {
-          const match = tokenizerReg.exec(src);
-          if (match) {
-            const token = {
-              type: name,
-              raw: match[0],
-              text: match[1].trim(),
-              tokens: []
-            };
-            this.lexer.blockTokens(token.text, token.tokens);
-            return token;
-          }
-        },
-        renderer(token) {
-          return toRender(this.parser.parse(token.tokens));
-        }
-    };
-}
+  const { name, toRender } = comp;
+  const startReg = RegExp(`:::${name}`);
+  const tokenizerReg = RegExp(`^:::${name}(\\s\\([^\r\n]*?\\))?\n([\\s\\S]*?)\n:::${name}\/`);
+  return {
+    name: name,
+    level: "block",
+    start(src) {
+      return startReg.exec(src)?.index;
+    },
+    tokenizer(src, tokens) {
+      const match = tokenizerReg.exec(src);
+      if (match) {
+        const token = {
+          type: name,
+          raw: match[0],
+          text: match[2].trim(),
+          attr: match[1]?.trim().slice(1, -1),
+          tokens: [],
+        };
+        console.log(match);
+        this.lexer.blockTokens(token.text, token.tokens);
+        return token;
+      }
+    },
+    renderer(token) {
+      console.log(token);
+      return toRender(this.parser.parse(token.tokens), token.attr);
+    },
+  };
+};
 
 function parseContent(source) {
-    marked.setOptions({ gfm: true });
-    components.forEach(comp => marked.use({ extensions: [extensionBuilder(comp)] }))
-    const doc = new DOMParser().parseFromString(source, "text/html");
-    const contents = doc.documentElement.textContent;
-    return marked.parse(contents);
-}
-=======
-function parseContent(source) {
+  components.forEach((comp) => marked.use({ extensions: [extensionBuilder(comp)] }));
   marked.setOptions({ gfm: true });
   const doc = new DOMParser().parseFromString(source, "text/html");
   const contents = doc.documentElement.textContent;
@@ -231,5 +240,4 @@
   for (let tab of tablists) {
     new Tabs(tab);
   }
-});
->>>>>>> 973be982
+});