--- conflicted
+++ resolved
@@ -12,16 +12,11 @@
 )
 
 func TestRoutes(t *testing.T) {
-<<<<<<< HEAD
-	t.Skip("depends on an inmemory gnoland node.")
-	ok := http.StatusOK
-=======
 	const (
 		ok       = http.StatusOK
 		found    = http.StatusFound
 		notFound = http.StatusNotFound
 	)
->>>>>>> e10f811e
 	routes := []struct {
 		route     string
 		status    int
