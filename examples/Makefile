.PHONY: help
help:
	@echo "Available make commands:"
	@cat Makefile | grep '^[a-z][^:]*:' | cut -d: -f1 | sort | sed 's/^/  /'

# command to run dependency utilities, like goimports.
rundep=go run -modfile ../misc/devdeps/go.mod

########################################
# Environment variables
# You can overwrite any of the following by passing a different value on the
# command line, ie. `CGO_ENABLED=1 make test`.

# disable cgo by default. cgo requires some additional dependencies in some
# cases, and is not strictly required by any tm2 code.
CGO_ENABLED ?= 0
export CGO_ENABLED
# flags for `make fmt`. -w will write the result to the destination files.
GOFMT_FLAGS ?= -w
# flags for `make imports`.
GOIMPORTS_FLAGS ?= $(GOFMT_FLAGS)
# test suite flags.
GOTEST_FLAGS ?= -v -p 1 -timeout=30m

<<<<<<< HEAD
# Official packages (non-overridable): more reliable and tested modules, distinct from the experimentation area.
OFFICIAL_PACKAGES = ./gno.land/p/...
OFFICIAL_PACKAGES += ./gno.land/r/demo/...
OFFICIAL_PACKAGES += ./gno.land/r/gnoland/...
OFFICIAL_PACKAGES += ./gno.land/r/sys/...
OFFICIAL_PACKAGES += ./gno.land/r/gov/...

=======
>>>>>>> 481f3b2c
########################################
# Dev tools
.PHONY: transpile
transpile:
	go run ../gnovm/cmd/gno tool transpile -v .

.PHONY: build
build:
	go run ../gnovm/cmd/gno tool transpile -v --gobuild .

.PHONY: test
test:
	go run ../gnovm/cmd/gno test -v ./...

.PHONY: test.fast
test.fast:
	go run ../gnovm/cmd/gno test -failfast -v  ./... 

.PHONY: lint
lint:
<<<<<<< HEAD
	go run ../gnovm/cmd/gno tool lint --root-examples -v $(OFFICIAL_PACKAGES)
=======
	go run ../gnovm/cmd/gno tool lint -v .
>>>>>>> 481f3b2c

.PHONY: test.sync
test.sync:
	go run ../gnovm/cmd/gno test -v --update-golden-tests ./...

.PHONY: clean
clean:
	find . \( -name "*.gno.gen.go" -or -name ".*.gno.gen_test.go" \) -delete

.PHONY: fmt
GNOFMT_FLAGS ?= -w
fmt:
	go run ../gnovm/cmd/gno fmt $(GNOFMT_FLAGS) ./...

.PHONY: tidy
tidy:
	go run github.com/gnolang/gno/gnovm/cmd/gno mod tidy -v --recursive

.PHONY: generate
generate:
	go generate ./...
	$(MAKE) fmt<|MERGE_RESOLUTION|>--- conflicted
+++ resolved
@@ -22,16 +22,6 @@
 # test suite flags.
 GOTEST_FLAGS ?= -v -p 1 -timeout=30m
 
-<<<<<<< HEAD
-# Official packages (non-overridable): more reliable and tested modules, distinct from the experimentation area.
-OFFICIAL_PACKAGES = ./gno.land/p/...
-OFFICIAL_PACKAGES += ./gno.land/r/demo/...
-OFFICIAL_PACKAGES += ./gno.land/r/gnoland/...
-OFFICIAL_PACKAGES += ./gno.land/r/sys/...
-OFFICIAL_PACKAGES += ./gno.land/r/gov/...
-
-=======
->>>>>>> 481f3b2c
 ########################################
 # Dev tools
 .PHONY: transpile
@@ -52,11 +42,7 @@
 
 .PHONY: lint
 lint:
-<<<<<<< HEAD
-	go run ../gnovm/cmd/gno tool lint --root-examples -v $(OFFICIAL_PACKAGES)
-=======
 	go run ../gnovm/cmd/gno tool lint -v .
->>>>>>> 481f3b2c
 
 .PHONY: test.sync
 test.sync:
