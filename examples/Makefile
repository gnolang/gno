--- conflicted
+++ resolved
@@ -33,19 +33,11 @@
 # Dev tools
 .PHONY: transpile
 transpile:
-<<<<<<< HEAD
-	go run ../gnovm/cmd/gno transpile -v ./...
+	go run ../gnovm/cmd/gno tool transpile -v ./...
 
 .PHONY: build
 build:
-	go run ../gnovm/cmd/gno transpile -v --gobuild ./...
-=======
-	go run ../gnovm/cmd/gno tool transpile -v .
-
-.PHONY: build
-build:
-	go run ../gnovm/cmd/gno tool transpile -v --gobuild .
->>>>>>> c24f69fd
+	go run ../gnovm/cmd/gno tool transpile -v --gobuild ./...
 
 .PHONY: test
 test:
@@ -53,11 +45,7 @@
 
 .PHONY: lint
 lint:
-<<<<<<< HEAD
-	go run ../gnovm/cmd/gno lint --root-examples -v $(OFFICIAL_PACKAGES)
-=======
-	go run ../gnovm/cmd/gno tool lint -v $(OFFICIAL_PACKAGES)
->>>>>>> c24f69fd
+	go run ../gnovm/cmd/gno tool lint --root-examples -v $(OFFICIAL_PACKAGES)
 
 .PHONY: test.sync
 test.sync:
