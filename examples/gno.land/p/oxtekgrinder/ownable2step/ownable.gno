--- conflicted
+++ resolved
@@ -1,8 +1,7 @@
 package ownable2step
 
 import (
-	"chain"
-	"chain/runtime"
+	"std"
 )
 
 const OwnershipTransferEvent = "OwnershipTransfer"
@@ -11,24 +10,17 @@
 // It allows the current owner to set a new owner and the new owner will need to accept the ownership before it is transferred
 // XXX Implement using Ownable instead of replicating it.
 type Ownable2Step struct {
-	owner        chain.Address
-	pendingOwner chain.Address
+	owner        std.Address
+	pendingOwner std.Address
 }
 
 func New() *Ownable2Step {
 	return &Ownable2Step{
-<<<<<<< HEAD
-		owner:        runtime.PreviousRealm().Address(),
-=======
 		owner:        std.CurrentRealm().Address(),
->>>>>>> a56a225e
 		pendingOwner: "",
 	}
 }
 
-<<<<<<< HEAD
-func NewWithAddress(addr chain.Address) *Ownable2Step {
-=======
 func NewWithOrigin() *Ownable2Step {
 	origin := std.OriginCaller()
 	previous := std.PreviousRealm()
@@ -41,7 +33,6 @@
 }
 
 func NewWithAddress(addr std.Address) *Ownable2Step {
->>>>>>> a56a225e
 	return &Ownable2Step{
 		owner:        addr,
 		pendingOwner: "",
@@ -49,13 +40,8 @@
 }
 
 // TransferOwnership initiate the transfer of the ownership to a new address by setting the PendingOwner
-<<<<<<< HEAD
-func (o *Ownable2Step) TransferOwnership(newOwner chain.Address) error {
-	if !o.CallerIsOwner() {
-=======
 func (o *Ownable2Step) TransferOwnership(newOwner std.Address) error {
 	if !o.OwnedByCurrent() {
->>>>>>> a56a225e
 		return ErrUnauthorized
 	}
 	if !newOwner.IsValid() {
@@ -71,11 +57,7 @@
 	if o.pendingOwner.String() == "" {
 		return ErrNoPendingOwner
 	}
-<<<<<<< HEAD
-	if runtime.PreviousRealm().Address() != o.pendingOwner {
-=======
 	if std.CurrentRealm().Address() != o.pendingOwner {
->>>>>>> a56a225e
 		return ErrPendingUnauthorized
 	}
 
@@ -97,7 +79,7 @@
 	o.owner = ""
 	o.pendingOwner = ""
 
-	chain.Emit(
+	std.Emit(
 		OwnershipTransferEvent,
 		"from", prevOwner.String(),
 		"to", "",
@@ -107,25 +89,15 @@
 }
 
 // Owner returns the owner address from Ownable
-func (o *Ownable2Step) Owner() chain.Address {
+func (o *Ownable2Step) Owner() std.Address {
 	return o.owner
 }
 
 // PendingOwner returns the pending owner address from Ownable2Step
-func (o *Ownable2Step) PendingOwner() chain.Address {
+func (o *Ownable2Step) PendingOwner() std.Address {
 	return o.pendingOwner
 }
 
-<<<<<<< HEAD
-// CallerIsOwner checks if the caller of the function is the Realm's owner
-func (o *Ownable2Step) CallerIsOwner() bool {
-	return runtime.PreviousRealm().Address() == o.owner
-}
-
-// AssertCallerIsOwner panics if the caller is not the owner
-func (o *Ownable2Step) AssertCallerIsOwner() {
-	if runtime.PreviousRealm().Address() != o.owner {
-=======
 // OwnedByCurrent checks if the caller of the function is the Realm's owner
 func (o *Ownable2Step) OwnedByCurrent() bool {
 	return std.CurrentRealm().Address() == o.owner
@@ -146,7 +118,6 @@
 // AssertOwnedByPrevious panics if the caller is not the owner
 func (o *Ownable2Step) AssertOwnedByPrevious() {
 	if std.PreviousRealm().Address() != o.owner {
->>>>>>> a56a225e
 		panic(ErrUnauthorized)
 	}
 }