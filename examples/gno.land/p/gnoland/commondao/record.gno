package commondao

import (
	"errors"
	"math"
	"std"

	"gno.land/p/demo/avl"
)

// ErrVoteExists indicates that a user already voted.
var ErrVoteExists = errors.New("user already voted")

type (
	// VoteIterFn defines a callback to iterate votes.
	VoteIterFn func(Vote) (stop bool)

	// Vote defines a single vote.
	Vote struct {
		// Address is the address of the user that this vote belons to.
		Address std.Address

		// Choice contains the voted choice.
		Choice VoteChoice

		// Reason contains the reason for the vote.
		Reason string

		// Context can store any custom voting values related to the vote.
		//
		// Warning: When using context be careful if references/pointers are
		// assigned to it because they could potentially be accessed anywhere,
		// which could lead to unwanted indirect modifications.
		Context any
	}
)

// ReadonlyVotingRecord defines an read only voting record.
type ReadonlyVotingRecord struct {
	votes avl.Tree // string(address) -> Vote
	count avl.Tree // string(choice) -> int
}

// Size returns the total number of votes that record contains.
func (r ReadonlyVotingRecord) Size() int {
	return r.votes.Size()
}

// Choices returns the voting choices that has been voted.
func (r ReadonlyVotingRecord) Choices() []VoteChoice {
	choices := make([]VoteChoice, 0, r.count.Size())
	r.count.Iterate("", "", func(k string, v any) bool {
		choices = append(choices, VoteChoice(k))
		return false
	})
	return choices
}

// Iterate iterates voting record votes.
func (r ReadonlyVotingRecord) Iterate(offset, count int, fn VoteIterFn) bool {
	return r.votes.IterateByOffset(offset, count, func(_ string, v any) bool {
		return fn(v.(Vote))
	})
}

// VoteCount returns the number of votes for a single voting choice.
func (r ReadonlyVotingRecord) VoteCount(c VoteChoice) int {
	if v, found := r.count.Get(string(c)); found {
		return v.(int)
	}
	return 0
}

// HasVoted checks if an account already voted.
func (r ReadonlyVotingRecord) HasVoted(user std.Address) bool {
	return r.votes.Has(user.String())
}

// VotingRecord stores accounts that voted and vote choices.
type VotingRecord struct {
	ReadonlyVotingRecord
}

// Readonly returns a read only voting record.
func (r VotingRecord) Readonly() ReadonlyVotingRecord {
	return r.ReadonlyVotingRecord
}

// AddVote adds a vote to the voting record.
// If a vote for the same user already exists is overwritten.
func (r *VotingRecord) AddVote(vote Vote) (updated bool) {
	// Get previous member vote if it exists
	v, _ := r.votes.Get(vote.Address.String())

	// When a previous vote exists update counter for the previous choice
	updated = r.votes.Set(vote.Address.String(), vote)
	if updated {
		prev := v.(Vote)
		r.count.Set(string(prev.Choice), r.VoteCount(prev.Choice)-1)
	}

	r.count.Set(string(vote.Choice), r.VoteCount(vote.Choice)+1)
	return
}

<<<<<<< HEAD
// GetProvableMajorityChoice returns the choice voted by the majority.
// The result is only valid if there is a majority.
// Caller must validate that the returned choice represents a majority.
func GetProvableMajorityChoice(r ReadonlyVotingRecord) VoteChoice { // TODO: Rethink this function
=======
// FindMostVotedChoice returns the most voted choice.
// ChoiceNone is returned when there is a tie between different
// voting choices or when the voting record has are no votes.
func FindMostVotedChoice(r ReadonlyVotingRecord) VoteChoice {
>>>>>>> 408df2a2
	var (
		choice                  VoteChoice
		currentCount, prevCount int
	)

	for _, c := range r.Choices() {
		count := r.VoteCount(c)
		if currentCount <= count {
			choice = c
			prevCount = currentCount
			currentCount = count
		}
	}

	if prevCount < currentCount {
		return choice
	}
	return ChoiceNone
}

// SelectChoiceByAbsoluteMajority select the vote choice by absolute majority.
// Vote choice is a majority when chosen by more than half of the votes.
// Absolute majority considers abstentions when counting votes.
func SelectChoiceByAbsoluteMajority(r ReadonlyVotingRecord, membersCount int) (VoteChoice, bool) {
<<<<<<< HEAD
	choice := GetProvableMajorityChoice(r)
	if r.VoteCount(choice) > int(membersCount/2) {
=======
	choice := FindMostVotedChoice(r)
	if choice != ChoiceNone && r.VoteCount(choice) > int(membersCount/2) {
>>>>>>> 408df2a2
		return choice, true
	}
	return ChoiceNone, false
}

// SelectChoiceBySuperMajority select the vote choice by super majority using a 2/3s threshold.
<<<<<<< HEAD
// Abstentions are not considered when calculating the super majority choice.
=======
// Abstentions are considered when calculating the super majority choice.
>>>>>>> 408df2a2
func SelectChoiceBySuperMajority(r ReadonlyVotingRecord, membersCount int) (VoteChoice, bool) {
	if membersCount < 3 {
		return ChoiceNone, false
	}

	choice := FindMostVotedChoice(r)
	if choice != ChoiceNone && r.VoteCount(choice) >= int(math.Ceil((2*float64(membersCount))/3)) {
		return choice, true
	}
	return ChoiceNone, false
}

// SelectChoiceByPlurality selects the vote choice by plurality.
// The choice will be considered a majority if it has votes and if there is no other
// choice with the same number of votes. A tie won't be considered majority.
func SelectChoiceByPlurality(r ReadonlyVotingRecord) (VoteChoice, bool) {
	var (
		choice       VoteChoice
		currentCount int
		isMajority   bool
	)

	for _, c := range r.Choices() {
		if c == ChoiceAbstain || c == ChoiceNone {
			continue
		}

		count := r.VoteCount(c)
		if currentCount < count {
			choice = c
			currentCount = count
			isMajority = true
		} else if currentCount == count {
			isMajority = false
		}
	}

	if isMajority {
		return choice, true
	}
	return ChoiceNone, false
}<|MERGE_RESOLUTION|>--- conflicted
+++ resolved
@@ -103,17 +103,10 @@
 	return
 }
 
-<<<<<<< HEAD
-// GetProvableMajorityChoice returns the choice voted by the majority.
-// The result is only valid if there is a majority.
-// Caller must validate that the returned choice represents a majority.
-func GetProvableMajorityChoice(r ReadonlyVotingRecord) VoteChoice { // TODO: Rethink this function
-=======
 // FindMostVotedChoice returns the most voted choice.
 // ChoiceNone is returned when there is a tie between different
 // voting choices or when the voting record has are no votes.
 func FindMostVotedChoice(r ReadonlyVotingRecord) VoteChoice {
->>>>>>> 408df2a2
 	var (
 		choice                  VoteChoice
 		currentCount, prevCount int
@@ -138,24 +131,15 @@
 // Vote choice is a majority when chosen by more than half of the votes.
 // Absolute majority considers abstentions when counting votes.
 func SelectChoiceByAbsoluteMajority(r ReadonlyVotingRecord, membersCount int) (VoteChoice, bool) {
-<<<<<<< HEAD
-	choice := GetProvableMajorityChoice(r)
-	if r.VoteCount(choice) > int(membersCount/2) {
-=======
 	choice := FindMostVotedChoice(r)
 	if choice != ChoiceNone && r.VoteCount(choice) > int(membersCount/2) {
->>>>>>> 408df2a2
 		return choice, true
 	}
 	return ChoiceNone, false
 }
 
 // SelectChoiceBySuperMajority select the vote choice by super majority using a 2/3s threshold.
-<<<<<<< HEAD
-// Abstentions are not considered when calculating the super majority choice.
-=======
 // Abstentions are considered when calculating the super majority choice.
->>>>>>> 408df2a2
 func SelectChoiceBySuperMajority(r ReadonlyVotingRecord, membersCount int) (VoteChoice, bool) {
 	if membersCount < 3 {
 		return ChoiceNone, false
