package commondao

import (
	"errors"
	"std"
	"time"

	"gno.land/p/demo/avl/list"
	"gno.land/p/demo/seqid"
	"gno.land/p/moul/addrset"
)

// PathSeparator is the separator character used in DAO paths.
const PathSeparator = "/"

var (
	ErrInvalidVoteChoice    = errors.New("invalid vote choice")
	ErrNotMember            = errors.New("account is not a member of the DAO")
	ErrOverflow             = errors.New("next ID overflows uint64")
	ErrProposalFailed       = errors.New("proposal failed to pass")
	ErrProposalNotFound     = errors.New("proposal not found")
	ErrVotingDeadlineNotMet = errors.New("voting deadline not met")
)

// CommonDAO defines a DAO.
type CommonDAO struct {
<<<<<<< HEAD
	id        uint64
	slug      string
	name      string
	parent    *CommonDAO
	members   *addrset.Set
	groupings Groupings
	genID     seqid.ID
	active    *avl.Tree // string(proposal ID) -> *Proposal
	finished  *avl.Tree // string(proposal ID) -> *Proposal
=======
	id                uint64
	slug              string
	name              string
	description       string
	parent            *CommonDAO
	children          list.IList
	members           *addrset.Set // TODO: Consider saving members as groups, PR #3933
	genID             seqid.ID
	activeProposals   ProposalStorage
	finishedProposals ProposalStorage
>>>>>>> 408df2a2
}

// New creates a new common DAO.
func New(options ...Option) *CommonDAO {
	dao := &CommonDAO{
		members:           &addrset.Set{},
		children:          &list.List{},
		activeProposals:   NewProposalStorage(),
		finishedProposals: NewProposalStorage(),
	}
	for _, apply := range options {
		apply(dao)
	}
	return dao
}

// ID returns DAO's unique identifier.
func (dao CommonDAO) ID() uint64 {
	return dao.id
}

// Slug returns DAO's URL slug.
func (dao CommonDAO) Slug() string {
	return dao.slug
}

// Name returns DAO's name.
func (dao CommonDAO) Name() string {
	return dao.name
}

// Description returns DAO's description.
func (dao CommonDAO) Description() string {
	return dao.description
}

// Path returns the full path to the DAO.
// Paths are normally used when working with hierarchical
// DAOs and is created by concatenating DAO slugs.
func (dao CommonDAO) Path() string {
	// NOTE: Path could be a value but there might be use cases where dynamic path is useful (?)
	parent := dao.Parent()
	if parent != nil {
		prefix := parent.Path()
		if prefix != "" {
			return prefix + PathSeparator + dao.slug
		}
	}
	return dao.slug
}

// Parent returns the parent DAO.
// Null can be returned when DAO has no parent assigned.
func (dao CommonDAO) Parent() *CommonDAO {
	return dao.parent
}

// Children returns a list with the direct DAO children.
// Each item in the list is a reference to a CommonDAO instance.
func (dao CommonDAO) Children() list.IList {
	return dao.children
}

// TopParent returns the topmost parent DAO.
// The top parent is the root of the DAO tree.
func (dao *CommonDAO) TopParent() *CommonDAO {
	parent := dao.Parent()
	if parent != nil {
		return parent.TopParent()
	}
	return dao
}

// Members returns the list of DAO members.
func (dao CommonDAO) Members() *addrset.Set {
	return dao.members
}

<<<<<<< HEAD
// TODO: Document member groups
func (dao CommonDAO) MemberGroups() Groupings {
	return dao.groupings
}

// ActiveProposals returns all active DAO proposals.
func (dao CommonDAO) ActiveProposals() rotree.IReadOnlyTree {
	return dao.active
}

// FinishedProposals returns all finished DAO proposals.
func (dao CommonDAO) FinishedProposals() rotree.IReadOnlyTree {
	return dao.finished
=======
// ActiveProposals returns active DAO proposals.
func (dao CommonDAO) ActiveProposals() ProposalStorage {
	return dao.activeProposals
}

// FinishedProposalsi returns finished DAO proposals.
func (dao CommonDAO) FinishedProposals() ProposalStorage {
	return dao.finishedProposals
>>>>>>> 408df2a2
}

// Propose creates a new DAO proposal.
func (dao *CommonDAO) Propose(creator std.Address, d ProposalDefinition) (*Proposal, error) {
	id, ok := dao.genID.TryNext()
	if !ok {
		return nil, ErrOverflow
	}

	p, err := NewProposal(uint64(id), creator, d)
	if err != nil {
		return nil, err
	}

	dao.activeProposals.Add(p)
	return p, nil
}

// MustPropose creates a new DAO proposal or panics on error.
func (dao *CommonDAO) MustPropose(creator std.Address, d ProposalDefinition) *Proposal {
	p, err := dao.Propose(creator, d)
	if err != nil {
		panic(err)
	}
	return p
}

// GetProposal returns a proposal or nil when proposal is not found.
func (dao CommonDAO) GetProposal(proposalID uint64) *Proposal {
	p := dao.activeProposals.Get(proposalID)
	if p != nil {
		return p
	}
	return dao.finishedProposals.Get(proposalID)
}

// Vote submits a new vote for a proposal.
func (dao *CommonDAO) Vote(member std.Address, proposalID uint64, c VoteChoice, reason string) error {
	if !dao.Members().Has(member) {
		return ErrNotMember
	}

	p := dao.activeProposals.Get(proposalID)
	if p == nil {
		return ErrProposalNotFound
	}

	if !p.IsVoteChoiceValid(c) {
		return ErrInvalidVoteChoice
	}

	p.record.AddVote(Vote{
		Address: member,
		Choice:  c,
		Reason:  reason,
	})
	return nil
}

// Tally counts votes and validates if a proposal passes.
func (dao *CommonDAO) Tally(proposalID uint64) (passes bool, _ error) {
	p := dao.activeProposals.Get(proposalID)
	if p == nil {
		return false, ErrProposalNotFound
	}

	if p.Status() != StatusActive {
		return false, ErrStatusIsNotActive
	}

	if err := dao.checkProposalPasses(p); err != nil {
		// Don't return an error if proposal failed to pass when tallying
		if err == ErrProposalFailed {
			return false, nil
		}
		return false, err
	}
	return true, nil
}

// Execute executes a proposal.
func (dao *CommonDAO) Execute(proposalID uint64) error {
	p := dao.activeProposals.Get(proposalID)
	if p == nil {
		return ErrProposalNotFound
	}

	if p.Status() != StatusActive {
		return ErrStatusIsNotActive
	}

	if time.Now().Before(p.VotingDeadline()) {
		return ErrVotingDeadlineNotMet
	}

	// From this point any error results in a proposal failure and successful execution
	err := p.Validate()

	if err == nil {
		err = dao.checkProposalPasses(p)
	}

	if err == nil {
		// Execute proposal only if it's executable
		if e, ok := p.Definition().(Executable); ok {
			err = e.Execute()
		}
	}

	// Proposal fails if there is any error during validation and execution process
	if err != nil {
		p.status = StatusFailed
		p.statusReason = err.Error()
	} else {
		p.status = StatusPassed
	}

	// Whichever the outcome of the validation, tallying
	// and execution consider the proposal finished.
	dao.activeProposals.Remove(p.id)
	dao.finishedProposals.Add(p)
	return nil
}

<<<<<<< HEAD
func (dao *CommonDAO) tallyProposal(p *Proposal) error {
	votesCount := 0
	record := p.VotingRecord()
	for _, c := range p.VoteChoices() {
		// Don't count explicit abstentions or invalid votes
		if c == ChoiceNone || c == ChoiceAbstain {
			continue
		}

		votesCount += record.VoteCount(c)
	}

	membersCount := dao.Members().Size()
	percentage := float64(votesCount) / float64(membersCount)
	if percentage < p.Quorum() {
		return ErrLowParticipation
	}

	if !p.Definition().Tally(record.Readonly(), membersCount) {
		return ErrNoConcensus
	}
	return nil
}

func (dao *CommonDAO) executeProposal(p *Proposal) error {
	if p.Status() != StatusActive {
		return ErrStatusIsNotActive
	}

	if err := dao.tallyProposal(p); err != nil {
=======
func (dao *CommonDAO) checkProposalPasses(p *Proposal) error {
	record := p.VotingRecord().Readonly()
	members := NewMemberSet(*dao.Members())
	passes, err := p.Definition().Tally(record, members)
	if err != nil {
>>>>>>> 408df2a2
		return err
	}

	if !passes {
		return ErrProposalFailed
	}
	return nil
}<|MERGE_RESOLUTION|>--- conflicted
+++ resolved
@@ -24,28 +24,17 @@
 
 // CommonDAO defines a DAO.
 type CommonDAO struct {
-<<<<<<< HEAD
-	id        uint64
-	slug      string
-	name      string
-	parent    *CommonDAO
-	members   *addrset.Set
-	groupings Groupings
-	genID     seqid.ID
-	active    *avl.Tree // string(proposal ID) -> *Proposal
-	finished  *avl.Tree // string(proposal ID) -> *Proposal
-=======
 	id                uint64
 	slug              string
 	name              string
 	description       string
 	parent            *CommonDAO
 	children          list.IList
-	members           *addrset.Set // TODO: Consider saving members as groups, PR #3933
+	members           *addrset.Set
+	groupings         Groupings
 	genID             seqid.ID
 	activeProposals   ProposalStorage
 	finishedProposals ProposalStorage
->>>>>>> 408df2a2
 }
 
 // New creates a new common DAO.
@@ -124,21 +113,11 @@
 	return dao.members
 }
 
-<<<<<<< HEAD
 // TODO: Document member groups
 func (dao CommonDAO) MemberGroups() Groupings {
 	return dao.groupings
 }
 
-// ActiveProposals returns all active DAO proposals.
-func (dao CommonDAO) ActiveProposals() rotree.IReadOnlyTree {
-	return dao.active
-}
-
-// FinishedProposals returns all finished DAO proposals.
-func (dao CommonDAO) FinishedProposals() rotree.IReadOnlyTree {
-	return dao.finished
-=======
 // ActiveProposals returns active DAO proposals.
 func (dao CommonDAO) ActiveProposals() ProposalStorage {
 	return dao.activeProposals
@@ -147,7 +126,6 @@
 // FinishedProposalsi returns finished DAO proposals.
 func (dao CommonDAO) FinishedProposals() ProposalStorage {
 	return dao.finishedProposals
->>>>>>> 408df2a2
 }
 
 // Propose creates a new DAO proposal.
@@ -272,44 +250,11 @@
 	return nil
 }
 
-<<<<<<< HEAD
-func (dao *CommonDAO) tallyProposal(p *Proposal) error {
-	votesCount := 0
-	record := p.VotingRecord()
-	for _, c := range p.VoteChoices() {
-		// Don't count explicit abstentions or invalid votes
-		if c == ChoiceNone || c == ChoiceAbstain {
-			continue
-		}
-
-		votesCount += record.VoteCount(c)
-	}
-
-	membersCount := dao.Members().Size()
-	percentage := float64(votesCount) / float64(membersCount)
-	if percentage < p.Quorum() {
-		return ErrLowParticipation
-	}
-
-	if !p.Definition().Tally(record.Readonly(), membersCount) {
-		return ErrNoConcensus
-	}
-	return nil
-}
-
-func (dao *CommonDAO) executeProposal(p *Proposal) error {
-	if p.Status() != StatusActive {
-		return ErrStatusIsNotActive
-	}
-
-	if err := dao.tallyProposal(p); err != nil {
-=======
 func (dao *CommonDAO) checkProposalPasses(p *Proposal) error {
 	record := p.VotingRecord().Readonly()
 	members := NewMemberSet(*dao.Members())
 	passes, err := p.Definition().Tally(record, members)
 	if err != nil {
->>>>>>> 408df2a2
 		return err
 	}
 
