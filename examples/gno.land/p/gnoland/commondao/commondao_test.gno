package commondao

import (
	"errors"
	"std"
	"testing"
	"time"

	"gno.land/p/demo/seqid"
	"gno.land/p/demo/uassert"
	"gno.land/p/demo/urequire"
)

func TestNew(t *testing.T) {
	cases := []struct {
		name    string
		parent  *CommonDAO
		members []std.Address
	}{
		{
			name:    "with parent",
			parent:  New(),
			members: []std.Address{"g1jg8mtutu9khhfwc4nxmuhcpftf0pajdhfvsqf5"},
		},
		{
			name:    "without parent",
			members: []std.Address{"g1jg8mtutu9khhfwc4nxmuhcpftf0pajdhfvsqf5"},
		},
		{
			name: "multiple members",
			members: []std.Address{
				"g1jg8mtutu9khhfwc4nxmuhcpftf0pajdhfvsqf5",
				"g1w4ek2u33ta047h6lta047h6lta047h6ldvdwpn",
				"g1w4ek2u3jta047h6lta047h6lta047h6l9huexc",
			},
		},
		{
			name: "no members",
		},
	}

	for _, tc := range cases {
		t.Run(tc.name, func(t *testing.T) {
			membersCount := len(tc.members)
			options := []Option{WithParent(tc.parent)}
			for _, m := range tc.members {
				options = append(options, WithMember(m))
			}

			dao := New(options...)

			if tc.parent == nil {
				uassert.Equal(t, nil, dao.Parent())
			} else {
				uassert.NotEqual(t, nil, dao.Parent())
			}

			urequire.Equal(t, membersCount, dao.Members().Size(), "dao members")

			var i int
			dao.Members().IterateByOffset(0, membersCount, func(addr std.Address) bool {
				uassert.Equal(t, tc.members[i], addr)
				i++
				return false
			})
		})
	}
}

func TestCommonDAOMembersAdd(t *testing.T) {
	member := std.Address("g1jg8mtutu9khhfwc4nxmuhcpftf0pajdhfvsqf5")
	dao := New(WithMember("g1w4ek2u33ta047h6lta047h6lta047h6ldvdwpn"))

	added := dao.Members().Add(member)
	urequire.True(t, added)

	uassert.Equal(t, 2, dao.Members().Size())
	uassert.True(t, dao.Members().Has(member))

	added = dao.Members().Add(member)
	urequire.False(t, added)
}

func TestCommonDAOMembersRemove(t *testing.T) {
	member := std.Address("g1jg8mtutu9khhfwc4nxmuhcpftf0pajdhfvsqf5")
	dao := New(WithMember(member))

	removed := dao.Members().Remove(member)
	urequire.True(t, removed)

	removed = dao.Members().Remove(member)
	urequire.False(t, removed)
}

func TestCommonDAOMembersHas(t *testing.T) {
	cases := []struct {
		name   string
		member std.Address
		dao    *CommonDAO
		want   bool
	}{
		{
			name:   "member",
			member: "g1w4ek2u33ta047h6lta047h6lta047h6ldvdwpn",
			dao:    New(WithMember("g1w4ek2u33ta047h6lta047h6lta047h6ldvdwpn")),
			want:   true,
		},
		{
			name:   "not a dao member",
			member: "g1w4ek2u33ta047h6lta047h6lta047h6ldvdwpn",
			dao:    New(WithMember("g1w4ek2u3jta047h6lta047h6lta047h6l9huexc")),
		},
	}

	for _, tc := range cases {
		t.Run(tc.name, func(t *testing.T) {
			got := tc.dao.Members().Has(tc.member)
			uassert.Equal(t, got, tc.want)
		})
	}
}

func TestCommonDAOPropose(t *testing.T) {
	cases := []struct {
		name    string
		setup   func() *CommonDAO
		creator std.Address
		def     ProposalDefinition
		err     error
	}{
		{
			name:    "success",
			setup:   func() *CommonDAO { return New() },
			creator: "g1w4ek2u33ta047h6lta047h6lta047h6ldvdwpn",
			def:     testPropDef{},
		},
		{
			name:  "nil definition",
			setup: func() *CommonDAO { return New() },
			err:   ErrProposalDefinitionRequired,
		},
		{
			name:  "invalid creator address",
			setup: func() *CommonDAO { return New() },
			def:   testPropDef{},
			err:   ErrInvalidCreatorAddress,
		},
		{
			name: "proposal ID overflow",
			setup: func() *CommonDAO {
				dao := New()
				dao.genID = seqid.ID(1<<64 - 1)
				return dao
			},
			creator: "g1w4ek2u33ta047h6lta047h6lta047h6ldvdwpn",
			def:     testPropDef{},
			err:     ErrOverflow,
		},
	}

	for _, tc := range cases {
		t.Run(tc.name, func(t *testing.T) {
			dao := tc.setup()

			p, err := dao.Propose(tc.creator, tc.def)

			if tc.err != nil {
				urequire.ErrorIs(t, err, tc.err)
				return
			}

			urequire.NoError(t, err)

			found := dao.ActiveProposals().Has(p.ID())
			urequire.True(t, found, "proposal not found")
			uassert.Equal(t, p.Creator(), tc.creator)
		})
	}
}

func TestCommonDAOVote(t *testing.T) {
	cases := []struct {
		name       string
		setup      func() *CommonDAO
		member     std.Address
		choice     VoteChoice
		proposalID uint64
		err        error
	}{
		{
			name: "success",
			setup: func() *CommonDAO {
				member := std.Address("g1w4ek2u33ta047h6lta047h6lta047h6ldvdwpn")
				dao := New(WithMember(member))
				dao.Propose(member, testPropDef{})
				return dao
			},
			member:     "g1w4ek2u33ta047h6lta047h6lta047h6ldvdwpn",
			choice:     ChoiceYes,
			proposalID: 1,
		},
		{
			name: "success with custom vote choice",
			setup: func() *CommonDAO {
				member := std.Address("g1w4ek2u33ta047h6lta047h6lta047h6ldvdwpn")
				dao := New(WithMember(member))
				dao.Propose(member, testPropDef{
					voteChoices: []VoteChoice{"FOO", "BAR"},
				})
				return dao
			},
			member:     "g1w4ek2u33ta047h6lta047h6lta047h6ldvdwpn",
			choice:     VoteChoice("BAR"),
			proposalID: 1,
		},
		{
			name: "invalid vote choice",
			setup: func() *CommonDAO {
				member := std.Address("g1w4ek2u33ta047h6lta047h6lta047h6ldvdwpn")
				dao := New(WithMember(member))
				dao.Propose(member, testPropDef{})
				return dao
			},
			member:     "g1w4ek2u33ta047h6lta047h6lta047h6ldvdwpn",
			choice:     VoteChoice("invalid"),
			proposalID: 1,
			err:        ErrInvalidVoteChoice,
		},
		{
			name:   "not a member",
			setup:  func() *CommonDAO { return New() },
			member: "g1w4ek2u33ta047h6lta047h6lta047h6ldvdwpn",
			choice: ChoiceAbstain,
			err:    ErrNotMember,
		},
		{
			name: "proposal not found",
			setup: func() *CommonDAO {
				return New(WithMember("g1w4ek2u33ta047h6lta047h6lta047h6ldvdwpn"))
			},
			member:     "g1w4ek2u33ta047h6lta047h6lta047h6ldvdwpn",
			choice:     ChoiceAbstain,
			proposalID: 42,
			err:        ErrProposalNotFound,
		},
	}

	for _, tc := range cases {
		t.Run(tc.name, func(t *testing.T) {
			dao := tc.setup()

			err := dao.Vote(tc.member, tc.proposalID, tc.choice, "")

			if tc.err != nil {
				urequire.ErrorIs(t, err, tc.err)
				return
			}

			urequire.NoError(t, err)

			p := dao.ActiveProposals().Get(tc.proposalID)
			urequire.NotEqual(t, nil, p, "proposal not found")

			record := p.VotingRecord()
			uassert.True(t, record.HasVoted(tc.member))
			uassert.Equal(t, record.VoteCount(tc.choice), 1)
		})
	}
}

func TestCommonDAOTally(t *testing.T) {
	errTest := errors.New("test")
	member := std.Address("g1jg8mtutu9khhfwc4nxmuhcpftf0pajdhfvsqf5")
	cases := []struct {
		name   string
		setup  func(*CommonDAO) (proposalID uint64)
		passes bool
		err    error
	}{
		{
			name: "pass",
			setup: func(dao *CommonDAO) uint64 {
				return dao.MustPropose(member, testPropDef{tallyResult: true}).ID()
			},
			passes: true,
		},
		{
			name: "fail to pass",
			setup: func(dao *CommonDAO) uint64 {
				return dao.MustPropose(member, testPropDef{tallyResult: false}).ID()
			},
			passes: false,
		},
		{
			name:  "proposal not found",
			setup: func(*CommonDAO) uint64 { return 404 },
			err:   ErrProposalNotFound,
		},
		{
			name: "proposal status not active",
			setup: func(dao *CommonDAO) uint64 {
				p := dao.MustPropose(member, testPropDef{})
				p.status = StatusPassed
				return p.ID()
			},
			err: ErrStatusIsNotActive,
		},
		{
			name: "proposal failed error",
			setup: func(dao *CommonDAO) uint64 {
				return dao.MustPropose(member, testPropDef{tallyErr: ErrProposalFailed}).ID()
			},
			passes: false,
		},
		{
			name: "error",
			setup: func(dao *CommonDAO) uint64 {
				return dao.MustPropose(member, testPropDef{tallyErr: errTest}).ID()
			},
			err: errTest,
		},
	}

	for _, tc := range cases {
		t.Run(tc.name, func(t *testing.T) {
			dao := New(WithMember(member))
			proposalID := tc.setup(dao)

			passes, err := dao.Tally(proposalID)

			if tc.err != nil {
				uassert.ErrorIs(t, err, tc.err, "expect an error")
				uassert.False(t, passes, "expect tally to fail")
				return
			}

			uassert.NoError(t, err, "expect no error")
			uassert.Equal(t, tc.passes, passes, "expect tally success value to match")
		})
	}
}

func TestCommonDAOExecute(t *testing.T) {
	errTest := errors.New("test")
	member := std.Address("g1w4ek2u33ta047h6lta047h6lta047h6ldvdwpn")
	cases := []struct {
		name         string
		setup        func() *CommonDAO
		proposalID   uint64
		status       ProposalStatus
		statusReason string
		err          error
	}{
		{
			name: "success",
			setup: func() *CommonDAO {
				dao := New(WithMember(member))
				dao.Propose(member, testPropDef{tallyResult: true})
				return dao
			},
			status:     StatusPassed,
			proposalID: 1,
		},
		{
			name:       "proposal not found",
			setup:      func() *CommonDAO { return New() },
			proposalID: 1,
			err:        ErrProposalNotFound,
		},
		{
			name: "proposal not active",
			setup: func() *CommonDAO {
				dao := New(WithMember(member))
				p, _ := dao.Propose(member, testPropDef{})
				p.status = StatusPassed
				return dao
			},
			proposalID: 1,
			err:        ErrStatusIsNotActive,
		},
		{
			name: "voting deadline not met",
			setup: func() *CommonDAO {
				dao := New(WithMember(member))
				dao.Propose(member, testPropDef{votingPeriod: time.Minute * 5})
				return dao
			},
			proposalID: 1,
			err:        ErrVotingDeadlineNotMet,
		},
		{
			name: "validation error",
			setup: func() *CommonDAO {
				dao := New(WithMember(member))
				dao.Propose(member, testPropDef{validationErr: errTest})
				return dao
			},
			proposalID:   1,
			status:       StatusFailed,
			statusReason: errTest.Error(),
		},
		{
			name: "tally error",
			setup: func() *CommonDAO {
				dao := New(WithMember(member))
				dao.Propose(member, testPropDef{tallyErr: errTest})
				return dao
			},
			proposalID:   1,
			status:       StatusFailed,
			statusReason: errTest.Error(),
		},
		{
			name: "execution error",
			setup: func() *CommonDAO {
				dao := New(WithMember(member))
				dao.Propose(member, testPropDef{
					tallyResult:  true,
					executionErr: errTest,
				})
				return dao
			},
			proposalID:   1,
			status:       StatusFailed,
			statusReason: errTest.Error(),
		},
	}

	for _, tc := range cases {
		t.Run(tc.name, func(t *testing.T) {
			dao := tc.setup()

			err := dao.Execute(tc.proposalID)

			if tc.err != nil {
				urequire.ErrorIs(t, err, tc.err, "expect error to match")
				return
			}

			urequire.NoError(t, err, "expect no error")

			found := dao.ActiveProposals().Has(tc.proposalID)
			urequire.False(t, found, "proposal should not be active")

			p := dao.FinishedProposals().Get(tc.proposalID)
			urequire.NotEqual(t, nil, p, "proposal must be found")
			uassert.Equal(t, string(p.Status()), string(tc.status), "status must match")
			uassert.Equal(t, string(p.StatusReason()), string(tc.statusReason), "status reason must match")
		})
	}
<<<<<<< HEAD
}

type majorityPropDef struct{ testPropDef }

func (majorityPropDef) Tally(r ReadonlyVotingRecord, membersCount int) bool {
	_, success := SelectChoiceByAbsoluteMajority(r, membersCount)
	return success
=======
>>>>>>> 408df2a2
}<|MERGE_RESOLUTION|>--- conflicted
+++ resolved
@@ -448,14 +448,4 @@
 			uassert.Equal(t, string(p.StatusReason()), string(tc.statusReason), "status reason must match")
 		})
 	}
-<<<<<<< HEAD
-}
-
-type majorityPropDef struct{ testPropDef }
-
-func (majorityPropDef) Tally(r ReadonlyVotingRecord, membersCount int) bool {
-	_, success := SelectChoiceByAbsoluteMajority(r, membersCount)
-	return success
-=======
->>>>>>> 408df2a2
 }