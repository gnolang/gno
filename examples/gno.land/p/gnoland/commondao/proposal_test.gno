package commondao

import (
	"std"
	"testing"
	"time"

	"gno.land/p/demo/uassert"
	"gno.land/p/demo/urequire"
	"gno.land/p/moul/addrset"
)

func TestProposalNew(t *testing.T) {
	cases := []struct {
		name       string
		creator    std.Address
		definition ProposalDefinition
		err        error
	}{
		{
			name:       "success",
			creator:    "g1jg8mtutu9khhfwc4nxmuhcpftf0pajdhfvsqf5",
			definition: testPropDef{votingPeriod: time.Minute * 10},
		},
		{
			name:       "invalid creator address",
			creator:    "invalid",
			definition: testPropDef{},
			err:        ErrInvalidCreatorAddress,
		},
		{
			name:    "max custom vote choices exceeded",
			creator: "g1jg8mtutu9khhfwc4nxmuhcpftf0pajdhfvsqf5",
			definition: testPropDef{
				voteChoices: make([]VoteChoice, MaxCustomVoteChoices+1),
			},
			err: ErrMaxCustomVoteChoices,
		},
	}

	for _, tc := range cases {
		t.Run(tc.name, func(t *testing.T) {
			id := uint64(1)

			p, err := NewProposal(id, tc.creator, tc.definition)

			if tc.err != nil {
				urequire.ErrorIs(t, err, tc.err, "expected an error")
				return
			}

			urequire.NoError(t, err, "unexpected error")
			uassert.Equal(t, p.ID(), id)
			uassert.NotEqual(t, p.Definition(), nil)
			uassert.True(t, p.Status() == StatusActive)
			uassert.Equal(t, p.Creator(), tc.creator)
			uassert.False(t, p.CreatedAt().IsZero())
			uassert.NotEqual(t, p.VotingRecord(), nil)
			uassert.Empty(t, p.StatusReason())
			uassert.True(t, p.VotingDeadline() == p.CreatedAt().Add(tc.definition.VotingPeriod()))
		})
	}
}

func TestProposalVoteChoices(t *testing.T) {
	cases := []struct {
		name       string
		definition ProposalDefinition
		choices    []VoteChoice
	}{
		{
			name:       "custom choices",
			definition: testPropDef{voteChoices: []VoteChoice{"FOO", "BAR", "BAZ"}},
			choices:    []VoteChoice{"BAR", "BAZ", "FOO"},
		},
		{
			name:       "defaults because of empty custom choice list",
			definition: testPropDef{voteChoices: []VoteChoice{}},
			choices:    []VoteChoice{ChoiceAbstain, ChoiceNo, ChoiceYes},
		},
		{
			name:       "defaults because of single custom choice list",
			definition: testPropDef{voteChoices: []VoteChoice{"FOO"}},
			choices:    []VoteChoice{ChoiceAbstain, ChoiceNo, ChoiceYes},
		},
	}

	for _, tc := range cases {
		t.Run(tc.name, func(t *testing.T) {
			p, _ := NewProposal(1, "g1jg8mtutu9khhfwc4nxmuhcpftf0pajdhfvsqf5", testPropDef{
				voteChoices: tc.choices,
			})

			choices := p.VoteChoices()

			urequire.Equal(t, len(choices), len(tc.choices), "expect vote choice count to match")
			for i, c := range choices {
				urequire.True(t, tc.choices[i] == c, "expect vote choice to match")
			}
		})
	}
}

func TestIsQuorumReached(t *testing.T) {
	cases := []struct {
		name    string
		quorum  float64
		members []std.Address
		votes   []Vote
		fail    bool
	}{
		{
			name:   "one third",
			quorum: QuorumOneThird,
			members: []std.Address{
				"g1jg8mtutu9khhfwc4nxmuhcpftf0pajdhfvsqf5",
				"g1w4ek2u33ta047h6lta047h6lta047h6ldvdwpn",
				"g1w4ek2u3jta047h6lta047h6lta047h6l9huexc",
			},
			votes: []Vote{
				{Address: "g1w4ek2u33ta047h6lta047h6lta047h6ldvdwpn", Choice: ChoiceYes},
			},
		},
		{
			name:   "one third no quorum",
			quorum: QuorumOneThird,
			members: []std.Address{
				"g1jg8mtutu9khhfwc4nxmuhcpftf0pajdhfvsqf5",
				"g1w4ek2u33ta047h6lta047h6lta047h6ldvdwpn",
				"g1w4ek2u3jta047h6lta047h6lta047h6l9huexc",
			},
			fail: true,
		},
		{
			name:   "half",
			quorum: QuorumHalf,
			members: []std.Address{
				"g1jg8mtutu9khhfwc4nxmuhcpftf0pajdhfvsqf5",
				"g1w4ek2u33ta047h6lta047h6lta047h6ldvdwpn",
				"g1w4ek2u3jta047h6lta047h6lta047h6l9huexc",
				"g125t352u4pmdrr57emc4pe04y40sknr5ztng5mt",
			},
			votes: []Vote{
				{Address: "g1jg8mtutu9khhfwc4nxmuhcpftf0pajdhfvsqf5", Choice: ChoiceYes},
				{Address: "g1w4ek2u3jta047h6lta047h6lta047h6l9huexc", Choice: ChoiceNo},
			},
		},
		{
			name:   "half no quorum",
			quorum: QuorumHalf,
			members: []std.Address{
				"g1jg8mtutu9khhfwc4nxmuhcpftf0pajdhfvsqf5",
				"g1w4ek2u33ta047h6lta047h6lta047h6ldvdwpn",
				"g1w4ek2u3jta047h6lta047h6lta047h6l9huexc",
				"g125t352u4pmdrr57emc4pe04y40sknr5ztng5mt",
			},
			votes: []Vote{
				{Address: "g1w4ek2u33ta047h6lta047h6lta047h6ldvdwpn", Choice: ChoiceYes},
			},
			fail: true,
		},
		{
			name:   "two thirds",
			quorum: QuorumTwoThirds,
			members: []std.Address{
				"g1jg8mtutu9khhfwc4nxmuhcpftf0pajdhfvsqf5",
				"g1w4ek2u33ta047h6lta047h6lta047h6ldvdwpn",
				"g1w4ek2u3jta047h6lta047h6lta047h6l9huexc",
			},
			votes: []Vote{
				{Address: "g1jg8mtutu9khhfwc4nxmuhcpftf0pajdhfvsqf5", Choice: ChoiceYes},
				{Address: "g1w4ek2u3jta047h6lta047h6lta047h6l9huexc", Choice: ChoiceNo},
			},
		},
		{
			name:   "two thirds no quorum",
			quorum: QuorumTwoThirds,
			members: []std.Address{
				"g1jg8mtutu9khhfwc4nxmuhcpftf0pajdhfvsqf5",
				"g1w4ek2u33ta047h6lta047h6lta047h6ldvdwpn",
				"g1w4ek2u3jta047h6lta047h6lta047h6l9huexc",
			},
			votes: []Vote{
				{Address: "g1w4ek2u3jta047h6lta047h6lta047h6l9huexc", Choice: ChoiceNo},
			},
			fail: true,
		},
		{
			name:   "three fourths",
			quorum: QuorumThreeFourths,
			members: []std.Address{
				"g1jg8mtutu9khhfwc4nxmuhcpftf0pajdhfvsqf5",
				"g1w4ek2u33ta047h6lta047h6lta047h6ldvdwpn",
				"g1w4ek2u3jta047h6lta047h6lta047h6l9huexc",
				"g125t352u4pmdrr57emc4pe04y40sknr5ztng5mt",
			},
			votes: []Vote{
				{Address: "g1jg8mtutu9khhfwc4nxmuhcpftf0pajdhfvsqf5", Choice: ChoiceYes},
				{Address: "g1w4ek2u3jta047h6lta047h6lta047h6l9huexc", Choice: ChoiceNo},
				{Address: "g125t352u4pmdrr57emc4pe04y40sknr5ztng5mt", Choice: ChoiceNo},
			},
		},
		{
			name:   "three fourths no quorum",
			quorum: QuorumThreeFourths,
			members: []std.Address{
				"g1jg8mtutu9khhfwc4nxmuhcpftf0pajdhfvsqf5",
				"g1w4ek2u33ta047h6lta047h6lta047h6ldvdwpn",
				"g1w4ek2u3jta047h6lta047h6lta047h6l9huexc",
				"g125t352u4pmdrr57emc4pe04y40sknr5ztng5mt",
			},
			votes: []Vote{
				{Address: "g1jg8mtutu9khhfwc4nxmuhcpftf0pajdhfvsqf5", Choice: ChoiceYes},
			},
			fail: true,
		},
		{
			name:   "full",
			quorum: QuorumFull,
			members: []std.Address{
				"g1jg8mtutu9khhfwc4nxmuhcpftf0pajdhfvsqf5",
				"g1w4ek2u33ta047h6lta047h6lta047h6ldvdwpn",
			},
			votes: []Vote{
				{Address: "g1jg8mtutu9khhfwc4nxmuhcpftf0pajdhfvsqf5", Choice: ChoiceNo},
				{Address: "g1w4ek2u33ta047h6lta047h6lta047h6ldvdwpn", Choice: ChoiceNo},
			},
		},
		{
			name:   "full no quorum",
			quorum: QuorumFull,
			members: []std.Address{
				"g1jg8mtutu9khhfwc4nxmuhcpftf0pajdhfvsqf5",
				"g1w4ek2u33ta047h6lta047h6lta047h6ldvdwpn",
			},
			votes: []Vote{
				{Address: "g1w4ek2u33ta047h6lta047h6lta047h6ldvdwpn", Choice: ChoiceNo},
			},
			fail: true,
		},
		{
			name:   "no quorum with empty vote",
			quorum: QuorumHalf,
			members: []std.Address{
				"g1jg8mtutu9khhfwc4nxmuhcpftf0pajdhfvsqf5",
				"g1w4ek2u33ta047h6lta047h6lta047h6ldvdwpn",
			},
			votes: []Vote{
				{Address: "g1w4ek2u33ta047h6lta047h6lta047h6ldvdwpn", Choice: ChoiceNone},
			},
			fail: true,
		},
		{
			name:   "no quorum with abstention",
			quorum: QuorumHalf,
			members: []std.Address{
				"g1jg8mtutu9khhfwc4nxmuhcpftf0pajdhfvsqf5",
				"g1w4ek2u33ta047h6lta047h6lta047h6ldvdwpn",
			},
			votes: []Vote{
				{Address: "g1w4ek2u33ta047h6lta047h6lta047h6ldvdwpn", Choice: ChoiceAbstain},
			},
			fail: true,
		},
		{
			name:   "invalid quorum percentage",
			quorum: -1,
			fail:   true,
		},
	}

	for _, tc := range cases {
		t.Run(tc.name, func(t *testing.T) {
			var members addrset.Set
			for _, m := range tc.members {
				members.Add(m)
			}

			var record VotingRecord
			for _, v := range tc.votes {
				record.AddVote(v)
			}

			success := IsQuorumReached(tc.quorum, record.Readonly(), NewMemberSet(members))

			if tc.fail {
				uassert.False(t, success, "expect quorum to fail")
			} else {
				uassert.True(t, success, "expect quorum to succeed")
			}
		})
	}
}

type testPropDef struct {
	votingPeriod                          time.Duration
	tallyResult                           bool
	validationErr, tallyErr, executionErr error
	voteChoices                           []VoteChoice
}

<<<<<<< HEAD
func (testPropDef) Title() string                          { return "" }
func (testPropDef) Body() string                           { return "" }
func (testPropDef) Quorum() float64                        { return 0 }
func (d testPropDef) VotingPeriod() time.Duration          { return d.votingPeriod }
func (d testPropDef) Validate() error                      { return d.validationErr }
func (d testPropDef) Tally(ReadonlyVotingRecord, int) bool { return d.tallyResult }
func (d testPropDef) Execute() error                       { return d.executionErr }
=======
func (testPropDef) Title() string                 { return "" }
func (testPropDef) Body() string                  { return "" }
func (d testPropDef) VotingPeriod() time.Duration { return d.votingPeriod }
func (d testPropDef) Validate() error             { return d.validationErr }
func (d testPropDef) Execute() error              { return d.executionErr }

func (d testPropDef) Tally(ReadonlyVotingRecord, MemberSet) (bool, error) {
	return d.tallyResult, d.tallyErr
}
>>>>>>> 408df2a2

func (d testPropDef) CustomVoteChoices() []VoteChoice {
	if len(d.voteChoices) > 0 {
		return d.voteChoices
	}
	return []VoteChoice{ChoiceYes, ChoiceNo, ChoiceAbstain}
}<|MERGE_RESOLUTION|>--- conflicted
+++ resolved
@@ -299,15 +299,6 @@
 	voteChoices                           []VoteChoice
 }
 
-<<<<<<< HEAD
-func (testPropDef) Title() string                          { return "" }
-func (testPropDef) Body() string                           { return "" }
-func (testPropDef) Quorum() float64                        { return 0 }
-func (d testPropDef) VotingPeriod() time.Duration          { return d.votingPeriod }
-func (d testPropDef) Validate() error                      { return d.validationErr }
-func (d testPropDef) Tally(ReadonlyVotingRecord, int) bool { return d.tallyResult }
-func (d testPropDef) Execute() error                       { return d.executionErr }
-=======
 func (testPropDef) Title() string                 { return "" }
 func (testPropDef) Body() string                  { return "" }
 func (d testPropDef) VotingPeriod() time.Duration { return d.votingPeriod }
@@ -317,7 +308,6 @@
 func (d testPropDef) Tally(ReadonlyVotingRecord, MemberSet) (bool, error) {
 	return d.tallyResult, d.tallyErr
 }
->>>>>>> 408df2a2
 
 func (d testPropDef) CustomVoteChoices() []VoteChoice {
 	if len(d.voteChoices) > 0 {
