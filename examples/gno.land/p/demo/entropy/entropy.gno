--- conflicted
+++ resolved
@@ -11,8 +11,8 @@
 package entropy
 
 import (
-	"chain/runtime"
 	"math"
+	"std"
 	"time"
 )
 
@@ -57,22 +57,15 @@
 
 	// handle callers
 	{
-<<<<<<< HEAD
-		caller1 := runtime.CallerAt(1).String()
-		i.djb2String(caller1)
-		caller2 := runtime.CallerAt(2).String()
-		i.djb2String(caller2)
-=======
 		currentRealm := std.CurrentRealm().Address().String()
 		i.djb2String(currentRealm)
 		originCaller := std.OriginCaller().String()
 		i.djb2String(originCaller)
->>>>>>> a56a225e
 	}
 
 	// height
 	{
-		height := runtime.ChainHeight()
+		height := std.ChainHeight()
 		if height >= math.MaxUint32 {
 			height -= math.MaxUint32
 		}
