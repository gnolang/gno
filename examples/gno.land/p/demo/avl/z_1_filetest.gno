// PKGPATH: gno.land/r/test
package test

import (
	"gno.land/p/demo/avl"
)

var node *avl.Node

func init() {
	node = avl.NewNode("key0", "value0")
	node, _ = node.Set("key1", "value1")
}

func main() {
	var updated bool
	node, updated = node.Set("key2", "value2")
	// println(node, updated)
	println(updated, node.Size())
}

// Output:
// false 3

// Realm:
<<<<<<< HEAD
// switchrealm["gno.land/r/test"]
// u[a8ada09dee16d791fd406d629fe29bb0ed084a30:6](2)=
=======
// finalizerealm["gno.land/r/test"]
// u[a8ada09dee16d791fd406d629fe29bb0ed084a30:6]=
>>>>>>> 1de9aab6
//     @@ -1,7 +1,7 @@
//      {
//          "ObjectInfo": {
//              "ID": "a8ada09dee16d791fd406d629fe29bb0ed084a30:6",
//     -        "ModTime": "0",
//     +        "ModTime": "11",
//              "OwnerID": "a8ada09dee16d791fd406d629fe29bb0ed084a30:5",
//              "RefCount": "1"
//          },
// u[a8ada09dee16d791fd406d629fe29bb0ed084a30:8](2)=
//     @@ -1,7 +1,7 @@
//      {
//          "ObjectInfo": {
//              "ID": "a8ada09dee16d791fd406d629fe29bb0ed084a30:8",
//     -        "ModTime": "0",
//     +        "ModTime": "13",
//              "OwnerID": "a8ada09dee16d791fd406d629fe29bb0ed084a30:5",
//              "RefCount": "1"
//          },
// c[a8ada09dee16d791fd406d629fe29bb0ed084a30:15](545)={
//     "Fields": [
//         {
//             "T": {
//                 "@type": "/gno.PrimitiveType",
//                 "value": "16"
//             },
//             "V": {
//                 "@type": "/gno.StringValue",
//                 "value": "key2"
//             }
//         },
//         {
//             "T": {
//                 "@type": "/gno.PrimitiveType",
//                 "value": "16"
//             },
//             "V": {
//                 "@type": "/gno.StringValue",
//                 "value": "value2"
//             }
//         },
//         {
//             "T": {
//                 "@type": "/gno.PrimitiveType",
//                 "value": "64"
//             }
//         },
//         {
//             "N": "AQAAAAAAAAA=",
//             "T": {
//                 "@type": "/gno.PrimitiveType",
//                 "value": "32"
//             }
//         },
//         {
//             "T": {
//                 "@type": "/gno.PointerType",
//                 "Elt": {
//                     "@type": "/gno.RefType",
//                     "ID": "gno.land/p/demo/avl.Node"
//                 }
//             }
//         },
//         {
//             "T": {
//                 "@type": "/gno.PointerType",
//                 "Elt": {
//                     "@type": "/gno.RefType",
//                     "ID": "gno.land/p/demo/avl.Node"
//                 }
//             }
//         }
//     ],
//     "ObjectInfo": {
//         "ID": "a8ada09dee16d791fd406d629fe29bb0ed084a30:15",
//         "ModTime": "0",
//         "OwnerID": "a8ada09dee16d791fd406d629fe29bb0ed084a30:14",
//         "RefCount": "1"
//     }
// }
// c[a8ada09dee16d791fd406d629fe29bb0ed084a30:14](343)={
//     "ObjectInfo": {
//         "ID": "a8ada09dee16d791fd406d629fe29bb0ed084a30:14",
//         "ModTime": "0",
//         "OwnerID": "a8ada09dee16d791fd406d629fe29bb0ed084a30:13",
//         "RefCount": "1"
//     },
//     "Value": {
//         "T": {
//             "@type": "/gno.RefType",
//             "ID": "gno.land/p/demo/avl.Node"
//         },
//         "V": {
//             "@type": "/gno.RefValue",
//             "Hash": "143aebc820da33550f7338723fb1e2eec575b196",
//             "ObjectID": "a8ada09dee16d791fd406d629fe29bb0ed084a30:15"
//         }
//     }
// }
// c[a8ada09dee16d791fd406d629fe29bb0ed084a30:13](748)={
//     "Fields": [
//         {
//             "T": {
//                 "@type": "/gno.PrimitiveType",
//                 "value": "16"
//             },
//             "V": {
//                 "@type": "/gno.StringValue",
//                 "value": "key2"
//             }
//         },
//         {},
//         {
//             "N": "AQAAAAAAAAA=",
//             "T": {
//                 "@type": "/gno.PrimitiveType",
//                 "value": "64"
//             }
//         },
//         {
//             "N": "AgAAAAAAAAA=",
//             "T": {
//                 "@type": "/gno.PrimitiveType",
//                 "value": "32"
//             }
//         },
//         {
//             "T": {
//                 "@type": "/gno.PointerType",
//                 "Elt": {
//                     "@type": "/gno.RefType",
//                     "ID": "gno.land/p/demo/avl.Node"
//                 }
//             },
//             "V": {
//                 "@type": "/gno.PointerValue",
//                 "Base": {
//                     "@type": "/gno.RefValue",
//                     "Hash": "cafae89e4d4aaaefe7fdf0691084508d4274a981",
//                     "ObjectID": "a8ada09dee16d791fd406d629fe29bb0ed084a30:8"
//                 },
//                 "Index": "0",
//                 "TV": null
//             }
//         },
//         {
//             "T": {
//                 "@type": "/gno.PointerType",
//                 "Elt": {
//                     "@type": "/gno.RefType",
//                     "ID": "gno.land/p/demo/avl.Node"
//                 }
//             },
//             "V": {
//                 "@type": "/gno.PointerValue",
//                 "Base": {
//                     "@type": "/gno.RefValue",
//                     "Hash": "2e733a8e9e74fe14f0a5d10fb0f6728fa53d052d",
//                     "ObjectID": "a8ada09dee16d791fd406d629fe29bb0ed084a30:14"
//                 },
//                 "Index": "0",
//                 "TV": null
//             }
//         }
//     ],
//     "ObjectInfo": {
//         "ID": "a8ada09dee16d791fd406d629fe29bb0ed084a30:13",
//         "ModTime": "0",
//         "OwnerID": "a8ada09dee16d791fd406d629fe29bb0ed084a30:12",
//         "RefCount": "1"
//     }
// }
// c[a8ada09dee16d791fd406d629fe29bb0ed084a30:12](343)={
//     "ObjectInfo": {
//         "ID": "a8ada09dee16d791fd406d629fe29bb0ed084a30:12",
//         "ModTime": "0",
//         "OwnerID": "a8ada09dee16d791fd406d629fe29bb0ed084a30:11",
//         "RefCount": "1"
//     },
//     "Value": {
//         "T": {
//             "@type": "/gno.RefType",
//             "ID": "gno.land/p/demo/avl.Node"
//         },
//         "V": {
//             "@type": "/gno.RefValue",
//             "Hash": "b2e446f490656c19a83c43055de29c96e92a1549",
//             "ObjectID": "a8ada09dee16d791fd406d629fe29bb0ed084a30:13"
//         }
//     }
// }
// c[a8ada09dee16d791fd406d629fe29bb0ed084a30:11](748)={
//     "Fields": [
//         {
//             "T": {
//                 "@type": "/gno.PrimitiveType",
//                 "value": "16"
//             },
//             "V": {
//                 "@type": "/gno.StringValue",
//                 "value": "key1"
//             }
//         },
//         {},
//         {
//             "N": "AgAAAAAAAAA=",
//             "T": {
//                 "@type": "/gno.PrimitiveType",
//                 "value": "64"
//             }
//         },
//         {
//             "N": "AwAAAAAAAAA=",
//             "T": {
//                 "@type": "/gno.PrimitiveType",
//                 "value": "32"
//             }
//         },
//         {
//             "T": {
//                 "@type": "/gno.PointerType",
//                 "Elt": {
//                     "@type": "/gno.RefType",
//                     "ID": "gno.land/p/demo/avl.Node"
//                 }
//             },
//             "V": {
//                 "@type": "/gno.PointerValue",
//                 "Base": {
//                     "@type": "/gno.RefValue",
//                     "Hash": "4e56eeb96eb1d9b27cf603140cd03a1622b6358b",
//                     "ObjectID": "a8ada09dee16d791fd406d629fe29bb0ed084a30:6"
//                 },
//                 "Index": "0",
//                 "TV": null
//             }
//         },
//         {
//             "T": {
//                 "@type": "/gno.PointerType",
//                 "Elt": {
//                     "@type": "/gno.RefType",
//                     "ID": "gno.land/p/demo/avl.Node"
//                 }
//             },
//             "V": {
//                 "@type": "/gno.PointerValue",
//                 "Base": {
//                     "@type": "/gno.RefValue",
//                     "Hash": "7b61530859954d1d14b2f696c91c5f37d39c21e7",
//                     "ObjectID": "a8ada09dee16d791fd406d629fe29bb0ed084a30:12"
//                 },
//                 "Index": "0",
//                 "TV": null
//             }
//         }
//     ],
//     "ObjectInfo": {
//         "ID": "a8ada09dee16d791fd406d629fe29bb0ed084a30:11",
//         "ModTime": "0",
//         "OwnerID": "a8ada09dee16d791fd406d629fe29bb0ed084a30:10",
//         "RefCount": "1"
//     }
// }
// c[a8ada09dee16d791fd406d629fe29bb0ed084a30:10](342)={
//     "ObjectInfo": {
//         "ID": "a8ada09dee16d791fd406d629fe29bb0ed084a30:10",
//         "ModTime": "0",
//         "OwnerID": "a8ada09dee16d791fd406d629fe29bb0ed084a30:2",
//         "RefCount": "1"
//     },
//     "Value": {
//         "T": {
//             "@type": "/gno.RefType",
//             "ID": "gno.land/p/demo/avl.Node"
//         },
//         "V": {
//             "@type": "/gno.RefValue",
//             "Hash": "fedc6d430b38c985dc6a985b2fcaee97e88ba6da",
//             "ObjectID": "a8ada09dee16d791fd406d629fe29bb0ed084a30:11"
//         }
//     }
// }
// u[a8ada09dee16d791fd406d629fe29bb0ed084a30:2](1)=
//     @@ -3,7 +3,7 @@
//          "ObjectInfo": {
//              "ID": "a8ada09dee16d791fd406d629fe29bb0ed084a30:2",
//              "IsEscaped": true,
//     -        "ModTime": "3",
//     +        "ModTime": "9",
//              "RefCount": "2"
//          },
//          "Parent": null,
//     @@ -30,8 +30,8 @@
//                      "@type": "/gno.PointerValue",
//                      "Base": {
//                          "@type": "/gno.RefValue",
//     -                    "Hash": "213a2c56908ed00c6d21377f37be61a76102cd5f",
//     -                    "ObjectID": "a8ada09dee16d791fd406d629fe29bb0ed084a30:4"
//     +                    "Hash": "515b45e4a6f5fa153a0251d7108781d86c52ce1c",
//     +                    "ObjectID": "a8ada09dee16d791fd406d629fe29bb0ed084a30:10"
//                      },
//                      "Index": "0",
//                      "TV": null
// d[a8ada09dee16d791fd406d629fe29bb0ed084a30:4](-340)
// d[a8ada09dee16d791fd406d629fe29bb0ed084a30:5](-745)<|MERGE_RESOLUTION|>--- conflicted
+++ resolved
@@ -23,13 +23,8 @@
 // false 3
 
 // Realm:
-<<<<<<< HEAD
-// switchrealm["gno.land/r/test"]
-// u[a8ada09dee16d791fd406d629fe29bb0ed084a30:6](2)=
-=======
 // finalizerealm["gno.land/r/test"]
 // u[a8ada09dee16d791fd406d629fe29bb0ed084a30:6]=
->>>>>>> 1de9aab6
 //     @@ -1,7 +1,7 @@
 //      {
 //          "ObjectInfo": {
