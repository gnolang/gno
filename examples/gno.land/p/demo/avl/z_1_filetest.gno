--- conflicted
+++ resolved
@@ -143,8 +143,8 @@
 //                 "@type": "/gno.PointerValue",
 //                 "Base": {
 //                     "@type": "/gno.RefValue",
-//                     "Hash": "b4d88f4e396525f5dd9b2f6599531cc7a9910fc2",
-//                     "ObjectID": "a8ada09dee16d791fd406d629fe29bb0ed084a30:7"
+//                     "Hash": "2f3adc5d0f2a3fe0331cfa93572a7abdde14c9aa",
+//                     "ObjectID": "a8ada09dee16d791fd406d629fe29bb0ed084a30:8"
 //                 },
 //                 "Index": "0",
 //                 "TV": null
@@ -191,7 +191,7 @@
 //         },
 //         "V": {
 //             "@type": "/gno.RefValue",
-//             "Hash": "e64dc27f430466fcf8c0bf21aea298161687ca6d",
+//             "Hash": "fe20a19f956511f274dc77854e9e5468387260f4",
 //             "ObjectID": "a8ada09dee16d791fd406d629fe29bb0ed084a30:13"
 //         }
 //     }
@@ -235,8 +235,8 @@
 //                 "@type": "/gno.PointerValue",
 //                 "Base": {
 //                     "@type": "/gno.RefValue",
-//                     "Hash": "0798652a2645fc6cce744f50fc3b0c8b74644273",
-//                     "ObjectID": "a8ada09dee16d791fd406d629fe29bb0ed084a30:5"
+//                     "Hash": "c89a71bdf045e8bde2059dc9d33839f916e02e5d",
+//                     "ObjectID": "a8ada09dee16d791fd406d629fe29bb0ed084a30:6"
 //                 },
 //                 "Index": "0",
 //                 "TV": null
@@ -254,7 +254,7 @@
 //                 "@type": "/gno.PointerValue",
 //                 "Base": {
 //                     "@type": "/gno.RefValue",
-//                     "Hash": "45c144eab89443ba7649622f95f7b4afe4f1c2ed",
+//                     "Hash": "90fa67f8c47db4b9b2a60425dff08d5a3385100f",
 //                     "ObjectID": "a8ada09dee16d791fd406d629fe29bb0ed084a30:12"
 //                 },
 //                 "Index": "0",
@@ -283,7 +283,7 @@
 //         },
 //         "V": {
 //             "@type": "/gno.RefValue",
-//             "Hash": "f30d9cde2b4b6bb35e422712f4f2a60e3e0d6ebb",
+//             "Hash": "83e42caaf53070dd95b5f859053eb51ed900bbda",
 //             "ObjectID": "a8ada09dee16d791fd406d629fe29bb0ed084a30:11"
 //         }
 //     }
@@ -320,11 +320,7 @@
 //                 "@type": "/gno.PointerValue",
 //                 "Base": {
 //                     "@type": "/gno.RefValue",
-<<<<<<< HEAD
-//                     "Hash": "38137d7532c4cf5c5d1997db211f4144946d2c94",
-=======
 //                     "Hash": "1faa9fa4ba1935121a6d3f0a623772e9d4499b0a",
->>>>>>> 0e3c050f
 //                     "ObjectID": "a8ada09dee16d791fd406d629fe29bb0ed084a30:10"
 //                 },
 //                 "Index": "0",
@@ -342,7 +338,7 @@
 //                 "Closure": {
 //                     "@type": "/gno.RefValue",
 //                     "Escaped": true,
-//                     "ObjectID": "a8ada09dee16d791fd406d629fe29bb0ed084a30:9"
+//                     "ObjectID": "a8ada09dee16d791fd406d629fe29bb0ed084a30:3"
 //                 },
 //                 "FileName": "main.gno",
 //                 "IsMethod": false,
@@ -378,7 +374,7 @@
 //                 "Closure": {
 //                     "@type": "/gno.RefValue",
 //                     "Escaped": true,
-//                     "ObjectID": "a8ada09dee16d791fd406d629fe29bb0ed084a30:9"
+//                     "ObjectID": "a8ada09dee16d791fd406d629fe29bb0ed084a30:3"
 //                 },
 //                 "FileName": "main.gno",
 //                 "IsMethod": false,
@@ -405,5 +401,5 @@
 //         }
 //     ]
 // }
-// d[a8ada09dee16d791fd406d629fe29bb0ed084a30:3]
-// d[a8ada09dee16d791fd406d629fe29bb0ed084a30:4]+// d[a8ada09dee16d791fd406d629fe29bb0ed084a30:4]
+// d[a8ada09dee16d791fd406d629fe29bb0ed084a30:5]