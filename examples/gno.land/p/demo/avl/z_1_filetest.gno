// PKGPATH: gno.land/r/test
package test

import (
	"gno.land/p/demo/avl"
)

var node *avl.Node

func init() {
	node = avl.NewNode("key0", "value0")
	node, _ = node.Set("key1", "value1")
}

func main() {
	crossing()

	var updated bool
	node, updated = node.Set("key2", "value2")
	// println(node, updated)
	println(updated, node.Size())
}

// Output:
// false 3



// Realm:
// finalizerealm["gno.land/r/test"]
// u[a8ada09dee16d791fd406d629fe29bb0ed084a30:9]=
//     @@ -1,7 +1,7 @@
//      {
//          "ObjectInfo": {
//              "ID": "a8ada09dee16d791fd406d629fe29bb0ed084a30:9",
//     -        "ModTime": "0",
//     +        "ModTime": "14",
//              "OwnerID": "a8ada09dee16d791fd406d629fe29bb0ed084a30:8",
//              "RefCount": "1"
//          },
<<<<<<< HEAD
// u[a8ada09dee16d791fd406d629fe29bb0ed084a30:8](2)=
=======
// u[a8ada09dee16d791fd406d629fe29bb0ed084a30:11]=
>>>>>>> d37bc654
//     @@ -1,7 +1,7 @@
//      {
//          "ObjectInfo": {
//              "ID": "a8ada09dee16d791fd406d629fe29bb0ed084a30:11",
//     -        "ModTime": "0",
//     +        "ModTime": "16",
//              "OwnerID": "a8ada09dee16d791fd406d629fe29bb0ed084a30:8",
//              "RefCount": "1"
//          },
<<<<<<< HEAD
// c[a8ada09dee16d791fd406d629fe29bb0ed084a30:15](545)={
=======
// c[a8ada09dee16d791fd406d629fe29bb0ed084a30:18]={
>>>>>>> d37bc654
//     "Fields": [
//         {
//             "T": {
//                 "@type": "/gno.PrimitiveType",
//                 "value": "16"
//             },
//             "V": {
//                 "@type": "/gno.StringValue",
//                 "value": "key2"
//             }
//         },
//         {
//             "T": {
//                 "@type": "/gno.PrimitiveType",
//                 "value": "16"
//             },
//             "V": {
//                 "@type": "/gno.StringValue",
//                 "value": "value2"
//             }
//         },
//         {
//             "T": {
//                 "@type": "/gno.PrimitiveType",
//                 "value": "64"
//             }
//         },
//         {
//             "N": "AQAAAAAAAAA=",
//             "T": {
//                 "@type": "/gno.PrimitiveType",
//                 "value": "32"
//             }
//         },
//         {
//             "T": {
//                 "@type": "/gno.PointerType",
//                 "Elt": {
//                     "@type": "/gno.RefType",
//                     "ID": "gno.land/p/demo/avl.Node"
//                 }
//             }
//         },
//         {
//             "T": {
//                 "@type": "/gno.PointerType",
//                 "Elt": {
//                     "@type": "/gno.RefType",
//                     "ID": "gno.land/p/demo/avl.Node"
//                 }
//             }
//         }
//     ],
//     "ObjectInfo": {
//         "ID": "a8ada09dee16d791fd406d629fe29bb0ed084a30:18",
//         "ModTime": "0",
//         "OwnerID": "a8ada09dee16d791fd406d629fe29bb0ed084a30:17",
//         "RefCount": "1"
//     }
// }
<<<<<<< HEAD
// c[a8ada09dee16d791fd406d629fe29bb0ed084a30:14](343)={
=======
// c[a8ada09dee16d791fd406d629fe29bb0ed084a30:17]={
>>>>>>> d37bc654
//     "ObjectInfo": {
//         "ID": "a8ada09dee16d791fd406d629fe29bb0ed084a30:17",
//         "ModTime": "0",
//         "OwnerID": "a8ada09dee16d791fd406d629fe29bb0ed084a30:16",
//         "RefCount": "1"
//     },
//     "Value": {
//         "T": {
//             "@type": "/gno.RefType",
//             "ID": "gno.land/p/demo/avl.Node"
//         },
//         "V": {
//             "@type": "/gno.RefValue",
//             "Hash": "27c82fe9c0e010bd7055e873dcc8e394963b7fd2",
//             "ObjectID": "a8ada09dee16d791fd406d629fe29bb0ed084a30:18"
//         }
//     }
// }
<<<<<<< HEAD
// c[a8ada09dee16d791fd406d629fe29bb0ed084a30:13](748)={
=======
// c[a8ada09dee16d791fd406d629fe29bb0ed084a30:16]={
>>>>>>> d37bc654
//     "Fields": [
//         {
//             "T": {
//                 "@type": "/gno.PrimitiveType",
//                 "value": "16"
//             },
//             "V": {
//                 "@type": "/gno.StringValue",
//                 "value": "key2"
//             }
//         },
//         {},
//         {
//             "N": "AQAAAAAAAAA=",
//             "T": {
//                 "@type": "/gno.PrimitiveType",
//                 "value": "64"
//             }
//         },
//         {
//             "N": "AgAAAAAAAAA=",
//             "T": {
//                 "@type": "/gno.PrimitiveType",
//                 "value": "32"
//             }
//         },
//         {
//             "T": {
//                 "@type": "/gno.PointerType",
//                 "Elt": {
//                     "@type": "/gno.RefType",
//                     "ID": "gno.land/p/demo/avl.Node"
//                 }
//             },
//             "V": {
//                 "@type": "/gno.PointerValue",
//                 "Base": {
//                     "@type": "/gno.RefValue",
//                     "Hash": "6fedda0be1874c2ab889c6498ab942a5b4788635",
//                     "ObjectID": "a8ada09dee16d791fd406d629fe29bb0ed084a30:11"
//                 },
//                 "Index": "0",
//                 "TV": null
//             }
//         },
//         {
//             "T": {
//                 "@type": "/gno.PointerType",
//                 "Elt": {
//                     "@type": "/gno.RefType",
//                     "ID": "gno.land/p/demo/avl.Node"
//                 }
//             },
//             "V": {
//                 "@type": "/gno.PointerValue",
//                 "Base": {
//                     "@type": "/gno.RefValue",
//                     "Hash": "98954fd1c465552a4ba7dd00877348820d4dc0a2",
//                     "ObjectID": "a8ada09dee16d791fd406d629fe29bb0ed084a30:17"
//                 },
//                 "Index": "0",
//                 "TV": null
//             }
//         }
//     ],
//     "ObjectInfo": {
//         "ID": "a8ada09dee16d791fd406d629fe29bb0ed084a30:16",
//         "ModTime": "0",
//         "OwnerID": "a8ada09dee16d791fd406d629fe29bb0ed084a30:15",
//         "RefCount": "1"
//     }
// }
<<<<<<< HEAD
// c[a8ada09dee16d791fd406d629fe29bb0ed084a30:12](343)={
=======
// c[a8ada09dee16d791fd406d629fe29bb0ed084a30:15]={
>>>>>>> d37bc654
//     "ObjectInfo": {
//         "ID": "a8ada09dee16d791fd406d629fe29bb0ed084a30:15",
//         "ModTime": "0",
//         "OwnerID": "a8ada09dee16d791fd406d629fe29bb0ed084a30:14",
//         "RefCount": "1"
//     },
//     "Value": {
//         "T": {
//             "@type": "/gno.RefType",
//             "ID": "gno.land/p/demo/avl.Node"
//         },
//         "V": {
//             "@type": "/gno.RefValue",
//             "Hash": "7c93c5b0ba175d456548c4aa126490dec76fd9ea",
//             "ObjectID": "a8ada09dee16d791fd406d629fe29bb0ed084a30:16"
//         }
//     }
// }
<<<<<<< HEAD
// c[a8ada09dee16d791fd406d629fe29bb0ed084a30:11](748)={
=======
// c[a8ada09dee16d791fd406d629fe29bb0ed084a30:14]={
>>>>>>> d37bc654
//     "Fields": [
//         {
//             "T": {
//                 "@type": "/gno.PrimitiveType",
//                 "value": "16"
//             },
//             "V": {
//                 "@type": "/gno.StringValue",
//                 "value": "key1"
//             }
//         },
//         {},
//         {
//             "N": "AgAAAAAAAAA=",
//             "T": {
//                 "@type": "/gno.PrimitiveType",
//                 "value": "64"
//             }
//         },
//         {
//             "N": "AwAAAAAAAAA=",
//             "T": {
//                 "@type": "/gno.PrimitiveType",
//                 "value": "32"
//             }
//         },
//         {
//             "T": {
//                 "@type": "/gno.PointerType",
//                 "Elt": {
//                     "@type": "/gno.RefType",
//                     "ID": "gno.land/p/demo/avl.Node"
//                 }
//             },
//             "V": {
//                 "@type": "/gno.PointerValue",
//                 "Base": {
//                     "@type": "/gno.RefValue",
//                     "Hash": "4bdce8127e004a4f9d332aeb5a78cfe8c6ca96b0",
//                     "ObjectID": "a8ada09dee16d791fd406d629fe29bb0ed084a30:9"
//                 },
//                 "Index": "0",
//                 "TV": null
//             }
//         },
//         {
//             "T": {
//                 "@type": "/gno.PointerType",
//                 "Elt": {
//                     "@type": "/gno.RefType",
//                     "ID": "gno.land/p/demo/avl.Node"
//                 }
//             },
//             "V": {
//                 "@type": "/gno.PointerValue",
//                 "Base": {
//                     "@type": "/gno.RefValue",
//                     "Hash": "6073f435fc15cdb2c58b42fa7d297b8c4d3543fa",
//                     "ObjectID": "a8ada09dee16d791fd406d629fe29bb0ed084a30:15"
//                 },
//                 "Index": "0",
//                 "TV": null
//             }
//         }
//     ],
//     "ObjectInfo": {
//         "ID": "a8ada09dee16d791fd406d629fe29bb0ed084a30:14",
//         "ModTime": "0",
//         "OwnerID": "a8ada09dee16d791fd406d629fe29bb0ed084a30:13",
//         "RefCount": "1"
//     }
// }
<<<<<<< HEAD
// c[a8ada09dee16d791fd406d629fe29bb0ed084a30:10](342)={
=======
// c[a8ada09dee16d791fd406d629fe29bb0ed084a30:13]={
>>>>>>> d37bc654
//     "ObjectInfo": {
//         "ID": "a8ada09dee16d791fd406d629fe29bb0ed084a30:13",
//         "ModTime": "0",
//         "OwnerID": "a8ada09dee16d791fd406d629fe29bb0ed084a30:3",
//         "RefCount": "1"
//     },
//     "Value": {
//         "T": {
//             "@type": "/gno.RefType",
//             "ID": "gno.land/p/demo/avl.Node"
//         },
//         "V": {
//             "@type": "/gno.RefValue",
//             "Hash": "0eb69253ed71f09f5fa08ff9f2234f576f296b13",
//             "ObjectID": "a8ada09dee16d791fd406d629fe29bb0ed084a30:14"
//         }
//     }
// }
<<<<<<< HEAD
// u[a8ada09dee16d791fd406d629fe29bb0ed084a30:2](1)=
//     @@ -3,7 +3,7 @@
=======
// u[a8ada09dee16d791fd406d629fe29bb0ed084a30:3]=
//     @@ -1,7 +1,7 @@
//      {
>>>>>>> d37bc654
//          "ObjectInfo": {
//              "ID": "a8ada09dee16d791fd406d629fe29bb0ed084a30:3",
//     -        "ModTime": "6",
//     +        "ModTime": "12",
//              "OwnerID": "a8ada09dee16d791fd406d629fe29bb0ed084a30:2",
//              "RefCount": "1"
//          },
<<<<<<< HEAD
//          "Parent": null,
//     @@ -30,8 +30,8 @@
//                      "@type": "/gno.PointerValue",
//                      "Base": {
//                          "@type": "/gno.RefValue",
//     -                    "Hash": "213a2c56908ed00c6d21377f37be61a76102cd5f",
//     -                    "ObjectID": "a8ada09dee16d791fd406d629fe29bb0ed084a30:4"
//     +                    "Hash": "515b45e4a6f5fa153a0251d7108781d86c52ce1c",
//     +                    "ObjectID": "a8ada09dee16d791fd406d629fe29bb0ed084a30:10"
//                      },
//                      "Index": "0",
//                      "TV": null
// d[a8ada09dee16d791fd406d629fe29bb0ed084a30:4](-340)
// d[a8ada09dee16d791fd406d629fe29bb0ed084a30:5](-745)
=======
//     @@ -17,8 +17,8 @@
//                  "@type": "/gno.PointerValue",
//                  "Base": {
//                      "@type": "/gno.RefValue",
//     -                "Hash": "b04c19a6409cd14ac64426556d8d883ee2b6a55d",
//     -                "ObjectID": "a8ada09dee16d791fd406d629fe29bb0ed084a30:7"
//     +                "Hash": "d32ff23c6146ecf73934b20d0a0367ac558d87e4",
//     +                "ObjectID": "a8ada09dee16d791fd406d629fe29bb0ed084a30:13"
//                  },
//                  "Index": "0",
//                  "TV": null
// d[a8ada09dee16d791fd406d629fe29bb0ed084a30:7]
// d[a8ada09dee16d791fd406d629fe29bb0ed084a30:8]
>>>>>>> d37bc654
<|MERGE_RESOLUTION|>--- conflicted
+++ resolved
@@ -23,8 +23,6 @@
 
 // Output:
 // false 3
-
-
 
 // Realm:
 // finalizerealm["gno.land/r/test"]
@@ -38,11 +36,7 @@
 //              "OwnerID": "a8ada09dee16d791fd406d629fe29bb0ed084a30:8",
 //              "RefCount": "1"
 //          },
-<<<<<<< HEAD
-// u[a8ada09dee16d791fd406d629fe29bb0ed084a30:8](2)=
-=======
 // u[a8ada09dee16d791fd406d629fe29bb0ed084a30:11]=
->>>>>>> d37bc654
 //     @@ -1,7 +1,7 @@
 //      {
 //          "ObjectInfo": {
@@ -52,11 +46,7 @@
 //              "OwnerID": "a8ada09dee16d791fd406d629fe29bb0ed084a30:8",
 //              "RefCount": "1"
 //          },
-<<<<<<< HEAD
-// c[a8ada09dee16d791fd406d629fe29bb0ed084a30:15](545)={
-=======
 // c[a8ada09dee16d791fd406d629fe29bb0ed084a30:18]={
->>>>>>> d37bc654
 //     "Fields": [
 //         {
 //             "T": {
@@ -117,11 +107,7 @@
 //         "RefCount": "1"
 //     }
 // }
-<<<<<<< HEAD
-// c[a8ada09dee16d791fd406d629fe29bb0ed084a30:14](343)={
-=======
 // c[a8ada09dee16d791fd406d629fe29bb0ed084a30:17]={
->>>>>>> d37bc654
 //     "ObjectInfo": {
 //         "ID": "a8ada09dee16d791fd406d629fe29bb0ed084a30:17",
 //         "ModTime": "0",
@@ -140,11 +126,7 @@
 //         }
 //     }
 // }
-<<<<<<< HEAD
-// c[a8ada09dee16d791fd406d629fe29bb0ed084a30:13](748)={
-=======
 // c[a8ada09dee16d791fd406d629fe29bb0ed084a30:16]={
->>>>>>> d37bc654
 //     "Fields": [
 //         {
 //             "T": {
@@ -217,11 +199,7 @@
 //         "RefCount": "1"
 //     }
 // }
-<<<<<<< HEAD
-// c[a8ada09dee16d791fd406d629fe29bb0ed084a30:12](343)={
-=======
 // c[a8ada09dee16d791fd406d629fe29bb0ed084a30:15]={
->>>>>>> d37bc654
 //     "ObjectInfo": {
 //         "ID": "a8ada09dee16d791fd406d629fe29bb0ed084a30:15",
 //         "ModTime": "0",
@@ -240,11 +218,7 @@
 //         }
 //     }
 // }
-<<<<<<< HEAD
-// c[a8ada09dee16d791fd406d629fe29bb0ed084a30:11](748)={
-=======
 // c[a8ada09dee16d791fd406d629fe29bb0ed084a30:14]={
->>>>>>> d37bc654
 //     "Fields": [
 //         {
 //             "T": {
@@ -317,11 +291,7 @@
 //         "RefCount": "1"
 //     }
 // }
-<<<<<<< HEAD
-// c[a8ada09dee16d791fd406d629fe29bb0ed084a30:10](342)={
-=======
 // c[a8ada09dee16d791fd406d629fe29bb0ed084a30:13]={
->>>>>>> d37bc654
 //     "ObjectInfo": {
 //         "ID": "a8ada09dee16d791fd406d629fe29bb0ed084a30:13",
 //         "ModTime": "0",
@@ -340,14 +310,9 @@
 //         }
 //     }
 // }
-<<<<<<< HEAD
-// u[a8ada09dee16d791fd406d629fe29bb0ed084a30:2](1)=
-//     @@ -3,7 +3,7 @@
-=======
 // u[a8ada09dee16d791fd406d629fe29bb0ed084a30:3]=
 //     @@ -1,7 +1,7 @@
 //      {
->>>>>>> d37bc654
 //          "ObjectInfo": {
 //              "ID": "a8ada09dee16d791fd406d629fe29bb0ed084a30:3",
 //     -        "ModTime": "6",
@@ -355,22 +320,6 @@
 //              "OwnerID": "a8ada09dee16d791fd406d629fe29bb0ed084a30:2",
 //              "RefCount": "1"
 //          },
-<<<<<<< HEAD
-//          "Parent": null,
-//     @@ -30,8 +30,8 @@
-//                      "@type": "/gno.PointerValue",
-//                      "Base": {
-//                          "@type": "/gno.RefValue",
-//     -                    "Hash": "213a2c56908ed00c6d21377f37be61a76102cd5f",
-//     -                    "ObjectID": "a8ada09dee16d791fd406d629fe29bb0ed084a30:4"
-//     +                    "Hash": "515b45e4a6f5fa153a0251d7108781d86c52ce1c",
-//     +                    "ObjectID": "a8ada09dee16d791fd406d629fe29bb0ed084a30:10"
-//                      },
-//                      "Index": "0",
-//                      "TV": null
-// d[a8ada09dee16d791fd406d629fe29bb0ed084a30:4](-340)
-// d[a8ada09dee16d791fd406d629fe29bb0ed084a30:5](-745)
-=======
 //     @@ -17,8 +17,8 @@
 //                  "@type": "/gno.PointerValue",
 //                  "Base": {
@@ -383,5 +332,4 @@
 //                  "Index": "0",
 //                  "TV": null
 // d[a8ada09dee16d791fd406d629fe29bb0ed084a30:7]
-// d[a8ada09dee16d791fd406d629fe29bb0ed084a30:8]
->>>>>>> d37bc654
+// d[a8ada09dee16d791fd406d629fe29bb0ed084a30:8]