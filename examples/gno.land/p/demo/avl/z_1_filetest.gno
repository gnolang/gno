--- conflicted
+++ resolved
@@ -196,11 +196,7 @@
 //                 "@type": "/gno.PointerValue",
 //                 "Base": {
 //                     "@type": "/gno.RefValue",
-<<<<<<< HEAD
 //                     "Hash": "b2309a2880eba45507c4eb6230512a64602e1c27",
-=======
-//                     "Hash": "cafae89e4d4aaaefe7fdf0691084508d4274a981",
->>>>>>> f75a77a8
 //                     "ObjectID": "a8ada09dee16d791fd406d629fe29bb0ed084a30:8"
 //                 },
 //                 "Index": "0",
@@ -253,11 +249,7 @@
 //         },
 //         "V": {
 //             "@type": "/gno.RefValue",
-<<<<<<< HEAD
 //             "Hash": "2b26661d44f6f71e14393e72ed4567b8d7b306ef",
-=======
-//             "Hash": "b2e446f490656c19a83c43055de29c96e92a1549",
->>>>>>> f75a77a8
 //             "ObjectID": "a8ada09dee16d791fd406d629fe29bb0ed084a30:13"
 //         }
 //     }
@@ -306,11 +298,7 @@
 //                 "@type": "/gno.PointerValue",
 //                 "Base": {
 //                     "@type": "/gno.RefValue",
-<<<<<<< HEAD
 //                     "Hash": "56a461ed54bb1bb387b16e386743b3c1bbac8306",
-=======
-//                     "Hash": "4e56eeb96eb1d9b27cf603140cd03a1622b6358b",
->>>>>>> f75a77a8
 //                     "ObjectID": "a8ada09dee16d791fd406d629fe29bb0ed084a30:6"
 //                 },
 //                 "Index": "0",
@@ -334,11 +322,7 @@
 //                 "@type": "/gno.PointerValue",
 //                 "Base": {
 //                     "@type": "/gno.RefValue",
-<<<<<<< HEAD
 //                     "Hash": "0db4573b0e353091d9d6d24ae7cfc51eda007898",
-=======
-//                     "Hash": "7b61530859954d1d14b2f696c91c5f37d39c21e7",
->>>>>>> f75a77a8
 //                     "ObjectID": "a8ada09dee16d791fd406d629fe29bb0ed084a30:12"
 //                 },
 //                 "Index": "0",
@@ -372,16 +356,11 @@
 //         },
 //         "V": {
 //             "@type": "/gno.RefValue",
-<<<<<<< HEAD
 //             "Hash": "047756f3d528d0a00a7d4d2c7222e3bf0c63ef7f",
-=======
-//             "Hash": "fedc6d430b38c985dc6a985b2fcaee97e88ba6da",
->>>>>>> f75a77a8
 //             "ObjectID": "a8ada09dee16d791fd406d629fe29bb0ed084a30:11"
 //         }
 //     }
 // }
-<<<<<<< HEAD
 // u[a8ada09dee16d791fd406d629fe29bb0ed084a30:2]={
 //     "Blank": {},
 //     "ObjectInfo": {
@@ -500,7 +479,5 @@
 //         }
 //     ]
 // }
-=======
->>>>>>> f75a77a8
 // d[a8ada09dee16d791fd406d629fe29bb0ed084a30:4]
 // d[a8ada09dee16d791fd406d629fe29bb0ed084a30:5]