// PKGPATH: gno.land/r/test
package test

import (
	"gno.land/p/demo/avl"
)

var node *avl.Node

func init() {
	node = avl.NewNode("key0", "value0")
	// node, _ = node.Set("key0", "value0")
}

func main() {
	var updated bool
	node, updated = node.Set("key1", "value1")
	// println(node, updated)
	println(updated, node.Size())
}

// Output:
// false 2

// Realm:
<<<<<<< HEAD
// switchrealm["gno.land/r/test"]
// u[a8ada09dee16d791fd406d629fe29bb0ed084a30:4](2)=
=======
// finalizerealm["gno.land/r/test"]
// u[a8ada09dee16d791fd406d629fe29bb0ed084a30:4]=
>>>>>>> 1de9aab6
//     @@ -1,8 +1,8 @@
//      {
//          "ObjectInfo": {
//              "ID": "a8ada09dee16d791fd406d629fe29bb0ed084a30:4",
//     -        "ModTime": "0",
//     -        "OwnerID": "a8ada09dee16d791fd406d629fe29bb0ed084a30:2",
//     +        "ModTime": "7",
//     +        "OwnerID": "a8ada09dee16d791fd406d629fe29bb0ed084a30:7",
//              "RefCount": "1"
//          },
//          "Value": {
// c[a8ada09dee16d791fd406d629fe29bb0ed084a30:9](543)={
//     "Fields": [
//         {
//             "T": {
//                 "@type": "/gno.PrimitiveType",
//                 "value": "16"
//             },
//             "V": {
//                 "@type": "/gno.StringValue",
//                 "value": "key1"
//             }
//         },
//         {
//             "T": {
//                 "@type": "/gno.PrimitiveType",
//                 "value": "16"
//             },
//             "V": {
//                 "@type": "/gno.StringValue",
//                 "value": "value1"
//             }
//         },
//         {
//             "T": {
//                 "@type": "/gno.PrimitiveType",
//                 "value": "64"
//             }
//         },
//         {
//             "N": "AQAAAAAAAAA=",
//             "T": {
//                 "@type": "/gno.PrimitiveType",
//                 "value": "32"
//             }
//         },
//         {
//             "T": {
//                 "@type": "/gno.PointerType",
//                 "Elt": {
//                     "@type": "/gno.RefType",
//                     "ID": "gno.land/p/demo/avl.Node"
//                 }
//             }
//         },
//         {
//             "T": {
//                 "@type": "/gno.PointerType",
//                 "Elt": {
//                     "@type": "/gno.RefType",
//                     "ID": "gno.land/p/demo/avl.Node"
//                 }
//             }
//         }
//     ],
//     "ObjectInfo": {
//         "ID": "a8ada09dee16d791fd406d629fe29bb0ed084a30:9",
//         "ModTime": "0",
//         "OwnerID": "a8ada09dee16d791fd406d629fe29bb0ed084a30:8",
//         "RefCount": "1"
//     }
// }
// c[a8ada09dee16d791fd406d629fe29bb0ed084a30:8](340)={
//     "ObjectInfo": {
//         "ID": "a8ada09dee16d791fd406d629fe29bb0ed084a30:8",
//         "ModTime": "0",
//         "OwnerID": "a8ada09dee16d791fd406d629fe29bb0ed084a30:7",
//         "RefCount": "1"
//     },
//     "Value": {
//         "T": {
//             "@type": "/gno.RefType",
//             "ID": "gno.land/p/demo/avl.Node"
//         },
//         "V": {
//             "@type": "/gno.RefValue",
//             "Hash": "b28057ab7be6383785c0a5503e8a531bdbc21851",
//             "ObjectID": "a8ada09dee16d791fd406d629fe29bb0ed084a30:9"
//         }
//     }
// }
// c[a8ada09dee16d791fd406d629fe29bb0ed084a30:7](745)={
//     "Fields": [
//         {
//             "T": {
//                 "@type": "/gno.PrimitiveType",
//                 "value": "16"
//             },
//             "V": {
//                 "@type": "/gno.StringValue",
//                 "value": "key1"
//             }
//         },
//         {},
//         {
//             "N": "AQAAAAAAAAA=",
//             "T": {
//                 "@type": "/gno.PrimitiveType",
//                 "value": "64"
//             }
//         },
//         {
//             "N": "AgAAAAAAAAA=",
//             "T": {
//                 "@type": "/gno.PrimitiveType",
//                 "value": "32"
//             }
//         },
//         {
//             "T": {
//                 "@type": "/gno.PointerType",
//                 "Elt": {
//                     "@type": "/gno.RefType",
//                     "ID": "gno.land/p/demo/avl.Node"
//                 }
//             },
//             "V": {
//                 "@type": "/gno.PointerValue",
//                 "Base": {
//                     "@type": "/gno.RefValue",
//                     "Hash": "6da365f0d6cacbcdf53cd5a4b125803cddce08c2",
//                     "ObjectID": "a8ada09dee16d791fd406d629fe29bb0ed084a30:4"
//                 },
//                 "Index": "0",
//                 "TV": null
//             }
//         },
//         {
//             "T": {
//                 "@type": "/gno.PointerType",
//                 "Elt": {
//                     "@type": "/gno.RefType",
//                     "ID": "gno.land/p/demo/avl.Node"
//                 }
//             },
//             "V": {
//                 "@type": "/gno.PointerValue",
//                 "Base": {
//                     "@type": "/gno.RefValue",
//                     "Hash": "f216afe7b5a17f4ebdbb98dceccedbc22e237596",
//                     "ObjectID": "a8ada09dee16d791fd406d629fe29bb0ed084a30:8"
//                 },
//                 "Index": "0",
//                 "TV": null
//             }
//         }
//     ],
//     "ObjectInfo": {
//         "ID": "a8ada09dee16d791fd406d629fe29bb0ed084a30:7",
//         "ModTime": "0",
//         "OwnerID": "a8ada09dee16d791fd406d629fe29bb0ed084a30:6",
//         "RefCount": "1"
//     }
// }
// c[a8ada09dee16d791fd406d629fe29bb0ed084a30:6](340)={
//     "ObjectInfo": {
//         "ID": "a8ada09dee16d791fd406d629fe29bb0ed084a30:6",
//         "ModTime": "0",
//         "OwnerID": "a8ada09dee16d791fd406d629fe29bb0ed084a30:2",
//         "RefCount": "1"
//     },
//     "Value": {
//         "T": {
//             "@type": "/gno.RefType",
//             "ID": "gno.land/p/demo/avl.Node"
//         },
//         "V": {
//             "@type": "/gno.RefValue",
//             "Hash": "ff1a50d8489090af37a2c7766d659f0d717939b5",
//             "ObjectID": "a8ada09dee16d791fd406d629fe29bb0ed084a30:7"
//         }
//     }
// }
// u[a8ada09dee16d791fd406d629fe29bb0ed084a30:2](0)=
//     @@ -3,7 +3,7 @@
//          "ObjectInfo": {
//              "ID": "a8ada09dee16d791fd406d629fe29bb0ed084a30:2",
//              "IsEscaped": true,
//     -        "ModTime": "3",
//     +        "ModTime": "5",
//              "RefCount": "2"
//          },
//          "Parent": null,
//     @@ -30,8 +30,8 @@
//                      "@type": "/gno.PointerValue",
//                      "Base": {
//                          "@type": "/gno.RefValue",
//     -                    "Hash": "424b49c215f471979ccd718172a016e6ec9dd934",
//     -                    "ObjectID": "a8ada09dee16d791fd406d629fe29bb0ed084a30:4"
//     +                    "Hash": "ae86874f9b47fa5e64c30b3e92e9d07f2ec967a4",
//     +                    "ObjectID": "a8ada09dee16d791fd406d629fe29bb0ed084a30:6"
//                      },
//                      "Index": "0",
//                      "TV": null<|MERGE_RESOLUTION|>--- conflicted
+++ resolved
@@ -23,13 +23,8 @@
 // false 2
 
 // Realm:
-<<<<<<< HEAD
-// switchrealm["gno.land/r/test"]
-// u[a8ada09dee16d791fd406d629fe29bb0ed084a30:4](2)=
-=======
 // finalizerealm["gno.land/r/test"]
 // u[a8ada09dee16d791fd406d629fe29bb0ed084a30:4]=
->>>>>>> 1de9aab6
 //     @@ -1,8 +1,8 @@
 //      {
 //          "ObjectInfo": {
