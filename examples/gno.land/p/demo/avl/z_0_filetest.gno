// PKGPATH: gno.land/r/test
package test

import (
	"gno.land/p/demo/avl"
)

var node *avl.Node

func init() {
	node = avl.NewNode("key0", "value0")
	// node, _ = node.Set("key0", "value0")
}

func main() {
	var updated bool
	node, updated = node.Set("key1", "value1")
	// println(node, updated)
	println(updated, node.Size())
}

// Output:
// false 2

// Realm:
// switchrealm["gno.land/r/test"]
// u[a8ada09dee16d791fd406d629fe29bb0ed084a30:3]={
//     "ObjectInfo": {
//         "ID": "a8ada09dee16d791fd406d629fe29bb0ed084a30:3",
//         "ModTime": "7",
//         "OwnerID": "a8ada09dee16d791fd406d629fe29bb0ed084a30:7",
//         "RefCount": "1"
//     },
//     "Value": {
//         "T": {
//             "@type": "/gno.RefType",
//             "ID": "gno.land/p/demo/avl.Node"
//         },
//         "V": {
//             "@type": "/gno.RefValue",
//             "Hash": "54bef18ac963dd67ad0634eac6b75a2c4a733b97",
//             "ObjectID": "a8ada09dee16d791fd406d629fe29bb0ed084a30:4"
//         }
//     }
// }
// c[a8ada09dee16d791fd406d629fe29bb0ed084a30:9]={
//     "Fields": [
//         {
//             "T": {
//                 "@type": "/gno.PrimitiveType",
//                 "value": "16"
//             },
//             "V": {
//                 "@type": "/gno.StringValue",
//                 "value": "key1"
//             }
//         },
//         {
//             "T": {
//                 "@type": "/gno.PrimitiveType",
//                 "value": "16"
//             },
//             "V": {
//                 "@type": "/gno.StringValue",
//                 "value": "value1"
//             }
//         },
//         {
//             "T": {
//                 "@type": "/gno.PrimitiveType",
//                 "value": "64"
//             }
//         },
//         {
//             "N": "AQAAAAAAAAA=",
//             "T": {
//                 "@type": "/gno.PrimitiveType",
//                 "value": "32"
//             }
//         },
//         {
//             "T": {
//                 "@type": "/gno.PointerType",
//                 "Elt": {
//                     "@type": "/gno.RefType",
//                     "ID": "gno.land/p/demo/avl.Node"
//                 }
//             }
//         },
//         {
//             "T": {
//                 "@type": "/gno.PointerType",
//                 "Elt": {
//                     "@type": "/gno.RefType",
//                     "ID": "gno.land/p/demo/avl.Node"
//                 }
//             }
//         }
//     ],
//     "ObjectInfo": {
//         "ID": "a8ada09dee16d791fd406d629fe29bb0ed084a30:9",
//         "ModTime": "0",
//         "OwnerID": "a8ada09dee16d791fd406d629fe29bb0ed084a30:8",
//         "RefCount": "1"
//     }
// }
// c[a8ada09dee16d791fd406d629fe29bb0ed084a30:8]={
//     "ObjectInfo": {
//         "ID": "a8ada09dee16d791fd406d629fe29bb0ed084a30:8",
//         "ModTime": "0",
//         "OwnerID": "a8ada09dee16d791fd406d629fe29bb0ed084a30:7",
//         "RefCount": "1"
//     },
//     "Value": {
//         "T": {
//             "@type": "/gno.RefType",
//             "ID": "gno.land/p/demo/avl.Node"
//         },
//         "V": {
//             "@type": "/gno.RefValue",
//             "Hash": "b28057ab7be6383785c0a5503e8a531bdbc21851",
//             "ObjectID": "a8ada09dee16d791fd406d629fe29bb0ed084a30:9"
//         }
//     }
// }
// c[a8ada09dee16d791fd406d629fe29bb0ed084a30:7]={
//     "Fields": [
//         {
//             "T": {
//                 "@type": "/gno.PrimitiveType",
//                 "value": "16"
//             },
//             "V": {
//                 "@type": "/gno.StringValue",
//                 "value": "key1"
//             }
//         },
//         {},
//         {
//             "N": "AQAAAAAAAAA=",
//             "T": {
//                 "@type": "/gno.PrimitiveType",
//                 "value": "64"
//             }
//         },
//         {
//             "N": "AgAAAAAAAAA=",
//             "T": {
//                 "@type": "/gno.PrimitiveType",
//                 "value": "32"
//             }
//         },
//         {
//             "T": {
//                 "@type": "/gno.PointerType",
//                 "Elt": {
//                     "@type": "/gno.RefType",
//                     "ID": "gno.land/p/demo/avl.Node"
//                 }
//             },
//             "V": {
//                 "@type": "/gno.PointerValue",
//                 "Base": {
//                     "@type": "/gno.RefValue",
//                     "Hash": "ce8be5b209e8f322bf1b15c854275064d5645741",
//                     "ObjectID": "a8ada09dee16d791fd406d629fe29bb0ed084a30:3"
//                 },
//                 "Index": "0",
//                 "TV": null
//             }
//         },
//         {
//             "T": {
//                 "@type": "/gno.PointerType",
//                 "Elt": {
//                     "@type": "/gno.RefType",
//                     "ID": "gno.land/p/demo/avl.Node"
//                 }
//             },
//             "V": {
//                 "@type": "/gno.PointerValue",
//                 "Base": {
//                     "@type": "/gno.RefValue",
//                     "Hash": "f216afe7b5a17f4ebdbb98dceccedbc22e237596",
//                     "ObjectID": "a8ada09dee16d791fd406d629fe29bb0ed084a30:8"
//                 },
//                 "Index": "0",
//                 "TV": null
//             }
//         }
//     ],
//     "ObjectInfo": {
//         "ID": "a8ada09dee16d791fd406d629fe29bb0ed084a30:7",
//         "ModTime": "0",
//         "OwnerID": "a8ada09dee16d791fd406d629fe29bb0ed084a30:6",
//         "RefCount": "1"
//     }
// }
// c[a8ada09dee16d791fd406d629fe29bb0ed084a30:6]={
//     "ObjectInfo": {
//         "ID": "a8ada09dee16d791fd406d629fe29bb0ed084a30:6",
//         "ModTime": "0",
//         "OwnerID": "a8ada09dee16d791fd406d629fe29bb0ed084a30:2",
//         "RefCount": "1"
//     },
//     "Value": {
//         "T": {
//             "@type": "/gno.RefType",
//             "ID": "gno.land/p/demo/avl.Node"
//         },
//         "V": {
//             "@type": "/gno.RefValue",
//             "Hash": "da7583511e84b52e256a57deabe5b390d875407d",
//             "ObjectID": "a8ada09dee16d791fd406d629fe29bb0ed084a30:7"
//         }
//     }
// }
// u[a8ada09dee16d791fd406d629fe29bb0ed084a30:2]={
//     "Blank": {},
//     "ObjectInfo": {
//         "ID": "a8ada09dee16d791fd406d629fe29bb0ed084a30:2",
//         "IsEscaped": true,
//         "ModTime": "5",
//         "RefCount": "2"
//     },
//     "Parent": null,
//     "Source": {
//         "@type": "/gno.RefNode",
//         "BlockNode": null,
//         "Location": {
//             "Column": "0",
//             "File": "",
//             "Line": "0",
//             "PkgPath": "gno.land/r/test"
//         }
//     },
//     "Values": [
//         {
//             "T": {
//                 "@type": "/gno.PointerType",
//                 "Elt": {
//                     "@type": "/gno.RefType",
//                     "ID": "gno.land/p/demo/avl.Node"
//                 }
//             },
//             "V": {
//                 "@type": "/gno.PointerValue",
//                 "Base": {
//                     "@type": "/gno.RefValue",
<<<<<<< HEAD
//                     "Hash": "e925bb6bf884ece9620dd27f831dc510b5bc0e55",
=======
//                     "Hash": "ae86874f9b47fa5e64c30b3e92e9d07f2ec967a4",
>>>>>>> 0e3c050f
//                     "ObjectID": "a8ada09dee16d791fd406d629fe29bb0ed084a30:6"
//                 },
//                 "Index": "0",
//                 "TV": null
//             }
//         },
//         {
//             "T": {
//                 "@type": "/gno.FuncType",
//                 "Params": [],
//                 "Results": []
//             },
//             "V": {
//                 "@type": "/gno.FuncValue",
//                 "Closure": {
//                     "@type": "/gno.RefValue",
//                     "Escaped": true,
//                     "ObjectID": "a8ada09dee16d791fd406d629fe29bb0ed084a30:5"
//                 },
//                 "FileName": "main.gno",
//                 "IsMethod": false,
//                 "Name": "init.1",
//                 "NativeName": "",
//                 "NativePkg": "",
//                 "PkgPath": "gno.land/r/test",
//                 "Source": {
//                     "@type": "/gno.RefNode",
//                     "BlockNode": null,
//                     "Location": {
//                         "Column": "1",
//                         "File": "main.gno",
//                         "Line": "10",
//                         "PkgPath": "gno.land/r/test"
//                     }
//                 },
//                 "Type": {
//                     "@type": "/gno.FuncType",
//                     "Params": [],
//                     "Results": []
//                 }
//             }
//         },
//         {
//             "T": {
//                 "@type": "/gno.FuncType",
//                 "Params": [],
//                 "Results": []
//             },
//             "V": {
//                 "@type": "/gno.FuncValue",
//                 "Closure": {
//                     "@type": "/gno.RefValue",
//                     "Escaped": true,
//                     "ObjectID": "a8ada09dee16d791fd406d629fe29bb0ed084a30:5"
//                 },
//                 "FileName": "main.gno",
//                 "IsMethod": false,
//                 "Name": "main",
//                 "NativeName": "",
//                 "NativePkg": "",
//                 "PkgPath": "gno.land/r/test",
//                 "Source": {
//                     "@type": "/gno.RefNode",
//                     "BlockNode": null,
//                     "Location": {
//                         "Column": "1",
//                         "File": "main.gno",
//                         "Line": "15",
//                         "PkgPath": "gno.land/r/test"
//                     }
//                 },
//                 "Type": {
//                     "@type": "/gno.FuncType",
//                     "Params": [],
//                     "Results": []
//                 }
//             }
//         }
//     ]
// }<|MERGE_RESOLUTION|>--- conflicted
+++ resolved
@@ -24,9 +24,9 @@
 
 // Realm:
 // switchrealm["gno.land/r/test"]
-// u[a8ada09dee16d791fd406d629fe29bb0ed084a30:3]={
-//     "ObjectInfo": {
-//         "ID": "a8ada09dee16d791fd406d629fe29bb0ed084a30:3",
+// u[a8ada09dee16d791fd406d629fe29bb0ed084a30:4]={
+//     "ObjectInfo": {
+//         "ID": "a8ada09dee16d791fd406d629fe29bb0ed084a30:4",
 //         "ModTime": "7",
 //         "OwnerID": "a8ada09dee16d791fd406d629fe29bb0ed084a30:7",
 //         "RefCount": "1"
@@ -38,8 +38,8 @@
 //         },
 //         "V": {
 //             "@type": "/gno.RefValue",
-//             "Hash": "54bef18ac963dd67ad0634eac6b75a2c4a733b97",
-//             "ObjectID": "a8ada09dee16d791fd406d629fe29bb0ed084a30:4"
+//             "Hash": "627e8e517e7ae5db0f3b753e2a32b607989198b6",
+//             "ObjectID": "a8ada09dee16d791fd406d629fe29bb0ed084a30:5"
 //         }
 //     }
 // }
@@ -162,8 +162,8 @@
 //                 "@type": "/gno.PointerValue",
 //                 "Base": {
 //                     "@type": "/gno.RefValue",
-//                     "Hash": "ce8be5b209e8f322bf1b15c854275064d5645741",
-//                     "ObjectID": "a8ada09dee16d791fd406d629fe29bb0ed084a30:3"
+//                     "Hash": "6da365f0d6cacbcdf53cd5a4b125803cddce08c2",
+//                     "ObjectID": "a8ada09dee16d791fd406d629fe29bb0ed084a30:4"
 //                 },
 //                 "Index": "0",
 //                 "TV": null
@@ -210,7 +210,7 @@
 //         },
 //         "V": {
 //             "@type": "/gno.RefValue",
-//             "Hash": "da7583511e84b52e256a57deabe5b390d875407d",
+//             "Hash": "ff1a50d8489090af37a2c7766d659f0d717939b5",
 //             "ObjectID": "a8ada09dee16d791fd406d629fe29bb0ed084a30:7"
 //         }
 //     }
@@ -247,11 +247,7 @@
 //                 "@type": "/gno.PointerValue",
 //                 "Base": {
 //                     "@type": "/gno.RefValue",
-<<<<<<< HEAD
-//                     "Hash": "e925bb6bf884ece9620dd27f831dc510b5bc0e55",
-=======
 //                     "Hash": "ae86874f9b47fa5e64c30b3e92e9d07f2ec967a4",
->>>>>>> 0e3c050f
 //                     "ObjectID": "a8ada09dee16d791fd406d629fe29bb0ed084a30:6"
 //                 },
 //                 "Index": "0",
@@ -269,7 +265,7 @@
 //                 "Closure": {
 //                     "@type": "/gno.RefValue",
 //                     "Escaped": true,
-//                     "ObjectID": "a8ada09dee16d791fd406d629fe29bb0ed084a30:5"
+//                     "ObjectID": "a8ada09dee16d791fd406d629fe29bb0ed084a30:3"
 //                 },
 //                 "FileName": "main.gno",
 //                 "IsMethod": false,
@@ -305,7 +301,7 @@
 //                 "Closure": {
 //                     "@type": "/gno.RefValue",
 //                     "Escaped": true,
-//                     "ObjectID": "a8ada09dee16d791fd406d629fe29bb0ed084a30:5"
+//                     "ObjectID": "a8ada09dee16d791fd406d629fe29bb0ed084a30:3"
 //                 },
 //                 "FileName": "main.gno",
 //                 "IsMethod": false,
