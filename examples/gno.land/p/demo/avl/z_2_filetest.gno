--- conflicted
+++ resolved
@@ -22,13 +22,8 @@
 // false 3
 
 // Realm:
-<<<<<<< HEAD
-// switchrealm["gno.land/r/test"]
-// u[a8ada09dee16d791fd406d629fe29bb0ed084a30:7](2)=
-=======
 // finalizerealm["gno.land/r/test"]
 // u[a8ada09dee16d791fd406d629fe29bb0ed084a30:7]=
->>>>>>> 1de9aab6
 //     @@ -1,7 +1,7 @@
 //      {
 //          "ObjectInfo": {
