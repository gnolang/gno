// Package authorizable is an extension of p/demo/ownable;
// It allows the user to instantiate an Authorizable struct, which extends
// p/demo/ownable with a list of users that are authorized for something.
// By using authorizable, you have a superuser (ownable), as well as another
// authorization level, which can be used for adding moderators or similar to your realm.
package authorizable

import (
	"chain"
	"chain/runtime"

	"gno.land/p/demo/avl"
	"gno.land/p/demo/ownable"
	"gno.land/p/demo/ufmt"
)

type Authorizable struct {
	*ownable.Ownable           // owner in ownable is superuser
	authorized       *avl.Tree // std.Addr > struct{}{}
}

func NewAuthorizable() *Authorizable {
	a := &Authorizable{
		ownable.New(),
		avl.NewTree(),
	}

	// Add owner to auth list
	a.authorized.Set(a.Owner().String(), struct{}{})
	return a
}

<<<<<<< HEAD
func NewAuthorizableWithAddress(addr chain.Address) *Authorizable {
=======
func NewAuthorizableWithOrigin() *Authorizable {
	a := &Authorizable{
		ownable.NewWithOrigin(),
		avl.NewTree(),
	}

	// Add owner to auth list
	a.authorized.Set(a.Owner().String(), struct{}{})
	return a
}

func NewAuthorizableWithAddress(addr std.Address) *Authorizable {
>>>>>>> a56a225e
	a := &Authorizable{
		ownable.NewWithAddress(addr),
		avl.NewTree(),
	}

	// Add owner to auth list
	a.authorized.Set(a.Owner().String(), struct{}{})
	return a
}

<<<<<<< HEAD
func (a *Authorizable) AddToAuthList(addr chain.Address) error {
	if !a.CallerIsOwner() {
=======
func (a *Authorizable) AddToAuthList(addr std.Address) error {
	if !a.OwnedByCurrent() {
		return ErrNotSuperuser
	}
	return a.addToAuthList(addr)
}

func (a *Authorizable) AddToAuthListByPrevious(addr std.Address) error {
	if !a.OwnedByPrevious() {
>>>>>>> a56a225e
		return ErrNotSuperuser
	}
	return a.addToAuthList(addr)
}

func (a *Authorizable) addToAuthList(addr std.Address) error {
	if _, exists := a.authorized.Get(addr.String()); exists {
		return ErrAlreadyInList
	}

	a.authorized.Set(addr.String(), struct{}{})

	return nil
}

<<<<<<< HEAD
func (a *Authorizable) DeleteFromAuthList(addr chain.Address) error {
	if !a.CallerIsOwner() {
=======
func (a *Authorizable) DeleteFromAuthList(addr std.Address) error {
	if !a.OwnedByCurrent() {
>>>>>>> a56a225e
		return ErrNotSuperuser
	}
	return a.deleteFromAuthList(addr)
}

func (a *Authorizable) DeleteFromAuthListByPrevious(addr std.Address) error {
	if !a.OwnedByPrevious() {
		return ErrNotSuperuser
	}
	return a.deleteFromAuthList(addr)
}

func (a *Authorizable) deleteFromAuthList(addr std.Address) error {
	if !a.authorized.Has(addr.String()) {
		return ErrNotInAuthList
	}

	if _, removed := a.authorized.Remove(addr.String()); !removed {
		str := ufmt.Sprintf("authorizable: could not remove %s from auth list", addr.String())
		panic(str)
	}

	return nil
}

<<<<<<< HEAD
func (a Authorizable) CallerOnAuthList() error {
	caller := runtime.PreviousRealm().Address()
=======
func (a *Authorizable) OnAuthList() error {
	current := std.CurrentRealm().Address()
	return a.onAuthList(current)
}
>>>>>>> a56a225e

func (a *Authorizable) PreviousOnAuthList() error {
	previous := std.PreviousRealm().Address()
	return a.onAuthList(previous)
}

func (a *Authorizable) onAuthList(caller std.Address) error {
	if !a.authorized.Has(caller.String()) {
		return ErrNotInAuthList
	}
	return nil
}

func (a Authorizable) AssertOnAuthList() {
<<<<<<< HEAD
	caller := runtime.PreviousRealm().Address()
=======
	err := a.OnAuthList()
	if err != nil {
		panic(err)
	}
}
>>>>>>> a56a225e

func (a Authorizable) AssertPreviousOnAuthList() {
	err := a.PreviousOnAuthList()
	if err != nil {
		panic(err)
	}
}<|MERGE_RESOLUTION|>--- conflicted
+++ resolved
@@ -6,8 +6,7 @@
 package authorizable
 
 import (
-	"chain"
-	"chain/runtime"
+	"std"
 
 	"gno.land/p/demo/avl"
 	"gno.land/p/demo/ownable"
@@ -30,9 +29,6 @@
 	return a
 }
 
-<<<<<<< HEAD
-func NewAuthorizableWithAddress(addr chain.Address) *Authorizable {
-=======
 func NewAuthorizableWithOrigin() *Authorizable {
 	a := &Authorizable{
 		ownable.NewWithOrigin(),
@@ -45,7 +41,6 @@
 }
 
 func NewAuthorizableWithAddress(addr std.Address) *Authorizable {
->>>>>>> a56a225e
 	a := &Authorizable{
 		ownable.NewWithAddress(addr),
 		avl.NewTree(),
@@ -56,10 +51,6 @@
 	return a
 }
 
-<<<<<<< HEAD
-func (a *Authorizable) AddToAuthList(addr chain.Address) error {
-	if !a.CallerIsOwner() {
-=======
 func (a *Authorizable) AddToAuthList(addr std.Address) error {
 	if !a.OwnedByCurrent() {
 		return ErrNotSuperuser
@@ -69,7 +60,6 @@
 
 func (a *Authorizable) AddToAuthListByPrevious(addr std.Address) error {
 	if !a.OwnedByPrevious() {
->>>>>>> a56a225e
 		return ErrNotSuperuser
 	}
 	return a.addToAuthList(addr)
@@ -85,13 +75,8 @@
 	return nil
 }
 
-<<<<<<< HEAD
-func (a *Authorizable) DeleteFromAuthList(addr chain.Address) error {
-	if !a.CallerIsOwner() {
-=======
 func (a *Authorizable) DeleteFromAuthList(addr std.Address) error {
 	if !a.OwnedByCurrent() {
->>>>>>> a56a225e
 		return ErrNotSuperuser
 	}
 	return a.deleteFromAuthList(addr)
@@ -117,15 +102,10 @@
 	return nil
 }
 
-<<<<<<< HEAD
-func (a Authorizable) CallerOnAuthList() error {
-	caller := runtime.PreviousRealm().Address()
-=======
 func (a *Authorizable) OnAuthList() error {
 	current := std.CurrentRealm().Address()
 	return a.onAuthList(current)
 }
->>>>>>> a56a225e
 
 func (a *Authorizable) PreviousOnAuthList() error {
 	previous := std.PreviousRealm().Address()
@@ -140,15 +120,11 @@
 }
 
 func (a Authorizable) AssertOnAuthList() {
-<<<<<<< HEAD
-	caller := runtime.PreviousRealm().Address()
-=======
 	err := a.OnAuthList()
 	if err != nil {
 		panic(err)
 	}
 }
->>>>>>> a56a225e
 
 func (a Authorizable) AssertPreviousOnAuthList() {
 	err := a.PreviousOnAuthList()
