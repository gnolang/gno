package ownable

import (
	"std"
	"testing"

	"gno.land/p/demo/testutils"
	"gno.land/p/demo/uassert"
)

var (
	alice = testutils.TestAddress("alice")
	bob   = testutils.TestAddress("bob")
)

func TestNew(t *testing.T) {
	std.TestSetRealm(std.NewUserRealm(alice))
	std.TestSetOrigCaller(alice) // TODO(bug): should not be needed

	o := New()
	got := o.Owner()
	if alice != got {
		t.Fatalf("Expected %s, got: %s", alice, got)
	}
}

func TestNewWithAddress(t *testing.T) {
	o := NewWithAddress(alice)

	got := o.Owner()
	if alice != got {
		t.Fatalf("Expected %s, got: %s", alice, got)
	}
}

func TestOwner(t *testing.T) {
	std.TestSetRealm(std.NewUserRealm(alice))

	o := New()
	expected := alice
	got := o.Owner()
	uassert.Equal(t, expected, got)
}

func TestTransferOwnership(t *testing.T) {
	std.TestSetRealm(std.NewUserRealm(alice))

	o := New()

	err := o.TransferOwnership(bob)
	if err != nil {
		t.Fatalf("TransferOwnership failed, %v", err)
	}

	got := o.Owner()
	if bob != got {
		t.Fatalf("Expected: %s, got: %s", bob, got)
	}
}

func TestCallerIsOwner(t *testing.T) {
	std.TestSetRealm(std.NewUserRealm(alice))

	o := New()
<<<<<<< HEAD

	unauthorizedCaller := secondCaller
=======
	unauthorizedCaller := bob
>>>>>>> dd2d374c

	std.TestSetRealm(std.NewUserRealm(unauthorizedCaller))
	std.TestSetOrigCaller(unauthorizedCaller) // TODO(bug): should not be needed

	err := o.CallerIsOwner()
	uassert.Error(t, err) // XXX: IsError(..., unauthorizedCaller)
}

func TestDropOwnership(t *testing.T) {
	std.TestSetRealm(std.NewUserRealm(alice))

	o := New()

	err := o.DropOwnership()
	uassert.NoError(t, err, "DropOwnership failed")

	owner := o.Owner()
	uassert.Empty(t, owner, "owner should be empty")
}

// Errors

func TestErrUnauthorized(t *testing.T) {
	std.TestSetRealm(std.NewUserRealm(alice))
	std.TestSetOrigCaller(alice) // TODO(bug): should not be needed

	o := New()

	std.TestSetRealm(std.NewUserRealm(bob))
	std.TestSetOrigCaller(bob) // TODO(bug): should not be needed

	err := o.TransferOwnership(alice)
	if err != ErrUnauthorized {
		t.Fatalf("Should've been ErrUnauthorized, was %v", err)
	}

	err = o.DropOwnership()
	uassert.ErrorContains(t, err, ErrUnauthorized.Error())
}

func TestErrInvalidAddress(t *testing.T) {
	std.TestSetRealm(std.NewUserRealm(alice))

	o := New()

	err := o.TransferOwnership("")
	uassert.ErrorContains(t, err, ErrInvalidAddress.Error())

	err = o.TransferOwnership("10000000001000000000100000000010000000001000000000")
	uassert.ErrorContains(t, err, ErrInvalidAddress.Error())
}<|MERGE_RESOLUTION|>--- conflicted
+++ resolved
@@ -62,12 +62,7 @@
 	std.TestSetRealm(std.NewUserRealm(alice))
 
 	o := New()
-<<<<<<< HEAD
-
-	unauthorizedCaller := secondCaller
-=======
 	unauthorizedCaller := bob
->>>>>>> dd2d374c
 
 	std.TestSetRealm(std.NewUserRealm(unauthorizedCaller))
 	std.TestSetOrigCaller(unauthorizedCaller) // TODO(bug): should not be needed
