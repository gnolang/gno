--- conflicted
+++ resolved
@@ -21,45 +21,20 @@
 	}
 }
 
-func TestNewWithAddress(t *testing.T) {
-	o := NewWithAddress(firstCaller)
-
-	got := o.Owner()
-	if firstCaller != got {
-		t.Fatalf("Expected %s, got: %s", firstCaller, got)
-	}
-}
-<<<<<<< HEAD
-
 func TestOwner(t *testing.T) {
 	std.TestSetRealm(std.NewUserRealm(firstCaller))
 
 	o := New()
-	got := o.Owner()
-=======
-
-func TestOwner(t *testing.T) {
-	std.TestSetRealm(std.NewUserRealm(firstCaller))
->>>>>>> 931f3d2e
-
-	o := New()
 	expected := firstCaller
-<<<<<<< HEAD
-	if got != expected {
-=======
 	got := o.Owner()
 	if expected != got {
->>>>>>> 931f3d2e
 		t.Fatalf("Expected %s, got: %s", expected, got)
 	}
 }
 
 func TestTransferOwnership(t *testing.T) {
 	std.TestSetRealm(std.NewUserRealm(firstCaller))
-<<<<<<< HEAD
-=======
 
->>>>>>> 931f3d2e
 	o := New()
 
 	err := o.TransferOwnership(secondCaller)
@@ -83,12 +58,8 @@
 	std.TestSetRealm(std.NewUserRealm(unauthorizedCaller))
 	std.TestSetOrigCaller(unauthorizedCaller) // TODO(bug): should not be needed
 
-<<<<<<< HEAD
-	if err := o.CallerIsOwner(); err == nil {
-=======
 	err := o.CallerIsOwner()
 	if err == nil {
->>>>>>> 931f3d2e
 		t.Fatalf("Expected %s to not be owner", unauthorizedCaller)
 	}
 }
@@ -117,11 +88,7 @@
 
 	o := New()
 
-<<<<<<< HEAD
-	std.TestSetOrigCaller(secondCaller)
-=======
 	std.TestSetRealm(std.NewUserRealm(secondCaller))
->>>>>>> 931f3d2e
 	std.TestSetOrigCaller(secondCaller) // TODO(bug): should not be needed
 
 	err := o.TransferOwnership(firstCaller)
