--- conflicted
+++ resolved
@@ -73,20 +73,11 @@
 }
 
 // CallerIsOwner checks if the caller of the function is the Realm's owner
-<<<<<<< HEAD
-func (o Ownable) CallerIsOwner() bool {
-	return std.PreviousRealm().Address() == o.owner
-}
-
-// AssertCallerIsOwner panics if the caller is not the owner
-func (o Ownable) AssertCallerIsOwner() {
-	if std.PreviousRealm().Address() != o.owner {
-=======
 func (o *Ownable) CallerIsOwner() bool {
 	if o == nil {
 		return false
 	}
-	return std.PrevRealm().Addr() == o.owner
+	return std.PreviousRealm().Address() == o.owner
 }
 
 // AssertCallerIsOwner panics if the caller is not the owner
@@ -94,9 +85,8 @@
 	if o == nil {
 		panic(ErrUnauthorized)
 	}
-	caller := std.PrevRealm().Addr()
+	caller := std.PreviousRealm().Address()
 	if caller != o.owner {
->>>>>>> dc0b608d
 		panic(ErrUnauthorized)
 	}
 }