--- conflicted
+++ resolved
@@ -82,15 +82,7 @@
 
 // AssertOwnedByPrevious panics if the caller is not the owner
 func (o *Ownable) AssertOwnedByPrevious() {
-<<<<<<< HEAD
-	if o == nil {
-		panic(ErrUnauthorized)
-	}
-	caller := std.PreviousRealm().Address()
-	if caller != o.owner {
-=======
 	if !o.OwnedByPrevious() {
->>>>>>> 2df0713c
 		panic(ErrUnauthorized)
 	}
 }