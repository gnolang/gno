--- conflicted
+++ resolved
@@ -8,6 +8,7 @@
 // being embedded in a Gno object to manage per-object ownership.
 type Ownable interface {
 	Owner() std.Address
+	CallerIsOwner() error
 	AssertCallerIsOwner()
 }
 
@@ -38,13 +39,8 @@
 	}
 }
 
-<<<<<<< HEAD
 func NewWithAddress(addr std.Address) *transferrable {
 	return &transferrable{
-=======
-func NewWithAddress(addr std.Address) *Ownable {
-	return &Ownable{
->>>>>>> dd2d374c
 		owner: addr,
 	}
 }
@@ -90,12 +86,8 @@
 	return nil
 }
 
-<<<<<<< HEAD
+// Owner returns the owner address from transferrable
 func (o transferrable) Owner() std.Address {
-=======
-// Owner returns the owner address from Ownable
-func (o Ownable) Owner() std.Address {
->>>>>>> dd2d374c
 	return o.owner
 }
 
@@ -108,12 +100,8 @@
 	return ErrUnauthorized
 }
 
-<<<<<<< HEAD
+// AssertCallerIsOwner panics if the caller is not the owner
 func (o transferrable) AssertCallerIsOwner() {
-=======
-// AssertCallerIsOwner panics if the caller is not the owner
-func (o Ownable) AssertCallerIsOwner() {
->>>>>>> dd2d374c
 	if std.PrevRealm().Addr() != o.owner {
 		panic(ErrUnauthorized)
 	}
