package ownable

import "std"

const OwnershipTransferEvent = "OwnershipTransfer"

// Ownable is meant to be used as a top-level object to make your contract ownable OR
// being embedded in a Gno object to manage per-object ownership.
type Ownable struct {
	owner std.Address
}

func NewOwnable() *Ownable {
	return &Ownable{
		owner: std.PrevRealm().Addr(),
	}
}

func NewOwnableWithAddress(addr std.Address) *Ownable {
	return &Ownable{
		owner: addr,
	}
}

// TransferOwnership transfers ownership of the Ownable struct to a new address
func (o *Ownable) TransferOwnership(newOwner std.Address) error {
	err := o.CallerIsOwner()
	if err != nil {
		return err
	}

	if !newOwner.IsValid() {
		return ErrInvalidAddress
	}

	prevOwner := o.owner
	o.owner = newOwner
<<<<<<< HEAD

=======
	std.Emit(
		OwnershipTransferEvent,
		"from", string(prevOwner),
		"to", string(newOwner),
	)
>>>>>>> c5b999f2
	return nil
}

// DropOwnership removes the owner, effectively disabling any owner-related actions
// Top-level usage: disables all only-owner actions/functions,
// Embedded usage: behaves like a burn functionality, removing the owner from the struct
func (o *Ownable) DropOwnership() error {
	err := o.CallerIsOwner()
	if err != nil {
		return err
	}

	prevOwner := o.owner
	o.owner = ""

	std.Emit(
		OwnershipTransferEvent,
		"from", string(prevOwner),
		"to", "",
	)

	return nil
}

// Owner returns the owner address from Ownable
func (o Ownable) Owner() std.Address {
	return o.owner
}

// CallerIsOwner checks if the caller of the function is the Realm's owner
func (o Ownable) CallerIsOwner() error {
	if std.PrevRealm().Addr() == o.owner {
		return nil
	}

	return ErrUnauthorized
}

// AssertCallerIsOwner panics if the caller is not the owner
func (o Ownable) AssertCallerIsOwner() {
	if std.PrevRealm().Addr() != o.owner {
		panic(ErrUnauthorized)
	}
}<|MERGE_RESOLUTION|>--- conflicted
+++ resolved
@@ -35,15 +35,12 @@
 
 	prevOwner := o.owner
 	o.owner = newOwner
-<<<<<<< HEAD
-
-=======
 	std.Emit(
 		OwnershipTransferEvent,
 		"from", string(prevOwner),
 		"to", string(newOwner),
 	)
->>>>>>> c5b999f2
+
 	return nil
 }
 
