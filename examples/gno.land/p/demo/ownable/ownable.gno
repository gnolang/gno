--- conflicted
+++ resolved
@@ -70,27 +70,18 @@
 
 // CallerIsOwner checks if the caller of the function is the Realm's owner
 func (o Ownable) CallerIsOwner() error {
-<<<<<<< HEAD
-	if std.GetOrigCaller() == o.owner {
-=======
 	if std.PrevRealm().Addr() == o.owner {
->>>>>>> 5f6b3119
 		return nil
 	}
 	return ErrUnauthorized
 }
 
-<<<<<<< HEAD
 func (o Ownable) Owner() std.Address {
 	return o.owner
 }
 
 func (o Ownable) AssertCallerIsOwner() {
 	if std.GetOrigCaller() != o.owner {
-=======
-func (o Ownable) AssertCallerIsOwner() {
-	if std.PrevRealm().Addr() != o.owner {
->>>>>>> 5f6b3119
 		panic(ErrUnauthorized)
 	}
 }