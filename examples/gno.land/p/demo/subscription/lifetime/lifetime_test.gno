--- conflicted
+++ resolved
@@ -1,8 +1,7 @@
 package lifetime
 
 import (
-	"chain/banker"
-	"chain/runtime"
+	"std"
 	"testing"
 
 	"gno.land/p/demo/testutils"
@@ -16,26 +15,22 @@
 )
 
 func TestLifetimeSubscription(t *testing.T) {
-	testing.SetRealm(runtime.NewUserRealm(alice))
+	testing.SetRealm(std.NewUserRealm(alice))
 	ls := NewLifetimeSubscription(1000)
 
-	testing.SetOriginSend([]banker.Coin{{Denom: "ugnot", Amount: 1000}})
+	testing.SetOriginSend([]std.Coin{{Denom: "ugnot", Amount: 1000}})
 	err := ls.Subscribe()
 	uassert.NoError(t, err, "Expected ProcessPayment to succeed")
 
-<<<<<<< HEAD
-	err = ls.HasValidSubscription(runtime.PreviousRealm().Address())
-=======
 	err = ls.HasValidSubscription(std.CurrentRealm().Address())
->>>>>>> a56a225e
 	uassert.NoError(t, err, "Expected Alice to have access")
 }
 
 func TestLifetimeSubscriptionGift(t *testing.T) {
-	testing.SetRealm(runtime.NewUserRealm(alice))
+	testing.SetRealm(std.NewUserRealm(alice))
 	ls := NewLifetimeSubscription(1000)
 
-	testing.SetOriginSend([]banker.Coin{{Denom: "ugnot", Amount: 1000}})
+	testing.SetOriginSend([]std.Coin{{Denom: "ugnot", Amount: 1000}})
 	err := ls.GiftSubscription(bob)
 	uassert.NoError(t, err, "Expected ProcessPaymentGift to succeed for Bob")
 
@@ -63,7 +58,7 @@
 	testing.SetRealm(std.NewUserRealm(alice))
 	ls := NewLifetimeSubscription(1000)
 
-	testing.SetOriginSend([]banker.Coin{{Denom: "ugnot", Amount: 500}})
+	testing.SetOriginSend([]std.Coin{{Denom: "ugnot", Amount: 500}})
 	err := ls.Subscribe()
 	uassert.Error(t, err, "Expected payment to fail with incorrect amount")
 }
@@ -72,11 +67,11 @@
 	testing.SetRealm(std.NewUserRealm(alice))
 	ls := NewLifetimeSubscription(1000)
 
-	testing.SetOriginSend([]banker.Coin{{Denom: "ugnot", Amount: 1000}})
+	testing.SetOriginSend([]std.Coin{{Denom: "ugnot", Amount: 1000}})
 	err := ls.Subscribe()
 	uassert.NoError(t, err, "Expected first subscription to succeed")
 
-	testing.SetOriginSend([]banker.Coin{{Denom: "ugnot", Amount: 1000}})
+	testing.SetOriginSend([]std.Coin{{Denom: "ugnot", Amount: 1000}})
 	err = ls.Subscribe()
 	uassert.Error(t, err, "Expected second subscription to fail as Alice is already subscribed")
 }
@@ -85,7 +80,7 @@
 	testing.SetRealm(std.NewUserRealm(alice))
 	ls := NewLifetimeSubscription(1000)
 
-	testing.SetOriginSend([]banker.Coin{{Denom: "ugnot", Amount: 500}})
+	testing.SetOriginSend([]std.Coin{{Denom: "ugnot", Amount: 500}})
 	err := ls.GiftSubscription(bob)
 	uassert.Error(t, err, "Expected gift subscription to fail with incorrect amount")
 
@@ -100,11 +95,11 @@
 	err := ls.UpdateAmount(2000)
 	uassert.NoError(t, err, "Expected Alice to succeed in updating amount")
 
-	testing.SetOriginSend([]banker.Coin{{Denom: "ugnot", Amount: 1000}})
+	testing.SetOriginSend([]std.Coin{{Denom: "ugnot", Amount: 1000}})
 	err = ls.Subscribe()
 	uassert.Error(t, err, "Expected subscription to fail with old amount after update")
 
-	testing.SetOriginSend([]banker.Coin{{Denom: "ugnot", Amount: 2000}})
+	testing.SetOriginSend([]std.Coin{{Denom: "ugnot", Amount: 2000}})
 	err = ls.Subscribe()
 	uassert.NoError(t, err, "Expected subscription to succeed with new amount")
 }