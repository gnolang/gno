package recurring

import (
	"chain/banker"
	"chain/runtime"
	"testing"
	"time"

	"gno.land/p/demo/testutils"
	"gno.land/p/demo/uassert"
)

var (
	alice   = testutils.TestAddress("alice")
	bob     = testutils.TestAddress("bob")
	charlie = testutils.TestAddress("charlie")
)

func TestRecurringSubscription(t *testing.T) {
	testing.SetRealm(runtime.NewUserRealm(alice))
	rs := NewRecurringSubscription(time.Hour*24, 1000)

	testing.SetOriginSend([]banker.Coin{{Denom: "ugnot", Amount: 1000}})
	err := rs.Subscribe()
	uassert.NoError(t, err, "Expected ProcessPayment to succeed for Alice")

<<<<<<< HEAD
	err = rs.HasValidSubscription(runtime.PreviousRealm().Address())
	uassert.NoError(t, err, "Expected Alice to have access")

	_, err = rs.GetExpiration(runtime.PreviousRealm().Address())
=======
	err = rs.HasValidSubscription(std.CurrentRealm().Address())
	uassert.NoError(t, err, "Expected Alice to have access")

	_, err = rs.GetExpiration(std.CurrentRealm().Address())
>>>>>>> a56a225e
	uassert.NoError(t, err, "Expected to get expiration for Alice")
}

func TestRecurringSubscriptionGift(t *testing.T) {
	testing.SetRealm(runtime.NewUserRealm(alice))
	rs := NewRecurringSubscription(time.Hour*24, 1000)

	testing.SetOriginSend([]banker.Coin{{Denom: "ugnot", Amount: 1000}})
	err := rs.GiftSubscription(bob)
	uassert.NoError(t, err, "Expected ProcessPaymentGift to succeed for Bob")

	err = rs.HasValidSubscription(bob)
	uassert.NoError(t, err, "Expected Bob to have access")

	err = rs.HasValidSubscription(charlie)
	uassert.Error(t, err, "Expected Charlie to fail access check")
}

func TestRecurringSubscriptionExpiration(t *testing.T) {
	testing.SetRealm(runtime.NewUserRealm(alice))
	rs := NewRecurringSubscription(time.Hour, 1000)

	testing.SetOriginSend([]banker.Coin{{Denom: "ugnot", Amount: 1000}})
	err := rs.Subscribe()
	uassert.NoError(t, err, "Expected ProcessPayment to succeed for Alice")

<<<<<<< HEAD
	err = rs.HasValidSubscription(runtime.PreviousRealm().Address())
	uassert.NoError(t, err, "Expected Alice to have access")

	expiration := time.Now().Add(-time.Hour * 2)
	rs.subs.Set(runtime.PreviousRealm().Address().String(), expiration)

	err = rs.HasValidSubscription(runtime.PreviousRealm().Address())
=======
	err = rs.HasValidSubscription(std.CurrentRealm().Address())
	uassert.NoError(t, err, "Expected Alice to have access")

	expiration := time.Now().Add(-time.Hour * 2)
	rs.subs.Set(std.CurrentRealm().Address().String(), expiration)

	err = rs.HasValidSubscription(std.CurrentRealm().Address())
>>>>>>> a56a225e
	uassert.Error(t, err, "Expected Alice's subscription to be expired")
}

func TestUpdateAmountAuthorization(t *testing.T) {
	testing.SetRealm(std.NewUserRealm(alice))
	rs := NewRecurringSubscription(time.Hour*24, 1000)

	err := rs.UpdateAmount(2000)
	uassert.NoError(t, err, "Expected Alice to succeed in updating amount")

	testing.SetRealm(std.NewUserRealm(bob))
	err = rs.UpdateAmount(3000)
	uassert.Error(t, err, "Expected Bob to fail when updating amount")
}

func TestGetAmount(t *testing.T) {
	testing.SetRealm(std.NewUserRealm(alice))
	rs := NewRecurringSubscription(time.Hour*24, 1000)

	amount := rs.GetAmount()
	uassert.Equal(t, amount, int64(1000), "Expected the initial amount to be 1000 ugnot")

	err := rs.UpdateAmount(2000)
	uassert.NoError(t, err, "Expected Alice to succeed in updating amount")

	amount = rs.GetAmount()
	uassert.Equal(t, amount, int64(2000), "Expected the updated amount to be 2000 ugnot")
}

func TestIncorrectPaymentAmount(t *testing.T) {
	testing.SetOriginCaller(alice)
	testing.SetRealm(std.NewUserRealm(alice))
	rs := NewRecurringSubscription(time.Hour*24, 1000)

	testing.SetOriginSend([]banker.Coin{{Denom: "ugnot", Amount: 500}})
	err := rs.Subscribe()
	uassert.Error(t, err, "Expected payment with incorrect amount to fail")
}

func TestMultiplePaymentsForSameUser(t *testing.T) {
	testing.SetOriginCaller(alice)
	testing.SetRealm(std.NewUserRealm(alice))
	rs := NewRecurringSubscription(time.Hour*24, 1000)

	testing.SetOriginSend([]banker.Coin{{Denom: "ugnot", Amount: 1000}})
	err := rs.Subscribe()
	uassert.NoError(t, err, "Expected first ProcessPayment to succeed for Alice")

	testing.SetOriginSend([]banker.Coin{{Denom: "ugnot", Amount: 1000}})
	err = rs.Subscribe()
	uassert.Error(t, err, "Expected second ProcessPayment to fail for Alice due to existing subscription")
}

func TestRecurringSubscriptionWithMultiplePayments(t *testing.T) {
	testing.SetOriginCaller(alice)
	testing.SetRealm(std.NewUserRealm(alice))
	rs := NewRecurringSubscription(time.Hour, 1000)

	testing.SetOriginSend([]banker.Coin{{Denom: "ugnot", Amount: 1000}})
	err := rs.Subscribe()
	uassert.NoError(t, err, "Expected first ProcessPayment to succeed for Alice")

<<<<<<< HEAD
	err = rs.HasValidSubscription(runtime.PreviousRealm().Address())
	uassert.NoError(t, err, "Expected Alice to have access after first payment")

	expiration := time.Now().Add(-time.Hour * 2)
	rs.subs.Set(runtime.PreviousRealm().Address().String(), expiration)
=======
	err = rs.HasValidSubscription(std.CurrentRealm().Address())
	uassert.NoError(t, err, "Expected Alice to have access after first payment")

	expiration := time.Now().Add(-time.Hour * 2)
	rs.subs.Set(std.CurrentRealm().Address().String(), expiration)
>>>>>>> a56a225e

	testing.SetOriginSend([]banker.Coin{{Denom: "ugnot", Amount: 1000}})
	err = rs.Subscribe()
	uassert.NoError(t, err, "Expected second ProcessPayment to succeed for Alice")

<<<<<<< HEAD
	err = rs.HasValidSubscription(runtime.PreviousRealm().Address())
=======
	err = rs.HasValidSubscription(std.CurrentRealm().Address())
>>>>>>> a56a225e
	uassert.NoError(t, err, "Expected Alice to have access after second payment")
}<|MERGE_RESOLUTION|>--- conflicted
+++ resolved
@@ -1,8 +1,7 @@
 package recurring
 
 import (
-	"chain/banker"
-	"chain/runtime"
+	"std"
 	"testing"
 	"time"
 
@@ -17,32 +16,25 @@
 )
 
 func TestRecurringSubscription(t *testing.T) {
-	testing.SetRealm(runtime.NewUserRealm(alice))
+	testing.SetRealm(std.NewUserRealm(alice))
 	rs := NewRecurringSubscription(time.Hour*24, 1000)
 
-	testing.SetOriginSend([]banker.Coin{{Denom: "ugnot", Amount: 1000}})
+	testing.SetOriginSend([]std.Coin{{Denom: "ugnot", Amount: 1000}})
 	err := rs.Subscribe()
 	uassert.NoError(t, err, "Expected ProcessPayment to succeed for Alice")
 
-<<<<<<< HEAD
-	err = rs.HasValidSubscription(runtime.PreviousRealm().Address())
-	uassert.NoError(t, err, "Expected Alice to have access")
-
-	_, err = rs.GetExpiration(runtime.PreviousRealm().Address())
-=======
 	err = rs.HasValidSubscription(std.CurrentRealm().Address())
 	uassert.NoError(t, err, "Expected Alice to have access")
 
 	_, err = rs.GetExpiration(std.CurrentRealm().Address())
->>>>>>> a56a225e
 	uassert.NoError(t, err, "Expected to get expiration for Alice")
 }
 
 func TestRecurringSubscriptionGift(t *testing.T) {
-	testing.SetRealm(runtime.NewUserRealm(alice))
+	testing.SetRealm(std.NewUserRealm(alice))
 	rs := NewRecurringSubscription(time.Hour*24, 1000)
 
-	testing.SetOriginSend([]banker.Coin{{Denom: "ugnot", Amount: 1000}})
+	testing.SetOriginSend([]std.Coin{{Denom: "ugnot", Amount: 1000}})
 	err := rs.GiftSubscription(bob)
 	uassert.NoError(t, err, "Expected ProcessPaymentGift to succeed for Bob")
 
@@ -54,22 +46,13 @@
 }
 
 func TestRecurringSubscriptionExpiration(t *testing.T) {
-	testing.SetRealm(runtime.NewUserRealm(alice))
+	testing.SetRealm(std.NewUserRealm(alice))
 	rs := NewRecurringSubscription(time.Hour, 1000)
 
-	testing.SetOriginSend([]banker.Coin{{Denom: "ugnot", Amount: 1000}})
+	testing.SetOriginSend([]std.Coin{{Denom: "ugnot", Amount: 1000}})
 	err := rs.Subscribe()
 	uassert.NoError(t, err, "Expected ProcessPayment to succeed for Alice")
 
-<<<<<<< HEAD
-	err = rs.HasValidSubscription(runtime.PreviousRealm().Address())
-	uassert.NoError(t, err, "Expected Alice to have access")
-
-	expiration := time.Now().Add(-time.Hour * 2)
-	rs.subs.Set(runtime.PreviousRealm().Address().String(), expiration)
-
-	err = rs.HasValidSubscription(runtime.PreviousRealm().Address())
-=======
 	err = rs.HasValidSubscription(std.CurrentRealm().Address())
 	uassert.NoError(t, err, "Expected Alice to have access")
 
@@ -77,7 +60,6 @@
 	rs.subs.Set(std.CurrentRealm().Address().String(), expiration)
 
 	err = rs.HasValidSubscription(std.CurrentRealm().Address())
->>>>>>> a56a225e
 	uassert.Error(t, err, "Expected Alice's subscription to be expired")
 }
 
@@ -112,7 +94,7 @@
 	testing.SetRealm(std.NewUserRealm(alice))
 	rs := NewRecurringSubscription(time.Hour*24, 1000)
 
-	testing.SetOriginSend([]banker.Coin{{Denom: "ugnot", Amount: 500}})
+	testing.SetOriginSend([]std.Coin{{Denom: "ugnot", Amount: 500}})
 	err := rs.Subscribe()
 	uassert.Error(t, err, "Expected payment with incorrect amount to fail")
 }
@@ -122,11 +104,11 @@
 	testing.SetRealm(std.NewUserRealm(alice))
 	rs := NewRecurringSubscription(time.Hour*24, 1000)
 
-	testing.SetOriginSend([]banker.Coin{{Denom: "ugnot", Amount: 1000}})
+	testing.SetOriginSend([]std.Coin{{Denom: "ugnot", Amount: 1000}})
 	err := rs.Subscribe()
 	uassert.NoError(t, err, "Expected first ProcessPayment to succeed for Alice")
 
-	testing.SetOriginSend([]banker.Coin{{Denom: "ugnot", Amount: 1000}})
+	testing.SetOriginSend([]std.Coin{{Denom: "ugnot", Amount: 1000}})
 	err = rs.Subscribe()
 	uassert.Error(t, err, "Expected second ProcessPayment to fail for Alice due to existing subscription")
 }
@@ -136,32 +118,20 @@
 	testing.SetRealm(std.NewUserRealm(alice))
 	rs := NewRecurringSubscription(time.Hour, 1000)
 
-	testing.SetOriginSend([]banker.Coin{{Denom: "ugnot", Amount: 1000}})
+	testing.SetOriginSend([]std.Coin{{Denom: "ugnot", Amount: 1000}})
 	err := rs.Subscribe()
 	uassert.NoError(t, err, "Expected first ProcessPayment to succeed for Alice")
 
-<<<<<<< HEAD
-	err = rs.HasValidSubscription(runtime.PreviousRealm().Address())
-	uassert.NoError(t, err, "Expected Alice to have access after first payment")
-
-	expiration := time.Now().Add(-time.Hour * 2)
-	rs.subs.Set(runtime.PreviousRealm().Address().String(), expiration)
-=======
 	err = rs.HasValidSubscription(std.CurrentRealm().Address())
 	uassert.NoError(t, err, "Expected Alice to have access after first payment")
 
 	expiration := time.Now().Add(-time.Hour * 2)
 	rs.subs.Set(std.CurrentRealm().Address().String(), expiration)
->>>>>>> a56a225e
 
-	testing.SetOriginSend([]banker.Coin{{Denom: "ugnot", Amount: 1000}})
+	testing.SetOriginSend([]std.Coin{{Denom: "ugnot", Amount: 1000}})
 	err = rs.Subscribe()
 	uassert.NoError(t, err, "Expected second ProcessPayment to succeed for Alice")
 
-<<<<<<< HEAD
-	err = rs.HasValidSubscription(runtime.PreviousRealm().Address())
-=======
 	err = rs.HasValidSubscription(std.CurrentRealm().Address())
->>>>>>> a56a225e
 	uassert.NoError(t, err, "Expected Alice to have access after second payment")
 }