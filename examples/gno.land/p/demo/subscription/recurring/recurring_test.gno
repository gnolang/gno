--- conflicted
+++ resolved
@@ -19,11 +19,7 @@
 	t.SetRealm(std.NewUserRealm(alice))
 	rs := NewRecurringSubscription(time.Hour*24, 1000)
 
-<<<<<<< HEAD
 	t.SetOriginSend([]std.Coin{{Denom: "ugnot", Amount: 1000}})
-=======
-	std.TestSetOriginSend([]std.Coin{{Denom: "ugnot", Amount: 1000}}, nil)
->>>>>>> 85b3c0b7
 	err := rs.Subscribe()
 	uassert.NoError(t, err, "Expected ProcessPayment to succeed for Alice")
 
@@ -38,11 +34,7 @@
 	t.SetRealm(std.NewUserRealm(alice))
 	rs := NewRecurringSubscription(time.Hour*24, 1000)
 
-<<<<<<< HEAD
 	t.SetOriginSend([]std.Coin{{Denom: "ugnot", Amount: 1000}})
-=======
-	std.TestSetOriginSend([]std.Coin{{Denom: "ugnot", Amount: 1000}}, nil)
->>>>>>> 85b3c0b7
 	err := rs.GiftSubscription(bob)
 	uassert.NoError(t, err, "Expected ProcessPaymentGift to succeed for Bob")
 
@@ -57,11 +49,7 @@
 	t.SetRealm(std.NewUserRealm(alice))
 	rs := NewRecurringSubscription(time.Hour, 1000)
 
-<<<<<<< HEAD
 	t.SetOriginSend([]std.Coin{{Denom: "ugnot", Amount: 1000}})
-=======
-	std.TestSetOriginSend([]std.Coin{{Denom: "ugnot", Amount: 1000}}, nil)
->>>>>>> 85b3c0b7
 	err := rs.Subscribe()
 	uassert.NoError(t, err, "Expected ProcessPayment to succeed for Alice")
 
@@ -82,11 +70,7 @@
 	err := rs.UpdateAmount(2000)
 	uassert.NoError(t, err, "Expected Alice to succeed in updating amount")
 
-<<<<<<< HEAD
 	t.SetOriginCaller(bob)
-=======
-	std.TestSetOriginCaller(bob)
->>>>>>> 85b3c0b7
 	err = rs.UpdateAmount(3000)
 	uassert.Error(t, err, "Expected Bob to fail when updating amount")
 }
@@ -109,11 +93,7 @@
 	t.SetOriginCaller(alice)
 	rs := NewRecurringSubscription(time.Hour*24, 1000)
 
-<<<<<<< HEAD
 	t.SetOriginSend([]std.Coin{{Denom: "ugnot", Amount: 500}})
-=======
-	std.TestSetOriginSend([]std.Coin{{Denom: "ugnot", Amount: 500}}, nil)
->>>>>>> 85b3c0b7
 	err := rs.Subscribe()
 	uassert.Error(t, err, "Expected payment with incorrect amount to fail")
 }
@@ -122,19 +102,11 @@
 	t.SetOriginCaller(alice)
 	rs := NewRecurringSubscription(time.Hour*24, 1000)
 
-<<<<<<< HEAD
 	t.SetOriginSend([]std.Coin{{Denom: "ugnot", Amount: 1000}})
 	err := rs.Subscribe()
 	uassert.NoError(t, err, "Expected first ProcessPayment to succeed for Alice")
 
 	t.SetOriginSend([]std.Coin{{Denom: "ugnot", Amount: 1000}})
-=======
-	std.TestSetOriginSend([]std.Coin{{Denom: "ugnot", Amount: 1000}}, nil)
-	err := rs.Subscribe()
-	uassert.NoError(t, err, "Expected first ProcessPayment to succeed for Alice")
-
-	std.TestSetOriginSend([]std.Coin{{Denom: "ugnot", Amount: 1000}}, nil)
->>>>>>> 85b3c0b7
 	err = rs.Subscribe()
 	uassert.Error(t, err, "Expected second ProcessPayment to fail for Alice due to existing subscription")
 }
@@ -143,11 +115,7 @@
 	t.SetOriginCaller(alice)
 	rs := NewRecurringSubscription(time.Hour, 1000)
 
-<<<<<<< HEAD
 	t.SetOriginSend([]std.Coin{{Denom: "ugnot", Amount: 1000}})
-=======
-	std.TestSetOriginSend([]std.Coin{{Denom: "ugnot", Amount: 1000}}, nil)
->>>>>>> 85b3c0b7
 	err := rs.Subscribe()
 	uassert.NoError(t, err, "Expected first ProcessPayment to succeed for Alice")
 
@@ -157,11 +125,7 @@
 	expiration := time.Now().Add(-time.Hour * 2)
 	rs.subs.Set(std.PreviousRealm().Address().String(), expiration)
 
-<<<<<<< HEAD
 	t.SetOriginSend([]std.Coin{{Denom: "ugnot", Amount: 1000}})
-=======
-	std.TestSetOriginSend([]std.Coin{{Denom: "ugnot", Amount: 1000}}, nil)
->>>>>>> 85b3c0b7
 	err = rs.Subscribe()
 	uassert.NoError(t, err, "Expected second ProcessPayment to succeed for Alice")
 
