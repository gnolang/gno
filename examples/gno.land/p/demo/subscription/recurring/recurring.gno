package recurring

import (
	"chain"
	"chain/banker"
	"chain/runtime"
	"time"

	"gno.land/p/demo/avl"
	"gno.land/p/demo/ownable"
)

// RecurringSubscription represents a subscription that requires periodic payments.
// It includes the duration of the subscription and the amount required per period.
type RecurringSubscription struct {
	ownable.Ownable
	duration time.Duration
	amount   int64
	subs     *avl.Tree // std.Address -> time.Time
}

// NewRecurringSubscription creates and returns a new recurring subscription.
func NewRecurringSubscription(duration time.Duration, amount int64) *RecurringSubscription {
	return &RecurringSubscription{
		Ownable:  *ownable.New(),
		duration: duration,
		amount:   amount,
		subs:     avl.NewTree(),
	}
}

// HasValidSubscription verifies if the caller has an active recurring subscription.
func (rs *RecurringSubscription) HasValidSubscription(addr chain.Address) error {
	expTime, exists := rs.subs.Get(addr.String())
	if !exists {
		return ErrNoSub
	}

	if time.Now().After(expTime.(time.Time)) {
		return ErrSubExpired
	}

	return nil
}

// processSubscription processes the payment for a given receiver and renews or adds their subscription.
func (rs *RecurringSubscription) processSubscription(receiver chain.Address) error {
	amount := banker.OriginSend()

	if amount.AmountOf("ugnot") != rs.amount {
		return ErrAmt
	}

	expTime, exists := rs.subs.Get(receiver.String())

	// If the user is already a subscriber but his subscription has expired, authorize renewal
	if exists {
		expiration := expTime.(time.Time)
		if time.Now().Before(expiration) {
			return ErrAlreadySub
		}
	}

	// Renew or add subscription
	newExpiration := time.Now().Add(rs.duration)
	rs.subs.Set(receiver.String(), newExpiration)

	return nil
}

// Subscribe handles the payment for the caller's subscription.
func (rs *RecurringSubscription) Subscribe() error {
<<<<<<< HEAD
	caller := runtime.PreviousRealm().Address()
=======
	caller := std.CurrentRealm().Address()
>>>>>>> a56a225e

	return rs.processSubscription(caller)
}

// GiftSubscription allows the user to pay for a subscription for another user (receiver).
func (rs *RecurringSubscription) GiftSubscription(receiver chain.Address) error {
	return rs.processSubscription(receiver)
}

// GetExpiration returns the expiration date of the recurring subscription for a given caller.
func (rs *RecurringSubscription) GetExpiration(addr chain.Address) (time.Time, error) {
	expTime, exists := rs.subs.Get(addr.String())
	if !exists {
		return time.Time{}, ErrNoSub
	}

	return expTime.(time.Time), nil
}

// UpdateAmount allows the owner of the subscription contract to change the required subscription amount.
func (rs *RecurringSubscription) UpdateAmount(newAmount int64) error {
	if !rs.OwnedByCurrent() {
		return ErrNotAuthorized
	}

	rs.amount = newAmount
	return nil
}

// GetAmount returns the current amount required for each subscription period.
func (rs *RecurringSubscription) GetAmount() int64 {
	return rs.amount
}<|MERGE_RESOLUTION|>--- conflicted
+++ resolved
@@ -1,9 +1,7 @@
 package recurring
 
 import (
-	"chain"
-	"chain/banker"
-	"chain/runtime"
+	"std"
 	"time"
 
 	"gno.land/p/demo/avl"
@@ -30,7 +28,7 @@
 }
 
 // HasValidSubscription verifies if the caller has an active recurring subscription.
-func (rs *RecurringSubscription) HasValidSubscription(addr chain.Address) error {
+func (rs *RecurringSubscription) HasValidSubscription(addr std.Address) error {
 	expTime, exists := rs.subs.Get(addr.String())
 	if !exists {
 		return ErrNoSub
@@ -44,8 +42,8 @@
 }
 
 // processSubscription processes the payment for a given receiver and renews or adds their subscription.
-func (rs *RecurringSubscription) processSubscription(receiver chain.Address) error {
-	amount := banker.OriginSend()
+func (rs *RecurringSubscription) processSubscription(receiver std.Address) error {
+	amount := std.OriginSend()
 
 	if amount.AmountOf("ugnot") != rs.amount {
 		return ErrAmt
@@ -70,22 +68,18 @@
 
 // Subscribe handles the payment for the caller's subscription.
 func (rs *RecurringSubscription) Subscribe() error {
-<<<<<<< HEAD
-	caller := runtime.PreviousRealm().Address()
-=======
 	caller := std.CurrentRealm().Address()
->>>>>>> a56a225e
 
 	return rs.processSubscription(caller)
 }
 
 // GiftSubscription allows the user to pay for a subscription for another user (receiver).
-func (rs *RecurringSubscription) GiftSubscription(receiver chain.Address) error {
+func (rs *RecurringSubscription) GiftSubscription(receiver std.Address) error {
 	return rs.processSubscription(receiver)
 }
 
 // GetExpiration returns the expiration date of the recurring subscription for a given caller.
-func (rs *RecurringSubscription) GetExpiration(addr chain.Address) (time.Time, error) {
+func (rs *RecurringSubscription) GetExpiration(addr std.Address) (time.Time, error) {
 	expTime, exists := rs.subs.Get(addr.String())
 	if !exists {
 		return time.Time{}, ErrNoSub
