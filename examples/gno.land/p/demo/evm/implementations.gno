--- conflicted
+++ resolved
@@ -43,16 +43,12 @@
 	return nil
 }
 
-<<<<<<< HEAD
-func opPush0(s *State) error {
+func opPush0(s *state) error {
 	s.stack.Push(0)
 	return nil
 }
 
-func opPush1(s *State) error {
-=======
 func opPush1(s *state) error {
->>>>>>> 565eb714
 	s.code.Increment()
 	if s.code.Ill() {
 		return outOfBounds
