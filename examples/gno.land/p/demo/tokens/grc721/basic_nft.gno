--- conflicted
+++ resolved
@@ -53,13 +53,8 @@
 }
 
 // OwnerOf returns owner of input token id
-<<<<<<< HEAD
-func (s *basicNFT) OwnerOf(tid TokenID) (std.Address, error) {
-	owner, found := s.owners.Get(tid.String())
-=======
 func (s *basicNFT) OwnerOf(tid TokenID) (address, error) {
 	owner, found := s.owners.Get(string(tid))
->>>>>>> f5e5d2b5
 	if !found {
 		return "", ErrInvalidTokenId
 	}
@@ -127,15 +122,10 @@
 		return ErrCallerIsNotOwnerOrApproved
 	}
 
-<<<<<<< HEAD
 	tidStr := tid.String()
 	s.tokenApprovals.Set(tidStr, to)
 
-	std.Emit(
-=======
-	s.tokenApprovals.Set(string(tid), to.String())
 	chain.Emit(
->>>>>>> f5e5d2b5
 		ApprovalEvent,
 		"slug", s.symbol,
 		"owner", owner.String(),
@@ -147,22 +137,13 @@
 }
 
 // GetApproved return the approved address for token
-<<<<<<< HEAD
-func (s *basicNFT) GetApproved(tid TokenID) (std.Address, error) {
+func (s *basicNFT) GetApproved(tid TokenID) (address, error) {
 	addr, found := s.tokenApprovals.Get(tid.String())
-=======
-func (s *basicNFT) GetApproved(tid TokenID) (address, error) {
-	addr, found := s.tokenApprovals.Get(string(tid))
->>>>>>> f5e5d2b5
 	if !found {
 		return zeroAddress, ErrTokenIdNotHasApproved
 	}
 
-<<<<<<< HEAD
-	return addr.(std.Address), nil
-=======
 	return address(addr.(string)), nil
->>>>>>> f5e5d2b5
 }
 
 // SetApprovalForAll can approve the operator to operate on all tokens
@@ -389,23 +370,14 @@
 	return nil
 }
 
-<<<<<<< HEAD
-func (s *basicNFT) isApprovedOrOwner(addr std.Address, tid TokenID) bool {
+func (s *basicNFT) isApprovedOrOwner(addr address, tid TokenID) bool {
 	owner, found := s.owners.Get(tid.String())
-=======
-func (s *basicNFT) isApprovedOrOwner(addr address, tid TokenID) bool {
-	owner, found := s.owners.Get(string(tid))
->>>>>>> f5e5d2b5
 	if !found {
 		return false
 	}
 
-<<<<<<< HEAD
-	ownerAddr := owner.(std.Address)
+	ownerAddr := owner.(address)
 	if addr == ownerAddr || s.IsApprovedForAll(ownerAddr, addr) {
-=======
-	if addr == owner.(address) || s.IsApprovedForAll(owner.(address), addr) {
->>>>>>> f5e5d2b5
 		return true
 	}
 
