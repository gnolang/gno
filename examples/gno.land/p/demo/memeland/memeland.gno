package memeland

import (
	"chain"
	"chain/runtime"
	"sort"
	"strconv"
	"strings"
	"time"

	"gno.land/p/demo/avl"
	"gno.land/p/demo/ownable"
	"gno.land/p/demo/seqid"
)

const (
	DATE_CREATED = "DATE_CREATED"
	UPVOTES      = "UPVOTES"
)

type Post struct {
	ID            string
	Data          string
	Author        chain.Address
	Timestamp     time.Time
	UpvoteTracker *avl.Tree // address > struct{}{}
}

type Memeland struct {
	*ownable.Ownable
	Posts       []*Post
	MemeCounter seqid.ID
}

func NewMemeland() *Memeland {
	return &Memeland{
		Ownable: ownable.New(),
		Posts:   make([]*Post, 0),
	}
}

// PostMeme - Adds a new post
func (m *Memeland) PostMeme(data string, timestamp int64) string {
	if data == "" || timestamp <= 0 {
		panic("timestamp or data cannot be empty")
	}

	// Generate ID
	id := m.MemeCounter.Next().String()

	newPost := &Post{
		ID:            id,
		Data:          data,
<<<<<<< HEAD
		Author:        runtime.PreviousRealm().Address(),
=======
		Author:        std.CurrentRealm().Address(),
>>>>>>> a56a225e
		Timestamp:     time.Unix(timestamp, 0),
		UpvoteTracker: avl.NewTree(),
	}

	m.Posts = append(m.Posts, newPost)
	return id
}

func (m *Memeland) Upvote(id string) string {
	post := m.getPost(id)
	if post == nil {
		panic("post with specified ID does not exist")
	}

<<<<<<< HEAD
	caller := runtime.PreviousRealm().Address().String()
=======
	caller := std.CurrentRealm().Address().String()
>>>>>>> a56a225e

	if _, exists := post.UpvoteTracker.Get(caller); exists {
		panic("user has already upvoted this post")
	}

	post.UpvoteTracker.Set(caller, struct{}{})

	return "upvote successful"
}

// GetPostsInRange returns a JSON string of posts within the given timestamp range, supporting pagination
func (m *Memeland) GetPostsInRange(startTimestamp, endTimestamp int64, page, pageSize int, sortBy string) string {
	if len(m.Posts) == 0 {
		return "[]"
	}

	if page < 1 {
		panic("page number cannot be less than 1")
	}

	// No empty pages
	if pageSize < 1 {
		panic("page size cannot be less than 1")
	}

	// No pages larger than 10
	if pageSize > 10 {
		panic("page size cannot be larger than 10")
	}

	// Need to pass in a sort parameter
	if sortBy == "" {
		panic("sort order cannot be empty")
	}

	var filteredPosts []*Post

	start := time.Unix(startTimestamp, 0)
	end := time.Unix(endTimestamp, 0)

	// Filtering posts
	for _, p := range m.Posts {
		if !p.Timestamp.Before(start) && !p.Timestamp.After(end) {
			filteredPosts = append(filteredPosts, p)
		}
	}

	switch sortBy {
	// Sort by upvote descending
	case UPVOTES:
		dateSorter := PostSorter{
			Posts: filteredPosts,
			LessF: func(i, j int) bool {
				return filteredPosts[i].UpvoteTracker.Size() > filteredPosts[j].UpvoteTracker.Size()
			},
		}
		sort.Sort(dateSorter)
	case DATE_CREATED:
		// Sort by timestamp, beginning with newest
		dateSorter := PostSorter{
			Posts: filteredPosts,
			LessF: func(i, j int) bool {
				return filteredPosts[i].Timestamp.After(filteredPosts[j].Timestamp)
			},
		}
		sort.Sort(dateSorter)
	default:
		panic("sort order can only be \"UPVOTES\" or \"DATE_CREATED\"")
	}

	// Pagination
	startIndex := (page - 1) * pageSize
	endIndex := startIndex + pageSize

	// If page does not contain any posts
	if startIndex >= len(filteredPosts) {
		return "[]"
	}

	// If page contains fewer posts than the page size
	if endIndex > len(filteredPosts) {
		endIndex = len(filteredPosts)
	}

	// Return JSON representation of paginated and sorted posts
	return PostsToJSONString(filteredPosts[startIndex:endIndex])
}

// RemovePost allows the owner to remove a post with a specific ID
func (m *Memeland) RemovePost(id string) string {
	if id == "" {
		panic("id cannot be empty")
	}

	if !m.OwnedByCurrent() {
		panic(ownable.ErrUnauthorized)
	}

	for i, post := range m.Posts {
		if post.ID == id {
			m.Posts = append(m.Posts[:i], m.Posts[i+1:]...)
			return id
		}
	}

	panic("post with specified id does not exist")
}

// PostsToJSONString converts a slice of Post structs into a JSON string
func PostsToJSONString(posts []*Post) string {
	var sb strings.Builder
	sb.WriteString("[")

	for i, post := range posts {
		if i > 0 {
			sb.WriteString(",")
		}

		sb.WriteString(PostToJSONString(post))
	}
	sb.WriteString("]")

	return sb.String()
}

// PostToJSONString returns a Post formatted as a JSON string
func PostToJSONString(post *Post) string {
	var sb strings.Builder

	sb.WriteString("{")
	sb.WriteString(`"id":"` + post.ID + `",`)
	sb.WriteString(`"data":"` + escapeString(post.Data) + `",`)
	sb.WriteString(`"author":"` + escapeString(post.Author.String()) + `",`)
	sb.WriteString(`"timestamp":"` + strconv.Itoa(int(post.Timestamp.Unix())) + `",`)
	sb.WriteString(`"upvotes":` + strconv.Itoa(post.UpvoteTracker.Size()))
	sb.WriteString("}")

	return sb.String()
}

// escapeString escapes quotes in a string for JSON compatibility.
func escapeString(s string) string {
	return strings.ReplaceAll(s, `"`, `\"`)
}

func (m *Memeland) getPost(id string) *Post {
	for _, p := range m.Posts {
		if p.ID == id {
			return p
		}
	}

	return nil
}

// PostSorter is a flexible sorter for the *Post slice
type PostSorter struct {
	Posts []*Post
	LessF func(i, j int) bool
}

func (p PostSorter) Len() int {
	return len(p.Posts)
}

func (p PostSorter) Swap(i, j int) {
	p.Posts[i], p.Posts[j] = p.Posts[j], p.Posts[i]
}

func (p PostSorter) Less(i, j int) bool {
	return p.LessF(i, j)
}<|MERGE_RESOLUTION|>--- conflicted
+++ resolved
@@ -1,9 +1,8 @@
 package memeland
 
 import (
-	"chain"
-	"chain/runtime"
 	"sort"
+	"std"
 	"strconv"
 	"strings"
 	"time"
@@ -21,7 +20,7 @@
 type Post struct {
 	ID            string
 	Data          string
-	Author        chain.Address
+	Author        std.Address
 	Timestamp     time.Time
 	UpvoteTracker *avl.Tree // address > struct{}{}
 }
@@ -51,11 +50,7 @@
 	newPost := &Post{
 		ID:            id,
 		Data:          data,
-<<<<<<< HEAD
-		Author:        runtime.PreviousRealm().Address(),
-=======
 		Author:        std.CurrentRealm().Address(),
->>>>>>> a56a225e
 		Timestamp:     time.Unix(timestamp, 0),
 		UpvoteTracker: avl.NewTree(),
 	}
@@ -70,11 +65,7 @@
 		panic("post with specified ID does not exist")
 	}
 
-<<<<<<< HEAD
-	caller := runtime.PreviousRealm().Address().String()
-=======
 	caller := std.CurrentRealm().Address().String()
->>>>>>> a56a225e
 
 	if _, exists := post.UpvoteTracker.Get(caller); exists {
 		panic("user has already upvoted this post")
