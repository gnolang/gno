--- conflicted
+++ resolved
@@ -41,7 +41,6 @@
 		{"â", nil, "â"},
 		{"Hello, World! 😊", nil, "Hello, World! 😊"},
 		{"unicode formatting: %s", []interface{}{"😊"}, "unicode formatting: 😊"},
-<<<<<<< HEAD
 		{"uint8 as hex [%x]", []interface{}{uint8(255)}, "uint8 as hex [ff]"},
 		{"[]uint8 as hex [%x]", []interface{}{[]uint8{0xAB, 0xCD, 0xEF}}, "[]uint8 as hex [abcdef]"},
 		{"[32]uint8 as hex [%x]", []interface{}{[32]uint8{0x01, 0x23, 0x45, 0x67, 0x89, 0xAB, 0xCD, 0xEF}}, "[32]uint8 as hex [123456789abcdef000000000000000000000000]"},
@@ -58,7 +57,6 @@
 		{"type of []byte [%T]", []interface{}{[]byte{1, 2, 3}}, "type of []byte [[]byte]"},
 		{"type of []rune [%T]", []interface{}{[]rune{'a', 'b', 'c'}}, "type of []rune [[]rune]"},
 		{"type of unknown [%T]", []interface{}{struct{}{}}, "type of unknown [unknown]"},
-=======
 		// mismatch printing
 		{"%s", []interface{}{nil}, "%!s(<nil>)"},
 		{"%s", []interface{}{421}, "%!s(int=421)"},
@@ -83,7 +81,6 @@
 		{"%t", []interface{}{"z"}, "%!t(string=z)"},
 		{"%t", []interface{}{tru}, "true"},
 		{"%t", []interface{}{'z'}, "%!t(int32=122)"},
->>>>>>> fb85d0c1
 	}
 
 	for _, tc := range cases {
