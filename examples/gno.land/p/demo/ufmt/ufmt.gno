--- conflicted
+++ resolved
@@ -273,54 +273,12 @@
 			continue
 		}
 
-<<<<<<< HEAD
 		p.parse(sTor, &i)
 
 		verb := sTor[i+1]
-=======
-		length := -1
-		precision := -1
-		i++ // skip '%'
-
-		digits := func() string {
-			start := i
-			for i < end && sTor[i] >= '0' && sTor[i] <= '9' {
-				i++
-			}
-			if i > start {
-				return string(sTor[start:i])
-			}
-			return ""
-		}
-
-		if l := digits(); l != "" {
-			var err error
-			length, err = strconv.Atoi(l)
-			if err != nil {
-				panic("ufmt: invalid length specification")
-			}
-		}
-
-		if i < end && sTor[i] == '.' {
-			i++ // skip '.'
-			if l := digits(); l != "" {
-				var err error
-				precision, err = strconv.Atoi(l)
-				if err != nil {
-					panic("ufmt: invalid precision specification")
-				}
-			}
-		}
-
-		if i >= end {
-			panic("ufmt: invalid format string")
-		}
-
-		verb := sTor[i]
->>>>>>> 5caa1a34
 		if verb == '%' {
 			p.buf.writeRune('%')
-			i++
+			i += 2
 			continue
 		}
 
@@ -334,13 +292,13 @@
 		case 'v':
 			writeValue(p, verb, arg)
 		case 's':
-			writeStringWithLength(p, verb, arg, length)
+			writeString(p, verb, arg)
 		case 'c':
 			writeChar(p, verb, arg)
 		case 'd', 'i':
 			writeInt(p, verb, arg)
 		case 'e', 'E', 'f', 'F', 'g', 'G':
-			writeFloatWithPrecision(p, verb, arg, precision)
+			writeFloat(p, verb, arg)
 		case 't':
 			writeBool(p, verb, arg)
 		case 'x', 'X':
@@ -354,7 +312,7 @@
 			p.buf.writeString("(unhandled verb: %" + string(verb) + ")")
 		}
 
-		i++
+		i += 2
 	}
 
 	if argNum < argLen {
@@ -406,8 +364,8 @@
 	}
 }
 
-// writeStringWithLength handles %s formatting with length specification
-func writeStringWithLength(p *printer, verb rune, arg any, length int) {
+// writeString handles %s formatting without length specification (its in p)
+func writeString(p *printer, verb rune, arg any) {
 	var s string
 	switch v := arg.(type) {
 	case (interface{ String() string }):
@@ -420,8 +378,8 @@
 		s = fallback(verb, v)
 	}
 
-	if length > 0 && len(s) < length {
-		s = strings.Repeat(" ", length-len(s)) + s
+	if p.meta.padding > 0 && len(s) < int(p.meta.padding) {
+		s = strings.Repeat(" ", int(p.meta.padding)-len(s)) + s
 	}
 	p.buf.writeString(s)
 }
@@ -488,7 +446,6 @@
 	p.buf.writeString(subBuf)
 }
 
-<<<<<<< HEAD
 // writeFloat handles floating-point formatting verbs
 func writeFloat(p *printer, verb rune, arg any) {
 	var subBuf string
@@ -501,25 +458,6 @@
 	case float32:
 		bits = 32
 		n = float64(v)
-=======
-// writeFloatWithPrecision handles floating-point formatting with precision
-func writeFloatWithPrecision(p *printer, verb rune, arg any, precision int) {
-	switch v := arg.(type) {
-	case float64:
-		format := byte(verb)
-		if format == 'F' {
-			format = 'f'
-		}
-		if precision < 0 {
-			switch format {
-			case 'e', 'E':
-				precision = 2
-			default:
-				precision = 6
-			}
-		}
-		p.buf = strconv.AppendFloat(p.buf, v, format, precision, 64)
->>>>>>> 5caa1a34
 	default:
 		p.buf.writeString(fallback(verb, v))
 		return
