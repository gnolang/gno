--- conflicted
+++ resolved
@@ -15,19 +15,8 @@
 	paused bool
 }
 
-<<<<<<< HEAD
 var ErrPaused = errors.New("pausable: realm is currently paused")
 
-// New returns a new Pausable struct with non-paused state as default
-func New() *Pausable {
-	return &Pausable{
-		Ownable: ownable.New(),
-		paused:  false,
-	}
-}
-
-=======
->>>>>>> dc0b608d
 // NewFromOwnable is the same as New, but with a pre-existing top-level ownable
 func NewFromOwnable(ownable *ownable.Ownable) *Pausable {
 	return &Pausable{
@@ -48,11 +37,7 @@
 	}
 
 	p.paused = true
-<<<<<<< HEAD
 	std.Emit("Paused", "by", p.Owner().String())
-=======
-	std.Emit("Paused", "account", p.o.Owner().String())
->>>>>>> dc0b608d
 
 	return nil
 }
@@ -64,11 +49,7 @@
 	}
 
 	p.paused = false
-<<<<<<< HEAD
 	std.Emit("Unpaused", "by", p.Owner().String())
-=======
-	std.Emit("Unpaused", "account", p.o.Owner().String())
->>>>>>> dc0b608d
 
 	return nil
 }
