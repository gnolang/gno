--- conflicted
+++ resolved
@@ -14,65 +14,34 @@
 	o           = ownable.NewWithAddress(firstCaller)
 )
 
-<<<<<<< HEAD
-func TestNew(t *testing.T) {
+func TestNewFromOwnable(t *testing.T) {
 	std.TestSetOriginCaller(firstCaller)
 
-	result := New()
-
-	urequire.False(t, result.paused, "Expected result to be unpaused")
-	urequire.Equal(t, firstCaller.String(), result.Owner().String())
-}
-
-func TestNewFromOwnable(t *testing.T) {
-	std.TestSetOriginCaller(firstCaller)
-	o := ownable.New()
-
-	std.TestSetOriginCaller(secondCaller)
-=======
-func TestNewFromOwnable(t *testing.T) {
-	std.TestSetOrigCaller(firstCaller)
-
->>>>>>> dc0b608d
 	result := NewFromOwnable(o)
 	urequire.Equal(t, firstCaller.String(), result.Ownable().Owner().String())
 }
 
 func TestSetUnpaused(t *testing.T) {
-<<<<<<< HEAD
 	std.TestSetOriginCaller(firstCaller)
-=======
-	std.TestSetOrigCaller(firstCaller)
 	result := NewFromOwnable(o)
->>>>>>> dc0b608d
 
 	result.Unpause()
 	uassert.False(t, result.IsPaused(), "Expected result to be unpaused")
 }
 
 func TestSetPaused(t *testing.T) {
-<<<<<<< HEAD
 	std.TestSetOriginCaller(firstCaller)
-=======
-	std.TestSetOrigCaller(firstCaller)
 	result := NewFromOwnable(o)
->>>>>>> dc0b608d
 
 	result.Pause()
 	uassert.True(t, result.IsPaused(), "Expected result to be paused")
 }
 
 func TestIsPaused(t *testing.T) {
-<<<<<<< HEAD
-	std.TestSetOriginCaller(firstCaller)
-
-	result := New()
-=======
 	result := NewFromOwnable(o)
->>>>>>> dc0b608d
 	urequire.False(t, result.IsPaused(), "Expected result to be unpaused")
 
-	std.TestSetOrigCaller(firstCaller)
+	std.TestSetOriginCaller(firstCaller)
 	result.Pause()
 	uassert.True(t, result.IsPaused(), "Expected result to be paused")
 }
