package pausable

import (
	"std"
	"testing"

	"gno.land/p/demo/ownable"
	"gno.land/p/demo/uassert"
	"gno.land/p/demo/urequire"
)

var (
	firstCaller = std.Address("g1l9aypkr8xfvs82zeux486ddzec88ty69lue9de")
	o           = ownable.NewWithAddress(firstCaller)
)

<<<<<<< HEAD
func TestNew(t *testing.T) {
	t.SetPreviousRealm(std.NewUserRealm(firstCaller))

	result := New()

	urequire.False(t, result.paused, "Expected result to be unpaused")
	urequire.Equal(t, firstCaller.String(), result.Owner().String())
}

func TestNewFromOwnable(t *testing.T) {
	t.SetPreviousRealm(std.NewUserRealm(firstCaller))

	o := ownable.New()

	t.SetPreviousRealm(std.NewUserRealm(secondCaller))

=======
func TestNewFromOwnable(t *testing.T) {
	std.TestSetOrigCaller(firstCaller)

>>>>>>> 01abd50b
	result := NewFromOwnable(o)
	urequire.Equal(t, firstCaller.String(), result.Ownable().Owner().String())
}

func TestSetUnpaused(t *testing.T) {
<<<<<<< HEAD
	t.SetPreviousRealm(std.NewUserRealm(firstCaller))
=======
	std.TestSetOrigCaller(firstCaller)
	result := NewFromOwnable(o)
>>>>>>> 01abd50b

	result.Unpause()
	uassert.False(t, result.IsPaused(), "Expected result to be unpaused")
}

func TestSetPaused(t *testing.T) {
<<<<<<< HEAD
	t.SetPreviousRealm(std.NewUserRealm(firstCaller))
=======
	std.TestSetOrigCaller(firstCaller)
	result := NewFromOwnable(o)
>>>>>>> 01abd50b

	result.Pause()
	uassert.True(t, result.IsPaused(), "Expected result to be paused")
}

func TestIsPaused(t *testing.T) {
<<<<<<< HEAD
	t.SetPreviousRealm(std.NewUserRealm(firstCaller))

	result := New()
=======
	result := NewFromOwnable(o)
>>>>>>> 01abd50b
	urequire.False(t, result.IsPaused(), "Expected result to be unpaused")

	std.TestSetOrigCaller(firstCaller)
	result.Pause()
	uassert.True(t, result.IsPaused(), "Expected result to be paused")
}

func TestOwnable(t *testing.T) {
	result := NewFromOwnable(o)

	uassert.Equal(t, result.Ownable().Owner(), o.Owner())
}<|MERGE_RESOLUTION|>--- conflicted
+++ resolved
@@ -14,67 +14,34 @@
 	o           = ownable.NewWithAddress(firstCaller)
 )
 
-<<<<<<< HEAD
-func TestNew(t *testing.T) {
-	t.SetPreviousRealm(std.NewUserRealm(firstCaller))
-
-	result := New()
-
-	urequire.False(t, result.paused, "Expected result to be unpaused")
-	urequire.Equal(t, firstCaller.String(), result.Owner().String())
-}
-
 func TestNewFromOwnable(t *testing.T) {
 	t.SetPreviousRealm(std.NewUserRealm(firstCaller))
+	result := NewFromOwnable(o)
 
-	o := ownable.New()
-
-	t.SetPreviousRealm(std.NewUserRealm(secondCaller))
-
-=======
-func TestNewFromOwnable(t *testing.T) {
-	std.TestSetOrigCaller(firstCaller)
-
->>>>>>> 01abd50b
-	result := NewFromOwnable(o)
 	urequire.Equal(t, firstCaller.String(), result.Ownable().Owner().String())
 }
 
 func TestSetUnpaused(t *testing.T) {
-<<<<<<< HEAD
 	t.SetPreviousRealm(std.NewUserRealm(firstCaller))
-=======
-	std.TestSetOrigCaller(firstCaller)
 	result := NewFromOwnable(o)
->>>>>>> 01abd50b
 
 	result.Unpause()
 	uassert.False(t, result.IsPaused(), "Expected result to be unpaused")
 }
 
 func TestSetPaused(t *testing.T) {
-<<<<<<< HEAD
 	t.SetPreviousRealm(std.NewUserRealm(firstCaller))
-=======
-	std.TestSetOrigCaller(firstCaller)
 	result := NewFromOwnable(o)
->>>>>>> 01abd50b
 
 	result.Pause()
 	uassert.True(t, result.IsPaused(), "Expected result to be paused")
 }
 
 func TestIsPaused(t *testing.T) {
-<<<<<<< HEAD
-	t.SetPreviousRealm(std.NewUserRealm(firstCaller))
-
-	result := New()
-=======
 	result := NewFromOwnable(o)
->>>>>>> 01abd50b
 	urequire.False(t, result.IsPaused(), "Expected result to be unpaused")
 
-	std.TestSetOrigCaller(firstCaller)
+	t.SetPreviousRealm(std.NewUserRealm(firstCaller))
 	result.Pause()
 	uassert.True(t, result.IsPaused(), "Expected result to be paused")
 }
