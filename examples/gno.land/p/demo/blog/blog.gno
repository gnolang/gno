package blog

import (
	"errors"
	"std"
	"strconv"
	"strings"
	"time"

	"gno.land/p/demo/avl"
	"gno.land/p/demo/mux"
	"gno.land/p/demo/ufmt"
)

type Blog struct {
	Title  string
	Prefix string   // i.e. r/gnoland/blog:
	Posts  avl.Tree // slug -> Post
}

func (b Blog) RenderHome(res *mux.ResponseWriter, req *mux.Request) {
	res.Write(breadcrumb([]string{b.Title}))

	if b.Posts.Size() == 0 {
		res.Write("No posts.")
		return
	}

	b.Posts.Iterate("", "", func(key string, value interface{}) bool {
		post := value.(*Post)
		res.Write(post.RenderListItem())
		return false
	})

	// FIXME: tag list/cloud.
}

<<<<<<< HEAD
		output += "<div class='columns-3'>"

		b.Posts.Iterate("", "", func(key string, value interface{}) bool {
			post := value.(*Post)
			output += post.RenderListItem()
			return false
		})

		output += "</div>"

		// FIXME: tag list/cloud.
		return output
=======
func (b Blog) RenderPost(res *mux.ResponseWriter, req *mux.Request) {
	slug := req.GetVar("slug")

	post, found := b.Posts.Get(slug)
	if !found {
		res.Write("404")
		return
	}
	p := post.(*Post)
>>>>>>> 6d137df0

	breadStr := breadcrumb([]string{
		ufmt.Sprintf("[%s](%s)", b.Title, b.Prefix),
		"p",
		p.Title,
	})
	res.Write(breadStr)

	// output += ufmt.Sprintf("## [%s](%s)\n", p.Title, p.URL())
	res.Write(p.Body + "\n\n")
	res.Write(p.RenderTagList() + "\n\n")
	res.Write(formatAuthorAndDate(p.Author, p.CreatedAt) + "\n\n")

	// comments
	p.Comments.ReverseIterate("", "", func(key string, value interface{}) bool {
		comment := value.(*Comment)
		res.Write(comment.RenderListItem())
		return false
	})
}

func (b Blog) RenderTag(res *mux.ResponseWriter, req *mux.Request) {
	slug := req.GetVar("slug")

	if slug == "" {
		res.Write("404")
		return
	}

	breadStr := breadcrumb([]string{
		ufmt.Sprintf("[%s](%s)", b.Title, b.Prefix),
		"t",
		slug,
	})
	res.Write(breadStr)

	nb := 0
	b.Posts.Iterate("", "", func(key string, value interface{}) bool {
		post := value.(*Post)
		if !post.HasTag(slug) {
			return false
		}
		res.Write(post.RenderListItem())
		nb++
		return false
	})
	if nb == 0 {
		res.Write("No posts.")
	}
}

func (b Blog) Render(path string) string {
	router := mux.NewRouter()
	router.HandleFunc("", b.RenderHome)
	router.HandleFunc("p/{slug}", b.RenderPost)
	router.HandleFunc("t/{slug}", b.RenderTag)
	return router.Render(path)
}

func (b *Blog) NewPost(author std.Address, slug, title, body string, tags []string) error {
	_, found := b.Posts.Get(slug)
	if found {
		return errors.New("slug already exists.")
	}

	post := Post{
		Author:    author,
		Slug:      slug,
		Title:     title,
		Body:      body,
		Tags:      tags,
		CreatedAt: time.Now(),
	}
	return b.prepareAndSetPost(&post)
}

func (b *Blog) prepareAndSetPost(post *Post) error {
	post.Title = strings.TrimSpace(post.Title)
	post.Body = strings.TrimSpace(post.Body)

	if post.Title == "" {
		return errors.New("title is missing.")
	}
	if post.Body == "" {
		return errors.New("body is missing.")
	}
	if post.Slug == "" {
		return errors.New("slug is missing.")
	}
	// more input sanitization?

	post.Blog = b
	post.UpdatedAt = time.Now()

	b.Posts.Set(post.Slug, post)
	return nil
}

func (b *Blog) GetPost(slug string) *Post {
	post, found := b.Posts.Get(slug)
	if !found {
		return nil
	}
	return post.(*Post)
}

type Post struct {
	Blog         *Blog
	Slug         string // FIXME: save space?
	Title        string
	Body         string
	CreatedAt    time.Time
	UpdatedAt    time.Time
	Comments     avl.Tree
	Author       std.Address
	Tags         []string
	CommentIndex int
}

func (p *Post) Update(title, body string, tags []string) error {
	p.Title = title
	p.Body = body
	p.Tags = tags
	return p.Blog.prepareAndSetPost(p)
}

func (p *Post) AddComment(author std.Address, comment string) error {
	if p == nil {
		return ErrNoSuchPost
	}
	p.CommentIndex++
	commentKey := strconv.Itoa(p.CommentIndex)
	comment = strings.TrimSpace(comment)
	p.Comments.Set(commentKey, &Comment{
		Post:      p,
		CreatedAt: time.Now(),
		Author:    author,
		Comment:   comment,
	})

	return nil
}

func (p *Post) DeleteComment(index int) error {
	if p == nil {
		return ErrNoSuchPost
	}
	commentKey := strconv.Itoa(index)
	p.Comments.Remove(commentKey)
	return nil
}

func (p *Post) HasTag(tag string) bool {
	if p == nil {
		return false
	}
	for _, t := range p.Tags {
		if t == tag {
			return true
		}
	}
	return false
}

func (p *Post) RenderListItem() string {
	if p == nil {
		return "error: no such post\n"
	}
	output := "<div>\n\n"
	output += ufmt.Sprintf("## [%s](%s)\n", p.Title, p.URL())
	output += ufmt.Sprintf("**[Learn More](%s)**\n", p.URL())
	// output += p.Summary() + "\n\n"
	// output += p.RenderTagList() + "\n\n"
	// output += formatAuthorAndDate(p.Author, p.CreatedAt) + "\n"
	output += "\n"
	output += "</div>"
	return output
}

func (p *Post) RenderTagList() string {
	if p == nil {
		return "error: no such post\n"
	}
	output := ""
	for idx, tag := range p.Tags {
		if idx > 0 {
			output += " "
		}
		tagURL := p.Blog.Prefix + "t/" + tag
		output += ufmt.Sprintf("[#%s](%s)", tag, tagURL)
	}
	return output
}

func (p *Post) URL() string {
	if p == nil {
		return p.Blog.Prefix + "404"
	}
	return p.Blog.Prefix + "p/" + p.Slug
}

func (p *Post) Summary() string {
	if p == nil {
		return "error: no such post\n"
	}

	// FIXME: better summary.
	lines := strings.Split(p.Body, "\n")
	if len(lines) <= 3 {
		return p.Body
	}
	return strings.Join(lines[0:3], "\n") + "..."
}

type Comment struct {
	Post      *Post
	CreatedAt time.Time
	Author    std.Address
	Comment   string
}

func (c Comment) RenderListItem() string {
	output := ""
	output += ufmt.Sprintf("#### %s\n", formatAuthorAndDate(c.Author, c.CreatedAt))
	output += c.Comment + "\n"
	output += "\n"
	return output
}

func formatAuthorAndDate(author std.Address, createdAt time.Time) string {
	authorString := author.String() // FIXME: username.
	createdAtString := createdAt.Format("2006-01-02 3:04pm MST")
	return ufmt.Sprintf("by %s on %s", authorString, createdAtString)
}<|MERGE_RESOLUTION|>--- conflicted
+++ resolved
@@ -26,29 +26,17 @@
 		return
 	}
 
+  res.Write("<div class='columns-3'>")
 	b.Posts.Iterate("", "", func(key string, value interface{}) bool {
 		post := value.(*Post)
 		res.Write(post.RenderListItem())
 		return false
 	})
+  res.Write("</div>")
 
 	// FIXME: tag list/cloud.
 }
 
-<<<<<<< HEAD
-		output += "<div class='columns-3'>"
-
-		b.Posts.Iterate("", "", func(key string, value interface{}) bool {
-			post := value.(*Post)
-			output += post.RenderListItem()
-			return false
-		})
-
-		output += "</div>"
-
-		// FIXME: tag list/cloud.
-		return output
-=======
 func (b Blog) RenderPost(res *mux.ResponseWriter, req *mux.Request) {
 	slug := req.GetVar("slug")
 
@@ -58,7 +46,6 @@
 		return
 	}
 	p := post.(*Post)
->>>>>>> 6d137df0
 
 	breadStr := breadcrumb([]string{
 		ufmt.Sprintf("[%s](%s)", b.Title, b.Prefix),
