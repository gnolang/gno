--- conflicted
+++ resolved
@@ -247,7 +247,6 @@
 	}
 }
 
-<<<<<<< HEAD
 func TestEqualWithStringDiff(t *testing.T) {
 	cases := []struct {
 		name        string
@@ -320,7 +319,11 @@
 				mockT.empty(t)
 			} else {
 				mockT.equals(t, tc.expectedMsg)
-=======
+      }
+		})
+	}
+}
+
 func TestNotEmpty(t *testing.T) {
 	mockT := new(mockTestingT)
 
@@ -356,7 +359,6 @@
 
 			if res != c.expectedNotEmpty {
 				t.Errorf("%s should return %v: %s", name, c.expectedNotEmpty, mockT.actualString())
->>>>>>> fadf622a
 			}
 		})
 	}
