--- conflicted
+++ resolved
@@ -1,7 +1,7 @@
 package grc721
 
 import (
-	"chain"
+	"std"
 
 	"gno.land/p/demo/avl"
 )
@@ -59,15 +59,11 @@
 	return s.basicNFT.TokenCount()
 }
 
-<<<<<<< HEAD
-func (s *metadataNFT) BalanceOf(addr chain.Address) (uint64, error) {
-=======
 func (s *metadataNFT) BalanceOf(addr std.Address) (int64, error) {
->>>>>>> a56a225e
 	return s.basicNFT.BalanceOf(addr)
 }
 
-func (s *metadataNFT) OwnerOf(tid TokenID) (chain.Address, error) {
+func (s *metadataNFT) OwnerOf(tid TokenID) (std.Address, error) {
 	return s.basicNFT.OwnerOf(tid)
 }
 
@@ -79,35 +75,35 @@
 	return s.basicNFT.SetTokenURI(tid, tURI)
 }
 
-func (s *metadataNFT) IsApprovedForAll(owner, operator chain.Address) bool {
+func (s *metadataNFT) IsApprovedForAll(owner, operator std.Address) bool {
 	return s.basicNFT.IsApprovedForAll(owner, operator)
 }
 
-func (s *metadataNFT) Approve(to chain.Address, tid TokenID) error {
+func (s *metadataNFT) Approve(to std.Address, tid TokenID) error {
 	return s.basicNFT.Approve(to, tid)
 }
 
-func (s *metadataNFT) GetApproved(tid TokenID) (chain.Address, error) {
+func (s *metadataNFT) GetApproved(tid TokenID) (std.Address, error) {
 	return s.basicNFT.GetApproved(tid)
 }
 
-func (s *metadataNFT) SetApprovalForAll(operator chain.Address, approved bool) error {
+func (s *metadataNFT) SetApprovalForAll(operator std.Address, approved bool) error {
 	return s.basicNFT.SetApprovalForAll(operator, approved)
 }
 
-func (s *metadataNFT) SafeTransferFrom(from, to chain.Address, tid TokenID) error {
+func (s *metadataNFT) SafeTransferFrom(from, to std.Address, tid TokenID) error {
 	return s.basicNFT.SafeTransferFrom(from, to, tid)
 }
 
-func (s *metadataNFT) TransferFrom(from, to chain.Address, tid TokenID) error {
+func (s *metadataNFT) TransferFrom(from, to std.Address, tid TokenID) error {
 	return s.basicNFT.TransferFrom(from, to, tid)
 }
 
-func (s *metadataNFT) Mint(to chain.Address, tid TokenID) error {
+func (s *metadataNFT) Mint(to std.Address, tid TokenID) error {
 	return s.basicNFT.Mint(to, tid)
 }
 
-func (s *metadataNFT) SafeMint(to chain.Address, tid TokenID) error {
+func (s *metadataNFT) SafeMint(to std.Address, tid TokenID) error {
 	return s.basicNFT.SafeMint(to, tid)
 }
 
