package grc721

import (
	"std"

	"gno.land/p/demo/avl"
)

// metadataNFT represents an NFT with metadata extensions.
type metadataNFT struct {
	*basicNFT            // Embedded basicNFT struct for basic NFT functionality
	extensions *avl.Tree // AVL tree for storing metadata extensions
}

// Ensure that metadataNFT implements the IGRC721MetadataOnchain interface.
var _ IGRC721MetadataOnchain = (*metadataNFT)(nil)

// NewNFTWithMetadata creates a new basic NFT with metadata extensions.
func NewNFTWithMetadata(name string, symbol string) *metadataNFT {
	// Create a new basic NFT
	nft := NewBasicNFT(name, symbol)

	// Return a metadataNFT with basicNFT embedded and an empty AVL tree for extensions
	return &metadataNFT{
		basicNFT:   nft,
		extensions: avl.NewTree(),
	}
}

// SetTokenMetadata sets metadata for a given token ID.
func (s *metadataNFT) SetTokenMetadata(tid TokenID, metadata Metadata) error {
<<<<<<< HEAD
	// Check if the caller is the owner of the token
	owner, err := s.basicNFT.OwnerOf(tid)
	if err != nil {
		return err
	}
	caller := std.PreviousRealm().Address()
	if caller != owner {
		return ErrCallerIsNotOwner
	}

=======
>>>>>>> c74fb578
	// Set the metadata for the token ID in the extensions AVL tree
	s.extensions.Set(string(tid), metadata)
	return nil
}

// TokenMetadata retrieves metadata for a given token ID.
func (s *metadataNFT) TokenMetadata(tid TokenID) (Metadata, error) {
	// Retrieve metadata from the extensions AVL tree
	metadata, found := s.extensions.Get(string(tid))
	if !found {
		return Metadata{}, ErrInvalidTokenId
	}

	return metadata.(Metadata), nil
}

// Basic NFT methods forwarded to embedded basicNFT

func (s *metadataNFT) Name() string {
	return s.basicNFT.Name()
}

func (s *metadataNFT) Symbol() string {
	return s.basicNFT.Symbol()
}

func (s *metadataNFT) TokenCount() uint64 {
	return s.basicNFT.TokenCount()
}

func (s *metadataNFT) BalanceOf(addr std.Address) (uint64, error) {
	return s.basicNFT.BalanceOf(addr)
}

func (s *metadataNFT) OwnerOf(tid TokenID) (std.Address, error) {
	return s.basicNFT.OwnerOf(tid)
}

func (s *metadataNFT) TokenURI(tid TokenID) (string, error) {
	return s.basicNFT.TokenURI(tid)
}

func (s *metadataNFT) SetTokenURI(tid TokenID, tURI TokenURI) (bool, error) {
	return s.basicNFT.SetTokenURI(tid, tURI)
}

func (s *metadataNFT) IsApprovedForAll(owner, operator std.Address) bool {
	return s.basicNFT.IsApprovedForAll(owner, operator)
}

func (s *metadataNFT) Approve(to std.Address, tid TokenID) error {
	return s.basicNFT.Approve(to, tid)
}

func (s *metadataNFT) GetApproved(tid TokenID) (std.Address, error) {
	return s.basicNFT.GetApproved(tid)
}

func (s *metadataNFT) SetApprovalForAll(operator std.Address, approved bool) error {
	return s.basicNFT.SetApprovalForAll(operator, approved)
}

func (s *metadataNFT) SafeTransferFrom(from, to std.Address, tid TokenID) error {
	return s.basicNFT.SafeTransferFrom(from, to, tid)
}

func (s *metadataNFT) TransferFrom(from, to std.Address, tid TokenID) error {
	return s.basicNFT.TransferFrom(from, to, tid)
}

func (s *metadataNFT) Mint(to std.Address, tid TokenID) error {
	return s.basicNFT.Mint(to, tid)
}

func (s *metadataNFT) SafeMint(to std.Address, tid TokenID) error {
	return s.basicNFT.SafeMint(to, tid)
}

func (s *metadataNFT) Burn(tid TokenID) error {
	return s.basicNFT.Burn(tid)
}

func (s *metadataNFT) RenderHome() string {
	return s.basicNFT.RenderHome()
}<|MERGE_RESOLUTION|>--- conflicted
+++ resolved
@@ -29,19 +29,6 @@
 
 // SetTokenMetadata sets metadata for a given token ID.
 func (s *metadataNFT) SetTokenMetadata(tid TokenID, metadata Metadata) error {
-<<<<<<< HEAD
-	// Check if the caller is the owner of the token
-	owner, err := s.basicNFT.OwnerOf(tid)
-	if err != nil {
-		return err
-	}
-	caller := std.PreviousRealm().Address()
-	if caller != owner {
-		return ErrCallerIsNotOwner
-	}
-
-=======
->>>>>>> c74fb578
 	// Set the metadata for the token ID in the extensions AVL tree
 	s.extensions.Set(string(tid), metadata)
 	return nil
