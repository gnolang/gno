package grc721

import (
	"std"

	"gno.land/p/demo/avl"
	"gno.land/p/demo/ufmt"
)

type basicNFT struct {
	name              string
	symbol            string
	owners            avl.Tree // tokenId -> OwnerAddress
	balances          avl.Tree // OwnerAddress -> TokenCount
	tokenApprovals    avl.Tree // TokenId -> ApprovedAddress
	tokenURIs         avl.Tree // TokenId -> URIs
	operatorApprovals avl.Tree // "OwnerAddress:OperatorAddress" -> bool
}

// Returns new basic NFT
func NewBasicNFT(name string, symbol string) *basicNFT {
	return &basicNFT{
		name:   name,
		symbol: symbol,

		owners:            avl.Tree{},
		balances:          avl.Tree{},
		tokenApprovals:    avl.Tree{},
		tokenURIs:         avl.Tree{},
		operatorApprovals: avl.Tree{},
	}
}

func (s *basicNFT) Name() string       { return s.name }
func (s *basicNFT) Symbol() string     { return s.symbol }
func (s *basicNFT) TokenCount() uint64 { return uint64(s.owners.Size()) }

// BalanceOf returns balance of input address
func (s *basicNFT) BalanceOf(addr std.Address) (uint64, error) {
	if err := isValidAddress(addr); err != nil {
		return 0, err
	}

	balance, found := s.balances.Get(addr.String())
	if !found {
		return 0, nil
	}

	return balance.(uint64), nil
}

// OwnerOf returns owner of input token id
func (s *basicNFT) OwnerOf(tid TokenID) (std.Address, error) {
	owner, found := s.owners.Get(string(tid))
	if !found {
		return "", ErrInvalidTokenId
	}

	return owner.(std.Address), nil
}

// TokenURI returns the URI of input token id
func (s *basicNFT) TokenURI(tid TokenID) (string, error) {
	uri, found := s.tokenURIs.Get(string(tid))
	if !found {
		return "", ErrInvalidTokenId
	}

	return uri.(string), nil
}

func (s *basicNFT) SetTokenURI(tid TokenID, tURI TokenURI) (bool, error) {
	// check for invalid TokenID
<<<<<<< HEAD
	_, found := s.owners.Get(string(tid))
	if !found {
=======
	if !s.exists() {
>>>>>>> e195225b
		return false, ErrInvalidTokenId
	}
	
	// check for the right owner
<<<<<<< HEAD
	caller := std.PrevRealm().Addr()
	owner, err := s.OwnerOf(tid)

	if caller != owner {
		return false, ErrCallerIsNotOwner
	}
	
	s.tokenURIs.Set(string(tid), string(tURI))
	storedURI, added := s.tokenURIs.Get(string(tid))
	if !added {
		return false, ErrTokenURINotSet
	}
=======
	owner, err := s.OwnerOf(tid)
	if err != nil {
		return false, err
	}
	caller := std.PrevRealm().Addr()
	if caller != owner {
		return false, ErrCallerIsNotOwner
	}
	s.tokenURIs.Set(string(tid), string(tURI))
>>>>>>> e195225b
	return true, nil
}

// IsApprovedForAll returns true if operator is approved for all by the owner.
// Otherwise, returns false
func (s *basicNFT) IsApprovedForAll(owner, operator std.Address) bool {
	key := owner.String() + ":" + operator.String()
	_, found := s.operatorApprovals.Get(key)
	if !found {
		return false
	}

	return true
}

// Approve approves the input address for particular token
func (s *basicNFT) Approve(to std.Address, tid TokenID) error {
	if err := isValidAddress(to); err != nil {
		return err
	}

	owner, err := s.OwnerOf(tid)
	if err != nil {
		return err
	}
	if owner == to {
		return ErrApprovalToCurrentOwner
	}

	caller := std.PrevRealm().Addr()
	if caller != owner && !s.IsApprovedForAll(owner, caller) {
		return ErrCallerIsNotOwnerOrApproved
	}

	s.tokenApprovals.Set(string(tid), to.String())
	event := ApprovalEvent{owner, to, tid}
	emit(&event)

	return nil
}

// GetApproved return the approved address for token
func (s *basicNFT) GetApproved(tid TokenID) (std.Address, error) {
	addr, found := s.tokenApprovals.Get(string(tid))
	if !found {
		return zeroAddress, ErrTokenIdNotHasApproved
	}

	return std.Address(addr.(string)), nil
}

// SetApprovalForAll can approve the operator to operate on all tokens
func (s *basicNFT) SetApprovalForAll(operator std.Address, approved bool) error {
	if err := isValidAddress(operator); err != nil {
		return ErrInvalidAddress
	}

	caller := std.PrevRealm().Addr()
	return s.setApprovalForAll(caller, operator, approved)
}

// Safely transfers `tokenId` token from `from` to `to`, checking that
// contract recipients are aware of the GRC721 protocol to prevent
// tokens from being forever locked.
func (s *basicNFT) SafeTransferFrom(from, to std.Address, tid TokenID) error {
	caller := std.PrevRealm().Addr()
	if !s.isApprovedOrOwner(caller, tid) {
		return ErrCallerIsNotOwnerOrApproved
	}

	err := s.transfer(from, to, tid)
	if err != nil {
		return err
	}

	if !s.checkOnGRC721Received(from, to, tid) {
		return ErrTransferToNonGRC721Receiver
	}

	return nil
}

// Transfers `tokenId` token from `from` to `to`.
func (s *basicNFT) TransferFrom(from, to std.Address, tid TokenID) error {
	caller := std.PrevRealm().Addr()
	if !s.isApprovedOrOwner(caller, tid) {
		return ErrCallerIsNotOwnerOrApproved
	}

	err := s.transfer(from, to, tid)
	if err != nil {
		return err
	}

	return nil
}

// Mints `tokenId` and transfers it to `to`.
func (s *basicNFT) Mint(to std.Address, tid TokenID) error {
	return s.mint(to, tid)
}

// Mints `tokenId` and transfers it to `to`. Also checks that
// contract recipients are using GRC721 protocol
func (s *basicNFT) SafeMint(to std.Address, tid TokenID) error {
	err := s.mint(to, tid)
	if err != nil {
		return err
	}

	if !s.checkOnGRC721Received(zeroAddress, to, tid) {
		return ErrTransferToNonGRC721Receiver
	}

	return nil
}

func (s *basicNFT) Burn(tid TokenID) error {
	owner, err := s.OwnerOf(tid)
	if err != nil {
		return err
	}

	s.beforeTokenTransfer(owner, zeroAddress, tid, 1)

	s.tokenApprovals.Remove(string(tid))
	balance, err := s.BalanceOf(owner)
	if err != nil {
		return err
	}
	balance -= 1
	s.balances.Set(owner.String(), balance)
	s.owners.Remove(string(tid))

	event := TransferEvent{owner, zeroAddress, tid}
	emit(&event)

	s.afterTokenTransfer(owner, zeroAddress, tid, 1)

	return nil
}

/* Helper methods */

// Helper for SetApprovalForAll()
func (s *basicNFT) setApprovalForAll(owner, operator std.Address, approved bool) error {
	if owner == operator {
		return ErrApprovalToCurrentOwner
	}

	key := owner.String() + ":" + operator.String()
	s.operatorApprovals.Set(key, approved)

	event := ApprovalForAllEvent{owner, operator, approved}
	emit(&event)

	return nil
}

// Helper for TransferFrom() and SafeTransferFrom()
func (s *basicNFT) transfer(from, to std.Address, tid TokenID) error {
	if err := isValidAddress(from); err != nil {
		return ErrInvalidAddress
	}
	if err := isValidAddress(to); err != nil {
		return ErrInvalidAddress
	}

	if from == to {
		return ErrCannotTransferToSelf
	}

	owner, err := s.OwnerOf(tid)
	if err != nil {
		return err
	}
	if owner != from {
		return ErrTransferFromIncorrectOwner
	}

	s.beforeTokenTransfer(from, to, tid, 1)

	// Check that tokenId was not transferred by `beforeTokenTransfer`
	owner, err = s.OwnerOf(tid)
	if err != nil {
		return err
	}
	if owner != from {
		return ErrTransferFromIncorrectOwner
	}

	s.tokenApprovals.Remove(string(tid))
	fromBalance, err := s.BalanceOf(from)
	if err != nil {
		return err
	}
	toBalance, err := s.BalanceOf(to)
	if err != nil {
		return err
	}
	fromBalance -= 1
	toBalance += 1
	s.balances.Set(from.String(), fromBalance)
	s.balances.Set(to.String(), toBalance)
	s.owners.Set(string(tid), to)

	event := TransferEvent{from, to, tid}
	emit(&event)

	s.afterTokenTransfer(from, to, tid, 1)

	return nil
}

// Helper for Mint() and SafeMint()
func (s *basicNFT) mint(to std.Address, tid TokenID) error {
	if err := isValidAddress(to); err != nil {
		return err
	}

	if s.exists(tid) {
		return ErrTokenIdAlreadyExists
	}

	s.beforeTokenTransfer(zeroAddress, to, tid, 1)

	// Check that tokenId was not minted by `beforeTokenTransfer`
	if s.exists(tid) {
		return ErrTokenIdAlreadyExists
	}

	toBalance, err := s.BalanceOf(to)
	if err != nil {
		return err
	}
	toBalance += 1
	s.balances.Set(to.String(), toBalance)
	s.owners.Set(string(tid), to)

	event := TransferEvent{zeroAddress, to, tid}
	emit(&event)

	s.afterTokenTransfer(zeroAddress, to, tid, 1)

	return nil
}

func (s *basicNFT) isApprovedOrOwner(addr std.Address, tid TokenID) bool {
	owner, found := s.owners.Get(string(tid))
	if !found {
		return false
	}

	if addr == owner.(std.Address) || s.IsApprovedForAll(owner.(std.Address), addr) {
		return true
	}

	_, err := s.GetApproved(tid)
	if err != nil {
		return false
	}

	return true
}

// Checks if token id already exists
func (s *basicNFT) exists(tid TokenID) bool {
	_, found := s.owners.Get(string(tid))
	return found
}

func (s *basicNFT) beforeTokenTransfer(from, to std.Address, firstTokenId TokenID, batchSize uint64) {
	// TODO: Implementation
}

func (s *basicNFT) afterTokenTransfer(from, to std.Address, firstTokenId TokenID, batchSize uint64) {
	// TODO: Implementation
}

func (s *basicNFT) checkOnGRC721Received(from, to std.Address, tid TokenID) bool {
	// TODO: Implementation
	return true
}

func (s *basicNFT) RenderHome() (str string) {
	str += ufmt.Sprintf("# %s ($%s)\n\n", s.name, s.symbol)
	str += ufmt.Sprintf("* **Total supply**: %d\n", s.TokenCount())
	str += ufmt.Sprintf("* **Known accounts**: %d\n", s.balances.Size())

	return
}<|MERGE_RESOLUTION|>--- conflicted
+++ resolved
@@ -71,40 +71,20 @@
 
 func (s *basicNFT) SetTokenURI(tid TokenID, tURI TokenURI) (bool, error) {
 	// check for invalid TokenID
-<<<<<<< HEAD
-	_, found := s.owners.Get(string(tid))
-	if !found {
-=======
 	if !s.exists() {
->>>>>>> e195225b
 		return false, ErrInvalidTokenId
 	}
 	
 	// check for the right owner
-<<<<<<< HEAD
-	caller := std.PrevRealm().Addr()
 	owner, err := s.OwnerOf(tid)
-
+	if err != nil {
+		return false, err
+	}
+	caller := std.PrevRealm().Addr()
 	if caller != owner {
 		return false, ErrCallerIsNotOwner
 	}
-	
 	s.tokenURIs.Set(string(tid), string(tURI))
-	storedURI, added := s.tokenURIs.Get(string(tid))
-	if !added {
-		return false, ErrTokenURINotSet
-	}
-=======
-	owner, err := s.OwnerOf(tid)
-	if err != nil {
-		return false, err
-	}
-	caller := std.PrevRealm().Addr()
-	if caller != owner {
-		return false, ErrCallerIsNotOwner
-	}
-	s.tokenURIs.Set(string(tid), string(tURI))
->>>>>>> e195225b
 	return true, nil
 }
 
