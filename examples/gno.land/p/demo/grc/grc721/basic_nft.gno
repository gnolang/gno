package grc721

import (
	"std"

	"gno.land/p/demo/avl"
	"gno.land/p/demo/ufmt"
)

type basicNFT struct {
	name              string
	symbol            string
	owners            avl.Tree // tokenId -> OwnerAddress
	balances          avl.Tree // OwnerAddress -> TokenCount
	tokenApprovals    avl.Tree // TokenId -> ApprovedAddress
	tokenURIs         avl.Tree // TokenId -> URIs
	operatorApprovals avl.Tree // "OwnerAddress:OperatorAddress" -> bool
}

// Returns new basic NFT
func NewBasicNFT(name string, symbol string) *basicNFT {
	return &basicNFT{
		name:   name,
		symbol: symbol,

		owners:            avl.Tree{},
		balances:          avl.Tree{},
		tokenApprovals:    avl.Tree{},
		tokenURIs:         avl.Tree{},
		operatorApprovals: avl.Tree{},
	}
}

func (s *basicNFT) Name() string       { return s.name }
func (s *basicNFT) Symbol() string     { return s.symbol }
func (s *basicNFT) TokenCount() uint64 { return uint64(s.owners.Size()) }

// BalanceOf returns balance of input address
func (s *basicNFT) BalanceOf(addr std.Address) (uint64, error) {
	if err := isValidAddress(addr); err != nil {
		return 0, err
	}

	balance, found := s.balances.Get(addr.String())
	if !found {
		return 0, nil
	}

	return balance.(uint64), nil
}

// OwnerOf returns owner of input token id
func (s *basicNFT) OwnerOf(tid TokenID) (std.Address, error) {
	owner, found := s.owners.Get(string(tid))
	if !found {
		return "", ErrInvalidTokenId
	}

	return owner.(std.Address), nil
}

// TokenURI returns the URI of input token id
func (s *basicNFT) TokenURI(tid TokenID) (string, error) {
	uri, found := s.tokenURIs.Get(string(tid))
	if !found {
		return "", ErrInvalidTokenId
	}

	return uri.(string), nil
}

func (s *basicNFT) SetTokenURI(tid TokenID, tURI TokenURI) (bool, error) {
	// check for invalid TokenID
<<<<<<< HEAD
	owner, found := s.owners.Get(string(tid))
	if !found {
		return false, ErrInvalidTokenId
	}
	
	// check for the right owner
	owner, err := s.OwnerOf(tid)
	if err != nil {
		return false, ErrCallerIsNotOwner
	}
	s.tokenURIs.Set(string(tid), string(tURI))
	storedURI, added := s.tokenURIs.Get(string(tid))
	if !added {
		return false, ErrTokenURINotSet
	}
=======
	if !s.exists(tid) {
		return false, ErrInvalidTokenId
	}

	// check for the right owner
	owner, err := s.OwnerOf(tid)
	if err != nil {
		return false, err
	}
	caller := std.PrevRealm().Addr()
	if caller != owner {
		return false, ErrCallerIsNotOwner
	}
	s.tokenURIs.Set(string(tid), string(tURI))
>>>>>>> c6097cd8
	return true, nil
}

// IsApprovedForAll returns true if operator is approved for all by the owner.
// Otherwise, returns false
func (s *basicNFT) IsApprovedForAll(owner, operator std.Address) bool {
	key := owner.String() + ":" + operator.String()
	_, found := s.operatorApprovals.Get(key)
	if !found {
		return false
	}

	return true
}

// Approve approves the input address for particular token
func (s *basicNFT) Approve(to std.Address, tid TokenID) error {
	if err := isValidAddress(to); err != nil {
		return err
	}

	owner, err := s.OwnerOf(tid)
	if err != nil {
		return err
	}
	if owner == to {
		return ErrApprovalToCurrentOwner
	}

	caller := std.PrevRealm().Addr()
	if caller != owner && !s.IsApprovedForAll(owner, caller) {
		return ErrCallerIsNotOwnerOrApproved
	}

	s.tokenApprovals.Set(string(tid), to.String())
	event := ApprovalEvent{owner, to, tid}
	emit(&event)

	return nil
}

// GetApproved return the approved address for token
func (s *basicNFT) GetApproved(tid TokenID) (std.Address, error) {
	addr, found := s.tokenApprovals.Get(string(tid))
	if !found {
		return zeroAddress, ErrTokenIdNotHasApproved
	}

	return std.Address(addr.(string)), nil
}

// SetApprovalForAll can approve the operator to operate on all tokens
func (s *basicNFT) SetApprovalForAll(operator std.Address, approved bool) error {
	if err := isValidAddress(operator); err != nil {
		return ErrInvalidAddress
	}

	caller := std.PrevRealm().Addr()
	return s.setApprovalForAll(caller, operator, approved)
}

// Safely transfers `tokenId` token from `from` to `to`, checking that
// contract recipients are aware of the GRC721 protocol to prevent
// tokens from being forever locked.
func (s *basicNFT) SafeTransferFrom(from, to std.Address, tid TokenID) error {
	caller := std.PrevRealm().Addr()
	if !s.isApprovedOrOwner(caller, tid) {
		return ErrCallerIsNotOwnerOrApproved
	}

	err := s.transfer(from, to, tid)
	if err != nil {
		return err
	}

	if !s.checkOnGRC721Received(from, to, tid) {
		return ErrTransferToNonGRC721Receiver
	}

	return nil
}

// Transfers `tokenId` token from `from` to `to`.
func (s *basicNFT) TransferFrom(from, to std.Address, tid TokenID) error {
	caller := std.PrevRealm().Addr()
	if !s.isApprovedOrOwner(caller, tid) {
		return ErrCallerIsNotOwnerOrApproved
	}

	err := s.transfer(from, to, tid)
	if err != nil {
		return err
	}

	return nil
}

// Mints `tokenId` and transfers it to `to`.
func (s *basicNFT) Mint(to std.Address, tid TokenID) error {
	return s.mint(to, tid)
}

// Mints `tokenId` and transfers it to `to`. Also checks that
// contract recipients are using GRC721 protocol
func (s *basicNFT) SafeMint(to std.Address, tid TokenID) error {
	err := s.mint(to, tid)
	if err != nil {
		return err
	}

	if !s.checkOnGRC721Received(zeroAddress, to, tid) {
		return ErrTransferToNonGRC721Receiver
	}

	return nil
}

func (s *basicNFT) Burn(tid TokenID) error {
	owner, err := s.OwnerOf(tid)
	if err != nil {
		return err
	}

	s.beforeTokenTransfer(owner, zeroAddress, tid, 1)

	s.tokenApprovals.Remove(string(tid))
	balance, err := s.BalanceOf(owner)
	if err != nil {
		return err
	}
	balance -= 1
	s.balances.Set(owner.String(), balance)
	s.owners.Remove(string(tid))

	event := TransferEvent{owner, zeroAddress, tid}
	emit(&event)

	s.afterTokenTransfer(owner, zeroAddress, tid, 1)

	return nil
}

/* Helper methods */

// Helper for SetApprovalForAll()
func (s *basicNFT) setApprovalForAll(owner, operator std.Address, approved bool) error {
	if owner == operator {
		return ErrApprovalToCurrentOwner
	}

	key := owner.String() + ":" + operator.String()
	s.operatorApprovals.Set(key, approved)

	event := ApprovalForAllEvent{owner, operator, approved}
	emit(&event)

	return nil
}

// Helper for TransferFrom() and SafeTransferFrom()
func (s *basicNFT) transfer(from, to std.Address, tid TokenID) error {
	if err := isValidAddress(from); err != nil {
		return ErrInvalidAddress
	}
	if err := isValidAddress(to); err != nil {
		return ErrInvalidAddress
	}

	if from == to {
		return ErrCannotTransferToSelf
	}

	owner, err := s.OwnerOf(tid)
	if err != nil {
		return err
	}
	if owner != from {
		return ErrTransferFromIncorrectOwner
	}

	s.beforeTokenTransfer(from, to, tid, 1)

	// Check that tokenId was not transferred by `beforeTokenTransfer`
	owner, err = s.OwnerOf(tid)
	if err != nil {
		return err
	}
	if owner != from {
		return ErrTransferFromIncorrectOwner
	}

	s.tokenApprovals.Remove(string(tid))
	fromBalance, err := s.BalanceOf(from)
	if err != nil {
		return err
	}
	toBalance, err := s.BalanceOf(to)
	if err != nil {
		return err
	}
	fromBalance -= 1
	toBalance += 1
	s.balances.Set(from.String(), fromBalance)
	s.balances.Set(to.String(), toBalance)
	s.owners.Set(string(tid), to)

	event := TransferEvent{from, to, tid}
	emit(&event)

	s.afterTokenTransfer(from, to, tid, 1)

	return nil
}

// Helper for Mint() and SafeMint()
func (s *basicNFT) mint(to std.Address, tid TokenID) error {
	if err := isValidAddress(to); err != nil {
		return err
	}

	if s.exists(tid) {
		return ErrTokenIdAlreadyExists
	}

	s.beforeTokenTransfer(zeroAddress, to, tid, 1)

	// Check that tokenId was not minted by `beforeTokenTransfer`
	if s.exists(tid) {
		return ErrTokenIdAlreadyExists
	}

	toBalance, err := s.BalanceOf(to)
	if err != nil {
		return err
	}
	toBalance += 1
	s.balances.Set(to.String(), toBalance)
	s.owners.Set(string(tid), to)

	event := TransferEvent{zeroAddress, to, tid}
	emit(&event)

	s.afterTokenTransfer(zeroAddress, to, tid, 1)

	return nil
}

func (s *basicNFT) isApprovedOrOwner(addr std.Address, tid TokenID) bool {
	owner, found := s.owners.Get(string(tid))
	if !found {
		return false
	}

	if addr == owner.(std.Address) || s.IsApprovedForAll(owner.(std.Address), addr) {
		return true
	}

	_, err := s.GetApproved(tid)
	if err != nil {
		return false
	}

	return true
}

// Checks if token id already exists
func (s *basicNFT) exists(tid TokenID) bool {
	_, found := s.owners.Get(string(tid))
	return found
}

func (s *basicNFT) beforeTokenTransfer(from, to std.Address, firstTokenId TokenID, batchSize uint64) {
	// TODO: Implementation
}

func (s *basicNFT) afterTokenTransfer(from, to std.Address, firstTokenId TokenID, batchSize uint64) {
	// TODO: Implementation
}

func (s *basicNFT) checkOnGRC721Received(from, to std.Address, tid TokenID) bool {
	// TODO: Implementation
	return true
}

func (s *basicNFT) RenderHome() (str string) {
	str += ufmt.Sprintf("# %s ($%s)\n\n", s.name, s.symbol)
	str += ufmt.Sprintf("* **Total supply**: %d\n", s.TokenCount())
	str += ufmt.Sprintf("* **Known accounts**: %d\n", s.balances.Size())

	return
}<|MERGE_RESOLUTION|>--- conflicted
+++ resolved
@@ -71,30 +71,13 @@
 
 func (s *basicNFT) SetTokenURI(tid TokenID, tURI TokenURI) (bool, error) {
 	// check for invalid TokenID
-<<<<<<< HEAD
-	owner, found := s.owners.Get(string(tid))
-	if !found {
+	if !s.exists(tid) {
 		return false, ErrInvalidTokenId
 	}
-	
+
 	// check for the right owner
 	owner, err := s.OwnerOf(tid)
 	if err != nil {
-		return false, ErrCallerIsNotOwner
-	}
-	s.tokenURIs.Set(string(tid), string(tURI))
-	storedURI, added := s.tokenURIs.Get(string(tid))
-	if !added {
-		return false, ErrTokenURINotSet
-	}
-=======
-	if !s.exists(tid) {
-		return false, ErrInvalidTokenId
-	}
-
-	// check for the right owner
-	owner, err := s.OwnerOf(tid)
-	if err != nil {
 		return false, err
 	}
 	caller := std.PrevRealm().Addr()
@@ -102,7 +85,6 @@
 		return false, ErrCallerIsNotOwner
 	}
 	s.tokenURIs.Set(string(tid), string(tURI))
->>>>>>> c6097cd8
 	return true, nil
 }
 
