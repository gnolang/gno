--- conflicted
+++ resolved
@@ -14,15 +14,10 @@
 	IsApprovedForAll(owner, operator std.Address) bool
 }
 
-<<<<<<< HEAD
-type TokenID string
-type TokenURI string
-=======
 type (
 	TokenID  string
 	TokenURI string
 )
->>>>>>> c6097cd8
 
 type TransferEvent struct {
 	From    std.Address
