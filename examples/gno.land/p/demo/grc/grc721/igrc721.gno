package grc721

import "chain"

type IGRC721 interface {
<<<<<<< HEAD
	BalanceOf(owner chain.Address) (uint64, error)
	OwnerOf(tid TokenID) (chain.Address, error)
=======
	BalanceOf(owner std.Address) (int64, error)
	OwnerOf(tid TokenID) (std.Address, error)
>>>>>>> a56a225e
	SetTokenURI(tid TokenID, tURI TokenURI) (bool, error)
	SafeTransferFrom(from, to chain.Address, tid TokenID) error
	TransferFrom(from, to chain.Address, tid TokenID) error
	Approve(approved chain.Address, tid TokenID) error
	SetApprovalForAll(operator chain.Address, approved bool) error
	GetApproved(tid TokenID) (chain.Address, error)
	IsApprovedForAll(owner, operator chain.Address) bool
}

type (
	TokenID  string
	TokenURI string
)

const (
	MintEvent           = "Mint"
	BurnEvent           = "Burn"
	TransferEvent       = "Transfer"
	ApprovalEvent       = "Approval"
	ApprovalForAllEvent = "ApprovalForAll"
)

type NFTGetter func() IGRC721<|MERGE_RESOLUTION|>--- conflicted
+++ resolved
@@ -1,22 +1,17 @@
 package grc721
 
-import "chain"
+import "std"
 
 type IGRC721 interface {
-<<<<<<< HEAD
-	BalanceOf(owner chain.Address) (uint64, error)
-	OwnerOf(tid TokenID) (chain.Address, error)
-=======
 	BalanceOf(owner std.Address) (int64, error)
 	OwnerOf(tid TokenID) (std.Address, error)
->>>>>>> a56a225e
 	SetTokenURI(tid TokenID, tURI TokenURI) (bool, error)
-	SafeTransferFrom(from, to chain.Address, tid TokenID) error
-	TransferFrom(from, to chain.Address, tid TokenID) error
-	Approve(approved chain.Address, tid TokenID) error
-	SetApprovalForAll(operator chain.Address, approved bool) error
-	GetApproved(tid TokenID) (chain.Address, error)
-	IsApprovedForAll(owner, operator chain.Address) bool
+	SafeTransferFrom(from, to std.Address, tid TokenID) error
+	TransferFrom(from, to std.Address, tid TokenID) error
+	Approve(approved std.Address, tid TokenID) error
+	SetApprovalForAll(operator std.Address, approved bool) error
+	GetApproved(tid TokenID) (std.Address, error)
+	IsApprovedForAll(owner, operator std.Address) bool
 }
 
 type (
