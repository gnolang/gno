--- conflicted
+++ resolved
@@ -259,11 +259,7 @@
 	addr2 := std.Address("g1us8428u2a5satrlxzagqqa5m6vmuze025anjlj")
 	tokenURI := "http://example.com/token"
 
-<<<<<<< HEAD
 	t.SetOriginCaller(addr1) // addr1
-=======
-	std.TestSetOriginCaller(std.Address(addr1)) // addr1
->>>>>>> 85b3c0b7
 
 	dummy.mint(addr1, TokenID("1"))
 	_, derr := dummy.SetTokenURI(TokenID("1"), TokenURI(tokenURI))
@@ -273,21 +269,13 @@
 	_, err := dummy.SetTokenURI(TokenID("3"), TokenURI(tokenURI))
 	uassert.ErrorIs(t, err, ErrInvalidTokenId)
 
-<<<<<<< HEAD
 	t.SetOriginCaller(addr2) // addr2
-=======
-	std.TestSetOriginCaller(std.Address(addr2)) // addr2
->>>>>>> 85b3c0b7
 
 	_, cerr := dummy.SetTokenURI(TokenID("1"), TokenURI(tokenURI)) // addr2 trying to set URI for token 1
 	uassert.ErrorIs(t, cerr, ErrCallerIsNotOwner)
 
 	// Test case: Retrieving TokenURI
-<<<<<<< HEAD
 	t.SetOriginCaller(addr1) // addr1
-=======
-	std.TestSetOriginCaller(std.Address(addr1)) // addr1
->>>>>>> 85b3c0b7
 
 	dummyTokenURI, err := dummy.TokenURI(TokenID("1"))
 	uassert.NoError(t, err, "TokenURI error")
