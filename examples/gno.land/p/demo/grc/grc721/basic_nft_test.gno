package grc721

import (
	"std"
	"testing"

	"gno.land/r/demo/users"
	"gno.land/p/demo/testutils"
)

var (
	dummyNFTName   = "DummyNFT"
	dummyNFTSymbol = "DNFT"
)

func TestNewBasicNFT(t *testing.T) {
	dummy := NewBasicNFT(dummyNFTName, dummyNFTSymbol)
	if dummy == nil {
		t.Errorf("should not be nil")
	}
}

func TestName(t *testing.T) {
	dummy := NewBasicNFT(dummyNFTName, dummyNFTSymbol)
	if dummy == nil {
		t.Errorf("should not be nil")
	}
	name := dummy.Name()
	if name != dummyNFTName {
		t.Errorf("expected: (%s), got: (%s)", dummyNFTName, name)
	}
}

func TestSymbol(t *testing.T) {
	dummy := NewBasicNFT(dummyNFTName, dummyNFTSymbol)
	if dummy == nil {
		t.Errorf("should not be nil")
	}
	symbol := dummy.Symbol()
	if symbol != dummyNFTSymbol {
		t.Errorf("expected: (%s), got: (%s)", dummyNFTSymbol, symbol)
	}
}

func TestTokenCount(t *testing.T) {
	dummy := NewBasicNFT(dummyNFTName, dummyNFTSymbol)
	if dummy == nil {
		t.Errorf("should not be nil")
	}

	count := dummy.TokenCount()
	if count != 0 {
		t.Errorf("expected: (%d), got: (%d)", 0, count)
	}

	dummy.mint("g1var589z07ppjsjd24ukm4uguzwdt0tw7g47cgm", TokenID("1"))
	dummy.mint("g1var589z07ppjsjd24ukm4uguzwdt0tw7g47cgm", TokenID("2"))

	count = dummy.TokenCount()
	if count != 2 {
		t.Errorf("expected: (%d), got: (%d)", 2, count)
	}
}

func TestBalanceOf(t *testing.T) {
	dummy := NewBasicNFT(dummyNFTName, dummyNFTSymbol)
	if dummy == nil {
		t.Errorf("should not be nil")
	}

	addr1 := users.AddressOrName("g1var589z07ppjsjd24ukm4uguzwdt0tw7g47cgm")
	addr2 := users.AddressOrName("g1us8428u2a5satrlxzagqqa5m6vmuze025anjlj")

	balanceAddr1, err := dummy.BalanceOf(addr1.Resolve())
	if err != nil {
		t.Errorf("should not result in error")
	}
	if balanceAddr1 != 0 {
		t.Errorf("expected: (%d), got: (%d)", 0, balanceAddr1)
	}

	dummy.mint(addr1.Resolve(), TokenID("1"))
	dummy.mint(addr1.Resolve(), TokenID("2"))
	dummy.mint(addr2.Resolve(), TokenID("3"))

	balanceAddr1, err = dummy.BalanceOf(addr1.Resolve())
	if err != nil {
		t.Errorf("should not result in error")
	}
	balanceAddr2, err := dummy.BalanceOf(addr2.Resolve())
	if err != nil {
		t.Errorf("should not result in error")
	}

	if balanceAddr1 != 2 {
		t.Errorf("expected: (%d), got: (%d)", 2, balanceAddr1)
	}
	if balanceAddr2 != 1 {
		t.Errorf("expected: (%d), got: (%d)", 1, balanceAddr2)
	}
}

func TestOwnerOf(t *testing.T) {
	dummy := NewBasicNFT(dummyNFTName, dummyNFTSymbol)
	if dummy == nil {
		t.Errorf("should not be nil")
	}

	addr1 := users.AddressOrName("g1var589z07ppjsjd24ukm4uguzwdt0tw7g47cgm")
	addr2 := users.AddressOrName("g1us8428u2a5satrlxzagqqa5m6vmuze025anjlj")

	owner, err := dummy.OwnerOf(TokenID("invalid"))
	if err == nil {
		t.Errorf("should result in error")
	}

	dummy.mint(addr1.Resolve(), TokenID("1"))
	dummy.mint(addr2.Resolve(), TokenID("2"))

	// Checking for token id "1"
	owner, err = dummy.OwnerOf(TokenID("1"))
	if err != nil {
		t.Errorf("should not result in error")
	}
	if owner != addr1.Resolve() {
		t.Errorf("expected: (%s), got: (%s)", addr1.Resolve().String(), owner.String())
	}

	// Checking for token id "2"
	owner, err = dummy.OwnerOf(TokenID("2"))
	if err != nil {
		t.Errorf("should not result in error")
	}
	if owner != addr2.Resolve() {
		t.Errorf("expected: (%s), got: (%s)", addr2.Resolve().String(), owner.String())
	}
}

<<<<<<< HEAD

=======
func TestSetTokenURI(t *testing.T) {
	dummy := NewBasicNFT(dummyNFTName, dummyNFTSymbol)
	if dummy == nil {
		t.Errorf("should not be nil")
	}

	addr1 := users.AddressOrName("g1var589z07ppjsjd24ukm4uguzwdt0tw7g47cgm")
	tokenURI := "http://example.com/token"

	dummy.mint(addr1.Resolve(), TokenID("1"))
	dummy.SetTokenURI(TokenID("1"), TokenURI(tokenURI))
	
	// Test case: Invalid token ID
	_, err := dummy.SetTokenURI(TokenID("2"), TokenURI(tokenURI))
	if err != ErrInvalidTokenId {
		t.Errorf("Expected error %v, got %v", ErrInvalidTokenId, err)
	}

	// Test case: Caller is not owner
	owner, err := dummy.OwnerOf(TokenID("1"))
	if err != nil {
		t.Errorf("should not result in error")
	}
	if owner != addr1.Resolve() {
		t.Errorf("expected: (%s), got: (%s)", addr1.Resolve().String(), owner.String())
	}

	// Test case: Retrieving TokenURI
	dummyTokenURI, err := dummy.TokenURI(TokenID("1"))
	if dummyTokenURI != tokenURI {
		t.Errorf("Expected URI %v, got %v", tokenURI, dummyTokenURI)
	}

}
>>>>>>> e195225b

func TestIsApprovedForAll(t *testing.T) {
	dummy := NewBasicNFT(dummyNFTName, dummyNFTSymbol)
	if dummy == nil {
		t.Errorf("should not be nil")
	}

	addr1 := users.AddressOrName("g1var589z07ppjsjd24ukm4uguzwdt0tw7g47cgm")
	addr2 := users.AddressOrName("g1us8428u2a5satrlxzagqqa5m6vmuze025anjlj")

	isApprovedForAll := dummy.IsApprovedForAll(addr1.Resolve(), addr2.Resolve())
	if isApprovedForAll != false {
		t.Errorf("expected: (%v), got: (%v)", false, isApprovedForAll)
	}
}

func TestSetApprovalForAll(t *testing.T) {
	dummy := NewBasicNFT(dummyNFTName, dummyNFTSymbol)
	if dummy == nil {
		t.Errorf("should not be nil")
	}

	caller := std.PrevRealm().Addr()
	addr := users.AddressOrName("g1var589z07ppjsjd24ukm4uguzwdt0tw7g47cgm")

	isApprovedForAll := dummy.IsApprovedForAll(caller, addr.Resolve())
	if isApprovedForAll != false {
		t.Errorf("expected: (%v), got: (%v)", false, isApprovedForAll)
	}

	err := dummy.SetApprovalForAll(addr.Resolve(), true)
	if err != nil {
		t.Errorf("should not result in error")
	}

	isApprovedForAll = dummy.IsApprovedForAll(caller, addr.Resolve())
	if isApprovedForAll != true {
		t.Errorf("expected: (%v), got: (%v)", false, isApprovedForAll)
	}
}

func TestGetApproved(t *testing.T) {
	dummy := NewBasicNFT(dummyNFTName, dummyNFTSymbol)
	if dummy == nil {
		t.Errorf("should not be nil")
	}

	approvedAddr, err := dummy.GetApproved(TokenID("invalid"))
	if err == nil {
		t.Errorf("should result in error")
	}
}

func TestApprove(t *testing.T) {
	dummy := NewBasicNFT(dummyNFTName, dummyNFTSymbol)
	if dummy == nil {
		t.Errorf("should not be nil")
	}

	caller := std.PrevRealm().Addr()
	addr := users.AddressOrName("g1var589z07ppjsjd24ukm4uguzwdt0tw7g47cgm")

	dummy.mint(caller, TokenID("1"))

	_, err := dummy.GetApproved(TokenID("1"))
	if err == nil {
		t.Errorf("should result in error")
	}

	err = dummy.Approve(addr.Resolve(), TokenID("1"))
	if err != nil {
		t.Errorf("should not result in error")
	}

	approvedAddr, err := dummy.GetApproved(TokenID("1"))
	if err != nil {
		t.Errorf("should not result in error")
	}
	if approvedAddr != addr.Resolve() {
		t.Errorf("expected: (%s), got: (%s)", addr.Resolve().String(), approvedAddr.String())
	}
}

func TestTransferFrom(t *testing.T) {
	dummy := NewBasicNFT(dummyNFTName, dummyNFTSymbol)
	if dummy == nil {
		t.Errorf("should not be nil")
	}

	caller := std.PrevRealm().Addr()
	addr := users.AddressOrName("g1var589z07ppjsjd24ukm4uguzwdt0tw7g47cgm")

	dummy.mint(caller, TokenID("1"))
	dummy.mint(caller, TokenID("2"))

	err := dummy.TransferFrom(caller, addr.Resolve(), TokenID("1"))
	if err != nil {
		t.Errorf("should not result in error")
	}

	// Check balance of caller after transfer
	balanceOfCaller, err := dummy.BalanceOf(caller)
	if err != nil {
		t.Errorf("should not result in error")
	}
	if balanceOfCaller != 1 {
		t.Errorf("expected: (%d), got: (%d)", 1, balanceOfCaller)
	}

	// Check balance of addr after transfer
	balanceOfAddr, err := dummy.BalanceOf(addr.Resolve())
	if err != nil {
		t.Errorf("should not result in error")
	}
	if balanceOfAddr != 1 {
		t.Errorf("expected: (%d), got: (%d)", 1, balanceOfAddr)
	}

	// Check Owner of transferred Token id
	owner, err := dummy.OwnerOf(TokenID("1"))
	if err != nil {
		t.Errorf("should not result in error")
	}
	if owner != addr.Resolve() {
		t.Errorf("expected: (%s), got: (%s)", addr.Resolve().String(), owner.String())
	}
}

func TestSafeTransferFrom(t *testing.T) {
	dummy := NewBasicNFT(dummyNFTName, dummyNFTSymbol)
	if dummy == nil {
		t.Errorf("should not be nil")
	}

	caller := std.PrevRealm().Addr()
	addr := users.AddressOrName("g1var589z07ppjsjd24ukm4uguzwdt0tw7g47cgm")

	dummy.mint(caller, TokenID("1"))
	dummy.mint(caller, TokenID("2"))

	err := dummy.SafeTransferFrom(caller, addr.Resolve(), TokenID("1"))
	if err != nil {
		t.Errorf("should not result in error")
	}

	// Check balance of caller after transfer
	balanceOfCaller, err := dummy.BalanceOf(caller)
	if err != nil {
		t.Errorf("should not result in error")
	}
	if balanceOfCaller != 1 {
		t.Errorf("expected: (%d), got: (%d)", 1, balanceOfCaller)
	}

	// Check balance of addr after transfer
	balanceOfAddr, err := dummy.BalanceOf(addr.Resolve())
	if err != nil {
		t.Errorf("should not result in error")
	}
	if balanceOfAddr != 1 {
		t.Errorf("expected: (%d), got: (%d)", 1, balanceOfAddr)
	}

	// Check Owner of transferred Token id
	owner, err := dummy.OwnerOf(TokenID("1"))
	if err != nil {
		t.Errorf("should not result in error")
	}
	if owner != addr.Resolve() {
		t.Errorf("expected: (%s), got: (%s)", addr.Resolve().String(), owner.String())
	}
}

func TestMint(t *testing.T) {
	dummy := NewBasicNFT(dummyNFTName, dummyNFTSymbol)
	if dummy == nil {
		t.Errorf("should not be nil")
	}

	addr1 := users.AddressOrName("g1var589z07ppjsjd24ukm4uguzwdt0tw7g47cgm")
	addr2 := users.AddressOrName("g1us8428u2a5satrlxzagqqa5m6vmuze025anjlj")

	err := dummy.Mint(addr1.Resolve(), TokenID("1"))
	if err != nil {
		t.Errorf("should not result in error")
	}
	err = dummy.Mint(addr1.Resolve(), TokenID("2"))
	if err != nil {
		t.Errorf("should not result in error")
	}
	err = dummy.Mint(addr2.Resolve(), TokenID("3"))
	if err != nil {
		t.Errorf("should not result in error")
	}

	// Try minting duplicate token id
	err = dummy.Mint(addr2.Resolve(), TokenID("1"))
	if err == nil {
		t.Errorf("should result in error")
	}

	// Check Owner of Token id
	owner, err := dummy.OwnerOf(TokenID("1"))
	if err != nil {
		t.Errorf("should not result in error")
	}
	if owner != addr1.Resolve() {
		t.Errorf("expected: (%s), got: (%s)", addr1.Resolve().String(), owner.String())
	}
}

func TestBurn(t *testing.T) {
	dummy := NewBasicNFT(dummyNFTName, dummyNFTSymbol)
	if dummy == nil {
		t.Errorf("should not be nil")
	}

	addr := users.AddressOrName("g1var589z07ppjsjd24ukm4uguzwdt0tw7g47cgm")

	dummy.mint(addr.Resolve(), TokenID("1"))
	dummy.mint(addr.Resolve(), TokenID("2"))

	err := dummy.Burn(TokenID("1"))
	if err != nil {
		t.Errorf("should not result in error")
	}

	// Check Owner of Token id
	owner, err := dummy.OwnerOf(TokenID("1"))
	if err == nil {
		t.Errorf("should result in error")
	}
}

func TestSetTokenURI(t *testing.T) {
	dummy := NewBasicNFT(dummyNFTName, dummyNFTSymbol)
	if dummy == nil {
		t.Errorf("should not be nil")
	}

	addr1 := users.AddressOrName("g1var589z07ppjsjd24ukm4uguzwdt0tw7g47cgm")
	addr2 := users.AddressOrName("g1us8428u2a5satrlxzagqqa5m6vmuze025anjlj")
	tokenURI := "http://example.com/token"

	std.TestSetOrigCaller(std.Address(addr1)) // addr1
	
	dummy.mint(addr1.Resolve(), TokenID("1"))
	_, derr := dummy.SetTokenURI(TokenID("1"), TokenURI(tokenURI))

	if derr != nil {
		t.Errorf("Should not result in error ", derr.Error())
	}
	
	// Test case: Invalid token ID
	_, err := dummy.SetTokenURI(TokenID("3"), TokenURI(tokenURI))
	if err != ErrInvalidTokenId {
		t.Errorf("Expected error %v, got %v", ErrInvalidTokenId, err)
	}

	std.TestSetOrigCaller(std.Address(addr2)) // addr2
	
	_, cerr := dummy.SetTokenURI(TokenID("1"), TokenURI(tokenURI))  // addr2 trying to set URI for token 1
	if cerr != ErrCallerIsNotOwner {
		t.Errorf("Expected error %v, got %v", ErrCallerIsNotOwner, err)
	}

	// Test case: Retrieving TokenURI
	std.TestSetOrigCaller(std.Address(addr1)) // addr1

	dummyTokenURI, err := dummy.TokenURI(TokenID("1"))
	if err != nil {
		t.Errorf("TokenURI error: %v, ", err.Error())
	}
	if dummyTokenURI != tokenURI {
		t.Errorf("Expected URI %v, got %v", tokenURI, dummyTokenURI)
	}

}<|MERGE_RESOLUTION|>--- conflicted
+++ resolved
@@ -136,9 +136,6 @@
 	}
 }
 
-<<<<<<< HEAD
-
-=======
 func TestSetTokenURI(t *testing.T) {
 	dummy := NewBasicNFT(dummyNFTName, dummyNFTSymbol)
 	if dummy == nil {
@@ -173,7 +170,6 @@
 	}
 
 }
->>>>>>> e195225b
 
 func TestIsApprovedForAll(t *testing.T) {
 	dummy := NewBasicNFT(dummyNFTName, dummyNFTSymbol)
