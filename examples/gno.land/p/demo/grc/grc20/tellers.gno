package grc20

import (
	"chain"
	"chain/runtime"
)

// CallerTeller returns a GRC20 compatible teller that checks the PreviousRealm
// caller for each call. It's usually safe to expose it publicly to let users
// manipulate their tokens directly, or for realms to use their allowance.
func (tok *Token) CallerTeller() Teller {
	if tok == nil {
		panic("Token cannot be nil")
	}

	return &fnTeller{
		accountFn: func() chain.Address {
			caller := runtime.PreviousRealm().Address()
			return caller
		},
		Token: tok,
	}
}

// ReadonlyTeller is a GRC20 compatible teller that panics for any write operation.
func (tok *Token) ReadonlyTeller() Teller {
	if tok == nil {
		panic("Token cannot be nil")
	}

	return &fnTeller{
		accountFn: nil,
		Token:     tok,
	}
}

// RealmTeller returns a GRC20 compatible teller that will store the
// caller realm permanently. Calling anything through this teller will
// result in allowance or balance changes for the realm that initialized the teller.
// The initializer of this teller should usually never share the resulting Teller from
// this method except maybe for advanced delegation flows such as a DAO treasury
// management.
func (tok *Token) RealmTeller() Teller {
	if tok == nil {
		panic("Token cannot be nil")
	}

<<<<<<< HEAD
	caller := runtime.PreviousRealm().Address()
=======
	caller := std.CurrentRealm().Address()
>>>>>>> a56a225e

	return &fnTeller{
		accountFn: func() chain.Address {
			return caller
		},
		Token: tok,
	}
}

// RealmSubTeller is like RealmTeller but uses the provided slug to derive a
// subaccount.
func (tok *Token) RealmSubTeller(slug string) Teller {
	if tok == nil {
		panic("Token cannot be nil")
	}

<<<<<<< HEAD
	caller := runtime.PreviousRealm().Address()
=======
	caller := std.CurrentRealm().Address()
>>>>>>> a56a225e
	account := accountSlugAddr(caller, slug)

	return &fnTeller{
		accountFn: func() chain.Address {
			return account
		},
		Token: tok,
	}
}

// ImpersonateTeller returns a GRC20 compatible teller that impersonates as a
// specified address. This allows operations to be performed as if they were
// executed by the given address, enabling the caller to manipulate tokens on
// behalf of that address.
//
// It is particularly useful in scenarios where a contract needs to perform
// actions on behalf of a user or another account, without exposing the
// underlying logic or requiring direct access to the user's account. The
// returned teller will use the provided address for all operations, effectively
// masking the original caller.
//
// This method should be used with caution, as it allows for potentially
// sensitive operations to be performed under the guise of another address.
func (ledger *PrivateLedger) ImpersonateTeller(addr chain.Address) Teller {
	if ledger == nil {
		panic("Ledger cannot be nil")
	}

	return &fnTeller{
		accountFn: func() chain.Address {
			return addr
		},
		Token: ledger.token,
	}
}

// generic tellers methods.
//

<<<<<<< HEAD
func (ft *fnTeller) Transfer(to chain.Address, amount uint64) error {
=======
func (ft *fnTeller) Transfer(to std.Address, amount int64) error {
>>>>>>> a56a225e
	if ft.accountFn == nil {
		return ErrReadonly
	}
	caller := ft.accountFn()
	return ft.Token.ledger.Transfer(caller, to, amount)
}

<<<<<<< HEAD
func (ft *fnTeller) Approve(spender chain.Address, amount uint64) error {
=======
func (ft *fnTeller) Approve(spender std.Address, amount int64) error {
>>>>>>> a56a225e
	if ft.accountFn == nil {
		return ErrReadonly
	}
	caller := ft.accountFn()
	return ft.Token.ledger.Approve(caller, spender, amount)
}

<<<<<<< HEAD
func (ft *fnTeller) TransferFrom(owner, to chain.Address, amount uint64) error {
=======
func (ft *fnTeller) TransferFrom(owner, to std.Address, amount int64) error {
>>>>>>> a56a225e
	if ft.accountFn == nil {
		return ErrReadonly
	}
	spender := ft.accountFn()
	return ft.Token.ledger.TransferFrom(owner, spender, to, amount)
}

// helpers
//

// accountSlugAddr returns the address derived from the specified address and slug.
func accountSlugAddr(addr chain.Address, slug string) chain.Address {
	// XXX: use a new `std.XXX` call for this.
	if slug == "" {
		return addr
	}
	key := addr.String() + "/" + slug
	return chain.DerivePkgAddr(key) // temporarily using this helper
}<|MERGE_RESOLUTION|>--- conflicted
+++ resolved
@@ -1,8 +1,7 @@
 package grc20
 
 import (
-	"chain"
-	"chain/runtime"
+	"std"
 )
 
 // CallerTeller returns a GRC20 compatible teller that checks the PreviousRealm
@@ -14,8 +13,8 @@
 	}
 
 	return &fnTeller{
-		accountFn: func() chain.Address {
-			caller := runtime.PreviousRealm().Address()
+		accountFn: func() std.Address {
+			caller := std.PreviousRealm().Address()
 			return caller
 		},
 		Token: tok,
@@ -45,14 +44,10 @@
 		panic("Token cannot be nil")
 	}
 
-<<<<<<< HEAD
-	caller := runtime.PreviousRealm().Address()
-=======
 	caller := std.CurrentRealm().Address()
->>>>>>> a56a225e
 
 	return &fnTeller{
-		accountFn: func() chain.Address {
+		accountFn: func() std.Address {
 			return caller
 		},
 		Token: tok,
@@ -66,15 +61,11 @@
 		panic("Token cannot be nil")
 	}
 
-<<<<<<< HEAD
-	caller := runtime.PreviousRealm().Address()
-=======
 	caller := std.CurrentRealm().Address()
->>>>>>> a56a225e
 	account := accountSlugAddr(caller, slug)
 
 	return &fnTeller{
-		accountFn: func() chain.Address {
+		accountFn: func() std.Address {
 			return account
 		},
 		Token: tok,
@@ -94,13 +85,13 @@
 //
 // This method should be used with caution, as it allows for potentially
 // sensitive operations to be performed under the guise of another address.
-func (ledger *PrivateLedger) ImpersonateTeller(addr chain.Address) Teller {
+func (ledger *PrivateLedger) ImpersonateTeller(addr std.Address) Teller {
 	if ledger == nil {
 		panic("Ledger cannot be nil")
 	}
 
 	return &fnTeller{
-		accountFn: func() chain.Address {
+		accountFn: func() std.Address {
 			return addr
 		},
 		Token: ledger.token,
@@ -110,11 +101,7 @@
 // generic tellers methods.
 //
 
-<<<<<<< HEAD
-func (ft *fnTeller) Transfer(to chain.Address, amount uint64) error {
-=======
 func (ft *fnTeller) Transfer(to std.Address, amount int64) error {
->>>>>>> a56a225e
 	if ft.accountFn == nil {
 		return ErrReadonly
 	}
@@ -122,11 +109,7 @@
 	return ft.Token.ledger.Transfer(caller, to, amount)
 }
 
-<<<<<<< HEAD
-func (ft *fnTeller) Approve(spender chain.Address, amount uint64) error {
-=======
 func (ft *fnTeller) Approve(spender std.Address, amount int64) error {
->>>>>>> a56a225e
 	if ft.accountFn == nil {
 		return ErrReadonly
 	}
@@ -134,11 +117,7 @@
 	return ft.Token.ledger.Approve(caller, spender, amount)
 }
 
-<<<<<<< HEAD
-func (ft *fnTeller) TransferFrom(owner, to chain.Address, amount uint64) error {
-=======
 func (ft *fnTeller) TransferFrom(owner, to std.Address, amount int64) error {
->>>>>>> a56a225e
 	if ft.accountFn == nil {
 		return ErrReadonly
 	}
@@ -150,11 +129,11 @@
 //
 
 // accountSlugAddr returns the address derived from the specified address and slug.
-func accountSlugAddr(addr chain.Address, slug string) chain.Address {
+func accountSlugAddr(addr std.Address, slug string) std.Address {
 	// XXX: use a new `std.XXX` call for this.
 	if slug == "" {
 		return addr
 	}
 	key := addr.String() + "/" + slug
-	return chain.DerivePkgAddr(key) // temporarily using this helper
+	return std.DerivePkgAddr(key) // temporarily using this helper
 }