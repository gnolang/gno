package grc20

import (
<<<<<<< HEAD
	"chain"
=======
	"math"
	"math/overflow"
	"std"
>>>>>>> a56a225e
	"strconv"

	"gno.land/p/demo/ufmt"
)

// NewToken creates a new Token.
// It returns a pointer to the Token and a pointer to the Ledger.
// Expected usage: Token, admin := NewToken("Dummy", "DUMMY", 4)
func NewToken(name, symbol string, decimals int) (*Token, *PrivateLedger) {
	if name == "" {
		panic("name should not be empty")
	}
	if symbol == "" {
		panic("symbol should not be empty")
	}
	// XXX additional checks (length, characters, limits, etc)

	ledger := &PrivateLedger{}
	token := &Token{
		name:      name,
		symbol:    symbol,
		decimals:  decimals,
		origRealm: std.CurrentRealm().PkgPath(),
		ledger:    ledger,
	}
	ledger.token = token
	return token, ledger
}

// GetName returns the name of the token.
func (tok Token) GetName() string { return tok.name }

// GetSymbol returns the symbol of the token.
func (tok Token) GetSymbol() string { return tok.symbol }

// GetDecimals returns the number of decimals used to get the token's precision.
func (tok Token) GetDecimals() int { return tok.decimals }

// TotalSupply returns the total supply of the token.
func (tok Token) TotalSupply() int64 { return tok.ledger.totalSupply }

// KnownAccounts returns the number of known accounts in the bank.
func (tok Token) KnownAccounts() int { return tok.ledger.balances.Size() }

// ID returns the Identifier of the token.
// It is composed of the original realm and the provided symbol.
func (tok *Token) ID() string {
	return tok.origRealm + "." + tok.symbol
}

// HasAddr checks if the specified address is a known account in the bank.
func (tok Token) HasAddr(addr std.Address) bool {
	return tok.ledger.hasAddr(addr)
}

// BalanceOf returns the balance of the specified address.
<<<<<<< HEAD
func (tok Token) BalanceOf(address chain.Address) uint64 {
	return tok.ledger.balanceOf(address)
}

// Allowance returns the allowance of the specified owner and spender.
func (tok Token) Allowance(owner, spender chain.Address) uint64 {
=======
func (tok Token) BalanceOf(addr std.Address) int64 {
	return tok.ledger.balanceOf(addr)
}

// Allowance returns the allowance of the specified owner and spender.
func (tok Token) Allowance(owner, spender std.Address) int64 {
>>>>>>> a56a225e
	return tok.ledger.allowance(owner, spender)
}

func (tok Token) RenderHome() string {
	str := ""
	str += ufmt.Sprintf("# %s ($%s)\n\n", tok.name, tok.symbol)
	str += ufmt.Sprintf("* **Decimals**: %d\n", tok.decimals)
	str += ufmt.Sprintf("* **Total supply**: %d\n", tok.ledger.totalSupply)
	str += ufmt.Sprintf("* **Known accounts**: %d\n", tok.KnownAccounts())
	return str
}

// SpendAllowance decreases the allowance of the specified owner and spender.
<<<<<<< HEAD
func (led *PrivateLedger) SpendAllowance(owner, spender chain.Address, amount uint64) error {
=======
func (led *PrivateLedger) SpendAllowance(owner, spender std.Address, amount int64) error {
>>>>>>> a56a225e
	if !owner.IsValid() {
		return ErrInvalidAddress
	}
	if !spender.IsValid() {
		return ErrInvalidAddress
	}
	if amount < 0 {
		return ErrInvalidAmount
	}

	currentAllowance := led.allowance(owner, spender)
	if currentAllowance < amount {
		return ErrInsufficientAllowance
	}

	key := allowanceKey(owner, spender)
	newAllowance := overflow.Sub64p(currentAllowance, amount)

	if newAllowance == 0 {
		led.allowances.Remove(key)
	} else {
		led.allowances.Set(key, newAllowance)
	}

	return nil
}

// Transfer transfers tokens from the specified from address to the specified to address.
<<<<<<< HEAD
func (led *PrivateLedger) Transfer(from, to chain.Address, amount uint64) error {
=======
func (led *PrivateLedger) Transfer(from, to std.Address, amount int64) error {
>>>>>>> a56a225e
	if !from.IsValid() {
		return ErrInvalidAddress
	}
	if !to.IsValid() {
		return ErrInvalidAddress
	}
	if from == to {
		return ErrCannotTransferToSelf
	}
	if amount < 0 {
		return ErrInvalidAmount
	}

	var (
		toBalance   = led.balanceOf(to)
		fromBalance = led.balanceOf(from)
	)

	if fromBalance < amount {
		return ErrInsufficientBalance
	}

	var (
		newToBalance   = overflow.Add64p(toBalance, amount)
		newFromBalance = overflow.Sub64p(fromBalance, amount)
	)

	led.balances.Set(string(to), newToBalance)

	if newFromBalance == 0 {
		led.balances.Remove(string(from))
	} else {
		led.balances.Set(string(from), newFromBalance)
	}

	chain.Emit(
		TransferEvent,
		"token", led.token.ID(),
		"from", from.String(),
		"to", to.String(),
		"value", strconv.Itoa(int(amount)),
	)

	return nil
}

// TransferFrom transfers tokens from the specified owner to the specified to address.
// It first checks if the owner has sufficient balance and then decreases the allowance.
<<<<<<< HEAD
func (led *PrivateLedger) TransferFrom(owner, spender, to chain.Address, amount uint64) error {
=======
func (led *PrivateLedger) TransferFrom(owner, spender, to std.Address, amount int64) error {
	if amount < 0 {
		return ErrInvalidAmount
	}
>>>>>>> a56a225e
	if led.balanceOf(owner) < amount {
		return ErrInsufficientBalance
	}

	// allowance must be sufficient
	currentAllowance := led.allowance(owner, spender)
	if currentAllowance < amount {
		return ErrInsufficientAllowance
	}

	if err := led.Transfer(owner, to, amount); err != nil {
		return err
	}

	// decrease the allowance only when transfer is successful
	key := allowanceKey(owner, spender)
	newAllowance := overflow.Sub64p(currentAllowance, amount)

	if newAllowance == 0 {
		led.allowances.Remove(key)
	} else {
		led.allowances.Set(key, newAllowance)
	}

	return nil
}

// Approve sets the allowance of the specified owner and spender.
<<<<<<< HEAD
func (led *PrivateLedger) Approve(owner, spender chain.Address, amount uint64) error {
=======
func (led *PrivateLedger) Approve(owner, spender std.Address, amount int64) error {
>>>>>>> a56a225e
	if !owner.IsValid() || !spender.IsValid() {
		return ErrInvalidAddress
	}
	if amount < 0 {
		return ErrInvalidAmount
	}

	led.allowances.Set(allowanceKey(owner, spender), amount)

	chain.Emit(
		ApprovalEvent,
		"token", led.token.ID(),
		"owner", string(owner),
		"spender", string(spender),
		"value", strconv.Itoa(int(amount)),
	)

	return nil
}

// Mint increases the total supply of the token and adds the specified amount to the specified address.
<<<<<<< HEAD
func (led *PrivateLedger) Mint(address chain.Address, amount uint64) error {
	if !address.IsValid() {
=======
func (led *PrivateLedger) Mint(addr std.Address, amount int64) error {
	if !addr.IsValid() {
>>>>>>> a56a225e
		return ErrInvalidAddress
	}
	if amount < 0 {
		return ErrInvalidAmount
	}

	// limit amount to MaxInt64 - totalSupply
	if amount > overflow.Sub64p(math.MaxInt64, led.totalSupply) {
		return ErrMintOverflow
	}

	led.totalSupply += amount
	currentBalance := led.balanceOf(addr)
	newBalance := overflow.Add64p(currentBalance, amount)

	led.balances.Set(string(addr), newBalance)

	chain.Emit(
		TransferEvent,
		"token", led.token.ID(),
		"from", "",
		"to", string(addr),
		"value", strconv.Itoa(int(amount)),
	)

	return nil
}

// Burn decreases the total supply of the token and subtracts the specified amount from the specified address.
<<<<<<< HEAD
func (led *PrivateLedger) Burn(address chain.Address, amount uint64) error {
	if !address.IsValid() {
=======
func (led *PrivateLedger) Burn(addr std.Address, amount int64) error {
	if !addr.IsValid() {
>>>>>>> a56a225e
		return ErrInvalidAddress
	}
	if amount < 0 {
		return ErrInvalidAmount
	}

	currentBalance := led.balanceOf(addr)
	if currentBalance < amount {
		return ErrInsufficientBalance
	}

	led.totalSupply = overflow.Sub64p(led.totalSupply, amount)
	newBalance := overflow.Sub64p(currentBalance, amount)

	if newBalance == 0 {
		led.balances.Remove(string(addr))
	} else {
		led.balances.Set(string(addr), newBalance)
	}

	chain.Emit(
		TransferEvent,
		"token", led.token.ID(),
		"from", string(addr),
		"to", "",
		"value", strconv.Itoa(int(amount)),
	)

	return nil
}

// hasAddr checks if the specified address is a known account in the ledger.
func (led PrivateLedger) hasAddr(addr std.Address) bool {
	return led.balances.Has(addr.String())
}

// balanceOf returns the balance of the specified address.
<<<<<<< HEAD
func (led PrivateLedger) balanceOf(address chain.Address) uint64 {
	balance, found := led.balances.Get(address.String())
=======
func (led PrivateLedger) balanceOf(addr std.Address) int64 {
	balance, found := led.balances.Get(addr.String())
>>>>>>> a56a225e
	if !found {
		return 0
	}
	return balance.(int64)
}

// allowance returns the allowance of the specified owner and spender.
<<<<<<< HEAD
func (led PrivateLedger) allowance(owner, spender chain.Address) uint64 {
=======
func (led PrivateLedger) allowance(owner, spender std.Address) int64 {
>>>>>>> a56a225e
	allowance, found := led.allowances.Get(allowanceKey(owner, spender))
	if !found {
		return 0
	}
	return allowance.(int64)
}

// allowanceKey returns the key for the allowance of the specified owner and spender.
func allowanceKey(owner, spender chain.Address) string {
	return owner.String() + ":" + spender.String()
}<|MERGE_RESOLUTION|>--- conflicted
+++ resolved
@@ -1,13 +1,9 @@
 package grc20
 
 import (
-<<<<<<< HEAD
-	"chain"
-=======
 	"math"
 	"math/overflow"
 	"std"
->>>>>>> a56a225e
 	"strconv"
 
 	"gno.land/p/demo/ufmt"
@@ -64,21 +60,12 @@
 }
 
 // BalanceOf returns the balance of the specified address.
-<<<<<<< HEAD
-func (tok Token) BalanceOf(address chain.Address) uint64 {
-	return tok.ledger.balanceOf(address)
-}
-
-// Allowance returns the allowance of the specified owner and spender.
-func (tok Token) Allowance(owner, spender chain.Address) uint64 {
-=======
 func (tok Token) BalanceOf(addr std.Address) int64 {
 	return tok.ledger.balanceOf(addr)
 }
 
 // Allowance returns the allowance of the specified owner and spender.
 func (tok Token) Allowance(owner, spender std.Address) int64 {
->>>>>>> a56a225e
 	return tok.ledger.allowance(owner, spender)
 }
 
@@ -92,11 +79,7 @@
 }
 
 // SpendAllowance decreases the allowance of the specified owner and spender.
-<<<<<<< HEAD
-func (led *PrivateLedger) SpendAllowance(owner, spender chain.Address, amount uint64) error {
-=======
 func (led *PrivateLedger) SpendAllowance(owner, spender std.Address, amount int64) error {
->>>>>>> a56a225e
 	if !owner.IsValid() {
 		return ErrInvalidAddress
 	}
@@ -125,11 +108,7 @@
 }
 
 // Transfer transfers tokens from the specified from address to the specified to address.
-<<<<<<< HEAD
-func (led *PrivateLedger) Transfer(from, to chain.Address, amount uint64) error {
-=======
 func (led *PrivateLedger) Transfer(from, to std.Address, amount int64) error {
->>>>>>> a56a225e
 	if !from.IsValid() {
 		return ErrInvalidAddress
 	}
@@ -165,7 +144,7 @@
 		led.balances.Set(string(from), newFromBalance)
 	}
 
-	chain.Emit(
+	std.Emit(
 		TransferEvent,
 		"token", led.token.ID(),
 		"from", from.String(),
@@ -178,14 +157,10 @@
 
 // TransferFrom transfers tokens from the specified owner to the specified to address.
 // It first checks if the owner has sufficient balance and then decreases the allowance.
-<<<<<<< HEAD
-func (led *PrivateLedger) TransferFrom(owner, spender, to chain.Address, amount uint64) error {
-=======
 func (led *PrivateLedger) TransferFrom(owner, spender, to std.Address, amount int64) error {
 	if amount < 0 {
 		return ErrInvalidAmount
 	}
->>>>>>> a56a225e
 	if led.balanceOf(owner) < amount {
 		return ErrInsufficientBalance
 	}
@@ -214,11 +189,7 @@
 }
 
 // Approve sets the allowance of the specified owner and spender.
-<<<<<<< HEAD
-func (led *PrivateLedger) Approve(owner, spender chain.Address, amount uint64) error {
-=======
 func (led *PrivateLedger) Approve(owner, spender std.Address, amount int64) error {
->>>>>>> a56a225e
 	if !owner.IsValid() || !spender.IsValid() {
 		return ErrInvalidAddress
 	}
@@ -228,7 +199,7 @@
 
 	led.allowances.Set(allowanceKey(owner, spender), amount)
 
-	chain.Emit(
+	std.Emit(
 		ApprovalEvent,
 		"token", led.token.ID(),
 		"owner", string(owner),
@@ -240,13 +211,8 @@
 }
 
 // Mint increases the total supply of the token and adds the specified amount to the specified address.
-<<<<<<< HEAD
-func (led *PrivateLedger) Mint(address chain.Address, amount uint64) error {
-	if !address.IsValid() {
-=======
 func (led *PrivateLedger) Mint(addr std.Address, amount int64) error {
 	if !addr.IsValid() {
->>>>>>> a56a225e
 		return ErrInvalidAddress
 	}
 	if amount < 0 {
@@ -264,7 +230,7 @@
 
 	led.balances.Set(string(addr), newBalance)
 
-	chain.Emit(
+	std.Emit(
 		TransferEvent,
 		"token", led.token.ID(),
 		"from", "",
@@ -276,13 +242,8 @@
 }
 
 // Burn decreases the total supply of the token and subtracts the specified amount from the specified address.
-<<<<<<< HEAD
-func (led *PrivateLedger) Burn(address chain.Address, amount uint64) error {
-	if !address.IsValid() {
-=======
 func (led *PrivateLedger) Burn(addr std.Address, amount int64) error {
 	if !addr.IsValid() {
->>>>>>> a56a225e
 		return ErrInvalidAddress
 	}
 	if amount < 0 {
@@ -303,7 +264,7 @@
 		led.balances.Set(string(addr), newBalance)
 	}
 
-	chain.Emit(
+	std.Emit(
 		TransferEvent,
 		"token", led.token.ID(),
 		"from", string(addr),
@@ -320,13 +281,8 @@
 }
 
 // balanceOf returns the balance of the specified address.
-<<<<<<< HEAD
-func (led PrivateLedger) balanceOf(address chain.Address) uint64 {
-	balance, found := led.balances.Get(address.String())
-=======
 func (led PrivateLedger) balanceOf(addr std.Address) int64 {
 	balance, found := led.balances.Get(addr.String())
->>>>>>> a56a225e
 	if !found {
 		return 0
 	}
@@ -334,11 +290,7 @@
 }
 
 // allowance returns the allowance of the specified owner and spender.
-<<<<<<< HEAD
-func (led PrivateLedger) allowance(owner, spender chain.Address) uint64 {
-=======
 func (led PrivateLedger) allowance(owner, spender std.Address) int64 {
->>>>>>> a56a225e
 	allowance, found := led.allowances.Get(allowanceKey(owner, spender))
 	if !found {
 		return 0
@@ -347,6 +299,6 @@
 }
 
 // allowanceKey returns the key for the allowance of the specified owner and spender.
-func allowanceKey(owner, spender chain.Address) string {
+func allowanceKey(owner, spender std.Address) string {
 	return owner.String() + ":" + spender.String()
 }