package grc20

import (
	"math"
	"math/overflow"
	"std"
	"strconv"

	"gno.land/p/demo/ufmt"
)

// NewToken creates a new Token.
// It returns a pointer to the Token and a pointer to the Ledger.
// Expected usage: Token, admin := NewToken("Dummy", "DUMMY", 4)
func NewToken(name, symbol string, decimals int) (*Token, *PrivateLedger) {
	if name == "" {
		panic("name should not be empty")
	}
	if symbol == "" {
		panic("symbol should not be empty")
	}
	// XXX additional checks (length, characters, limits, etc)

	ledger := &PrivateLedger{}
	token := &Token{
		name:     name,
		symbol:   symbol,
		decimals: decimals,
		ledger:   ledger,
	}
	ledger.token = token
	return token, ledger
}

// GetName returns the name of the token.
func (tok Token) GetName() string { return tok.name }

// GetSymbol returns the symbol of the token.
func (tok Token) GetSymbol() string { return tok.symbol }

// GetDecimals returns the number of decimals used to get the token's precision.
func (tok Token) GetDecimals() int { return tok.decimals }

// TotalSupply returns the total supply of the token.
func (tok Token) TotalSupply() int64 { return tok.ledger.totalSupply }

// KnownAccounts returns the number of known accounts in the bank.
func (tok Token) KnownAccounts() int { return tok.ledger.balances.Size() }

// HasAddr checks if the specified address is a known account in the bank.
func (tok Token) HasAddr(addr std.Address) bool {
	return tok.ledger.hasAddr(addr)
}

// BalanceOf returns the balance of the specified address.
func (tok Token) BalanceOf(addr std.Address) int64 {
	return tok.ledger.balanceOf(addr)
}

// Allowance returns the allowance of the specified owner and spender.
func (tok Token) Allowance(owner, spender std.Address) int64 {
	return tok.ledger.allowance(owner, spender)
}

func (tok Token) RenderHome() string {
	str := ""
	str += ufmt.Sprintf("# %s ($%s)\n\n", tok.name, tok.symbol)
	str += ufmt.Sprintf("* **Decimals**: %d\n", tok.decimals)
	str += ufmt.Sprintf("* **Total supply**: %d\n", tok.ledger.totalSupply)
	str += ufmt.Sprintf("* **Known accounts**: %d\n", tok.KnownAccounts())
	return str
}

// SpendAllowance decreases the allowance of the specified owner and spender.
func (led *PrivateLedger) SpendAllowance(owner, spender std.Address, amount int64) error {
	if !owner.IsValid() {
		return ErrInvalidAddress
	}
	if !spender.IsValid() {
		return ErrInvalidAddress
	}
	if amount < 0 {
		return ErrInvalidAmount
	}

	currentAllowance := led.allowance(owner, spender)
	if currentAllowance < amount {
		return ErrInsufficientAllowance
	}

	key := allowanceKey(owner, spender)
	newAllowance := overflow.Sub64p(currentAllowance, amount)

	if newAllowance == 0 {
		led.allowances.Remove(key)
	} else {
		led.allowances.Set(key, newAllowance)
	}

	return nil
}

// Transfer transfers tokens from the specified from address to the specified to address.
func (led *PrivateLedger) Transfer(from, to std.Address, amount int64) error {
	if !from.IsValid() {
		return ErrInvalidAddress
	}
	if !to.IsValid() {
		return ErrInvalidAddress
	}
	if from == to {
		return ErrCannotTransferToSelf
	}
	if amount < 0 {
		return ErrInvalidAmount
	}

	var (
		toBalance   = led.balanceOf(to)
		fromBalance = led.balanceOf(from)
	)

	if fromBalance < amount {
		return ErrInsufficientBalance
	}

	var (
		newToBalance   = overflow.Add64p(toBalance, amount)
		newFromBalance = overflow.Sub64p(fromBalance, amount)
	)

	led.balances.Set(string(to), newToBalance)

	if newFromBalance == 0 {
		led.balances.Remove(string(from))
	} else {
		led.balances.Set(string(from), newFromBalance)
	}

	std.Emit(
		TransferEvent,
		"from", from.String(),
		"to", to.String(),
		"value", strconv.Itoa(int(amount)),
	)

	return nil
}

// TransferFrom transfers tokens from the specified owner to the specified to address.
// It first checks if the owner has sufficient balance and then decreases the allowance.
func (led *PrivateLedger) TransferFrom(owner, spender, to std.Address, amount int64) error {
	if amount < 0 {
		return ErrInvalidAmount
	}
	if led.balanceOf(owner) < amount {
		return ErrInsufficientBalance
	}

	// allowance must be sufficient
	currentAllowance := led.allowance(owner, spender)
	if currentAllowance < amount {
		return ErrInsufficientAllowance
	}

	if err := led.Transfer(owner, to, amount); err != nil {
		return err
	}

	// decrease the allowance only when transfer is successful
	key := allowanceKey(owner, spender)
	newAllowance := overflow.Sub64p(currentAllowance, amount)

	if newAllowance == 0 {
		led.allowances.Remove(key)
	} else {
		led.allowances.Set(key, newAllowance)
	}

	return nil
}

// Approve sets the allowance of the specified owner and spender.
func (led *PrivateLedger) Approve(owner, spender std.Address, amount int64) error {
	if !owner.IsValid() || !spender.IsValid() {
		return ErrInvalidAddress
	}
	if amount < 0 {
		return ErrInvalidAmount
	}

	led.allowances.Set(allowanceKey(owner, spender), amount)

	std.Emit(
		ApprovalEvent,
		"owner", string(owner),
		"spender", string(spender),
		"value", strconv.Itoa(int(amount)),
	)

	return nil
}

// Mint increases the total supply of the token and adds the specified amount to the specified address.
func (led *PrivateLedger) Mint(addr std.Address, amount int64) error {
	if !addr.IsValid() {
		return ErrInvalidAddress
	}
	if amount < 0 {
		return ErrInvalidAmount
	}

	// limit amount to MaxInt64 - totalSupply
	if amount > overflow.Sub64p(math.MaxInt64, led.totalSupply) {
		return ErrMintOverflow
	}

	led.totalSupply += amount
	currentBalance := led.balanceOf(addr)
	newBalance := overflow.Add64p(currentBalance, amount)

	led.balances.Set(string(addr), newBalance)

	std.Emit(
		TransferEvent,
		"from", "",
		"to", string(addr),
		"value", strconv.Itoa(int(amount)),
	)

	return nil
}

// Burn decreases the total supply of the token and subtracts the specified amount from the specified address.
func (led *PrivateLedger) Burn(addr std.Address, amount int64) error {
	if !addr.IsValid() {
		return ErrInvalidAddress
	}
	if amount < 0 {
		return ErrInvalidAmount
	}

	currentBalance := led.balanceOf(addr)
	if currentBalance < amount {
		return ErrInsufficientBalance
	}

	led.totalSupply = overflow.Sub64p(led.totalSupply, amount)
	newBalance := overflow.Sub64p(currentBalance, amount)

	if newBalance == 0 {
<<<<<<< HEAD
		led.balances.Remove(string(addr))
	} else {
		led.balances.Set(string(addr), newBalance)
=======
		led.balances.Remove(string(address_XXX))
	} else {
		led.balances.Set(string(address_XXX), newBalance)
>>>>>>> 098ca14e
	}

	std.Emit(
		TransferEvent,
		"from", string(addr),
		"to", "",
		"value", strconv.Itoa(int(amount)),
	)

	return nil
}

// hasAddr checks if the specified address is a known account in the ledger.
func (led PrivateLedger) hasAddr(addr std.Address) bool {
	balance, found := led.balances.Get(addr.String())
	return found && balance.(int64) > 0
}

// balanceOf returns the balance of the specified address.
func (led PrivateLedger) balanceOf(addr std.Address) int64 {
	balance, found := led.balances.Get(addr.String())
	if !found {
		return 0
	}
	return balance.(int64)
}

// allowance returns the allowance of the specified owner and spender.
func (led PrivateLedger) allowance(owner, spender std.Address) int64 {
	allowance, found := led.allowances.Get(allowanceKey(owner, spender))
	if !found {
		return 0
	}
	return allowance.(int64)
}

// allowanceKey returns the key for the allowance of the specified owner and spender.
func allowanceKey(owner, spender std.Address) string {
	return owner.String() + ":" + spender.String()
}<|MERGE_RESOLUTION|>--- conflicted
+++ resolved
@@ -249,15 +249,9 @@
 	newBalance := overflow.Sub64p(currentBalance, amount)
 
 	if newBalance == 0 {
-<<<<<<< HEAD
 		led.balances.Remove(string(addr))
 	} else {
 		led.balances.Set(string(addr), newBalance)
-=======
-		led.balances.Remove(string(address_XXX))
-	} else {
-		led.balances.Set(string(address_XXX), newBalance)
->>>>>>> 098ca14e
 	}
 
 	std.Emit(
