package grc1155

import "chain"

type IGRC1155 interface {
<<<<<<< HEAD
	SafeTransferFrom(from, to chain.Address, tid TokenID, amount uint64) error
	SafeBatchTransferFrom(from, to chain.Address, batch []TokenID, amounts []uint64) error
	BalanceOf(owner chain.Address, tid TokenID) (uint64, error)
	BalanceOfBatch(owners []chain.Address, batch []TokenID) ([]uint64, error)
	SetApprovalForAll(operator chain.Address, approved bool) error
	IsApprovedForAll(owner, operator chain.Address) bool
=======
	SafeTransferFrom(from, to std.Address, tid TokenID, amount int64) error
	SafeBatchTransferFrom(from, to std.Address, batch []TokenID, amounts []int64) error
	BalanceOf(owner std.Address, tid TokenID) (int64, error)
	BalanceOfBatch(owners []std.Address, batch []TokenID) ([]int64, error)
	SetApprovalForAll(operator std.Address, approved bool) error
	IsApprovedForAll(owner, operator std.Address) bool
>>>>>>> a56a225e
}

type TokenID string

type TransferSingleEvent struct {
	Operator chain.Address
	From     chain.Address
	To       chain.Address
	TokenID  TokenID
	Amount   int64
}

type TransferBatchEvent struct {
	Operator chain.Address
	From     chain.Address
	To       chain.Address
	Batch    []TokenID
	Amounts  []int64
}

type ApprovalForAllEvent struct {
	Owner    chain.Address
	Operator chain.Address
	Approved bool
}

type UpdateURIEvent struct {
	URI string
}

type MultiTokenGetter func() IGRC1155<|MERGE_RESOLUTION|>--- conflicted
+++ resolved
@@ -1,46 +1,37 @@
 package grc1155
 
-import "chain"
+import "std"
 
 type IGRC1155 interface {
-<<<<<<< HEAD
-	SafeTransferFrom(from, to chain.Address, tid TokenID, amount uint64) error
-	SafeBatchTransferFrom(from, to chain.Address, batch []TokenID, amounts []uint64) error
-	BalanceOf(owner chain.Address, tid TokenID) (uint64, error)
-	BalanceOfBatch(owners []chain.Address, batch []TokenID) ([]uint64, error)
-	SetApprovalForAll(operator chain.Address, approved bool) error
-	IsApprovedForAll(owner, operator chain.Address) bool
-=======
 	SafeTransferFrom(from, to std.Address, tid TokenID, amount int64) error
 	SafeBatchTransferFrom(from, to std.Address, batch []TokenID, amounts []int64) error
 	BalanceOf(owner std.Address, tid TokenID) (int64, error)
 	BalanceOfBatch(owners []std.Address, batch []TokenID) ([]int64, error)
 	SetApprovalForAll(operator std.Address, approved bool) error
 	IsApprovedForAll(owner, operator std.Address) bool
->>>>>>> a56a225e
 }
 
 type TokenID string
 
 type TransferSingleEvent struct {
-	Operator chain.Address
-	From     chain.Address
-	To       chain.Address
+	Operator std.Address
+	From     std.Address
+	To       std.Address
 	TokenID  TokenID
 	Amount   int64
 }
 
 type TransferBatchEvent struct {
-	Operator chain.Address
-	From     chain.Address
-	To       chain.Address
+	Operator std.Address
+	From     std.Address
+	To       std.Address
 	Batch    []TokenID
 	Amounts  []int64
 }
 
 type ApprovalForAllEvent struct {
-	Owner    chain.Address
-	Operator chain.Address
+	Owner    std.Address
+	Operator std.Address
 	Approved bool
 }
 
