// Package authz provides flexible authorization control for privileged actions.
//
// # Authorization Strategies
//
// The package supports multiple authorization strategies:
//   - Member-based: Single user or team of users
//   - Contract-based: Async authorization (e.g., via DAO)
//   - Auto-accept: Allow all actions
//   - Drop: Deny all actions
//
// Core Components
//
//   - Authority interface: Base interface implemented by all authorities
//   - Authorizer: Main wrapper object for authority management
//   - MemberAuthority: Manages authorized addresses
//   - ContractAuthority: Delegates to another contract
//   - AutoAcceptAuthority: Accepts all actions
//   - DroppedAuthority: Denies all actions
//
// Quick Start
//
//	// Initialize with contract deployer as authority
//	var member std.Address(...)
//	var auth = authz.NewWithMembers(member)
//
//	// Create functions that require authorization
//	func UpdateConfig(newValue string) error {
//		crossing()
//		return auth.DoByPrevious("update_config", func() error {
//			config = newValue
//			return nil
//		})
//	}
//
// See example_test.gno for more usage examples.
package authz

import (
	"chain"
	"chain/runtime"
	"errors"
<<<<<<< HEAD
=======
	"std"
	"strings"
>>>>>>> a56a225e

	"gno.land/p/demo/avl"
	"gno.land/p/demo/avl/rotree"
	"gno.land/p/demo/ufmt"
	"gno.land/p/moul/addrset"
	"gno.land/p/moul/once"
)

// Authorizer is the main wrapper object that handles authority management.
// It is configured with a replaceable Authority implementation.
type Authorizer struct {
	auth Authority
}

// Authority represents an entity that can authorize privileged actions.
// It is implemented by MemberAuthority, ContractAuthority, AutoAcceptAuthority,
// and DroppedAuthority.
type Authority interface {
	// Authorize executes a privileged action if the caller is authorized
	// Additional args can be provided for context (e.g., for proposal creation)
	Authorize(caller std.Address, title string, action PrivilegedAction, args ...any) error

	// String returns a human-readable description of the authority
	String() string
}

// PrivilegedAction defines a function that performs a privileged action.
type PrivilegedAction func() error

// PrivilegedActionHandler is called by contract-based authorities to handle
// privileged actions.
type PrivilegedActionHandler func(title string, action PrivilegedAction) error

// NewWithCurrent creates a new Authorizer with the auth realm's address as authority
func NewWithCurrent() *Authorizer {
	return &Authorizer{
<<<<<<< HEAD
		current: NewMemberAuthority(runtime.PreviousRealm().Address()),
=======
		auth: NewMemberAuthority(std.CurrentRealm().Address()),
	}
}

// NewWithPrevious creates a new Authorizer with the previous realm's address as authority
func NewWithPrevious() *Authorizer {
	return &Authorizer{
		auth: NewMemberAuthority(std.PreviousRealm().Address()),
	}
}

// NewWithCurrent creates a new Authorizer with the auth realm's address as authority
func NewWithMembers(addrs ...std.Address) *Authorizer {
	return &Authorizer{
		auth: NewMemberAuthority(addrs...),
	}
}

// NewWithOrigin creates a new Authorizer with the origin caller's address as
// authority.
// This is typically used in the init() function.
func NewWithOrigin() *Authorizer {
	origin := std.OriginCaller()
	previous := std.PreviousRealm()
	if origin != previous.Address() {
		panic("NewWithOrigin() should be called from init() where std.PreviousRealm() is origin")
	}
	return &Authorizer{
		auth: NewMemberAuthority(origin),
>>>>>>> a56a225e
	}
}

// NewWithAuthority creates a new Authorizer with a specific authority
func NewWithAuthority(authority Authority) *Authorizer {
	return &Authorizer{
		auth: authority,
	}
}

// Authority returns the auth authority implementation
func (a *Authorizer) Authority() Authority {
	return a.auth
}

// Transfer changes the auth authority after validation
func (a *Authorizer) Transfer(caller std.Address, newAuthority Authority) error {
	// Ask auth authority to validate the transfer
	return a.auth.Authorize(caller, "transfer_authority", func() error {
		a.auth = newAuthority
		return nil
	})
}

// DoByCurrent executes a privileged action by the auth realm.
func (a *Authorizer) DoByCurrent(title string, action PrivilegedAction, args ...any) error {
	current := std.CurrentRealm()
	caller := current.Address()
	return a.auth.Authorize(caller, title, action, args...)
}

// DoByPrevious executes a privileged action by the previous realm.
func (a *Authorizer) DoByPrevious(title string, action PrivilegedAction, args ...any) error {
	previous := std.PreviousRealm()
	caller := previous.Address()
	return a.auth.Authorize(caller, title, action, args...)
}

// String returns a string representation of the auth authority
func (a *Authorizer) String() string {
	authStr := a.auth.String()

	switch a.auth.(type) {
	case *MemberAuthority:
	case *ContractAuthority:
	case *AutoAcceptAuthority:
	case *droppedAuthority:
	default:
		// this way official "dropped" is different from "*custom*: dropped" (autoclaimed).
		return ufmt.Sprintf("custom_authority[%s]", authStr)
	}
	return authStr
}

// MemberAuthority is the default implementation using addrset for member
// management.
type MemberAuthority struct {
	members addrset.Set
}

func NewMemberAuthority(members ...chain.Address) *MemberAuthority {
	auth := &MemberAuthority{}
	for _, addr := range members {
		auth.members.Add(addr)
	}
	return auth
}

<<<<<<< HEAD
func (a *MemberAuthority) Authorize(title string, action PrivilegedAction, args ...any) error {
	caller := runtime.PreviousRealm().Address()
=======
func (a *MemberAuthority) Authorize(caller std.Address, title string, action PrivilegedAction, args ...any) error {
>>>>>>> a56a225e
	if !a.members.Has(caller) {
		return errors.New("unauthorized")
	}

	if err := action(); err != nil {
		return err
	}
	return nil
}

func (a *MemberAuthority) String() string {
	addrs := []string{}
	a.members.Tree().Iterate("", "", func(key string, _ any) bool {
		addrs = append(addrs, key)
		return false
	})
	addrsStr := strings.Join(addrs, ",")
	return ufmt.Sprintf("member_authority[%s]", addrsStr)
}

// AddMember adds a new member to the authority
<<<<<<< HEAD
func (a *MemberAuthority) AddMember(addr chain.Address) error {
	return a.Authorize("add_member", func() error {
=======
func (a *MemberAuthority) AddMember(caller std.Address, addr std.Address) error {
	return a.Authorize(caller, "add_member", func() error {
>>>>>>> a56a225e
		a.members.Add(addr)
		return nil
	})
}

// AddMembers adds a list of members to the authority
<<<<<<< HEAD
func (a *MemberAuthority) AddMembers(addrs ...chain.Address) error {
	return a.Authorize("add_members", func() error {
=======
func (a *MemberAuthority) AddMembers(caller std.Address, addrs ...std.Address) error {
	return a.Authorize(caller, "add_members", func() error {
>>>>>>> a56a225e
		for _, addr := range addrs {
			a.members.Add(addr)
		}
		return nil
	})
}

// RemoveMember removes a member from the authority
<<<<<<< HEAD
func (a *MemberAuthority) RemoveMember(addr chain.Address) error {
	return a.Authorize("remove_member", func() error {
=======
func (a *MemberAuthority) RemoveMember(caller std.Address, addr std.Address) error {
	return a.Authorize(caller, "remove_member", func() error {
>>>>>>> a56a225e
		a.members.Remove(addr)
		return nil
	})
}

// Tree returns a read-only view of the members tree
func (a *MemberAuthority) Tree() *rotree.ReadOnlyTree {
	tree := a.members.Tree().(*avl.Tree)
	return rotree.Wrap(tree, nil)
}

// Has checks if the given address is a member of the authority
func (a *MemberAuthority) Has(addr chain.Address) bool {
	return a.members.Has(addr)
}

// ContractAuthority implements async contract-based authority
type ContractAuthority struct {
	contractPath    string
	contractAddr    chain.Address
	contractHandler PrivilegedActionHandler
	proposer        Authority // controls who can create proposals
}

func NewContractAuthority(path string, handler PrivilegedActionHandler) *ContractAuthority {
	return &ContractAuthority{
		contractPath:    path,
		contractAddr:    chain.DerivePkgAddr(path),
		contractHandler: handler,
		proposer:        NewAutoAcceptAuthority(), // default: anyone can propose
	}
}

// NewRestrictedContractAuthority creates a new contract authority with a
// proposer restriction.
func NewRestrictedContractAuthority(path string, handler PrivilegedActionHandler, proposer Authority) Authority {
	if path == "" {
		panic("contract path cannot be empty")
	}
	if handler == nil {
		panic("contract handler cannot be nil")
	}
	if proposer == nil {
		panic("proposer cannot be nil")
	}
	return &ContractAuthority{
		contractPath:    path,
		contractAddr:    chain.DerivePkgAddr(path),
		contractHandler: handler,
		proposer:        proposer,
	}
}

func (a *ContractAuthority) Authorize(caller std.Address, title string, action PrivilegedAction, args ...any) error {
	if a.contractHandler == nil {
		return errors.New("contract handler is not set")
	}

	// setup a once instance to ensure the action is executed only once
	executionOnce := once.Once{}

	// Wrap the action to ensure it can only be executed by the contract
	wrappedAction := func() error {
<<<<<<< HEAD
		caller := runtime.PreviousRealm().Address()
		if caller != a.contractAddr {
=======
		current := std.CurrentRealm().Address()
		if current != a.contractAddr {
>>>>>>> a56a225e
			return errors.New("action can only be executed by the contract")
		}
		return executionOnce.DoErr(func() error {
			return action()
		})
	}

	// Use the proposer authority to control who can create proposals
	return a.proposer.Authorize(caller, title+"_proposal", func() error {
		if err := a.contractHandler(title, wrappedAction); err != nil {
			return err
		}
		return nil
	}, args...)
}

func (a *ContractAuthority) String() string {
	return ufmt.Sprintf("contract_authority[contract=%s]", a.contractPath)
}

// AutoAcceptAuthority implements an authority that accepts all actions
// AutoAcceptAuthority is a simple authority that automatically accepts all
// actions.
// It can be used as a proposer authority to allow anyone to create proposals.
type AutoAcceptAuthority struct{}

func NewAutoAcceptAuthority() *AutoAcceptAuthority {
	return &AutoAcceptAuthority{}
}

func (a *AutoAcceptAuthority) Authorize(caller std.Address, title string, action PrivilegedAction, args ...any) error {
	return action()
}

func (a *AutoAcceptAuthority) String() string {
	return "auto_accept_authority"
}

// droppedAuthority implements an authority that denies all actions
type droppedAuthority struct{}

func NewDroppedAuthority() Authority {
	return &droppedAuthority{}
}

func (a *droppedAuthority) Authorize(caller std.Address, title string, action PrivilegedAction, args ...any) error {
	return errors.New("dropped authority: all actions are denied")
}

func (a *droppedAuthority) String() string {
	return "dropped_authority"
}<|MERGE_RESOLUTION|>--- conflicted
+++ resolved
@@ -36,14 +36,9 @@
 package authz
 
 import (
-	"chain"
-	"chain/runtime"
 	"errors"
-<<<<<<< HEAD
-=======
 	"std"
 	"strings"
->>>>>>> a56a225e
 
 	"gno.land/p/demo/avl"
 	"gno.land/p/demo/avl/rotree"
@@ -80,9 +75,6 @@
 // NewWithCurrent creates a new Authorizer with the auth realm's address as authority
 func NewWithCurrent() *Authorizer {
 	return &Authorizer{
-<<<<<<< HEAD
-		current: NewMemberAuthority(runtime.PreviousRealm().Address()),
-=======
 		auth: NewMemberAuthority(std.CurrentRealm().Address()),
 	}
 }
@@ -112,7 +104,6 @@
 	}
 	return &Authorizer{
 		auth: NewMemberAuthority(origin),
->>>>>>> a56a225e
 	}
 }
 
@@ -173,7 +164,7 @@
 	members addrset.Set
 }
 
-func NewMemberAuthority(members ...chain.Address) *MemberAuthority {
+func NewMemberAuthority(members ...std.Address) *MemberAuthority {
 	auth := &MemberAuthority{}
 	for _, addr := range members {
 		auth.members.Add(addr)
@@ -181,12 +172,7 @@
 	return auth
 }
 
-<<<<<<< HEAD
-func (a *MemberAuthority) Authorize(title string, action PrivilegedAction, args ...any) error {
-	caller := runtime.PreviousRealm().Address()
-=======
 func (a *MemberAuthority) Authorize(caller std.Address, title string, action PrivilegedAction, args ...any) error {
->>>>>>> a56a225e
 	if !a.members.Has(caller) {
 		return errors.New("unauthorized")
 	}
@@ -208,26 +194,16 @@
 }
 
 // AddMember adds a new member to the authority
-<<<<<<< HEAD
-func (a *MemberAuthority) AddMember(addr chain.Address) error {
-	return a.Authorize("add_member", func() error {
-=======
 func (a *MemberAuthority) AddMember(caller std.Address, addr std.Address) error {
 	return a.Authorize(caller, "add_member", func() error {
->>>>>>> a56a225e
 		a.members.Add(addr)
 		return nil
 	})
 }
 
 // AddMembers adds a list of members to the authority
-<<<<<<< HEAD
-func (a *MemberAuthority) AddMembers(addrs ...chain.Address) error {
-	return a.Authorize("add_members", func() error {
-=======
 func (a *MemberAuthority) AddMembers(caller std.Address, addrs ...std.Address) error {
 	return a.Authorize(caller, "add_members", func() error {
->>>>>>> a56a225e
 		for _, addr := range addrs {
 			a.members.Add(addr)
 		}
@@ -236,13 +212,8 @@
 }
 
 // RemoveMember removes a member from the authority
-<<<<<<< HEAD
-func (a *MemberAuthority) RemoveMember(addr chain.Address) error {
-	return a.Authorize("remove_member", func() error {
-=======
 func (a *MemberAuthority) RemoveMember(caller std.Address, addr std.Address) error {
 	return a.Authorize(caller, "remove_member", func() error {
->>>>>>> a56a225e
 		a.members.Remove(addr)
 		return nil
 	})
@@ -255,14 +226,14 @@
 }
 
 // Has checks if the given address is a member of the authority
-func (a *MemberAuthority) Has(addr chain.Address) bool {
+func (a *MemberAuthority) Has(addr std.Address) bool {
 	return a.members.Has(addr)
 }
 
 // ContractAuthority implements async contract-based authority
 type ContractAuthority struct {
 	contractPath    string
-	contractAddr    chain.Address
+	contractAddr    std.Address
 	contractHandler PrivilegedActionHandler
 	proposer        Authority // controls who can create proposals
 }
@@ -270,7 +241,7 @@
 func NewContractAuthority(path string, handler PrivilegedActionHandler) *ContractAuthority {
 	return &ContractAuthority{
 		contractPath:    path,
-		contractAddr:    chain.DerivePkgAddr(path),
+		contractAddr:    std.DerivePkgAddr(path),
 		contractHandler: handler,
 		proposer:        NewAutoAcceptAuthority(), // default: anyone can propose
 	}
@@ -290,7 +261,7 @@
 	}
 	return &ContractAuthority{
 		contractPath:    path,
-		contractAddr:    chain.DerivePkgAddr(path),
+		contractAddr:    std.DerivePkgAddr(path),
 		contractHandler: handler,
 		proposer:        proposer,
 	}
@@ -306,13 +277,8 @@
 
 	// Wrap the action to ensure it can only be executed by the contract
 	wrappedAction := func() error {
-<<<<<<< HEAD
-		caller := runtime.PreviousRealm().Address()
-		if caller != a.contractAddr {
-=======
 		current := std.CurrentRealm().Address()
 		if current != a.contractAddr {
->>>>>>> a56a225e
 			return errors.New("action can only be executed by the contract")
 		}
 		return executionOnce.DoErr(func() error {
