package authz

import (
	"errors"
	"std"
	"testing"

	"gno.land/p/demo/testutils"
	"gno.land/p/demo/uassert"
	"gno.land/p/demo/ufmt"
)

func TestNew(t *testing.T) {
	testAddr := testutils.TestAddress("alice")
	testing.SetOriginCaller(testAddr)

	auth := New()

	// Check that the current authority is a MemberAuthority
	memberAuth, ok := auth.Current().(*MemberAuthority)
	uassert.True(t, ok, "expected MemberAuthority")

	// Check that the caller is a member
	uassert.True(t, memberAuth.Has(testAddr), "caller should be a member")

	// Check string representation
	expected := ufmt.Sprintf("member_authority[size=%d]", 1)
	uassert.Equal(t, expected, auth.String())
}

func TestNewWithAuthority(t *testing.T) {
	testAddr := testutils.TestAddress("alice")
	memberAuth := NewMemberAuthority(testAddr)

	auth := NewWithAuthority(memberAuth)

	// Check that the current authority is the one we provided
	uassert.True(t, auth.Current() == memberAuth, "expected provided authority")
}

func TestAuthorizerAuthorize(t *testing.T) {
	testAddr := testutils.TestAddress("alice")
	testing.SetOriginCaller(testAddr)

	auth := New()

	// Test successful action with args
	executed := false
	args := []any{"test_arg", 123}
	err := auth.Do("test_action", func() error {
		executed = true
		return nil
	}, args...)

	uassert.True(t, err == nil, "expected no error")
	uassert.True(t, executed, "action should have been executed")

	// Test unauthorized action with args
	testing.SetOriginCaller(testutils.TestAddress("bob"))

	executed = false
	err = auth.Do("test_action", func() error {
		executed = true
		return nil
	}, "unauthorized_arg")

	uassert.True(t, err != nil, "expected error")
	uassert.False(t, executed, "action should not have been executed")

	// Test action returning error
	testing.SetOriginCaller(testAddr)
	expectedErr := errors.New("test error")

	err = auth.Do("test_action", func() error {
		return expectedErr
	})

	uassert.True(t, err == expectedErr, "expected specific error")
}

func TestAuthorizerTransfer(t *testing.T) {
	testAddr := testutils.TestAddress("alice")
	testing.SetOriginCaller(testAddr)

	auth := New()

	// Test transfer to new member authority
	newAddr := testutils.TestAddress("bob")
	newAuth := NewMemberAuthority(newAddr)

	err := auth.Transfer(newAuth)
	uassert.True(t, err == nil, "expected no error")
	uassert.True(t, auth.Current() == newAuth, "expected new authority")

	// Test unauthorized transfer
	testing.SetOriginCaller(testutils.TestAddress("carol"))

	err = auth.Transfer(NewMemberAuthority(testAddr))
	uassert.True(t, err != nil, "expected error")

	// Test transfer to contract authority
	testing.SetOriginCaller(newAddr)

	contractAuth := NewContractAuthority("gno.land/r/test", func(title string, action PrivilegedAction) error {
		return action()
	})

	err = auth.Transfer(contractAuth)
	uassert.True(t, err == nil, "expected no error")
	uassert.True(t, auth.Current() == contractAuth, "expected contract authority")
}

func TestAuthorizerTransferChain(t *testing.T) {
	testAddr := testutils.TestAddress("alice")
	testing.SetOriginCaller(testAddr)

	// Create a chain of transfers
	auth := New()

	// First transfer to a new member authority
	newAddr := testutils.TestAddress("bob")
	memberAuth := NewMemberAuthority(newAddr)

	err := auth.Transfer(memberAuth)
	uassert.True(t, err == nil, "unexpected error in first transfer")

	// Then transfer to a contract authority
	contractAuth := NewContractAuthority("gno.land/r/test", func(title string, action PrivilegedAction) error {
		return action()
	})

	testing.SetOriginCaller(newAddr)
	err = auth.Transfer(contractAuth)
	uassert.True(t, err == nil, "unexpected error in second transfer")

	// Finally transfer to an auto-accept authority
	autoAuth := NewAutoAcceptAuthority()

	testing.SetOriginCaller(std.DerivePkgAddr("gno.land/r/test"))
	err = auth.Transfer(autoAuth)
	uassert.True(t, err == nil, "unexpected error in final transfer")
	uassert.True(t, auth.Current() == autoAuth, "expected auto-accept authority")
}

func TestAuthorizerWithDroppedAuthority(t *testing.T) {
	testAddr := testutils.TestAddress("alice")
	testing.SetOriginCaller(testAddr)

	auth := New()

	// Transfer to dropped authority
	err := auth.Transfer(NewDroppedAuthority())
	uassert.True(t, err == nil, "expected no error")

	// Try to execute action
	err = auth.Do("test_action", func() error {
		return nil
	})
	uassert.True(t, err != nil, "expected error from dropped authority")

	// Try to transfer again
	err = auth.Transfer(NewMemberAuthority(testAddr))
	uassert.True(t, err != nil, "expected error when transferring from dropped authority")
}

func TestContractAuthorityExecutionOnce(t *testing.T) {
	attempts := 0
	executed := 0
	var capturedArgs []any

	contractAuth := NewContractAuthority("gno.land/r/test", func(title string, action PrivilegedAction) error {
		// Try to execute the action twice in the same handler
		if err := action(); err != nil {
			return err
		}
		attempts++

		// Second execution should fail
		if err := action(); err != nil {
			return err
		}
		attempts++
		return nil
	})

	// Set caller to contract address
	testing.SetOriginCaller(std.DerivePkgAddr("gno.land/r/test"))

	testArgs := []any{"proposal_id", 42, "metadata", map[string]string{"key": "value"}}
	err := contractAuth.Authorize("test_action", func() error {
		executed++
		return nil
	}, testArgs...)

	uassert.True(t, err == nil, "handler execution should succeed")
	uassert.True(t, attempts == 2, "handler should have attempted execution twice")
	uassert.True(t, executed == 1, "handler should have executed once")
}

func TestContractAuthorityWithProposer(t *testing.T) {
	testAddr := testutils.TestAddress("alice")
	memberAuth := NewMemberAuthority(testAddr)

	handlerCalled := false
	actionExecuted := false

	contractAuth := NewRestrictedContractAuthority("gno.land/r/test", func(title string, action PrivilegedAction) error {
		handlerCalled = true
		// Set caller to contract address before executing action
		testing.SetOriginCaller(std.DerivePkgAddr("gno.land/r/test"))
		return action()
	}, memberAuth)

	// Test authorized member
<<<<<<< HEAD
	testing.SetOriginCaller(testAddr)
	testArgs := []interface{}{"proposal_metadata", "test value"}
=======
	std.TestSetOriginCaller(testAddr)
	testArgs := []any{"proposal_metadata", "test value"}
>>>>>>> cbaaf392
	err := contractAuth.Authorize("test_action", func() error {
		actionExecuted = true
		return nil
	}, testArgs...)

	uassert.True(t, err == nil, "authorized member should be able to propose")
	uassert.True(t, handlerCalled, "contract handler should be called")
	uassert.True(t, actionExecuted, "action should be executed")

	// Reset flags for unauthorized test
	handlerCalled = false
	actionExecuted = false

	// Test unauthorized proposer
	testing.SetOriginCaller(testutils.TestAddress("bob"))
	err = contractAuth.Authorize("test_action", func() error {
		actionExecuted = true
		return nil
	}, testArgs...)

	uassert.True(t, err != nil, "unauthorized member should not be able to propose")
	uassert.False(t, handlerCalled, "contract handler should not be called for unauthorized proposer")
	uassert.False(t, actionExecuted, "action should not be executed for unauthorized proposer")
}

func TestAutoAcceptAuthority(t *testing.T) {
	auth := NewAutoAcceptAuthority()

	// Test that any action is authorized
	executed := false
	err := auth.Authorize("test_action", func() error {
		executed = true
		return nil
	})

	uassert.True(t, err == nil, "auto-accept should not return error")
	uassert.True(t, executed, "action should have been executed")

	// Test with different caller
	testing.SetOriginCaller(testutils.TestAddress("random"))
	executed = false
	err = auth.Authorize("test_action", func() error {
		executed = true
		return nil
	})

	uassert.True(t, err == nil, "auto-accept should not care about caller")
	uassert.True(t, executed, "action should have been executed")
}

func TestAutoAcceptAuthorityWithArgs(t *testing.T) {
	auth := NewAutoAcceptAuthority()

	// Test that any action is authorized with args
	executed := false
	testArgs := []any{"arg1", 42, "arg3"}
	err := auth.Authorize("test_action", func() error {
		executed = true
		return nil
	}, testArgs...)

	uassert.True(t, err == nil, "auto-accept should not return error")
	uassert.True(t, executed, "action should have been executed")
}

func TestMemberAuthorityMultipleMembers(t *testing.T) {
	alice := testutils.TestAddress("alice")
	bob := testutils.TestAddress("bob")
	carol := testutils.TestAddress("carol")

	// Create authority with multiple members
	auth := NewMemberAuthority(alice, bob)

	// Test that both members can execute actions
	for _, member := range []std.Address{alice, bob} {
		testing.SetOriginCaller(member)
		err := auth.Authorize("test_action", func() error {
			return nil
		})
		uassert.True(t, err == nil, "member should be authorized")
	}

	// Test that non-member cannot execute
	testing.SetOriginCaller(carol)
	err := auth.Authorize("test_action", func() error {
		return nil
	})
	uassert.True(t, err != nil, "non-member should not be authorized")

	// Test Tree() functionality
	tree := auth.Tree()
	uassert.True(t, tree.Size() == 2, "tree should have 2 members")

	// Verify both members are in the tree
	found := make(map[std.Address]bool)
	tree.Iterate("", "", func(key string, _ any) bool {
		found[std.Address(key)] = true
		return false
	})
	uassert.True(t, found[alice], "alice should be in the tree")
	uassert.True(t, found[bob], "bob should be in the tree")
	uassert.False(t, found[carol], "carol should not be in the tree")

	// Test read-only nature of the tree
	defer func() {
		r := recover()
		uassert.True(t, r != nil, "modifying read-only tree should panic")
	}()
	tree.Set(string(carol), nil) // This should panic
}

func TestAuthorizerCurrentNeverNil(t *testing.T) {
	auth := New()

	// Current should never be nil after initialization
	uassert.True(t, auth.Current() != nil, "current authority should not be nil")

	// Current should not be nil after transfer
	err := auth.Transfer(NewAutoAcceptAuthority())
	uassert.True(t, err == nil, "transfer should succeed")
	uassert.True(t, auth.Current() != nil, "current authority should not be nil after transfer")
}

func TestAuthorizerString(t *testing.T) {
	auth := New()

	// Test initial string representation
	str := auth.String()
	uassert.True(t, str != "", "string representation should not be empty")

	// Test string after transfer
	autoAuth := NewAutoAcceptAuthority()
	err := auth.Transfer(autoAuth)
	uassert.True(t, err == nil, "transfer should succeed")

	newStr := auth.String()
	uassert.True(t, newStr != "", "string representation should not be empty")
	uassert.True(t, newStr != str, "string should change after transfer")
}

func TestContractAuthorityValidation(t *testing.T) {
	// Test empty path
	auth := NewContractAuthority("", nil)
	testing.SetOriginCaller(std.DerivePkgAddr(""))
	err := auth.Authorize("test", func() error {
		return nil
	})
	uassert.True(t, err != nil, "empty path authority should fail to authorize")

	// Test nil handler
	auth = NewContractAuthority("gno.land/r/test", nil)
	testing.SetOriginCaller(std.DerivePkgAddr("gno.land/r/test"))
	err = auth.Authorize("test", func() error {
		return nil
	})
	uassert.True(t, err != nil, "nil handler authority should fail to authorize")

	// Test valid configuration
	handler := func(title string, action PrivilegedAction) error {
		return nil
	}
	contractAuth := NewContractAuthority("gno.land/r/test", handler)
	testing.SetOriginCaller(std.DerivePkgAddr("gno.land/r/test"))
	err = contractAuth.Authorize("test", func() error {
		return nil
	})
	uassert.True(t, err == nil, "valid contract authority should authorize successfully")
}<|MERGE_RESOLUTION|>--- conflicted
+++ resolved
@@ -212,13 +212,8 @@
 	}, memberAuth)
 
 	// Test authorized member
-<<<<<<< HEAD
-	testing.SetOriginCaller(testAddr)
-	testArgs := []interface{}{"proposal_metadata", "test value"}
-=======
-	std.TestSetOriginCaller(testAddr)
+	testing.SetOriginCaller(testAddr)
 	testArgs := []any{"proposal_metadata", "test value"}
->>>>>>> cbaaf392
 	err := contractAuth.Authorize("test_action", func() error {
 		actionExecuted = true
 		return nil
