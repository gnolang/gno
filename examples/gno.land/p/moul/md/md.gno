// Package md provides helper functions for generating Markdown content programmatically.
//
// It includes utilities for text formatting, creating lists, blockquotes, code blocks,
// links, images, and more.
//
// Highlights:
// - Supports basic Markdown syntax such as bold, italic, strikethrough, headers, and lists.
// - Manages multiline support in lists (e.g., bullet, ordered, and todo lists).
// - Includes advanced helpers like inline images with links and nested list prefixes.
package md

import (
	"strconv"
	"strings"
)

// Bold returns bold text for markdown.
// Example: Bold("foo") => "**foo**"
func Bold(text string) string {
	return "**" + text + "**"
}

// Italic returns italicized text for markdown.
// Example: Italic("foo") => "*foo*"
func Italic(text string) string {
	return "*" + text + "*"
}

// Strikethrough returns strikethrough text for markdown.
// Example: Strikethrough("foo") => "~~foo~~"
func Strikethrough(text string) string {
	return "~~" + text + "~~"
}

// H1 returns a level 1 header for markdown.
// Example: H1("foo") => "# foo\n"
func H1(text string) string {
	return "# " + text + "\n"
}

// H2 returns a level 2 header for markdown.
// Example: H2("foo") => "## foo\n"
func H2(text string) string {
	return "## " + text + "\n"
}

// H3 returns a level 3 header for markdown.
// Example: H3("foo") => "### foo\n"
func H3(text string) string {
	return "### " + text + "\n"
}

// H4 returns a level 4 header for markdown.
// Example: H4("foo") => "#### foo\n"
func H4(text string) string {
	return "#### " + text + "\n"
}

// H5 returns a level 5 header for markdown.
// Example: H5("foo") => "##### foo\n"
func H5(text string) string {
	return "##### " + text + "\n"
}

// H6 returns a level 6 header for markdown.
// Example: H6("foo") => "###### foo\n"
func H6(text string) string {
	return "###### " + text + "\n"
}

// BulletList returns a bullet list for markdown.
// Example: BulletList([]string{"foo", "bar"}) => "- foo\n- bar\n"
func BulletList(items []string) string {
	var sb strings.Builder
	for _, item := range items {
		sb.WriteString(BulletItem(item))
	}
	return sb.String()
}

// BulletItem returns a bullet item for markdown.
// Example: BulletItem("foo") => "- foo\n"
func BulletItem(item string) string {
	var sb strings.Builder
	lines := strings.Split(item, "\n")
	sb.WriteString("- " + lines[0] + "\n")
	for _, line := range lines[1:] {
		sb.WriteString("  " + line + "\n")
	}
	return sb.String()
}

// OrderedList returns an ordered list for markdown.
// Example: OrderedList([]string{"foo", "bar"}) => "1. foo\n2. bar\n"
func OrderedList(items []string) string {
	var sb strings.Builder
	for i, item := range items {
		lines := strings.Split(item, "\n")
		sb.WriteString(strconv.Itoa(i+1) + ". " + lines[0] + "\n")
		for _, line := range lines[1:] {
			sb.WriteString("   " + line + "\n")
		}
	}
	return sb.String()
}

// TodoList returns a list of todo items with checkboxes for markdown.
// Example: TodoList([]string{"foo", "bar\nmore bar"}, []bool{true, false}) => "- [x] foo\n- [ ] bar\n  more bar\n"
func TodoList(items []string, done []bool) string {
	var sb strings.Builder
	for i, item := range items {
		sb.WriteString(TodoItem(item, done[i]))
	}
	return sb.String()
}

// TodoItem returns a todo item with checkbox for markdown.
// Example: TodoItem("foo", true) => "- [x] foo\n"
func TodoItem(item string, done bool) string {
	var sb strings.Builder
	checkbox := " "
	if done {
		checkbox = "x"
	}
	lines := strings.Split(item, "\n")
	sb.WriteString("- [" + checkbox + "] " + lines[0] + "\n")
	for _, line := range lines[1:] {
		sb.WriteString("  " + line + "\n")
	}
	return sb.String()
}

// Nested prefixes each line with a given prefix, enabling nested lists.
// Example: Nested("- foo\n- bar", "  ") => "  - foo\n  - bar\n"
func Nested(content, prefix string) string {
	lines := strings.Split(content, "\n")
	for i := range lines {
		if strings.TrimSpace(lines[i]) != "" {
			lines[i] = prefix + lines[i]
		}
	}
	return strings.Join(lines, "\n")
}

// Blockquote returns a blockquote for markdown.
// Example: Blockquote("foo\nbar") => "> foo\n> bar\n"
func Blockquote(text string) string {
	lines := strings.Split(text, "\n")
	var sb strings.Builder
	for _, line := range lines {
		sb.WriteString("> " + line + "\n")
	}
	return sb.String()
}

// InlineCode returns inline code for markdown.
// Example: InlineCode("foo") => "`foo`"
func InlineCode(code string) string {
	return "`" + strings.ReplaceAll(code, "`", "\\`") + "`"
}

// CodeBlock creates a markdown code block.
// Example: CodeBlock("foo") => "```\nfoo\n```"
func CodeBlock(content string) string {
	return "```\n" + strings.ReplaceAll(content, "```", "\\```") + "\n```"
}

// LanguageCodeBlock creates a markdown code block with language-specific syntax highlighting.
// Example: LanguageCodeBlock("go", "foo") => "```go\nfoo\n```"
func LanguageCodeBlock(language, content string) string {
	return "```" + language + "\n" + strings.ReplaceAll(content, "```", "\\```") + "\n```"
}

// HorizontalRule returns a horizontal rule for markdown.
// Example: HorizontalRule() => "---\n"
func HorizontalRule() string {
	return "---\n"
}

// Link returns a hyperlink for markdown.
// Example: Link("foo", "http://example.com") => "[foo](http://example.com)"
func Link(text, url string) string {
	return "[" + EscapeText(text) + "](" + url + ")"
}

// InlineImageWithLink creates an inline image wrapped in a hyperlink for markdown.
// Example: InlineImageWithLink("alt text", "image-url", "link-url") => "[![alt text](image-url)](link-url)"
func InlineImageWithLink(altText, imageUrl, linkUrl string) string {
	return "[" + Image(altText, imageUrl) + "](" + linkUrl + ")"
}

// Image returns an image for markdown.
// Example: Image("foo", "http://example.com") => "![foo](http://example.com)"
func Image(altText, url string) string {
	return "![" + EscapeText(altText) + "](" + url + ")"
}

// Footnote returns a footnote for markdown.
// Example: Footnote("foo", "bar") => "[foo]: bar"
func Footnote(reference, text string) string {
	return "[" + EscapeText(reference) + "]: " + text
}

// Paragraph wraps the given text in a Markdown paragraph.
// Example: Paragraph("foo") => "foo\n"
func Paragraph(content string) string {
	return content + "\n\n"
}

// CollapsibleSection creates a collapsible section for markdown using
// HTML <details> and <summary> tags.
// Example:
// CollapsibleSection("Click to expand", "Hidden content")
// =>
// <details><summary>Click to expand</summary>
//
// Hidden content
// </details>
func CollapsibleSection(title, content string) string {
	return "<details><summary>" + EscapeText(title) + "</summary>\n\n" + content + "\n</details>\n"
}

// EscapeText escapes special Markdown characters in regular text where needed.
func EscapeText(text string) string {
	replacer := strings.NewReplacer(
		`*`, `\*`,
		`_`, `\_`,
		`[`, `\[`,
		`]`, `\]`,
		`(`, `\(`,
		`)`, `\)`,
		`~`, `\~`,
		`>`, `\>`,
		`|`, `\|`,
		`-`, `\-`,
		`+`, `\+`,
		".", `\.`,
		"!", `\!`,
		"`", "\\`",
	)
	return replacer.Replace(text)
}

<<<<<<< HEAD
// ColGroup wraps content in colgroup tags.
func ColGroup(content string) string {
	return "<colgroup>\n" + content + "</colgroup>\n"
}

// Col creates a col tag.
func Col(content string) string {
	return "  <col>" + content + "</col>\n"
=======
// Columns returns a formatted row of columns using the Gno syntax.
// If you want a specific number of columns per row (<=4), use ColumnsN.
// Check /r/docs/markdown#columns for more info.
func Columns(contentByColumn []string) string {
	var sb strings.Builder
	sb.WriteString("<gno-columns>\n")

	for i, column := range contentByColumn {
		if i > 0 {
			sb.WriteString("|||\n")
		}
		sb.WriteString(column + "\n")
	}

	sb.WriteString("</gno-columns>\n")
	return sb.String()
}

// ColumnsN splits content into multiple rows of N columns each and formats them.
// If colsPerRow <= 0, all items are placed in one <gno-columns> block.
// If padded=true & the final <gno-columns> tag is missing column content, an empty
// column element will be placed to keep the cols per row constant.
// Padding works only with colsPerRow > 0.
// Note: On standard-size screens, gnoweb handles a max of 4 cols per row.
func ColumnsN(content []string, colsPerRow int, padded bool) string {
	if len(content) == 0 || colsPerRow <= 0 {
		return Columns(content)
	}

	var sb strings.Builder
	// Case 2: Multiple blocks with max 4 columns
	for i := 0; i < len(content); i += colsPerRow {
		end := i + colsPerRow
		if end > len(content) {
			end = len(content)
		}
		row := content[i:end]

		// Add padding if needed
		if padded && len(row) < colsPerRow {
			row = append(row, make([]string, colsPerRow-len(row))...)
		}

		sb.WriteString(Columns(row))
	}
	return sb.String()
>>>>>>> bf89d1c1
}<|MERGE_RESOLUTION|>--- conflicted
+++ resolved
@@ -241,16 +241,6 @@
 	return replacer.Replace(text)
 }
 
-<<<<<<< HEAD
-// ColGroup wraps content in colgroup tags.
-func ColGroup(content string) string {
-	return "<colgroup>\n" + content + "</colgroup>\n"
-}
-
-// Col creates a col tag.
-func Col(content string) string {
-	return "  <col>" + content + "</col>\n"
-=======
 // Columns returns a formatted row of columns using the Gno syntax.
 // If you want a specific number of columns per row (<=4), use ColumnsN.
 // Check /r/docs/markdown#columns for more info.
@@ -297,5 +287,4 @@
 		sb.WriteString(Columns(row))
 	}
 	return sb.String()
->>>>>>> bf89d1c1
 }