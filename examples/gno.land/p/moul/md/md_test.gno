package md_test

import (
	"testing"

	"gno.land/p/moul/md"
)

func TestHelpers(t *testing.T) {
	tests := []struct {
		name     string
		function func() string
		expected string
	}{
		{"Bold", func() string { return md.Bold("foo") }, "**foo**"},
		{"Italic", func() string { return md.Italic("foo") }, "*foo*"},
		{"Strikethrough", func() string { return md.Strikethrough("foo") }, "~~foo~~"},
		{"H1", func() string { return md.H1("foo") }, "# foo\n"},
		{"HorizontalRule", md.HorizontalRule, "---\n"},
		{"InlineCode", func() string { return md.InlineCode("foo") }, "`foo`"},
		{"CodeBlock", func() string { return md.CodeBlock("foo") }, "```\nfoo\n```"},
		{"LanguageCodeBlock", func() string { return md.LanguageCodeBlock("go", "foo") }, "```go\nfoo\n```"},
		{"Link", func() string { return md.Link("foo", "http://example.com") }, "[foo](http://example.com)"},
		{"Image", func() string { return md.Image("foo", "http://example.com") }, "![foo](http://example.com)"},
		{"InlineImageWithLink", func() string { return md.InlineImageWithLink("alt", "image-url", "link-url") }, "[![alt](image-url)](link-url)"},
		{"Footnote", func() string { return md.Footnote("foo", "bar") }, "[foo]: bar"},
		{"Paragraph", func() string { return md.Paragraph("foo") }, "foo\n\n"},
	}

	for _, tt := range tests {
		t.Run(tt.name, func(t *testing.T) {
			result := tt.function()
			if result != tt.expected {
				t.Errorf("%s() = %q, want %q", tt.name, result, tt.expected)
			}
		})
	}
}

func TestLists(t *testing.T) {
	t.Run("BulletList", func(t *testing.T) {
		items := []string{"foo", "bar"}
		expected := "- foo\n- bar\n"
		result := md.BulletList(items)
		if result != expected {
			t.Errorf("BulletList(%q) = %q, want %q", items, result, expected)
		}
	})

	t.Run("OrderedList", func(t *testing.T) {
		items := []string{"foo", "bar"}
		expected := "1. foo\n2. bar\n"
		result := md.OrderedList(items)
		if result != expected {
			t.Errorf("OrderedList(%q) = %q, want %q", items, result, expected)
		}
	})

	t.Run("TodoList", func(t *testing.T) {
		items := []string{"foo", "bar\nmore bar"}
		done := []bool{true, false}
		expected := "- [x] foo\n- [ ] bar\n  more bar\n"
		result := md.TodoList(items, done)
		if result != expected {
			t.Errorf("TodoList(%q, %q) = %q, want %q", items, done, result, expected)
		}
	})
}

func TestNested(t *testing.T) {
	t.Run("Nested Single Level", func(t *testing.T) {
		content := "- foo\n- bar"
		expected := "  - foo\n  - bar"
		result := md.Nested(content, "  ")
		if result != expected {
			t.Errorf("Nested(%q) = %q, want %q", content, result, expected)
		}
	})

	t.Run("Nested Double Level", func(t *testing.T) {
		content := "  - foo\n  - bar"
		expected := "    - foo\n    - bar"
		result := md.Nested(content, "  ")
		if result != expected {
			t.Errorf("Nested(%q) = %q, want %q", content, result, expected)
		}
	})
}

<<<<<<< HEAD
func TestColGroup(t *testing.T) {
	tests := []struct {
		name     string
		content  string
		expected string
	}{
		{
			name:     "empty colgroup",
			content:  "",
			expected: "<colgroup>\n</colgroup>\n",
		},
		{
			name:     "single col",
			content:  "  <col>content</col>\n",
			expected: "<colgroup>\n  <col>content</col>\n</colgroup>\n",
		},
		{
			name:     "multiple cols",
			content:  "  <col>col1</col>\n  <col>col2</col>\n",
			expected: "<colgroup>\n  <col>col1</col>\n  <col>col2</col>\n</colgroup>\n",
=======
func TestColumns(t *testing.T) {
	tests := []struct {
		name     string
		input    []string
		expected string
	}{
		{
			name:     "no columns",
			input:    []string{},
			expected: "<gno-columns>\n</gno-columns>\n",
		},
		{
			name:  "one column",
			input: []string{"Column 1"},
			expected: `<gno-columns>
Column 1
</gno-columns>
`,
		},
		{
			name:  "two columns",
			input: []string{"Column 1", "Column 2"},
			expected: `<gno-columns>
Column 1
|||
Column 2
</gno-columns>
`,
		},
		{
			name:  "four columns",
			input: []string{"A", "B", "C", "D"},
			expected: `<gno-columns>
A
|||
B
|||
C
|||
D
</gno-columns>
`,
		},
		{
			name:  "more than four columns",
			input: []string{"1", "2", "3", "4", "5"},
			expected: `<gno-columns>
1
|||
2
|||
3
|||
4
|||
5
</gno-columns>
`,
>>>>>>> bf89d1c1
		},
	}

	for _, tt := range tests {
		t.Run(tt.name, func(t *testing.T) {
<<<<<<< HEAD
			result := md.ColGroup(tt.content)
			if result != tt.expected {
				t.Errorf("ColGroup(%q) = %q, want %q", tt.content, result, tt.expected)
			}
		})
	}
}

func TestCol(t *testing.T) {
	tests := []struct {
		name     string
		content  string
		expected string
	}{
		{
			name:     "empty col",
			content:  "",
			expected: "  <col></col>\n",
		},
		{
			name:     "col with content",
			content:  "content",
			expected: "  <col>content</col>\n",
		},
		{
			name:     "col with special characters",
			content:  "width=100",
			expected: "  <col>width=100</col>\n",
=======
			result := md.Columns(tt.input)
			if result != tt.expected {
				t.Errorf("Columns(%v) =\n%q\nwant:\n%q", tt.input, result, tt.expected)
			}
		})
	}
}

func TestColumnsN(t *testing.T) {
	tests := []struct {
		name       string
		content    []string
		colsPerRow int
		padded     bool
		expected   string
	}{
		{
			name:       "empty input",
			content:    []string{},
			colsPerRow: 2,
			padded:     false,
			expected:   "<gno-columns>\n</gno-columns>\n",
		},
		{
			name:       "colsPerRow <= 0",
			content:    []string{"A", "B", "C"},
			colsPerRow: 0,
			padded:     false,
			expected: `<gno-columns>
A
|||
B
|||
C
</gno-columns>
`,
		},
		{
			name:       "exact full row, no padding",
			content:    []string{"A", "B"},
			colsPerRow: 2,
			padded:     false,
			expected: `<gno-columns>
A
|||
B
</gno-columns>
`,
		},
		{
			name:       "partial last row, no padding",
			content:    []string{"A", "B", "C"},
			colsPerRow: 2,
			padded:     false,
			expected: `<gno-columns>
A
|||
B
</gno-columns>
<gno-columns>
C
</gno-columns>
`,
		},
		{
			name:       "partial last row, with padding",
			content:    []string{"A", "B", "C"},
			colsPerRow: 2,
			padded:     true,
			expected: `<gno-columns>
A
|||
B
</gno-columns>
<gno-columns>
C
|||

</gno-columns>
`,
		},
		{
			name:       "padded with more empty cells",
			content:    []string{"X"},
			colsPerRow: 3,
			padded:     true,
			expected: `<gno-columns>
X
|||

|||

</gno-columns>
`,
>>>>>>> bf89d1c1
		},
	}

	for _, tt := range tests {
		t.Run(tt.name, func(t *testing.T) {
<<<<<<< HEAD
			result := md.Col(tt.content)
			if result != tt.expected {
				t.Errorf("Col(%q) = %q, want %q", tt.content, result, tt.expected)
			}
		})
	}
}

func TestColGroupWithCols(t *testing.T) {
	// Test combining ColGroup and Col functions
	col1 := md.Col("col1")
	col2 := md.Col("col2")
	col3 := md.Col("col3")

	result := md.ColGroup(col1 + col2 + col3)
	expected := "<colgroup>\n  <col>col1</col>\n  <col>col2</col>\n  <col>col3</col>\n</colgroup>\n"

	if result != expected {
		t.Errorf("Complex colgroup test failed.\nGot: %q\nWant: %q", result, expected)
	}
=======
			result := md.ColumnsN(tt.content, tt.colsPerRow, tt.padded)
			if result != tt.expected {
				t.Errorf("ColumnsN(%v, %d, %v) =\n%q\nwant:\n%q", tt.content, tt.colsPerRow, tt.padded, result, tt.expected)
			}
		})
	}
>>>>>>> bf89d1c1
}<|MERGE_RESOLUTION|>--- conflicted
+++ resolved
@@ -87,28 +87,6 @@
 	})
 }
 
-<<<<<<< HEAD
-func TestColGroup(t *testing.T) {
-	tests := []struct {
-		name     string
-		content  string
-		expected string
-	}{
-		{
-			name:     "empty colgroup",
-			content:  "",
-			expected: "<colgroup>\n</colgroup>\n",
-		},
-		{
-			name:     "single col",
-			content:  "  <col>content</col>\n",
-			expected: "<colgroup>\n  <col>content</col>\n</colgroup>\n",
-		},
-		{
-			name:     "multiple cols",
-			content:  "  <col>col1</col>\n  <col>col2</col>\n",
-			expected: "<colgroup>\n  <col>col1</col>\n  <col>col2</col>\n</colgroup>\n",
-=======
 func TestColumns(t *testing.T) {
 	tests := []struct {
 		name     string
@@ -167,42 +145,11 @@
 5
 </gno-columns>
 `,
->>>>>>> bf89d1c1
 		},
 	}
 
 	for _, tt := range tests {
 		t.Run(tt.name, func(t *testing.T) {
-<<<<<<< HEAD
-			result := md.ColGroup(tt.content)
-			if result != tt.expected {
-				t.Errorf("ColGroup(%q) = %q, want %q", tt.content, result, tt.expected)
-			}
-		})
-	}
-}
-
-func TestCol(t *testing.T) {
-	tests := []struct {
-		name     string
-		content  string
-		expected string
-	}{
-		{
-			name:     "empty col",
-			content:  "",
-			expected: "  <col></col>\n",
-		},
-		{
-			name:     "col with content",
-			content:  "content",
-			expected: "  <col>content</col>\n",
-		},
-		{
-			name:     "col with special characters",
-			content:  "width=100",
-			expected: "  <col>width=100</col>\n",
-=======
 			result := md.Columns(tt.input)
 			if result != tt.expected {
 				t.Errorf("Columns(%v) =\n%q\nwant:\n%q", tt.input, result, tt.expected)
@@ -297,39 +244,15 @@
 
 </gno-columns>
 `,
->>>>>>> bf89d1c1
 		},
 	}
 
 	for _, tt := range tests {
 		t.Run(tt.name, func(t *testing.T) {
-<<<<<<< HEAD
-			result := md.Col(tt.content)
-			if result != tt.expected {
-				t.Errorf("Col(%q) = %q, want %q", tt.content, result, tt.expected)
-			}
-		})
-	}
-}
-
-func TestColGroupWithCols(t *testing.T) {
-	// Test combining ColGroup and Col functions
-	col1 := md.Col("col1")
-	col2 := md.Col("col2")
-	col3 := md.Col("col3")
-
-	result := md.ColGroup(col1 + col2 + col3)
-	expected := "<colgroup>\n  <col>col1</col>\n  <col>col2</col>\n  <col>col3</col>\n</colgroup>\n"
-
-	if result != expected {
-		t.Errorf("Complex colgroup test failed.\nGot: %q\nWant: %q", result, expected)
-	}
-=======
 			result := md.ColumnsN(tt.content, tt.colsPerRow, tt.padded)
 			if result != tt.expected {
 				t.Errorf("ColumnsN(%v, %d, %v) =\n%q\nwant:\n%q", tt.content, tt.colsPerRow, tt.padded, result, tt.expected)
 			}
 		})
 	}
->>>>>>> bf89d1c1
 }