--- conflicted
+++ resolved
@@ -30,12 +30,6 @@
 	println(md.Footnote("ref", "This is a footnote"))
 	println(md.Paragraph("This is a paragraph."))
 
-<<<<<<< HEAD
-	// Colgroup tests
-	col1 := md.Col("First column")
-	col2 := md.Col("Second column")
-	println(md.ColGroup(col1 + col2))
-=======
 	println("4 columns in one gno-columns tag:")
 	println(md.Columns([]string{
 		"Column1\ncontent1",
@@ -65,7 +59,6 @@
 		"Column2\ncontent2",
 	}, 4, true))
 
->>>>>>> bf89d1c1
 }
 
 // Output:
@@ -122,13 +115,6 @@
 // This is a paragraph.
 //
 //
-<<<<<<< HEAD
-// <colgroup>
-//   <col>First column</col>
-//   <col>Second column</col>
-// </colgroup>
-//
-=======
 // 4 columns in one gno-columns tag:
 // <gno-columns>
 // Column1
@@ -187,5 +173,4 @@
 //
 // |||
 //
-// </gno-columns>
->>>>>>> bf89d1c1
+// </gno-columns>