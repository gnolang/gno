--- conflicted
+++ resolved
@@ -51,15 +51,9 @@
 	}
 
 	// local realm -> /realm
-<<<<<<< HEAD
-	rlm := string(r)
-	if strings.HasPrefix(rlm, chainDomain) {
-		return strings.TrimPrefix(rlm, chainDomain)
-=======
 	rlmstr := string(r)
 	if strings.HasPrefix(rlmstr, chainDomain) {
 		return strings.TrimPrefix(rlmstr, chainDomain)
->>>>>>> 9d643a8b
 	}
 
 	// remote realm -> https://remote.land/realm
