// Package mgroup is a simple managed group managing ownership and membership
// for authorization in gno realms. The ManagedGroup struct is used to manage
// the owner, backup owners, and members of a group. The owner is the primary
// owner of the group and can add and remove backup owners and members. Backup
// owners can claim ownership of the group. This is meant to provide backup
// accounts for the owner in case the owner account is lost or compromised.
// Members are used to authorize actions across realms.
package mgroup

import (
	"chain"
	"chain/runtime"
	"errors"

	"gno.land/p/demo/avl"
	"gno.land/p/demo/ownable"
)

var (
	ErrCannotRemoveOwner = errors.New("mgroup: cannot remove owner")
	ErrNotBackupOwner    = errors.New("mgroup: not a backup owner")
	ErrNotMember         = errors.New("mgroup: not a member")
	ErrInvalidAddress    = errors.New("mgroup: address is invalid")
)

type ManagedGroup struct {
	owner        *ownable.Ownable
	backupOwners *avl.Tree
	members      *avl.Tree
}

// New creates a new ManagedGroup with the owner set to the provided address.
// The owner is automatically added as a backup owner and member of the group.
func New(ownerAddress chain.Address) *ManagedGroup {
	g := &ManagedGroup{
		owner:        ownable.NewWithAddress(ownerAddress),
		backupOwners: avl.NewTree(),
		members:      avl.NewTree(),
	}
	err := g.addBackupOwner(ownerAddress)
	if err != nil {
		panic(err)
	}
	err = g.addMember(ownerAddress)
	if err != nil {
		panic(err)
	}
	return g
}

// AddBackupOwner adds a backup owner to the group by std.Address.
// If the caller is not the owner, an error is returned.
<<<<<<< HEAD
func (g *ManagedGroup) AddBackupOwner(addr chain.Address) error {
	if !g.owner.CallerIsOwner() {
=======
func (g *ManagedGroup) AddBackupOwner(addr std.Address) error {
	if !g.owner.OwnedByPrevious() {
>>>>>>> a56a225e
		return ownable.ErrUnauthorized
	}
	return g.addBackupOwner(addr)
}

func (g *ManagedGroup) addBackupOwner(addr std.Address) error {
	if !addr.IsValid() {
		return ErrInvalidAddress
	}
	g.backupOwners.Set(addr.String(), struct{}{})
	return nil
}

// RemoveBackupOwner removes a backup owner from the group by std.Address.
// The owner cannot be removed. If the caller is not the owner, an error is returned.
<<<<<<< HEAD
func (g *ManagedGroup) RemoveBackupOwner(addr chain.Address) error {
	if !g.owner.CallerIsOwner() {
=======
func (g *ManagedGroup) RemoveBackupOwner(addr std.Address) error {
	if !g.owner.OwnedByPrevious() {
>>>>>>> a56a225e
		return ownable.ErrUnauthorized
	}
	if !addr.IsValid() {
		return ErrInvalidAddress
	}
	if addr == g.Owner() {
		return ErrCannotRemoveOwner
	}
	g.backupOwners.Remove(addr.String())
	return nil
}

// ClaimOwnership allows a backup owner to claim ownership of the group.
// If the caller is not a backup owner, an error is returned.
// The caller is automatically added as a member of the group.
func (g *ManagedGroup) ClaimOwnership() error {
	caller := runtime.PreviousRealm().Address()
	// already owner, skip
	if caller == g.Owner() {
		return nil
	}
	if !g.IsBackupOwner(caller) {
		return ErrNotMember
	}
	g.owner = ownable.NewWithAddress(caller)
	err := g.addMember(caller)
	return err
}

// AddMember adds a member to the group by std.Address.
// If the caller is not the owner, an error is returned.
<<<<<<< HEAD
func (g *ManagedGroup) AddMember(addr chain.Address) error {
	if !g.owner.CallerIsOwner() {
=======
func (g *ManagedGroup) AddMember(addr std.Address) error {
	if !g.owner.OwnedByPrevious() {
>>>>>>> a56a225e
		return ownable.ErrUnauthorized
	}
	return g.addMember(addr)
}

func (g *ManagedGroup) addMember(addr std.Address) error {
	if !addr.IsValid() {
		return ErrInvalidAddress
	}
	g.members.Set(addr.String(), struct{}{})
	return nil
}

// RemoveMember removes a member from the group by std.Address.
// The owner cannot be removed. If the caller is not the owner,
// an error is returned.
<<<<<<< HEAD
func (g *ManagedGroup) RemoveMember(addr chain.Address) error {
	if !g.owner.CallerIsOwner() {
=======
func (g *ManagedGroup) RemoveMember(addr std.Address) error {
	if !g.owner.OwnedByPrevious() {
>>>>>>> a56a225e
		return ownable.ErrUnauthorized
	}
	if !addr.IsValid() {
		return ErrInvalidAddress
	}
	if addr == g.Owner() {
		return ErrCannotRemoveOwner
	}
	g.members.Remove(addr.String())
	return nil
}

// MemberCount returns the number of members in the group.
func (g *ManagedGroup) MemberCount() int {
	return g.members.Size()
}

// BackupOwnerCount returns the number of backup owners in the group.
func (g *ManagedGroup) BackupOwnerCount() int {
	return g.backupOwners.Size()
}

// IsMember checks if an address is a member of the group.
func (g *ManagedGroup) IsMember(addr chain.Address) bool {
	return g.members.Has(addr.String())
}

// IsBackupOwner checks if an address is a backup owner in the group.
func (g *ManagedGroup) IsBackupOwner(addr chain.Address) bool {
	return g.backupOwners.Has(addr.String())
}

// Owner returns the owner of the group.
func (g *ManagedGroup) Owner() chain.Address {
	return g.owner.Owner()
}

// BackupOwners returns a slice of all backup owners in the group, using the underlying
// avl.Tree to iterate over the backup owners. If you have a large group, you may
// want to use BackupOwnersWithOffset to iterate over backup owners in chunks.
func (g *ManagedGroup) BackupOwners() []string {
	return g.BackupOwnersWithOffset(0, g.BackupOwnerCount())
}

// Members returns a slice of all members in the group, using the underlying
// avl.Tree to iterate over the members. If you have a large group, you may
// want to use MembersWithOffset to iterate over members in chunks.
func (g *ManagedGroup) Members() []string {
	return g.MembersWithOffset(0, g.MemberCount())
}

// BackupOwnersWithOffset returns a slice of backup owners in the group, using the underlying
// avl.Tree to iterate over the backup owners. The offset and count parameters allow you
// to iterate over backup owners in chunks to support patterns such as pagination.
func (g *ManagedGroup) BackupOwnersWithOffset(offset, count int) []string {
	return sliceWithOffset(g.backupOwners, offset, count)
}

// MembersWithOffset returns a slice of members in the group, using the underlying
// avl.Tree to iterate over the members. The offset and count parameters allow you
// to iterate over members in chunks to support patterns such as pagination.
func (g *ManagedGroup) MembersWithOffset(offset, count int) []string {
	return sliceWithOffset(g.members, offset, count)
}

// sliceWithOffset is a helper function to iterate over an avl.Tree with an offset and count.
func sliceWithOffset(t *avl.Tree, offset, count int) []string {
	var result []string
	t.IterateByOffset(offset, count, func(k string, _ any) bool {
		if k == "" {
			return true
		}
		result = append(result, k)
		return false
	})
	return result
}<|MERGE_RESOLUTION|>--- conflicted
+++ resolved
@@ -8,9 +8,8 @@
 package mgroup
 
 import (
-	"chain"
-	"chain/runtime"
 	"errors"
+	"std"
 
 	"gno.land/p/demo/avl"
 	"gno.land/p/demo/ownable"
@@ -31,7 +30,7 @@
 
 // New creates a new ManagedGroup with the owner set to the provided address.
 // The owner is automatically added as a backup owner and member of the group.
-func New(ownerAddress chain.Address) *ManagedGroup {
+func New(ownerAddress std.Address) *ManagedGroup {
 	g := &ManagedGroup{
 		owner:        ownable.NewWithAddress(ownerAddress),
 		backupOwners: avl.NewTree(),
@@ -50,13 +49,8 @@
 
 // AddBackupOwner adds a backup owner to the group by std.Address.
 // If the caller is not the owner, an error is returned.
-<<<<<<< HEAD
-func (g *ManagedGroup) AddBackupOwner(addr chain.Address) error {
-	if !g.owner.CallerIsOwner() {
-=======
 func (g *ManagedGroup) AddBackupOwner(addr std.Address) error {
 	if !g.owner.OwnedByPrevious() {
->>>>>>> a56a225e
 		return ownable.ErrUnauthorized
 	}
 	return g.addBackupOwner(addr)
@@ -72,13 +66,8 @@
 
 // RemoveBackupOwner removes a backup owner from the group by std.Address.
 // The owner cannot be removed. If the caller is not the owner, an error is returned.
-<<<<<<< HEAD
-func (g *ManagedGroup) RemoveBackupOwner(addr chain.Address) error {
-	if !g.owner.CallerIsOwner() {
-=======
 func (g *ManagedGroup) RemoveBackupOwner(addr std.Address) error {
 	if !g.owner.OwnedByPrevious() {
->>>>>>> a56a225e
 		return ownable.ErrUnauthorized
 	}
 	if !addr.IsValid() {
@@ -95,7 +84,7 @@
 // If the caller is not a backup owner, an error is returned.
 // The caller is automatically added as a member of the group.
 func (g *ManagedGroup) ClaimOwnership() error {
-	caller := runtime.PreviousRealm().Address()
+	caller := std.PreviousRealm().Address()
 	// already owner, skip
 	if caller == g.Owner() {
 		return nil
@@ -110,13 +99,8 @@
 
 // AddMember adds a member to the group by std.Address.
 // If the caller is not the owner, an error is returned.
-<<<<<<< HEAD
-func (g *ManagedGroup) AddMember(addr chain.Address) error {
-	if !g.owner.CallerIsOwner() {
-=======
 func (g *ManagedGroup) AddMember(addr std.Address) error {
 	if !g.owner.OwnedByPrevious() {
->>>>>>> a56a225e
 		return ownable.ErrUnauthorized
 	}
 	return g.addMember(addr)
@@ -133,13 +117,8 @@
 // RemoveMember removes a member from the group by std.Address.
 // The owner cannot be removed. If the caller is not the owner,
 // an error is returned.
-<<<<<<< HEAD
-func (g *ManagedGroup) RemoveMember(addr chain.Address) error {
-	if !g.owner.CallerIsOwner() {
-=======
 func (g *ManagedGroup) RemoveMember(addr std.Address) error {
 	if !g.owner.OwnedByPrevious() {
->>>>>>> a56a225e
 		return ownable.ErrUnauthorized
 	}
 	if !addr.IsValid() {
@@ -163,17 +142,17 @@
 }
 
 // IsMember checks if an address is a member of the group.
-func (g *ManagedGroup) IsMember(addr chain.Address) bool {
+func (g *ManagedGroup) IsMember(addr std.Address) bool {
 	return g.members.Has(addr.String())
 }
 
 // IsBackupOwner checks if an address is a backup owner in the group.
-func (g *ManagedGroup) IsBackupOwner(addr chain.Address) bool {
+func (g *ManagedGroup) IsBackupOwner(addr std.Address) bool {
 	return g.backupOwners.Has(addr.String())
 }
 
 // Owner returns the owner of the group.
-func (g *ManagedGroup) Owner() chain.Address {
+func (g *ManagedGroup) Owner() std.Address {
 	return g.owner.Owner()
 }
 
