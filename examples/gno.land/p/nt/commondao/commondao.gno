package commondao

import (
	"errors"

	"gno.land/p/nt/avl/list"
	"gno.land/p/nt/seqid"
)

// PathSeparator is the separator character used in DAO paths.
const PathSeparator = "/"

var (
	ErrExecutionNotAllowed  = errors.New("proposal must pass before execution")
	ErrInvalidVoteChoice    = errors.New("invalid vote choice")
	ErrNotMember            = errors.New("account is not a member of the DAO")
	ErrOverflow             = errors.New("next ID overflows uint64")
	ErrProposalNotFound     = errors.New("proposal not found")
	ErrVotingDeadlineNotMet = errors.New("voting deadline not met")
	ErrVotingDeadlinePassed = errors.New("voting deadline has passed")
	ErrWithdrawalNotAllowed = errors.New("withdrawal not allowed for proposals with votes")
)

// CommonDAO defines a DAO.
type CommonDAO struct {
	id                         uint64
	slug                       string
	name                       string
	description                string
	parent                     *CommonDAO
	children                   list.IList
	members                    MemberStorage
	genID                      seqid.ID
	activeProposals            ProposalStorage
	finishedProposals          ProposalStorage
	deleted                    bool // Soft delete
	disableVotingDeadlineCheck bool
}

// New creates a new common DAO.
func New(options ...Option) *CommonDAO {
	dao := &CommonDAO{
		children:          &list.List{},
		members:           NewMemberStorage(),
		activeProposals:   NewProposalStorage(),
		finishedProposals: NewProposalStorage(),
	}
	for _, apply := range options {
		apply(dao)
	}
	return dao
}

// ID returns DAO's unique identifier.
func (dao CommonDAO) ID() uint64 {
	return dao.id
}

// Slug returns DAO's URL slug.
func (dao CommonDAO) Slug() string {
	return dao.slug
}

// Name returns DAO's name.
func (dao CommonDAO) Name() string {
	return dao.name
}

// Description returns DAO's description.
func (dao CommonDAO) Description() string {
	return dao.description
}

// Path returns the full path to the DAO.
// Paths are normally used when working with hierarchical
// DAOs and is created by concatenating DAO slugs.
func (dao CommonDAO) Path() string {
	// NOTE: Path could be a value but there might be use cases where dynamic path is useful (?)
	parent := dao.Parent()
	if parent != nil {
		prefix := parent.Path()
		if prefix != "" {
			return prefix + PathSeparator + dao.slug
		}
	}
	return dao.slug
}

// Parent returns the parent DAO.
// Null can be returned when DAO has no parent assigned.
func (dao CommonDAO) Parent() *CommonDAO {
	return dao.parent
}

// Children returns a list with the direct DAO children.
// Each item in the list is a reference to a CommonDAO instance.
func (dao CommonDAO) Children() list.IList {
	return dao.children
}

// TopParent returns the topmost parent DAO.
// The top parent is the root of the DAO tree.
func (dao *CommonDAO) TopParent() *CommonDAO {
	parent := dao.Parent()
	if parent != nil {
		return parent.TopParent()
	}
	return dao
}

// Members returns the list of DAO members.
func (dao CommonDAO) Members() MemberStorage {
	return dao.members
}

// ActiveProposals returns active DAO proposals.
func (dao CommonDAO) ActiveProposals() ProposalStorage {
	return dao.activeProposals
}

// FinishedProposalsi returns finished DAO proposals.
func (dao CommonDAO) FinishedProposals() ProposalStorage {
	return dao.finishedProposals
}

// IsDeleted returns true when DAO has been soft deleted.
func (dao CommonDAO) IsDeleted() bool {
	return dao.deleted
}

// SetDeleted changes DAO's soft delete flag.
func (dao *CommonDAO) SetDeleted(deleted bool) {
	dao.deleted = deleted
}

// Propose creates a new DAO proposal.
func (dao *CommonDAO) Propose(creator address, d ProposalDefinition) (*Proposal, error) {
	id, ok := dao.genID.TryNext()
	if !ok {
		return nil, ErrOverflow
	}

	p, err := NewProposal(uint64(id), creator, d)
	if err != nil {
		return nil, err
	}

	dao.activeProposals.Add(p)
	return p, nil
}

// MustPropose creates a new DAO proposal or panics on error.
func (dao *CommonDAO) MustPropose(creator address, d ProposalDefinition) *Proposal {
	p, err := dao.Propose(creator, d)
	if err != nil {
		panic(err)
	}
	return p
}

// GetProposal returns a proposal or nil when proposal is not found.
func (dao CommonDAO) GetProposal(proposalID uint64) *Proposal {
	p := dao.activeProposals.Get(proposalID)
	if p != nil {
		return p
	}
	return dao.finishedProposals.Get(proposalID)
}

// Withdraw withdraws a proposal that has no votes.
// Only proposals without votes can be withdrawn, and once
// withdrawn they are considered finished.
func (dao *CommonDAO) Withdraw(proposalID uint64) error {
	p := dao.activeProposals.Get(proposalID)
	if p == nil {
		return ErrProposalNotFound
	}

	if p.VotingRecord().Size() > 0 {
		return ErrWithdrawalNotAllowed
	}

	p.status = StatusWithdrawn
	dao.activeProposals.Remove(p.id)
	dao.finishedProposals.Add(p)
	return nil
}

// Vote submits a new vote for a proposal.
//
// By default votes are only allowed to members of the DAO when the proposal is active,
// and within the voting period. No votes are allowed once the voting deadline passes.
// DAO deadline checks can optionally be disabled using the `DisableVotingDeadlineCheck` option.
func (dao *CommonDAO) Vote(member address, proposalID uint64, c VoteChoice, reason string) error {
	if !dao.Members().Has(member) {
		return ErrNotMember
	}

	p := dao.activeProposals.Get(proposalID)
	if p == nil {
		return ErrProposalNotFound
	}

	if !dao.disableVotingDeadlineCheck && p.HasVotingDeadlinePassed() {
		return ErrVotingDeadlinePassed
	}

	if !p.IsVoteChoiceValid(c) {
		return ErrInvalidVoteChoice
	}

	p.record.AddVote(Vote{
		Address: member,
		Choice:  c,
		Reason:  reason,
	})
	return nil
}

// Execute executes a proposal.
//
// By default active proposals can only be executed after their voting deadline passes.
// DAO deadline checks can optionally be disabled using the `DisableVotingDeadlineCheck` option.
func (dao *CommonDAO) Execute(proposalID uint64) error {
	p := dao.activeProposals.Get(proposalID)
	if p == nil {
		return ErrProposalNotFound
	}

	// Proposal must be active or have passed to be executed
	if p.status != StatusActive && p.status != StatusPassed {
		return ErrExecutionNotAllowed
	}

	// Execution must be done after voting deadline
	if !dao.disableVotingDeadlineCheck && !p.HasVotingDeadlinePassed() {
		return ErrVotingDeadlineNotMet
	}

	// IMPORTANT, from this point on, any error is going to result
	// in a proposal failure and execute will succeed.

	// Validate proposal before execution
	err := p.Validate()

	// Tally votes and update proposal status to "passed" or "rejected"
	if err == nil {
		members := NewMemberSet(dao.Members())
		err = p.Tally(members)
		if err == nil && p.Status() == StatusRejected {
			// Don't try to execute proposal if it's been rejected
			return nil
		}
	}

	// Execute proposal only if it's executable
	if err == nil {
		if e, ok := p.Definition().(Executable); ok {
			err = e.Execute(cross)
		}
	}

	// Proposal fails if there is any error during validation and execution process
	if err != nil {
		p.status = StatusFailed
		p.statusReason = err.Error()
	} else {
		p.status = StatusExecuted
	}

	// Whichever the outcome of the validation, tallying
	// and execution consider the proposal finished.
	dao.activeProposals.Remove(p.id)
	dao.finishedProposals.Add(p)
	return nil
<<<<<<< HEAD
}

func (dao *CommonDAO) checkProposalPasses(p *Proposal) error {
	ctx := MustNewVotingContext(p.VotingRecord(), dao.Members())
	passes, err := p.Definition().Tally(ctx)
	if err != nil {
		return err
	}

	if !passes {
		return ErrProposalFailed
	}
	return nil
=======
>>>>>>> fb4dccf4
}<|MERGE_RESOLUTION|>--- conflicted
+++ resolved
@@ -245,8 +245,7 @@
 
 	// Tally votes and update proposal status to "passed" or "rejected"
 	if err == nil {
-		members := NewMemberSet(dao.Members())
-		err = p.Tally(members)
+		err = p.Tally(dao.Members())
 		if err == nil && p.Status() == StatusRejected {
 			// Don't try to execute proposal if it's been rejected
 			return nil
@@ -273,20 +272,4 @@
 	dao.activeProposals.Remove(p.id)
 	dao.finishedProposals.Add(p)
 	return nil
-<<<<<<< HEAD
-}
-
-func (dao *CommonDAO) checkProposalPasses(p *Proposal) error {
-	ctx := MustNewVotingContext(p.VotingRecord(), dao.Members())
-	passes, err := p.Definition().Tally(ctx)
-	if err != nil {
-		return err
-	}
-
-	if !passes {
-		return ErrProposalFailed
-	}
-	return nil
-=======
->>>>>>> fb4dccf4
 }