package commondao_test

import (
	"testing"

	"gno.land/p/nt/uassert"
	"gno.land/p/nt/urequire"

	"gno.land/p/nt/commondao"
)

func TestVotingRecordDefaults(t *testing.T) {
	var (
		record commondao.VotingRecord
<<<<<<< HEAD
		user   address = "g1jg8mtutu9khhfwc4nxmuhcpftf0pajdhfvsqf5"
=======
		user   = address("g1jg8mtutu9khhfwc4nxmuhcpftf0pajdhfvsqf5")
>>>>>>> fb4dccf4
	)

	uassert.Equal(t, record.Size(), 0)
	uassert.Equal(t, record.VoteCount(commondao.ChoiceYes), 0)
	uassert.Equal(t, record.VoteCount(commondao.ChoiceNo), 0)
	uassert.Equal(t, record.VoteCount(commondao.ChoiceAbstain), 0)
	uassert.False(t, record.HasVoted(user))
}

func TestVotingRecordAddVote(t *testing.T) {
	cases := []struct {
		name                            string
		setup                           func(*commondao.VotingRecord)
		votes                           []commondao.Vote
		yesCount, noCount, abstainCount int
		updated                         bool
	}{
		{
			name: "single vote",
			votes: []commondao.Vote{
				{
					Address: "g1jg8mtutu9khhfwc4nxmuhcpftf0pajdhfvsqf5",
					Choice:  commondao.ChoiceYes,
				},
			},
			yesCount: 1,
		},
		{
			name: "multiple votes",
			votes: []commondao.Vote{
				{
					Address: "g125t352u4pmdrr57emc4pe04y40sknr5ztng5mt",
					Choice:  commondao.ChoiceNo,
				},
				{
					Address: "g12chzmwxw8sezcxe9h2csp0tck76r4ptwdlyyqk",
					Choice:  commondao.ChoiceYes,
				},
				{
					Address: "g1jg8mtutu9khhfwc4nxmuhcpftf0pajdhfvsqf5",
					Choice:  commondao.ChoiceNo,
				},
				{
					Address: "g1us8428u2a5satrlxzagqqa5m6vmuze025anjlj",
					Choice:  commondao.ChoiceAbstain,
				},
			},
			yesCount:     1,
			noCount:      2,
			abstainCount: 1,
		},
		{
			name: "vote exists",
			votes: []commondao.Vote{
				{
					Address: "g1jg8mtutu9khhfwc4nxmuhcpftf0pajdhfvsqf5",
					Choice:  commondao.ChoiceYes,
				},
			},
			setup: func(r *commondao.VotingRecord) {
<<<<<<< HEAD
				r.AddVote(commondao.Vote{Address: "g1jg8mtutu9khhfwc4nxmuhcpftf0pajdhfvsqf5", Choice: commondao.ChoiceAbstain})
=======
				r.AddVote(commondao.Vote{
					Address: "g1jg8mtutu9khhfwc4nxmuhcpftf0pajdhfvsqf5",
					Choice:  commondao.ChoiceAbstain,
				})
>>>>>>> fb4dccf4
			},
			yesCount:     1,
			abstainCount: 0,
			updated:      true,
		},
	}

	for _, tc := range cases {
		t.Run(tc.name, func(t *testing.T) {
			var (
				record  commondao.VotingRecord
				updated bool
			)

			if tc.setup != nil {
				tc.setup(&record)
			}

			for _, v := range tc.votes {
				updated = updated || record.AddVote(v)
			}

			urequire.Equal(t, updated, tc.updated, "expect vote to be updated")
			urequire.Equal(t, record.Size(), len(tc.votes), "expect record size to match")

			var i int
			record.Iterate(0, record.Size(), false, func(v commondao.Vote) bool {
				uassert.Equal(t, v.Address, tc.votes[i].Address)
				uassert.Equal(t, string(v.Choice), string(tc.votes[i].Choice))
				uassert.True(t, record.HasVoted(v.Address))

				i++
				return false
			})

			uassert.Equal(t, record.VoteCount(commondao.ChoiceYes), tc.yesCount, "expect YES vote count to match")
			uassert.Equal(t, record.VoteCount(commondao.ChoiceNo), tc.noCount, "expect NO vote count to match")
			uassert.Equal(t, record.VoteCount(commondao.ChoiceAbstain), tc.abstainCount, "expect ABSTAIN vote count to match")
		})
	}
}

func TestFindMostVotedChoice(t *testing.T) {
	cases := []struct {
		name   string
		setup  func(*commondao.VotingRecord)
		choice commondao.VoteChoice
	}{
		{
			name:   "no votes",
			choice: commondao.ChoiceNone,
		},
		{
			name: "one vote",
			setup: func(r *commondao.VotingRecord) {
<<<<<<< HEAD
				r.AddVote(commondao.Vote{Address: "g1jg8mtutu9khhfwc4nxmuhcpftf0pajdhfvsqf5", Choice: commondao.ChoiceYes})
=======
				r.AddVote(commondao.Vote{
					Address: "g1jg8mtutu9khhfwc4nxmuhcpftf0pajdhfvsqf5",
					Choice:  commondao.ChoiceYes,
				})
>>>>>>> fb4dccf4
			},
			choice: commondao.ChoiceYes,
		},
		{
			name: "multiple votes",
			setup: func(r *commondao.VotingRecord) {
<<<<<<< HEAD
				r.AddVote(commondao.Vote{Address: "g1jg8mtutu9khhfwc4nxmuhcpftf0pajdhfvsqf5", Choice: commondao.ChoiceNo})
				r.AddVote(commondao.Vote{Address: "g12chzmwxw8sezcxe9h2csp0tck76r4ptwdlyyqk", Choice: commondao.ChoiceYes})
				r.AddVote(commondao.Vote{Address: "g1us8428u2a5satrlxzagqqa5m6vmuze025anjlj", Choice: commondao.ChoiceNo})
=======
				r.AddVote(commondao.Vote{
					Address: "g1jg8mtutu9khhfwc4nxmuhcpftf0pajdhfvsqf5",
					Choice:  commondao.ChoiceNo,
				})
				r.AddVote(commondao.Vote{
					Address: "g12chzmwxw8sezcxe9h2csp0tck76r4ptwdlyyqk",
					Choice:  commondao.ChoiceYes,
				})
				r.AddVote(commondao.Vote{
					Address: "g1us8428u2a5satrlxzagqqa5m6vmuze025anjlj",
					Choice:  commondao.ChoiceNo,
				})
>>>>>>> fb4dccf4
			},
			choice: commondao.ChoiceNo,
		},
		{
			name: "tie",
			setup: func(r *commondao.VotingRecord) {
<<<<<<< HEAD
				r.AddVote(commondao.Vote{Address: "g1jg8mtutu9khhfwc4nxmuhcpftf0pajdhfvsqf5", Choice: commondao.ChoiceYes})
				r.AddVote(commondao.Vote{Address: "g12chzmwxw8sezcxe9h2csp0tck76r4ptwdlyyqk", Choice: commondao.ChoiceNo})
=======
				r.AddVote(commondao.Vote{
					Address: "g1jg8mtutu9khhfwc4nxmuhcpftf0pajdhfvsqf5",
					Choice:  commondao.ChoiceYes,
				})
				r.AddVote(commondao.Vote{
					Address: "g12chzmwxw8sezcxe9h2csp0tck76r4ptwdlyyqk",
					Choice:  commondao.ChoiceNo,
				})
>>>>>>> fb4dccf4
			},
			choice: commondao.ChoiceNone,
		},
	}

	for _, tc := range cases {
		t.Run(tc.name, func(t *testing.T) {
			var record commondao.VotingRecord

			if tc.setup != nil {
				tc.setup(&record)
			}

			choice := commondao.FindMostVotedChoice(record.Readonly())

			uassert.Equal(t, string(choice), string(tc.choice))
		})
	}
}

func TestSelectChoiceByAbsoluteMajority(t *testing.T) {
	cases := []struct {
		name         string
		setup        func(*commondao.VotingRecord)
		choice       commondao.VoteChoice
		membersCount int
		success      bool
	}{
		{
			name:         "no votes",
			choice:       commondao.ChoiceNone,
			membersCount: 3,
			success:      false,
		},
		{
			name: "majority",
			setup: func(r *commondao.VotingRecord) {
<<<<<<< HEAD
				r.AddVote(commondao.Vote{Address: "g1jg8mtutu9khhfwc4nxmuhcpftf0pajdhfvsqf5", Choice: commondao.ChoiceYes})
				r.AddVote(commondao.Vote{Address: "g12chzmwxw8sezcxe9h2csp0tck76r4ptwdlyyqk", Choice: commondao.ChoiceYes})
				r.AddVote(commondao.Vote{Address: "g1us8428u2a5satrlxzagqqa5m6vmuze025anjlj", Choice: commondao.ChoiceNo})
=======
				r.AddVote(commondao.Vote{
					Address: "g1jg8mtutu9khhfwc4nxmuhcpftf0pajdhfvsqf5",
					Choice:  commondao.ChoiceYes,
				})
				r.AddVote(commondao.Vote{
					Address: "g12chzmwxw8sezcxe9h2csp0tck76r4ptwdlyyqk",
					Choice:  commondao.ChoiceYes,
				})
				r.AddVote(commondao.Vote{
					Address: "g1us8428u2a5satrlxzagqqa5m6vmuze025anjlj",
					Choice:  commondao.ChoiceNo,
				})
>>>>>>> fb4dccf4
			},
			choice:       commondao.ChoiceYes,
			membersCount: 3,
			success:      true,
		},
		{
			name: "no majority",
			setup: func(r *commondao.VotingRecord) {
<<<<<<< HEAD
				r.AddVote(commondao.Vote{Address: "g1jg8mtutu9khhfwc4nxmuhcpftf0pajdhfvsqf5", Choice: commondao.ChoiceYes})
				r.AddVote(commondao.Vote{Address: "g12chzmwxw8sezcxe9h2csp0tck76r4ptwdlyyqk", Choice: commondao.ChoiceNo})
=======
				r.AddVote(commondao.Vote{
					Address: "g1jg8mtutu9khhfwc4nxmuhcpftf0pajdhfvsqf5",
					Choice:  commondao.ChoiceYes,
				})
				r.AddVote(commondao.Vote{
					Address: "g12chzmwxw8sezcxe9h2csp0tck76r4ptwdlyyqk",
					Choice:  commondao.ChoiceNo,
				})
>>>>>>> fb4dccf4
			},
			choice:       "",
			membersCount: 3,
			success:      false,
		},
		{
			name: "majority with abstain vote",
			setup: func(r *commondao.VotingRecord) {
<<<<<<< HEAD
				r.AddVote(commondao.Vote{Address: "g1jg8mtutu9khhfwc4nxmuhcpftf0pajdhfvsqf5", Choice: commondao.ChoiceYes})
				r.AddVote(commondao.Vote{Address: "g12chzmwxw8sezcxe9h2csp0tck76r4ptwdlyyqk", Choice: commondao.ChoiceYes})
				r.AddVote(commondao.Vote{Address: "g1us8428u2a5satrlxzagqqa5m6vmuze025anjlj", Choice: commondao.ChoiceAbstain})
=======
				r.AddVote(commondao.Vote{
					Address: "g1jg8mtutu9khhfwc4nxmuhcpftf0pajdhfvsqf5",
					Choice:  commondao.ChoiceYes,
				})
				r.AddVote(commondao.Vote{
					Address: "g12chzmwxw8sezcxe9h2csp0tck76r4ptwdlyyqk",
					Choice:  commondao.ChoiceYes,
				})
				r.AddVote(commondao.Vote{
					Address: "g1us8428u2a5satrlxzagqqa5m6vmuze025anjlj",
					Choice:  commondao.ChoiceAbstain,
				})
>>>>>>> fb4dccf4
			},
			choice:       commondao.ChoiceYes,
			membersCount: 3,
			success:      true,
		},
	}

	for _, tc := range cases {
		t.Run(tc.name, func(t *testing.T) {
			var record commondao.VotingRecord

			if tc.setup != nil {
				tc.setup(&record)
			}

			choice, success := commondao.SelectChoiceByAbsoluteMajority(record.Readonly(), tc.membersCount)

			uassert.Equal(t, string(tc.choice), string(choice), "choice")
			uassert.Equal(t, tc.success, success, "success")
		})
	}
}

func TestSelectChoiceBySuperMajority(t *testing.T) {
	cases := []struct {
		name         string
		setup        func(*commondao.VotingRecord)
		choice       commondao.VoteChoice
		membersCount int
		success      bool
	}{
		{
			name:         "no votes",
			choice:       commondao.ChoiceNone,
			membersCount: 3,
			success:      false,
		},
		{
			name: "majority",
			setup: func(r *commondao.VotingRecord) {
<<<<<<< HEAD
				r.AddVote(commondao.Vote{Address: "g1jg8mtutu9khhfwc4nxmuhcpftf0pajdhfvsqf5", Choice: commondao.ChoiceYes})
				r.AddVote(commondao.Vote{Address: "g12chzmwxw8sezcxe9h2csp0tck76r4ptwdlyyqk", Choice: commondao.ChoiceYes})
				r.AddVote(commondao.Vote{Address: "g1us8428u2a5satrlxzagqqa5m6vmuze025anjlj", Choice: commondao.ChoiceNo})
=======
				r.AddVote(commondao.Vote{
					Address: "g1jg8mtutu9khhfwc4nxmuhcpftf0pajdhfvsqf5",
					Choice:  commondao.ChoiceYes,
				})
				r.AddVote(commondao.Vote{
					Address: "g12chzmwxw8sezcxe9h2csp0tck76r4ptwdlyyqk",
					Choice:  commondao.ChoiceYes,
				})
				r.AddVote(commondao.Vote{
					Address: "g1us8428u2a5satrlxzagqqa5m6vmuze025anjlj",
					Choice:  commondao.ChoiceNo,
				})
>>>>>>> fb4dccf4
			},
			choice:       commondao.ChoiceYes,
			membersCount: 3,
			success:      true,
		},
		{
			name: "no majority",
			setup: func(r *commondao.VotingRecord) {
<<<<<<< HEAD
				r.AddVote(commondao.Vote{Address: "g1jg8mtutu9khhfwc4nxmuhcpftf0pajdhfvsqf5", Choice: commondao.ChoiceYes})
				r.AddVote(commondao.Vote{Address: "g12chzmwxw8sezcxe9h2csp0tck76r4ptwdlyyqk", Choice: commondao.ChoiceNo})
=======
				r.AddVote(commondao.Vote{
					Address: "g1jg8mtutu9khhfwc4nxmuhcpftf0pajdhfvsqf5",
					Choice:  commondao.ChoiceYes,
				})
				r.AddVote(commondao.Vote{
					Address: "g12chzmwxw8sezcxe9h2csp0tck76r4ptwdlyyqk",
					Choice:  commondao.ChoiceNo,
				})
>>>>>>> fb4dccf4
			},
			choice:       "",
			membersCount: 3,
			success:      false,
		},
		{
			name: "majority with abstain vote",
			setup: func(r *commondao.VotingRecord) {
<<<<<<< HEAD
				r.AddVote(commondao.Vote{Address: "g1jg8mtutu9khhfwc4nxmuhcpftf0pajdhfvsqf5", Choice: commondao.ChoiceYes})
				r.AddVote(commondao.Vote{Address: "g12chzmwxw8sezcxe9h2csp0tck76r4ptwdlyyqk", Choice: commondao.ChoiceYes})
				r.AddVote(commondao.Vote{Address: "g1us8428u2a5satrlxzagqqa5m6vmuze025anjlj", Choice: commondao.ChoiceAbstain})
=======
				r.AddVote(commondao.Vote{
					Address: "g1jg8mtutu9khhfwc4nxmuhcpftf0pajdhfvsqf5",
					Choice:  commondao.ChoiceYes,
				})
				r.AddVote(commondao.Vote{
					Address: "g12chzmwxw8sezcxe9h2csp0tck76r4ptwdlyyqk",
					Choice:  commondao.ChoiceYes,
				})
				r.AddVote(commondao.Vote{
					Address: "g1us8428u2a5satrlxzagqqa5m6vmuze025anjlj",
					Choice:  commondao.ChoiceAbstain,
				})
>>>>>>> fb4dccf4
			},
			choice:       commondao.ChoiceYes,
			membersCount: 3,
			success:      true,
		},
	}

	for _, tc := range cases {
		t.Run(tc.name, func(t *testing.T) {
			var record commondao.VotingRecord

			if tc.setup != nil {
				tc.setup(&record)
			}

			choice, success := commondao.SelectChoiceBySuperMajority(record.Readonly(), tc.membersCount)

			uassert.Equal(t, string(tc.choice), string(choice), "choice")
			uassert.Equal(t, tc.success, success, "success")
		})
	}
}

func TestSelectChoiceByPlurality(t *testing.T) {
	cases := []struct {
		name    string
		setup   func(*commondao.VotingRecord)
		choice  commondao.VoteChoice
		success bool
	}{
		{
			name:    "no votes",
			choice:  commondao.ChoiceNone,
			success: false,
		},
		{
			name: "plurality",
			setup: func(r *commondao.VotingRecord) {
<<<<<<< HEAD
				r.AddVote(commondao.Vote{Address: "g1jg8mtutu9khhfwc4nxmuhcpftf0pajdhfvsqf5", Choice: commondao.ChoiceYes})
				r.AddVote(commondao.Vote{Address: "g12chzmwxw8sezcxe9h2csp0tck76r4ptwdlyyqk", Choice: commondao.ChoiceYes})
				r.AddVote(commondao.Vote{Address: "g1us8428u2a5satrlxzagqqa5m6vmuze025anjlj", Choice: commondao.ChoiceNo})
=======
				r.AddVote(commondao.Vote{
					Address: "g1jg8mtutu9khhfwc4nxmuhcpftf0pajdhfvsqf5",
					Choice:  commondao.ChoiceYes,
				})
				r.AddVote(commondao.Vote{
					Address: "g12chzmwxw8sezcxe9h2csp0tck76r4ptwdlyyqk",
					Choice:  commondao.ChoiceYes,
				})
				r.AddVote(commondao.Vote{
					Address: "g1us8428u2a5satrlxzagqqa5m6vmuze025anjlj",
					Choice:  commondao.ChoiceNo,
				})
>>>>>>> fb4dccf4
			},
			choice:  commondao.ChoiceYes,
			success: true,
		},
		{
			name: "no plurality",
			setup: func(r *commondao.VotingRecord) {
<<<<<<< HEAD
				r.AddVote(commondao.Vote{Address: "g1jg8mtutu9khhfwc4nxmuhcpftf0pajdhfvsqf5", Choice: commondao.ChoiceYes})
				r.AddVote(commondao.Vote{Address: "g12chzmwxw8sezcxe9h2csp0tck76r4ptwdlyyqk", Choice: commondao.ChoiceNo})
=======
				r.AddVote(commondao.Vote{
					Address: "g1jg8mtutu9khhfwc4nxmuhcpftf0pajdhfvsqf5",
					Choice:  commondao.ChoiceYes,
				})
				r.AddVote(commondao.Vote{
					Address: "g12chzmwxw8sezcxe9h2csp0tck76r4ptwdlyyqk",
					Choice:  commondao.ChoiceNo,
				})
>>>>>>> fb4dccf4
			},
			choice:  "",
			success: false,
		},
		{
			name: "plurality with abstain vote",
			setup: func(r *commondao.VotingRecord) {
<<<<<<< HEAD
				r.AddVote(commondao.Vote{Address: "g1jg8mtutu9khhfwc4nxmuhcpftf0pajdhfvsqf5", Choice: commondao.ChoiceYes})
				r.AddVote(commondao.Vote{Address: "g12chzmwxw8sezcxe9h2csp0tck76r4ptwdlyyqk", Choice: commondao.ChoiceYes})
				r.AddVote(commondao.Vote{Address: "g1vh7krmmzfua5xjmkatvmx09z37w34lsvd2mxa5", Choice: commondao.ChoiceNo})
				r.AddVote(commondao.Vote{Address: "g1us8428u2a5satrlxzagqqa5m6vmuze025anjlj", Choice: commondao.ChoiceAbstain})
=======
				r.AddVote(commondao.Vote{
					Address: "g1jg8mtutu9khhfwc4nxmuhcpftf0pajdhfvsqf5",
					Choice:  commondao.ChoiceYes,
				})
				r.AddVote(commondao.Vote{
					Address: "g12chzmwxw8sezcxe9h2csp0tck76r4ptwdlyyqk",
					Choice:  commondao.ChoiceYes,
				})
				r.AddVote(commondao.Vote{
					Address: "g1vh7krmmzfua5xjmkatvmx09z37w34lsvd2mxa5",
					Choice:  commondao.ChoiceNo,
				})
				r.AddVote(commondao.Vote{
					Address: "g1us8428u2a5satrlxzagqqa5m6vmuze025anjlj",
					Choice:  commondao.ChoiceAbstain,
				})
>>>>>>> fb4dccf4
			},
			choice:  commondao.ChoiceYes,
			success: true,
		},
	}

	for _, tc := range cases {
		t.Run(tc.name, func(t *testing.T) {
			var record commondao.VotingRecord

			if tc.setup != nil {
				tc.setup(&record)
			}

			choice, success := commondao.SelectChoiceByPlurality(record.Readonly())

			uassert.Equal(t, string(tc.choice), string(choice), "choice")
			uassert.Equal(t, tc.success, success, "success")
		})
	}
}

func TestCollectVotes(t *testing.T) {
	cases := []struct {
		name   string
		setup  func() commondao.MemberStorage
		votes  []commondao.Vote
		groups []string
		error  string
	}{
		{
			name: "one group",
			setup: func() commondao.MemberStorage {
				s := commondao.NewMemberStorageWithGrouping()
				one, _ := s.Grouping().Add("one")
				one.Members().Add("g1jg8mtutu9khhfwc4nxmuhcpftf0pajdhfvsqf5")
				one.Members().Add("g125t352u4pmdrr57emc4pe04y40sknr5ztng5mt")
				return s
			},
			groups: []string{"one"},
			votes: []commondao.Vote{
				{
					Address: "g125t352u4pmdrr57emc4pe04y40sknr5ztng5mt",
					Choice:  commondao.ChoiceNo,
				},
				{
					Address: "g1jg8mtutu9khhfwc4nxmuhcpftf0pajdhfvsqf5",
					Choice:  commondao.ChoiceYes,
				},
			},
		},
		{
			name: "two groups",
			setup: func() commondao.MemberStorage {
				s := commondao.NewMemberStorageWithGrouping()
				one, _ := s.Grouping().Add("one")
				one.Members().Add("g1jg8mtutu9khhfwc4nxmuhcpftf0pajdhfvsqf5")
				one.Members().Add("g125t352u4pmdrr57emc4pe04y40sknr5ztng5mt")
				two, _ := s.Grouping().Add("two")
				two.Members().Add("g1us8428u2a5satrlxzagqqa5m6vmuze025anjlj")
				return s
			},
			groups: []string{"one", "two"},
			votes: []commondao.Vote{
				{
					Address: "g1jg8mtutu9khhfwc4nxmuhcpftf0pajdhfvsqf5",
					Choice:  commondao.ChoiceYes,
				},
				{
					Address: "g1us8428u2a5satrlxzagqqa5m6vmuze025anjlj",
					Choice:  commondao.ChoiceNo,
				},
			},
		},
		{
			name:  "no group names",
			setup: func() commondao.MemberStorage { return commondao.NewMemberStorageWithGrouping() },
			error: "one or more group names are required to collect votes",
		},
		{
			name:   "member group not found",
			setup:  func() commondao.MemberStorage { return commondao.NewMemberStorageWithGrouping() },
			groups: []string{"foo"},
			error:  "member group not found: foo",
		},
	}

	for _, tc := range cases {
		t.Run(tc.name, func(t *testing.T) {
			// Arrange
			var r commondao.VotingRecord
			for _, v := range tc.votes {
				r.AddVote(v)
			}

			storage := tc.setup()
			ctx := commondao.MustNewVotingContext(&r, storage)

			// Act
			votes, err := commondao.CollectVotes(ctx, tc.groups...)

			// Assert
			if tc.error != "" {
				urequire.ErrorContains(t, err, tc.error)
				return
			}

			urequire.NoError(t, err, "unexpected error")
			urequire.Equal(t, len(tc.votes), votes.Size(), "expect number of votes to match")

			var i int
			votes.Iterate(0, votes.Size(), false, func(v commondao.Vote) bool {
				want := tc.votes[i]

				urequire.Equal(t, want.Address, v.Address, "expect vote address to match")
				urequire.Equal(t, string(want.Choice), string(v.Choice), "expect vote choice to match")

				i++
				return false
			})
		})
	}
}<|MERGE_RESOLUTION|>--- conflicted
+++ resolved
@@ -12,11 +12,7 @@
 func TestVotingRecordDefaults(t *testing.T) {
 	var (
 		record commondao.VotingRecord
-<<<<<<< HEAD
 		user   address = "g1jg8mtutu9khhfwc4nxmuhcpftf0pajdhfvsqf5"
-=======
-		user   = address("g1jg8mtutu9khhfwc4nxmuhcpftf0pajdhfvsqf5")
->>>>>>> fb4dccf4
 	)
 
 	uassert.Equal(t, record.Size(), 0)
@@ -77,14 +73,10 @@
 				},
 			},
 			setup: func(r *commondao.VotingRecord) {
-<<<<<<< HEAD
-				r.AddVote(commondao.Vote{Address: "g1jg8mtutu9khhfwc4nxmuhcpftf0pajdhfvsqf5", Choice: commondao.ChoiceAbstain})
-=======
 				r.AddVote(commondao.Vote{
 					Address: "g1jg8mtutu9khhfwc4nxmuhcpftf0pajdhfvsqf5",
 					Choice:  commondao.ChoiceAbstain,
 				})
->>>>>>> fb4dccf4
 			},
 			yesCount:     1,
 			abstainCount: 0,
@@ -140,57 +132,42 @@
 		{
 			name: "one vote",
 			setup: func(r *commondao.VotingRecord) {
-<<<<<<< HEAD
-				r.AddVote(commondao.Vote{Address: "g1jg8mtutu9khhfwc4nxmuhcpftf0pajdhfvsqf5", Choice: commondao.ChoiceYes})
-=======
-				r.AddVote(commondao.Vote{
-					Address: "g1jg8mtutu9khhfwc4nxmuhcpftf0pajdhfvsqf5",
-					Choice:  commondao.ChoiceYes,
-				})
->>>>>>> fb4dccf4
+				r.AddVote(commondao.Vote{
+					Address: "g1jg8mtutu9khhfwc4nxmuhcpftf0pajdhfvsqf5",
+					Choice:  commondao.ChoiceYes,
+				})
 			},
 			choice: commondao.ChoiceYes,
 		},
 		{
 			name: "multiple votes",
 			setup: func(r *commondao.VotingRecord) {
-<<<<<<< HEAD
-				r.AddVote(commondao.Vote{Address: "g1jg8mtutu9khhfwc4nxmuhcpftf0pajdhfvsqf5", Choice: commondao.ChoiceNo})
-				r.AddVote(commondao.Vote{Address: "g12chzmwxw8sezcxe9h2csp0tck76r4ptwdlyyqk", Choice: commondao.ChoiceYes})
-				r.AddVote(commondao.Vote{Address: "g1us8428u2a5satrlxzagqqa5m6vmuze025anjlj", Choice: commondao.ChoiceNo})
-=======
-				r.AddVote(commondao.Vote{
-					Address: "g1jg8mtutu9khhfwc4nxmuhcpftf0pajdhfvsqf5",
-					Choice:  commondao.ChoiceNo,
-				})
-				r.AddVote(commondao.Vote{
-					Address: "g12chzmwxw8sezcxe9h2csp0tck76r4ptwdlyyqk",
-					Choice:  commondao.ChoiceYes,
-				})
-				r.AddVote(commondao.Vote{
-					Address: "g1us8428u2a5satrlxzagqqa5m6vmuze025anjlj",
-					Choice:  commondao.ChoiceNo,
-				})
->>>>>>> fb4dccf4
+				r.AddVote(commondao.Vote{
+					Address: "g1jg8mtutu9khhfwc4nxmuhcpftf0pajdhfvsqf5",
+					Choice:  commondao.ChoiceNo,
+				})
+				r.AddVote(commondao.Vote{
+					Address: "g12chzmwxw8sezcxe9h2csp0tck76r4ptwdlyyqk",
+					Choice:  commondao.ChoiceYes,
+				})
+				r.AddVote(commondao.Vote{
+					Address: "g1us8428u2a5satrlxzagqqa5m6vmuze025anjlj",
+					Choice:  commondao.ChoiceNo,
+				})
 			},
 			choice: commondao.ChoiceNo,
 		},
 		{
 			name: "tie",
 			setup: func(r *commondao.VotingRecord) {
-<<<<<<< HEAD
-				r.AddVote(commondao.Vote{Address: "g1jg8mtutu9khhfwc4nxmuhcpftf0pajdhfvsqf5", Choice: commondao.ChoiceYes})
-				r.AddVote(commondao.Vote{Address: "g12chzmwxw8sezcxe9h2csp0tck76r4ptwdlyyqk", Choice: commondao.ChoiceNo})
-=======
-				r.AddVote(commondao.Vote{
-					Address: "g1jg8mtutu9khhfwc4nxmuhcpftf0pajdhfvsqf5",
-					Choice:  commondao.ChoiceYes,
-				})
-				r.AddVote(commondao.Vote{
-					Address: "g12chzmwxw8sezcxe9h2csp0tck76r4ptwdlyyqk",
-					Choice:  commondao.ChoiceNo,
-				})
->>>>>>> fb4dccf4
+				r.AddVote(commondao.Vote{
+					Address: "g1jg8mtutu9khhfwc4nxmuhcpftf0pajdhfvsqf5",
+					Choice:  commondao.ChoiceYes,
+				})
+				r.AddVote(commondao.Vote{
+					Address: "g12chzmwxw8sezcxe9h2csp0tck76r4ptwdlyyqk",
+					Choice:  commondao.ChoiceNo,
+				})
 			},
 			choice: commondao.ChoiceNone,
 		},
@@ -228,24 +205,18 @@
 		{
 			name: "majority",
 			setup: func(r *commondao.VotingRecord) {
-<<<<<<< HEAD
-				r.AddVote(commondao.Vote{Address: "g1jg8mtutu9khhfwc4nxmuhcpftf0pajdhfvsqf5", Choice: commondao.ChoiceYes})
-				r.AddVote(commondao.Vote{Address: "g12chzmwxw8sezcxe9h2csp0tck76r4ptwdlyyqk", Choice: commondao.ChoiceYes})
-				r.AddVote(commondao.Vote{Address: "g1us8428u2a5satrlxzagqqa5m6vmuze025anjlj", Choice: commondao.ChoiceNo})
-=======
-				r.AddVote(commondao.Vote{
-					Address: "g1jg8mtutu9khhfwc4nxmuhcpftf0pajdhfvsqf5",
-					Choice:  commondao.ChoiceYes,
-				})
-				r.AddVote(commondao.Vote{
-					Address: "g12chzmwxw8sezcxe9h2csp0tck76r4ptwdlyyqk",
-					Choice:  commondao.ChoiceYes,
-				})
-				r.AddVote(commondao.Vote{
-					Address: "g1us8428u2a5satrlxzagqqa5m6vmuze025anjlj",
-					Choice:  commondao.ChoiceNo,
-				})
->>>>>>> fb4dccf4
+				r.AddVote(commondao.Vote{
+					Address: "g1jg8mtutu9khhfwc4nxmuhcpftf0pajdhfvsqf5",
+					Choice:  commondao.ChoiceYes,
+				})
+				r.AddVote(commondao.Vote{
+					Address: "g12chzmwxw8sezcxe9h2csp0tck76r4ptwdlyyqk",
+					Choice:  commondao.ChoiceYes,
+				})
+				r.AddVote(commondao.Vote{
+					Address: "g1us8428u2a5satrlxzagqqa5m6vmuze025anjlj",
+					Choice:  commondao.ChoiceNo,
+				})
 			},
 			choice:       commondao.ChoiceYes,
 			membersCount: 3,
@@ -254,19 +225,14 @@
 		{
 			name: "no majority",
 			setup: func(r *commondao.VotingRecord) {
-<<<<<<< HEAD
-				r.AddVote(commondao.Vote{Address: "g1jg8mtutu9khhfwc4nxmuhcpftf0pajdhfvsqf5", Choice: commondao.ChoiceYes})
-				r.AddVote(commondao.Vote{Address: "g12chzmwxw8sezcxe9h2csp0tck76r4ptwdlyyqk", Choice: commondao.ChoiceNo})
-=======
-				r.AddVote(commondao.Vote{
-					Address: "g1jg8mtutu9khhfwc4nxmuhcpftf0pajdhfvsqf5",
-					Choice:  commondao.ChoiceYes,
-				})
-				r.AddVote(commondao.Vote{
-					Address: "g12chzmwxw8sezcxe9h2csp0tck76r4ptwdlyyqk",
-					Choice:  commondao.ChoiceNo,
-				})
->>>>>>> fb4dccf4
+				r.AddVote(commondao.Vote{
+					Address: "g1jg8mtutu9khhfwc4nxmuhcpftf0pajdhfvsqf5",
+					Choice:  commondao.ChoiceYes,
+				})
+				r.AddVote(commondao.Vote{
+					Address: "g12chzmwxw8sezcxe9h2csp0tck76r4ptwdlyyqk",
+					Choice:  commondao.ChoiceNo,
+				})
 			},
 			choice:       "",
 			membersCount: 3,
@@ -275,11 +241,6 @@
 		{
 			name: "majority with abstain vote",
 			setup: func(r *commondao.VotingRecord) {
-<<<<<<< HEAD
-				r.AddVote(commondao.Vote{Address: "g1jg8mtutu9khhfwc4nxmuhcpftf0pajdhfvsqf5", Choice: commondao.ChoiceYes})
-				r.AddVote(commondao.Vote{Address: "g12chzmwxw8sezcxe9h2csp0tck76r4ptwdlyyqk", Choice: commondao.ChoiceYes})
-				r.AddVote(commondao.Vote{Address: "g1us8428u2a5satrlxzagqqa5m6vmuze025anjlj", Choice: commondao.ChoiceAbstain})
-=======
 				r.AddVote(commondao.Vote{
 					Address: "g1jg8mtutu9khhfwc4nxmuhcpftf0pajdhfvsqf5",
 					Choice:  commondao.ChoiceYes,
@@ -292,7 +253,6 @@
 					Address: "g1us8428u2a5satrlxzagqqa5m6vmuze025anjlj",
 					Choice:  commondao.ChoiceAbstain,
 				})
->>>>>>> fb4dccf4
 			},
 			choice:       commondao.ChoiceYes,
 			membersCount: 3,
@@ -333,24 +293,18 @@
 		{
 			name: "majority",
 			setup: func(r *commondao.VotingRecord) {
-<<<<<<< HEAD
-				r.AddVote(commondao.Vote{Address: "g1jg8mtutu9khhfwc4nxmuhcpftf0pajdhfvsqf5", Choice: commondao.ChoiceYes})
-				r.AddVote(commondao.Vote{Address: "g12chzmwxw8sezcxe9h2csp0tck76r4ptwdlyyqk", Choice: commondao.ChoiceYes})
-				r.AddVote(commondao.Vote{Address: "g1us8428u2a5satrlxzagqqa5m6vmuze025anjlj", Choice: commondao.ChoiceNo})
-=======
-				r.AddVote(commondao.Vote{
-					Address: "g1jg8mtutu9khhfwc4nxmuhcpftf0pajdhfvsqf5",
-					Choice:  commondao.ChoiceYes,
-				})
-				r.AddVote(commondao.Vote{
-					Address: "g12chzmwxw8sezcxe9h2csp0tck76r4ptwdlyyqk",
-					Choice:  commondao.ChoiceYes,
-				})
-				r.AddVote(commondao.Vote{
-					Address: "g1us8428u2a5satrlxzagqqa5m6vmuze025anjlj",
-					Choice:  commondao.ChoiceNo,
-				})
->>>>>>> fb4dccf4
+				r.AddVote(commondao.Vote{
+					Address: "g1jg8mtutu9khhfwc4nxmuhcpftf0pajdhfvsqf5",
+					Choice:  commondao.ChoiceYes,
+				})
+				r.AddVote(commondao.Vote{
+					Address: "g12chzmwxw8sezcxe9h2csp0tck76r4ptwdlyyqk",
+					Choice:  commondao.ChoiceYes,
+				})
+				r.AddVote(commondao.Vote{
+					Address: "g1us8428u2a5satrlxzagqqa5m6vmuze025anjlj",
+					Choice:  commondao.ChoiceNo,
+				})
 			},
 			choice:       commondao.ChoiceYes,
 			membersCount: 3,
@@ -359,19 +313,14 @@
 		{
 			name: "no majority",
 			setup: func(r *commondao.VotingRecord) {
-<<<<<<< HEAD
-				r.AddVote(commondao.Vote{Address: "g1jg8mtutu9khhfwc4nxmuhcpftf0pajdhfvsqf5", Choice: commondao.ChoiceYes})
-				r.AddVote(commondao.Vote{Address: "g12chzmwxw8sezcxe9h2csp0tck76r4ptwdlyyqk", Choice: commondao.ChoiceNo})
-=======
-				r.AddVote(commondao.Vote{
-					Address: "g1jg8mtutu9khhfwc4nxmuhcpftf0pajdhfvsqf5",
-					Choice:  commondao.ChoiceYes,
-				})
-				r.AddVote(commondao.Vote{
-					Address: "g12chzmwxw8sezcxe9h2csp0tck76r4ptwdlyyqk",
-					Choice:  commondao.ChoiceNo,
-				})
->>>>>>> fb4dccf4
+				r.AddVote(commondao.Vote{
+					Address: "g1jg8mtutu9khhfwc4nxmuhcpftf0pajdhfvsqf5",
+					Choice:  commondao.ChoiceYes,
+				})
+				r.AddVote(commondao.Vote{
+					Address: "g12chzmwxw8sezcxe9h2csp0tck76r4ptwdlyyqk",
+					Choice:  commondao.ChoiceNo,
+				})
 			},
 			choice:       "",
 			membersCount: 3,
@@ -380,11 +329,6 @@
 		{
 			name: "majority with abstain vote",
 			setup: func(r *commondao.VotingRecord) {
-<<<<<<< HEAD
-				r.AddVote(commondao.Vote{Address: "g1jg8mtutu9khhfwc4nxmuhcpftf0pajdhfvsqf5", Choice: commondao.ChoiceYes})
-				r.AddVote(commondao.Vote{Address: "g12chzmwxw8sezcxe9h2csp0tck76r4ptwdlyyqk", Choice: commondao.ChoiceYes})
-				r.AddVote(commondao.Vote{Address: "g1us8428u2a5satrlxzagqqa5m6vmuze025anjlj", Choice: commondao.ChoiceAbstain})
-=======
 				r.AddVote(commondao.Vote{
 					Address: "g1jg8mtutu9khhfwc4nxmuhcpftf0pajdhfvsqf5",
 					Choice:  commondao.ChoiceYes,
@@ -397,7 +341,6 @@
 					Address: "g1us8428u2a5satrlxzagqqa5m6vmuze025anjlj",
 					Choice:  commondao.ChoiceAbstain,
 				})
->>>>>>> fb4dccf4
 			},
 			choice:       commondao.ChoiceYes,
 			membersCount: 3,
@@ -436,24 +379,18 @@
 		{
 			name: "plurality",
 			setup: func(r *commondao.VotingRecord) {
-<<<<<<< HEAD
-				r.AddVote(commondao.Vote{Address: "g1jg8mtutu9khhfwc4nxmuhcpftf0pajdhfvsqf5", Choice: commondao.ChoiceYes})
-				r.AddVote(commondao.Vote{Address: "g12chzmwxw8sezcxe9h2csp0tck76r4ptwdlyyqk", Choice: commondao.ChoiceYes})
-				r.AddVote(commondao.Vote{Address: "g1us8428u2a5satrlxzagqqa5m6vmuze025anjlj", Choice: commondao.ChoiceNo})
-=======
-				r.AddVote(commondao.Vote{
-					Address: "g1jg8mtutu9khhfwc4nxmuhcpftf0pajdhfvsqf5",
-					Choice:  commondao.ChoiceYes,
-				})
-				r.AddVote(commondao.Vote{
-					Address: "g12chzmwxw8sezcxe9h2csp0tck76r4ptwdlyyqk",
-					Choice:  commondao.ChoiceYes,
-				})
-				r.AddVote(commondao.Vote{
-					Address: "g1us8428u2a5satrlxzagqqa5m6vmuze025anjlj",
-					Choice:  commondao.ChoiceNo,
-				})
->>>>>>> fb4dccf4
+				r.AddVote(commondao.Vote{
+					Address: "g1jg8mtutu9khhfwc4nxmuhcpftf0pajdhfvsqf5",
+					Choice:  commondao.ChoiceYes,
+				})
+				r.AddVote(commondao.Vote{
+					Address: "g12chzmwxw8sezcxe9h2csp0tck76r4ptwdlyyqk",
+					Choice:  commondao.ChoiceYes,
+				})
+				r.AddVote(commondao.Vote{
+					Address: "g1us8428u2a5satrlxzagqqa5m6vmuze025anjlj",
+					Choice:  commondao.ChoiceNo,
+				})
 			},
 			choice:  commondao.ChoiceYes,
 			success: true,
@@ -461,19 +398,14 @@
 		{
 			name: "no plurality",
 			setup: func(r *commondao.VotingRecord) {
-<<<<<<< HEAD
-				r.AddVote(commondao.Vote{Address: "g1jg8mtutu9khhfwc4nxmuhcpftf0pajdhfvsqf5", Choice: commondao.ChoiceYes})
-				r.AddVote(commondao.Vote{Address: "g12chzmwxw8sezcxe9h2csp0tck76r4ptwdlyyqk", Choice: commondao.ChoiceNo})
-=======
-				r.AddVote(commondao.Vote{
-					Address: "g1jg8mtutu9khhfwc4nxmuhcpftf0pajdhfvsqf5",
-					Choice:  commondao.ChoiceYes,
-				})
-				r.AddVote(commondao.Vote{
-					Address: "g12chzmwxw8sezcxe9h2csp0tck76r4ptwdlyyqk",
-					Choice:  commondao.ChoiceNo,
-				})
->>>>>>> fb4dccf4
+				r.AddVote(commondao.Vote{
+					Address: "g1jg8mtutu9khhfwc4nxmuhcpftf0pajdhfvsqf5",
+					Choice:  commondao.ChoiceYes,
+				})
+				r.AddVote(commondao.Vote{
+					Address: "g12chzmwxw8sezcxe9h2csp0tck76r4ptwdlyyqk",
+					Choice:  commondao.ChoiceNo,
+				})
 			},
 			choice:  "",
 			success: false,
@@ -481,12 +413,6 @@
 		{
 			name: "plurality with abstain vote",
 			setup: func(r *commondao.VotingRecord) {
-<<<<<<< HEAD
-				r.AddVote(commondao.Vote{Address: "g1jg8mtutu9khhfwc4nxmuhcpftf0pajdhfvsqf5", Choice: commondao.ChoiceYes})
-				r.AddVote(commondao.Vote{Address: "g12chzmwxw8sezcxe9h2csp0tck76r4ptwdlyyqk", Choice: commondao.ChoiceYes})
-				r.AddVote(commondao.Vote{Address: "g1vh7krmmzfua5xjmkatvmx09z37w34lsvd2mxa5", Choice: commondao.ChoiceNo})
-				r.AddVote(commondao.Vote{Address: "g1us8428u2a5satrlxzagqqa5m6vmuze025anjlj", Choice: commondao.ChoiceAbstain})
-=======
 				r.AddVote(commondao.Vote{
 					Address: "g1jg8mtutu9khhfwc4nxmuhcpftf0pajdhfvsqf5",
 					Choice:  commondao.ChoiceYes,
@@ -503,7 +429,6 @@
 					Address: "g1us8428u2a5satrlxzagqqa5m6vmuze025anjlj",
 					Choice:  commondao.ChoiceAbstain,
 				})
->>>>>>> fb4dccf4
 			},
 			choice:  commondao.ChoiceYes,
 			success: true,
