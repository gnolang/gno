package poa

import (
	"chain"
	"errors"

	"gno.land/p/demo/avl"
	"gno.land/p/sys/validators"
)

var ErrInvalidVotingPower = errors.New("invalid voting power")

// PoA specifies the Proof of Authority validator set, with simple add / remove constraints.
//
// To add:
// - proposed validator must not be part of the set already
// - proposed validator voting power must be > 0
//
// To remove:
// - proposed validator must be part of the set already
type PoA struct {
	validators *avl.Tree // std.Address -> validators.Validator
}

// NewPoA creates a new empty Proof of Authority validator set
func NewPoA(opts ...Option) *PoA {
	// Create the empty set
	p := &PoA{
		validators: avl.NewTree(),
	}

	// Apply the options
	for _, opt := range opts {
		opt(p)
	}

	return p
}

<<<<<<< HEAD
func (p *PoA) AddValidator(address chain.Address, pubKey string, power uint64) (validators.Validator, error) {
=======
func (p *PoA) AddValidator(address_XXX std.Address, pubKey string, power uint64) (validators.Validator, error) {
>>>>>>> a56a225e
	// Validate that the operation is a valid call.
	// Check if the validator is already in the set
	if p.IsValidator(address_XXX) {
		return validators.Validator{}, validators.ErrValidatorExists
	}

	// Make sure the voting power > 0
	if power == 0 {
		return validators.Validator{}, ErrInvalidVotingPower
	}

	v := validators.Validator{
		Address:     address_XXX,
		PubKey:      pubKey, // TODO: in the future, verify the public key
		VotingPower: power,
	}

	// Add the validator to the set
	p.validators.Set(address_XXX.String(), v)

	return v, nil
}

<<<<<<< HEAD
func (p *PoA) RemoveValidator(address chain.Address) (validators.Validator, error) {
=======
func (p *PoA) RemoveValidator(address_XXX std.Address) (validators.Validator, error) {
>>>>>>> a56a225e
	// Validate that the operation is a valid call
	// Fetch the validator
	validator, err := p.GetValidator(address_XXX)
	if err != nil {
		return validators.Validator{}, err
	}

	// Remove the validator from the set
	p.validators.Remove(address_XXX.String())

	return validator, nil
}

<<<<<<< HEAD
func (p *PoA) IsValidator(address chain.Address) bool {
	_, exists := p.validators.Get(address.String())
=======
func (p *PoA) IsValidator(address_XXX std.Address) bool {
	_, exists := p.validators.Get(address_XXX.String())
>>>>>>> a56a225e

	return exists
}

<<<<<<< HEAD
func (p *PoA) GetValidator(address chain.Address) (validators.Validator, error) {
	validatorRaw, exists := p.validators.Get(address.String())
=======
func (p *PoA) GetValidator(address_XXX std.Address) (validators.Validator, error) {
	validatorRaw, exists := p.validators.Get(address_XXX.String())
>>>>>>> a56a225e
	if !exists {
		return validators.Validator{}, validators.ErrValidatorMissing
	}

	validator := validatorRaw.(validators.Validator)

	return validator, nil
}

func (p *PoA) GetValidators() []validators.Validator {
	vals := make([]validators.Validator, 0, p.validators.Size())

	p.validators.Iterate("", "", func(_ string, value any) bool {
		validator := value.(validators.Validator)
		vals = append(vals, validator)

		return false
	})

	return vals
}<|MERGE_RESOLUTION|>--- conflicted
+++ resolved
@@ -1,8 +1,8 @@
 package poa
 
 import (
-	"chain"
 	"errors"
+	"std"
 
 	"gno.land/p/demo/avl"
 	"gno.land/p/sys/validators"
@@ -37,11 +37,7 @@
 	return p
 }
 
-<<<<<<< HEAD
-func (p *PoA) AddValidator(address chain.Address, pubKey string, power uint64) (validators.Validator, error) {
-=======
 func (p *PoA) AddValidator(address_XXX std.Address, pubKey string, power uint64) (validators.Validator, error) {
->>>>>>> a56a225e
 	// Validate that the operation is a valid call.
 	// Check if the validator is already in the set
 	if p.IsValidator(address_XXX) {
@@ -65,11 +61,7 @@
 	return v, nil
 }
 
-<<<<<<< HEAD
-func (p *PoA) RemoveValidator(address chain.Address) (validators.Validator, error) {
-=======
 func (p *PoA) RemoveValidator(address_XXX std.Address) (validators.Validator, error) {
->>>>>>> a56a225e
 	// Validate that the operation is a valid call
 	// Fetch the validator
 	validator, err := p.GetValidator(address_XXX)
@@ -83,24 +75,14 @@
 	return validator, nil
 }
 
-<<<<<<< HEAD
-func (p *PoA) IsValidator(address chain.Address) bool {
-	_, exists := p.validators.Get(address.String())
-=======
 func (p *PoA) IsValidator(address_XXX std.Address) bool {
 	_, exists := p.validators.Get(address_XXX.String())
->>>>>>> a56a225e
 
 	return exists
 }
 
-<<<<<<< HEAD
-func (p *PoA) GetValidator(address chain.Address) (validators.Validator, error) {
-	validatorRaw, exists := p.validators.Get(address.String())
-=======
 func (p *PoA) GetValidator(address_XXX std.Address) (validators.Validator, error) {
 	validatorRaw, exists := p.validators.Get(address_XXX.String())
->>>>>>> a56a225e
 	if !exists {
 		return validators.Validator{}, validators.ErrValidatorMissing
 	}
