package chess

import (
	"chain"
	"chain/runtime"
	"fmt"
	"os"
	"strconv"
	"strings"
	"testing"
	"time"

	"gno.land/p/demo/avl"
	"gno.land/p/morgan/chess"
	"gno.land/p/morgan/chess/glicko2"
)

func cleanup() {
	gameStore = avl.Tree{}
	gameIDCounter = 0
	user2Games = avl.Tree{}
	playerStore = avl.Tree{}
	leaderboard = [CategoryMax]leaderboardType{}
	lobby = [tcLobbyMax][]lobbyPlayer{}
	lobbyPlayer2Game = avl.Tree{}
	playerRatings = [CategoryMax][]*glicko2.PlayerRating{}
}

func TestNewGame(cur realm, t *testing.T) {
	cleanup()

<<<<<<< HEAD
	g := xNewGame(chain.DerivePkgAddr("xx").String(), 0, 0)
=======
	g := xNewGame(cur, std.DerivePkgAddr("xx").String(), 0, 0)
>>>>>>> a56a225e
	println(g)
}

const (
	white chain.Address = "g1white"
	black chain.Address = "g1black"
)

/*
syntax:

	[<command> ][#[!][<buf>] <checker>]

command is executed; result of command is stored in buffer.
the test is split in lines. other white space is ignored (strings.Fields).

<buf>: all commands below will generally store a string result value in the
buffer "result", which is the default and thus may be omitted.
if the command panics, the panic value is stored in the buffer "panic".
(if it doesn't, buffer panic is set to an empty string).
if following a command there is no checker on the #panic buffer, the line
"#!panic empty" is implicitly added.
if <buf> is preceded by ! (e.g. "#!panic empty"), then if the checker fails,
processing is stopped on that line.

<command>:

	newgame [<white> <black> [<seconds> [<increment>]]]
		stores game ID in buffer #id.
		<white> and <black> are two addresses. if they are not passed, <white>
		assumes value "white" and <black> "black"
	move <player> <lan_move>
		lan_move is in the same format as Move.String.
		retrieves game id from #id.
	draw <player>
	drawoffer <player>
	abort <player>
	timeout <player>
		(ClaimTimeout)
	resign <player>
	game [<id>]
		if not given, id is retrieved from buffer #id.
	player <player>
	name <predicate>
		sets the name of the test to predicate.
	copy <dst> [<src>]
		copies buffer src to buffer dst.
		if src not specified, assumed result.
		(don't specify the #; ie: copy oldresult result)
	sleep <seconds>
		sleep for the given amount of seconds (float).

NOTE: for all values of <player>, including <white> and <black> in newgame,
the addresses are passed prefixed by "g1", and the matching checkers should
expect this.

<checker>:

	empty
		the buffer should be empty.
	equal <predicate>
		predicate may start with #, which indicates a buffer.
	contains [<predicate>...]
		the buffer should contain all of the given predicates.
	containssp <predicate>
		the buffer should contain the given predicate, which contains spaces.
*/
var commandTests = [...]string{
	`	name NewGameNegativeIncrement
		newgame white black 10 -5 #panic containssp negative increment invalid
	`,
	`	name NewGameDouble
		newgame
		newgame #panic contains is not yet finished
	`,
	`	name NewGameWithSelf
		newgame white white #panic contains game with yourself
	`,
	// ColoursInvert within games played by two players
	`	name ColoursInvert
		newgame
		move white e2e4
		move black e7e5
		move white f1c4
		resign white
		newgame
		# contains "white":"g1black" "black":"g1white"
		#id equal 0000002
	`,
	// Otherwise, invert from p1's history.
	`	name ColoursInvert3p
		newgame p1 p2 #! contains "white":"g1p1" "black":"g1p2"
		move p1 e2e4
		abort p1
		newgame p1 p3 # contains "white":"g1p3" "black":"g1p1"
	`,
	`	name ScholarsMate
		newgame #id equal 0000001
		move white e2e4
		move black e7e5
		move white f1c4
		move black b8c6
		move white d1f3
		move black d7d6
		move white f3f7
		copy moveres
		game # equal #moveres
		# contains "state":"checkmated" "winner":"white"
		# containssp r1bqkbnr/ppp2Qpp/2np4/4p3/2B1P3/8/PPPP1PPP/RNB1K1NR b KQkq - 0 4
		player white
		# contains "address":"g1white" "position":0 "wins":1 "losses":0 "draws":0
		player black
		# contains "address":"g1black" "position":1 "wins":0 "losses":1 "draws":0
	`,
	`	name DrawByAgreement
		newgame
		move white e2e4
		move black e7e5
		move white f1c4
		move black b8c6
		copy moveres
		game # equal #moveres
		# contains "open" "concluder":null "draw_offerer":null
		drawoffer white
		# contains "open" "concluder":null "draw_offerer":"g1white"
		draw black
		# contains "drawn_by_agreement" "concluder":"g1black" "draw_offerer":"g1white"
	`,
	`	name AbortFirstMove
		newgame
		abort white # contains "winner":"none" "concluder":"g1white"
	`,

	`	name ThreefoldRepetition
		newgame

		move white g1f3
		move black g8f6
		move white f3g1
		move black f6g8

		move white g1f3
		move black g8f6
		move white f3g1
		move black f6g8

		draw black # contains "winner":"draw" "concluder":"g1black"
		# contains "state":"drawn_3_fold"
	`,
	`	name FivefoldRepetition
		newgame

		move white g1f3
		move black g8f6
		move white f3g1
		move black f6g8

		move white g1f3
		move black g8f6
		move white f3g1
		move black f6g8

		move white g1f3
		move black g8f6
		move white f3g1
		move black f6g8

		move white g1f3
		move black g8f6
		move white f3g1
		move black f6g8

		# contains "winner":"draw" "concluder":null "state":"drawn_5_fold"

		move white g1f3 #panic contains game is already finished
	`,
	`	name TimeoutAborted
		newgame white black 3
		move white e2e4 #! contains "state":"open"
		sleep 31
		move black e7e5
		game
		# contains e2e4
		# contains "aborted"
		# contains "concluder":"g1black"
	`,
	`	name TimeoutAbandoned
		newgame white black 1
		move white e2e4
		move black e7e5
		sleep 61
		timeout black
		# contains "state":"timeout" "winner":"black"
	`,
}

func TestCommands(t *testing.T) {
	for _, command := range commandTests {
		runCommandTest(t, command)
	}
}

// testCommandRunner is used to represent the single testCommand types below.
// the Run function is used to execute the actual command, after parsing.
//
// This could have been implemented with simple closures generated within the
// parser, however it's not because of this issue:
// https://github.com/gnolang/gno/issues/1135
type testCommandRunner interface {
	Run(t *testing.T, bufs map[string]string)
}

// testCommandChecker is a wrapper for a runner which is performing a check.
// This is marked in order not to wrap the calls to them as a panic.
type testCommandChecker struct{ testCommandRunner }

func (testCommandChecker) Checker() {}

type testCommandFunc func(t *testing.T, bufs map[string]string)

func (tc testCommandFunc) Run(t *testing.T, bufs map[string]string) { tc(t, bufs) }

// testCommandColorID represents a testCommand, which uses a function of the
// form func(gameID string) string (hence ID), and that takes as the first
// parameter a <player> which will be the caller.
type testCommandColorID struct {
<<<<<<< HEAD
	fn   func(string) string
	addr chain.Address
}

func newTestCommandColorID(fn func(string) string, s string, addr string) testCommandRunner {
	return &testCommandColorID{fn, chain.Address("g1" + addr)}
}

func (tc *testCommandColorID) Run(t *testing.T, bufs map[string]string) {
	testing.SetRealm(runtime.NewUserRealm(tc.addr))
	bufs["result"] = tc.fn(bufs["id"])
=======
	fn   func(realm, string) string
	addr std.Address
}

func newTestCommandColorID(fn func(realm, string) string, s string, addr string) testCommandRunner {
	return &testCommandColorID{fn, std.Address("g1" + addr)}
}

func (tc *testCommandColorID) Run(t *testing.T, bufs map[string]string) {
	testing.SetRealm(std.NewUserRealm(tc.addr))
	bufs["result"] = tc.fn(cross, bufs["id"])
>>>>>>> a56a225e
}

type testCommandNewGame struct {
	w, b          chain.Address
	seconds, incr int
}

func (tc *testCommandNewGame) Run(t *testing.T, bufs map[string]string) {
<<<<<<< HEAD
	testing.SetRealm(runtime.NewUserRealm(tc.w))
	res := xNewGame(string(tc.b), tc.seconds, tc.incr)
=======
	testing.SetRealm(std.NewUserRealm(tc.w))
	res := xNewGame(cross, string(tc.b), tc.seconds, tc.incr)
>>>>>>> a56a225e
	bufs["result"] = res

	const idMagicString = `"id":"`
	idx := strings.Index(res, idMagicString)
	if idx < 0 {
		panic("id not found")
	}
	id := res[idx+len(idMagicString):]
	id = id[:strings.IndexByte(id, '"')]
	bufs["id"] = id
}

type testCommandMove struct {
	addr      chain.Address
	from, to  string
	promotion chess.Piece
}

func (tc *testCommandMove) Run(t *testing.T, bufs map[string]string) {
<<<<<<< HEAD
	testing.SetRealm(runtime.NewUserRealm(tc.addr))
	bufs["result"] = MakeMove(bufs["id"], tc.from, tc.to, tc.promotion)
=======
	testing.SetRealm(std.NewUserRealm(tc.addr))
	bufs["result"] = MakeMove(cross, bufs["id"], tc.from, tc.to, tc.promotion)
>>>>>>> a56a225e
}

type testCommandGame struct {
	idWanted string
}

func (tc *testCommandGame) Run(t *testing.T, bufs map[string]string) {
	idl := tc.idWanted
	if idl == "" {
		idl = bufs["id"]
	}
	bufs["result"] = GetGame(idl)
}

type testCommandPlayer struct {
	addr string
}

func (tc *testCommandPlayer) Run(t *testing.T, bufs map[string]string) {
	bufs["result"] = GetPlayer(tc.addr)
}

type testCommandCopy struct {
	dst, src string
}

func (tc *testCommandCopy) Run(t *testing.T, bufs map[string]string) {
	bufs[tc.dst] = bufs[tc.src]
}

type testCommandSleep struct {
	dur time.Duration
}

func (tc *testCommandSleep) Run(t *testing.T, bufs map[string]string) {
	os.Sleep(tc.dur)
}

type testChecker struct {
	fn    func(t *testing.T, bufs map[string]string, tc *testChecker)
	tf    func(*testing.T, string, ...interface{})
	bufp  string
	preds []string
}

func (*testChecker) Checker() {}
func (tc *testChecker) Run(t *testing.T, bufs map[string]string) {
	tc.fn(t, bufs, tc)
}

func parseCommandTest(t *testing.T, command string) (funcs []testCommandRunner, testName string) {
	lines := strings.Split(command, "\n")
	atoi := func(s string) int {
		n, err := strconv.Atoi(s)
		checkErr(err)
		return n
	}
	// used to detect whether to auto-add a panic checker
	var hasPanicChecker bool
	panicChecker := func(lineNum int, testName string) testCommandRunner {
		return testCommandChecker{testCommandFunc(
			func(t *testing.T, bufs map[string]string) {
				if bufs["panic"] != "" {
					t.Fatalf("%s:%d: buffer \"panic\" is not empty (%q)", testName, lineNum, bufs["panic"])
				}
			},
		)}
	}

	for lineNum, line := range lines {
		flds := strings.Fields(line)
		if len(flds) == 0 {
			continue
		}
		command, checker := flds, ([]string)(nil)
		for idx, fld := range flds {
			if strings.HasPrefix(fld, "#") {
				command, checker = flds[:idx], flds[idx:]
				break
			}
		}
		var cmd string
		if len(command) > 0 {
			cmd = command[0]

			// there is a new command; if hasPanicChecker == false,
			// it means the previous command did not have a panic checker.
			// add it.
			if !hasPanicChecker && len(funcs) > 0 {
				// no lineNum+1 because it was the previous line
				funcs = append(funcs, panicChecker(lineNum, testName))
			}
		}
		switch cmd {
		case "": // move on
		case "newgame":
			w, b := white, black
			var seconds, incr int
			switch len(command) {
			case 1:
			case 5:
				incr = atoi(command[4])
				fallthrough
			case 4:
				seconds = atoi(command[3])
				fallthrough
			case 3:
				w, b = chain.Address("g1"+command[1]), chain.Address("g1"+command[2])
			default:
				panic("invalid newgame command " + line)
			}
			funcs = append(funcs,
				&testCommandNewGame{w, b, seconds, incr},
			)
		case "move":
			if len(command) != 3 {
				panic("invalid move command " + line)
			}
			if len(command[2]) < 4 || len(command[2]) > 5 {
				panic("invalid lan move " + command[2])
			}
			from, to := command[2][:2], command[2][2:4]
			var promotion chess.Piece
			if len(command[2]) == 5 {
				promotion = chess.PieceFromChar(command[2][4])
				if promotion == chess.PieceEmpty {
					panic("invalid piece for promotion: " + string(command[2][4]))
				}
			}
			funcs = append(funcs, &testCommandMove{
				addr:      chain.Address("g1" + command[1]),
				from:      from,
				to:        to,
				promotion: promotion,
			})
		case "abort":
			funcs = append(funcs, newTestCommandColorID(Abort, "abort", command[1]))
		case "draw":
			funcs = append(funcs, newTestCommandColorID(Draw, "draw", command[1]))
		case "drawoffer":
			funcs = append(funcs, newTestCommandColorID(DrawOffer, "drawoffer", command[1]))
		case "timeout":
			funcs = append(funcs, newTestCommandColorID(ClaimTimeout, "timeout", command[1]))
		case "resign":
			funcs = append(funcs, newTestCommandColorID(Resign, "resign", command[1]))
		case "game":
			if len(command) > 2 {
				panic("invalid game command " + line)
			}
			tc := &testCommandGame{}
			if len(command) == 2 {
				tc.idWanted = command[1]
			}
			funcs = append(funcs, tc)
		case "player":
			if len(command) != 2 {
				panic("invalid player command " + line)
			}
			funcs = append(funcs, &testCommandPlayer{"g1" + command[1]})
		case "name":
			testName = strings.Join(command[1:], " ")
		case "copy":
			if len(command) > 3 || len(command) < 2 {
				panic("invalid copy command " + line)
			}
			tc := &testCommandCopy{dst: command[1], src: "result"}
			if len(command) == 3 {
				tc.src = command[2]
			}
			funcs = append(funcs, tc)
		case "sleep":
			if len(command) != 2 {
				panic("invalid sleep command " + line)
			}
			funcs = append(funcs, &testCommandSleep{
				time.Duration(atoi(command[1])) * time.Second,
			})
		default:
			panic("invalid command " + cmd)
		}

		if len(checker) == 0 {
			continue
		}
		if len(checker) == 1 {
			panic("no checker specified " + line)
		}

		bufp := checker[0]
		useFatal := false
		if len(bufp) > 1 && bufp[1] == '!' {
			bufp = bufp[2:]
			useFatal = true
		} else {
			bufp = bufp[1:]
		}
		if bufp == "" {
			bufp = "result"
		}
		if bufp == "panic" && !hasPanicChecker {
			hasPanicChecker = true
		}
		tf := func(ln int, testName string, useFatal bool) func(*testing.T, string, ...interface{}) {
			return func(t *testing.T, s string, v ...interface{}) {
				fn := t.Errorf
				if useFatal {
					fn = t.Fatalf
				}
				fn("%s:%d: "+s, append([]interface{}{testName, ln}, v...)...)
			}
		}(lineNum+1, testName, useFatal)

		switch checker[1] {
		case "empty":
			if len(checker) != 2 {
				panic("invalid empty checker " + line)
			}
			funcs = append(funcs, &testChecker{
				fn: func(t *testing.T, bufs map[string]string, tc *testChecker) {
					if bufs[tc.bufp] != "" {
						tc.tf(t, "buffer %q is not empty (%v)", tc.bufp, bufs[tc.bufp])
					}
				},
				tf:   tf,
				bufp: bufp,
			})
		case "equal":
			pred := strings.Join(checker[2:], " ")
			funcs = append(funcs, &testChecker{
				fn: func(t *testing.T, bufs map[string]string, tc *testChecker) {
					exp := tc.preds[0]
					if exp[0] == '#' {
						exp = bufs[exp[1:]]
					}
					if bufs[tc.bufp] != exp {
						tc.tf(t, "buffer %q: want %v got %v", tc.bufp, exp, bufs[tc.bufp])
					}
				},
				tf:    tf,
				bufp:  bufp,
				preds: []string{pred},
			})
		case "contains":
			preds := checker[2:]
			if len(preds) == 0 {
				break
			}
			funcs = append(funcs, &testChecker{
				fn: func(t *testing.T, bufs map[string]string, tc *testChecker) {
					for _, pred := range tc.preds {
						if !strings.Contains(bufs[tc.bufp], pred) {
							tc.tf(t, "buffer %q: %v does not contain %v", tc.bufp, bufs[tc.bufp], pred)
						}
					}
				},
				tf:    tf,
				bufp:  bufp,
				preds: preds,
			})
		case "containssp":
			pred := strings.Join(checker[2:], " ")
			if pred == "" {
				panic("invalid contanssp checker " + line)
			}
			funcs = append(funcs, &testChecker{
				fn: func(t *testing.T, bufs map[string]string, tc *testChecker) {
					if !strings.Contains(bufs[tc.bufp], tc.preds[0]) {
						tc.tf(t, "buffer %q: %v does not contain %v", tc.bufp, bufs[tc.bufp], tc.preds[0])
					}
				},
				tf:    tf,
				bufp:  bufp,
				preds: []string{pred},
			})
		default:
			panic("invalid checker " + checker[1])
		}
	}
	if !hasPanicChecker {
		funcs = append(funcs, panicChecker(len(lines), testName))
	}
	return
}

func runCommandTest(t *testing.T, command string) {
	funcs, testName := parseCommandTest(t, command)

	t.Run(testName, func(t *testing.T) {
		cleanup()
		bufs := make(map[string]string, 3)
		for _, f := range funcs {
			if _, ok := f.(interface{ Checker() }); ok {
				f.Run(t, bufs)
			} else {
				catchPanic(f, t, bufs)
			}
		}
	})
}

func catchPanic(tc testCommandRunner, t *testing.T, bufs map[string]string) {
	// XXX: should prefer testing.Recover, but see: https://github.com/gnolang/gno/issues/1650
	e := revive(func() { tc.Run(t, bufs) })
	if e == nil {
		bufs["panic"] = ""
		return
	}
	bufs["result"] = ""
	bufs["panic"] = fmt.Sprint(e)
}<|MERGE_RESOLUTION|>--- conflicted
+++ resolved
@@ -1,10 +1,9 @@
 package chess
 
 import (
-	"chain"
-	"chain/runtime"
 	"fmt"
 	"os"
+	"std"
 	"strconv"
 	"strings"
 	"testing"
@@ -29,17 +28,13 @@
 func TestNewGame(cur realm, t *testing.T) {
 	cleanup()
 
-<<<<<<< HEAD
-	g := xNewGame(chain.DerivePkgAddr("xx").String(), 0, 0)
-=======
 	g := xNewGame(cur, std.DerivePkgAddr("xx").String(), 0, 0)
->>>>>>> a56a225e
 	println(g)
 }
 
 const (
-	white chain.Address = "g1white"
-	black chain.Address = "g1black"
+	white std.Address = "g1white"
+	black std.Address = "g1black"
 )
 
 /*
@@ -260,19 +255,6 @@
 // form func(gameID string) string (hence ID), and that takes as the first
 // parameter a <player> which will be the caller.
 type testCommandColorID struct {
-<<<<<<< HEAD
-	fn   func(string) string
-	addr chain.Address
-}
-
-func newTestCommandColorID(fn func(string) string, s string, addr string) testCommandRunner {
-	return &testCommandColorID{fn, chain.Address("g1" + addr)}
-}
-
-func (tc *testCommandColorID) Run(t *testing.T, bufs map[string]string) {
-	testing.SetRealm(runtime.NewUserRealm(tc.addr))
-	bufs["result"] = tc.fn(bufs["id"])
-=======
 	fn   func(realm, string) string
 	addr std.Address
 }
@@ -284,22 +266,16 @@
 func (tc *testCommandColorID) Run(t *testing.T, bufs map[string]string) {
 	testing.SetRealm(std.NewUserRealm(tc.addr))
 	bufs["result"] = tc.fn(cross, bufs["id"])
->>>>>>> a56a225e
 }
 
 type testCommandNewGame struct {
-	w, b          chain.Address
+	w, b          std.Address
 	seconds, incr int
 }
 
 func (tc *testCommandNewGame) Run(t *testing.T, bufs map[string]string) {
-<<<<<<< HEAD
-	testing.SetRealm(runtime.NewUserRealm(tc.w))
-	res := xNewGame(string(tc.b), tc.seconds, tc.incr)
-=======
 	testing.SetRealm(std.NewUserRealm(tc.w))
 	res := xNewGame(cross, string(tc.b), tc.seconds, tc.incr)
->>>>>>> a56a225e
 	bufs["result"] = res
 
 	const idMagicString = `"id":"`
@@ -313,19 +289,14 @@
 }
 
 type testCommandMove struct {
-	addr      chain.Address
+	addr      std.Address
 	from, to  string
 	promotion chess.Piece
 }
 
 func (tc *testCommandMove) Run(t *testing.T, bufs map[string]string) {
-<<<<<<< HEAD
-	testing.SetRealm(runtime.NewUserRealm(tc.addr))
-	bufs["result"] = MakeMove(bufs["id"], tc.from, tc.to, tc.promotion)
-=======
 	testing.SetRealm(std.NewUserRealm(tc.addr))
 	bufs["result"] = MakeMove(cross, bufs["id"], tc.from, tc.to, tc.promotion)
->>>>>>> a56a225e
 }
 
 type testCommandGame struct {
@@ -433,7 +404,7 @@
 				seconds = atoi(command[3])
 				fallthrough
 			case 3:
-				w, b = chain.Address("g1"+command[1]), chain.Address("g1"+command[2])
+				w, b = std.Address("g1"+command[1]), std.Address("g1"+command[2])
 			default:
 				panic("invalid newgame command " + line)
 			}
@@ -456,7 +427,7 @@
 				}
 			}
 			funcs = append(funcs, &testCommandMove{
-				addr:      chain.Address("g1" + command[1]),
+				addr:      std.Address("g1" + command[1]),
 				from:      from,
 				to:        to,
 				promotion: promotion,
