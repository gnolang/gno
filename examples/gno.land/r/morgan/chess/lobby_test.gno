package chess

import (
	"chain"
	"chain/runtime"
	"os"
	"testing"
	"time"

	"gno.land/p/morgan/chess/glicko2"
)

func TestLobbyJoin(t *testing.T) {
	cleanup()
<<<<<<< HEAD
	testing.SetRealm(runtime.NewUserRealm(white))
	LobbyJoin(10*60, 5)
	os.Sleep(time.Second * 5)
	testing.SetRealm(runtime.NewUserRealm(black))
	LobbyJoin(10*60, 5)
	res := LobbyGameFound()
=======
	testing.SetRealm(std.NewUserRealm(white))
	LobbyJoin(cross, 10*60, 5)
	os.Sleep(time.Second * 5)
	testing.SetRealm(std.NewUserRealm(black))
	LobbyJoin(cross, 10*60, 5)
	res := LobbyGameFound(cross)
>>>>>>> a56a225e
	if res == "null" {
		t.Errorf("LobbyGameFound is null")
	}
}

func sublobbyToIDs(pl []lobbyPlayer) []string {
	s := make([]string, len(pl))
	for idx, p := range pl {
		s[idx] = string(p.player.Address)
	}
	return s
}

func TestLobbyGameFound(t *testing.T) {
	check := func(checker ...func(t *testing.T)) func(t *testing.T) {
		return func(t *testing.T) {
			for _, ck := range checker {
				ck(t)
			}
		}
	}
	ids := func(ids ...chain.Address) func(t *testing.T) {
		return func(t *testing.T) {
			if len(ids) != len(lobby[0]) {
				t.Errorf("lobby doesn't match expected ids: lobby: %v, newIDs: %v", sublobbyToIDs(lobby[0]), ids)
				return
			}
			for idx, i := range ids {
				if pa := lobby[0][idx].player.Address; pa != i {
					t.Errorf("check pos %d: player id doesnt match (got %q want %q)", idx, pa, i)
				}
			}
		}
	}
	numGames := func(n int) func(t *testing.T) {
		return func(t *testing.T) {
			l := gameStore.Size()
			if l != n {
				t.Errorf("invalid gameStore size; want %d got %d", n, l)
			}
		}
	}

	type pl struct {
		id     chain.Address
		rating float64
		// use negative values here to indicate how many seconds in the past;
		// ie: joinedAt: -1, means player joined 1 second ago.
		joinedAt int
		seenAt   int
	}
	tt := []struct {
		name   string
		pre    []pl
		caller chain.Address
		check  func(t *testing.T)
	}{
		{
			"equalRating",
			[]pl{{"1", 1200, -1, -1}, {"2", 1200, 0, 0}},
			"1",
			check(ids(), numGames(1)),
		},
		{
			"minimumApart", // delta <= 25
			[]pl{{"1", 1200, 0, 0}, {"2", 1225, 0, 0}},
			"2",
			check(ids(), numGames(1)),
		},
		{
			"tooFarApart", // delta > 25
			[]pl{{"1", 1200, 0, 0}, {"2", 1230, 0, 0}},
			"2",
			check(ids("1", "2"), numGames(0)),
		},
		{
			"oldHighPriority",
			// kicked hasn't been seen in too long, so should not be considered.
			// 1 is active and has been looking for 30s, so it gets priority, even if 2-3 is
			// a closer match.
			[]pl{{"kicked", 1800, -60, -50}, {"1", 1900, -30, -10}, {"2", 1400, 0, 0}, {"3", 1420, 0, 0}},
			"3",
			check(ids("2"), numGames(1)),
		},
		{
			"oldHighPriority2",
			[]pl{{"comeback", 1800, -60, -50}, {"1", 1900, -30, -10}, {"2", 1400, 0, 0}, {"3", 1420, 0, 0}},
			// same as last one, except the player who was kicked last time, because
			// he's the caller, has their seenAt set back to the current time, so they're matched with 1.
			"comeback",
			check(ids("2", "3"), numGames(1)),
		},
		{
			"alone",
			[]pl{{"1", 1200, 0, 0}},
			"1",
			check(ids("1"), numGames(0)),
		},
		{
			"brackFail",
			[]pl{{"1", 1200, -4, -4}, {"2", 1450, -5, -5}},
			"1",
			check(ids("1", "2"), numGames(0)),
		},
		{
			"brackFail2",
			[]pl{{"1", 1200, -5, -5}, {"2", 1450, -4, -4}},
			"1",
			check(ids("1", "2"), numGames(0)),
		},
		{
			"brackSuccess",
			[]pl{{"1", 1200, -5, -5}, {"2", 1450, -5, -5}},
			"1",
			check(ids(), numGames(1)),
		},
	}

	for _, tc := range tt {
		t.Run(tc.name, func(t *testing.T) {
			cleanup()
			now := time.Now()
			for _, p := range tc.pre {
				lobby[0] = append(lobby[0], lobbyPlayer{
					joinedAt: now.Add(time.Duration(p.joinedAt) * time.Second),
					seenAt:   now.Add(time.Duration(p.seenAt) * time.Second),
					player: &Player{
						Address: p.id,
						CategoryInfo: [CategoryMax]CategoryInfo{
							Blitz: {PlayerRating: &glicko2.PlayerRating{Rating: p.rating}},
						},
					},
				})
			}

<<<<<<< HEAD
			testing.SetRealm(runtime.NewUserRealm(tc.caller))
			game := LobbyGameFound()
=======
			testing.SetRealm(std.NewUserRealm(tc.caller))
			LobbyGameFound(cross)
>>>>>>> a56a225e

			if tc.check != nil {
				tc.check(t)
			}
		})
	}
}

func TestLobbyJoin_HasOpenGames(t *testing.T) {
	cleanup()
	g := &Game{
		ID:    "123",
		White: white,
		Black: black,
		State: GameStateOpen,
	}
	gameStore.Set(g.ID, g)
	addToUser2Games(white, g)
	addToUser2Games(black, g)

<<<<<<< HEAD
	testing.SetRealm(runtime.NewUserRealm(white))
	LobbyJoin(10*60, 5)
=======
	testing.SetRealm(std.NewUserRealm(white))
	LobbyJoin(cross, 10*60, 5)
>>>>>>> a56a225e
	if g.State != GameStateAborted {
		t.Errorf("state wrong: want %d got %d", GameStateAborted, g.State)
	}
	if g.Winner != WinnerNone {
		t.Errorf("winner wrong: want %q got %q", "none", g.Winner)
	}
}<|MERGE_RESOLUTION|>--- conflicted
+++ resolved
@@ -1,9 +1,8 @@
 package chess
 
 import (
-	"chain"
-	"chain/runtime"
 	"os"
+	"std"
 	"testing"
 	"time"
 
@@ -12,21 +11,12 @@
 
 func TestLobbyJoin(t *testing.T) {
 	cleanup()
-<<<<<<< HEAD
-	testing.SetRealm(runtime.NewUserRealm(white))
-	LobbyJoin(10*60, 5)
-	os.Sleep(time.Second * 5)
-	testing.SetRealm(runtime.NewUserRealm(black))
-	LobbyJoin(10*60, 5)
-	res := LobbyGameFound()
-=======
 	testing.SetRealm(std.NewUserRealm(white))
 	LobbyJoin(cross, 10*60, 5)
 	os.Sleep(time.Second * 5)
 	testing.SetRealm(std.NewUserRealm(black))
 	LobbyJoin(cross, 10*60, 5)
 	res := LobbyGameFound(cross)
->>>>>>> a56a225e
 	if res == "null" {
 		t.Errorf("LobbyGameFound is null")
 	}
@@ -48,7 +38,7 @@
 			}
 		}
 	}
-	ids := func(ids ...chain.Address) func(t *testing.T) {
+	ids := func(ids ...std.Address) func(t *testing.T) {
 		return func(t *testing.T) {
 			if len(ids) != len(lobby[0]) {
 				t.Errorf("lobby doesn't match expected ids: lobby: %v, newIDs: %v", sublobbyToIDs(lobby[0]), ids)
@@ -71,7 +61,7 @@
 	}
 
 	type pl struct {
-		id     chain.Address
+		id     std.Address
 		rating float64
 		// use negative values here to indicate how many seconds in the past;
 		// ie: joinedAt: -1, means player joined 1 second ago.
@@ -81,7 +71,7 @@
 	tt := []struct {
 		name   string
 		pre    []pl
-		caller chain.Address
+		caller std.Address
 		check  func(t *testing.T)
 	}{
 		{
@@ -162,13 +152,8 @@
 				})
 			}
 
-<<<<<<< HEAD
-			testing.SetRealm(runtime.NewUserRealm(tc.caller))
-			game := LobbyGameFound()
-=======
 			testing.SetRealm(std.NewUserRealm(tc.caller))
 			LobbyGameFound(cross)
->>>>>>> a56a225e
 
 			if tc.check != nil {
 				tc.check(t)
@@ -189,13 +174,8 @@
 	addToUser2Games(white, g)
 	addToUser2Games(black, g)
 
-<<<<<<< HEAD
-	testing.SetRealm(runtime.NewUserRealm(white))
-	LobbyJoin(10*60, 5)
-=======
 	testing.SetRealm(std.NewUserRealm(white))
 	LobbyJoin(cross, 10*60, 5)
->>>>>>> a56a225e
 	if g.State != GameStateAborted {
 		t.Errorf("state wrong: want %d got %d", GameStateAborted, g.State)
 	}
