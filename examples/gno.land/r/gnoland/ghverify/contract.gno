--- conflicted
+++ resolved
@@ -1,9 +1,8 @@
 package ghverify
 
 import (
-	"chain"
-	"chain/runtime"
 	"errors"
+	"std"
 
 	"gno.land/p/demo/avl"
 	"gno.land/p/demo/gnorkle/feeds/static"
@@ -17,7 +16,7 @@
 )
 
 var (
-	ownerAddress = runtime.OriginCaller()
+	ownerAddress = std.OriginCaller()
 	oracle       *gnorkle.Instance
 	postHandler  postGnorkleMessageHandler
 
@@ -70,13 +69,8 @@
 
 // RequestVerification creates a new static feed with a single task that will
 // instruct an agent to verify the github handle / gno address pair.
-<<<<<<< HEAD
-func RequestVerification(githubHandle string) {
-	gnoAddress := string(runtime.OriginCaller())
-=======
 func RequestVerification(cur realm, githubHandle string) {
 	gnoAddress := string(std.OriginCaller())
->>>>>>> a56a225e
 	if err := oracle.AddFeeds(
 		static.NewSingleValueFeed(
 			gnoAddress,
@@ -89,7 +83,7 @@
 	); err != nil {
 		panic(err)
 	}
-	chain.Emit(
+	std.Emit(
 		"verification_requested",
 		"from", gnoAddress,
 		"handle", githubHandle,
@@ -107,13 +101,8 @@
 }
 
 // SetOwner transfers ownership of the contract to the given address.
-<<<<<<< HEAD
-func SetOwner(owner chain.Address) {
-	if ownerAddress != runtime.OriginCaller() {
-=======
 func SetOwner(_ realm, owner std.Address) {
 	if ownerAddress != std.OriginCaller() {
->>>>>>> a56a225e
 		panic("only the owner can set a new owner")
 	}
 
