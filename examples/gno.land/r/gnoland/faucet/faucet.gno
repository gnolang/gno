--- conflicted
+++ resolved
@@ -1,10 +1,8 @@
 package faucet
 
 import (
-	"chain"
-	"chain/banker"
-	"chain/runtime"
 	"errors"
+	"std"
 
 	"gno.land/p/demo/avl"
 	"gno.land/p/demo/ufmt"
@@ -12,28 +10,21 @@
 
 var (
 	// configurable by admin.
-	gAdminAddr          chain.Address = chain.Address("g1jg8mtutu9khhfwc4nxmuhcpftf0pajdhfvsqf5")
-	gControllers                      = avl.NewTree()
-	gControllersMaxSize               = 10 // limit it to 10
-	gInPause                          = false
-	gMessage                          = "# Community Faucet.\n\n"
+	gAdminAddr          std.Address = std.Address("g1jg8mtutu9khhfwc4nxmuhcpftf0pajdhfvsqf5")
+	gControllers                    = avl.NewTree()
+	gControllersMaxSize             = 10 // limit it to 10
+	gInPause                        = false
+	gMessage                        = "# Community Faucet.\n\n"
 
 	// internal vars, for stats.
-	gTotalTransferred banker.Coins
+	gTotalTransferred std.Coins
 	gTotalTransfers   = uint(0)
 
 	// per request limit, 350 gnot
-<<<<<<< HEAD
-	gLimit banker.Coin = banker.NewCoin("ugnot", 350000000)
-)
-
-func Transfer(to chain.Address, send int64) string {
-=======
 	gLimit std.Coin = std.NewCoin("ugnot", 350_000_000)
 )
 
 func Transfer(cur realm, to std.Address, send int64) string {
->>>>>>> a56a225e
 	if err := assertIsController(); err != nil {
 		return err.Error()
 	}
@@ -46,13 +37,13 @@
 	if send > gLimit.Amount {
 		return errors.New("Per request limit " + gLimit.String() + " exceed").Error()
 	}
-	sendCoins := banker.Coins{banker.NewCoin("ugnot", send)}
+	sendCoins := std.Coins{std.NewCoin("ugnot", send)}
 
 	gTotalTransferred = gTotalTransferred.Add(sendCoins)
 	gTotalTransfers++
 
-	banker := banker.NewBanker(banker.BankerTypeRealmSend)
-	pkgaddr := runtime.CurrentRealm().Address()
+	banker := std.NewBanker(std.BankerTypeRealmSend)
+	pkgaddr := std.CurrentRealm().Address()
 	banker.SendCoins(pkgaddr, to, sendCoins)
 	return ""
 }
@@ -66,13 +57,8 @@
 }
 
 func Render(_ string) string {
-<<<<<<< HEAD
-	banker := banker.NewBanker(banker.BankerTypeRealmSend)
-	balance := banker.GetCoins(runtime.CurrentRealm().Address())
-=======
 	banker := std.NewBanker(std.BankerTypeReadonly)
 	balance := banker.GetCoins(bankerAddr(cross))
->>>>>>> a56a225e
 
 	output := gMessage
 	if gInPause {
@@ -83,13 +69,13 @@
 	output += ufmt.Sprintf("Balance: %s.\n", balance.String())
 	output += ufmt.Sprintf("Total transfers: %s (in %d times).\n\n", gTotalTransferred.String(), gTotalTransfers)
 
-	output += "Package address: " + runtime.CurrentRealm().Address().String() + "\n\n"
+	output += "Package address: " + std.CurrentRealm().Address().String() + "\n\n"
 	output += ufmt.Sprintf("Admin: %s\n\n ", gAdminAddr.String())
 	output += ufmt.Sprintf("Controllers:\n\n ")
 
 	for i := 0; i < gControllers.Size(); i++ {
 		_, v := gControllers.GetByIndex(i)
-		output += ufmt.Sprintf("%s  ", v.(chain.Address))
+		output += ufmt.Sprintf("%s  ", v.(std.Address))
 	}
 
 	output += "\n\n"
@@ -99,12 +85,7 @@
 }
 
 func assertIsController() error {
-<<<<<<< HEAD
-	caller := runtime.OriginCaller()
-
-=======
 	caller := std.PreviousRealm().Address()
->>>>>>> a56a225e
 	ok := gControllers.Has(caller.String())
 	if !ok {
 		return errors.New(caller.String() + " is not on the controller list")
