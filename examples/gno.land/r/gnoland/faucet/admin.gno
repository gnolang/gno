--- conflicted
+++ resolved
@@ -1,10 +1,8 @@
 package faucet
 
 import (
-	"chain"
-	"chain/banker"
-	"chain/runtime"
 	"errors"
+	"std"
 )
 
 func AdminSetInPause(cur realm, inPause bool) string {
@@ -27,15 +25,11 @@
 	if err := assertIsAdmin(); err != nil {
 		return err.Error()
 	}
-	gLimit = banker.NewCoin("ugnot", amount)
+	gLimit = std.NewCoin("ugnot", amount)
 	return ""
 }
 
-<<<<<<< HEAD
-func AdminSetAdminAddr(addr chain.Address) string {
-=======
 func AdminSetAdminAddr(cur realm, addr std.Address) string {
->>>>>>> a56a225e
 	if err := assertIsAdmin(); err != nil {
 		return err.Error()
 	}
@@ -43,11 +37,7 @@
 	return ""
 }
 
-<<<<<<< HEAD
-func AdminAddController(addr chain.Address) string {
-=======
 func AdminAddController(cur realm, addr std.Address) string {
->>>>>>> a56a225e
 	if err := assertIsAdmin(); err != nil {
 		return err.Error()
 	}
@@ -67,11 +57,7 @@
 	return ""
 }
 
-<<<<<<< HEAD
-func AdminRemoveController(addr chain.Address) string {
-=======
 func AdminRemoveController(cur realm, addr std.Address) string {
->>>>>>> a56a225e
 	if err := assertIsAdmin(); err != nil {
 		return err.Error()
 	}
@@ -93,11 +79,7 @@
 }
 
 func assertIsAdmin() error {
-<<<<<<< HEAD
-	caller := runtime.OriginCaller()
-=======
 	caller := std.PreviousRealm().Address()
->>>>>>> a56a225e
 	if caller != gAdminAddr {
 		return errors.New("restricted for admin")
 	}
