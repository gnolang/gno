package main

import (
	"chain"
	"chain/banker"
	"testing"

	"gno.land/r/gnoland/faucet"
)

// mints ugnot to current realm
func init() {
<<<<<<< HEAD
	facuetaddr := chain.DerivePkgAddr("gno.land/r/gnoland/faucet")
	testing.IssueCoins(facuetaddr, banker.Coins{{"ugnot", 200000000}})
=======
	faucetaddr := std.DerivePkgAddr("gno.land/r/gnoland/faucet")
	testing.IssueCoins(faucetaddr, std.Coins{{"ugnot", 200_000_000}})
>>>>>>> a56a225e
}

// assert render with empty path and no controllers
func main() {
	println(faucet.Render(""))
}

// Output:
// # Community Faucet.
//
// Status: active.
// Balance: 200000000ugnot.
// Total transfers:  (in 0 times).
//
// Package address: g17rgsdnfxzza0sdfsdma37sdwxagsz378833ca4
//
// Admin: g1jg8mtutu9khhfwc4nxmuhcpftf0pajdhfvsqf5
//
//  Controllers:
//
//
//
// Per request limit: 350000000ugnot<|MERGE_RESOLUTION|>--- conflicted
+++ resolved
@@ -1,8 +1,7 @@
 package main
 
 import (
-	"chain"
-	"chain/banker"
+	"std"
 	"testing"
 
 	"gno.land/r/gnoland/faucet"
@@ -10,13 +9,8 @@
 
 // mints ugnot to current realm
 func init() {
-<<<<<<< HEAD
-	facuetaddr := chain.DerivePkgAddr("gno.land/r/gnoland/faucet")
-	testing.IssueCoins(facuetaddr, banker.Coins{{"ugnot", 200000000}})
-=======
 	faucetaddr := std.DerivePkgAddr("gno.land/r/gnoland/faucet")
 	testing.IssueCoins(faucetaddr, std.Coins{{"ugnot", 200_000_000}})
->>>>>>> a56a225e
 }
 
 // assert render with empty path and no controllers
