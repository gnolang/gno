--- conflicted
+++ resolved
@@ -1,12 +1,8 @@
 package main
 
 import (
-<<<<<<< HEAD
-	"chain/runtime"
-=======
 	"std"
 	"testing"
->>>>>>> a56a225e
 
 	"gno.land/p/demo/testutils"
 	"gno.land/r/gnoland/users"
@@ -19,15 +15,10 @@
 )
 
 func init() {
-<<<<<<< HEAD
-	c := runtime.OriginCaller()
-	init.InitWithUsers(c)
-=======
 	testing.SetRealm(std.NewUserRealm(alice))
 	c := std.OriginCaller()
 	ini.InitWithUsers(c)
 
->>>>>>> a56a225e
 	pReq := users.ProposeNewRelease("gno.land/r/gnoland/users/v2", "This is a note!")
 
 	dao.MustCreateProposal(cross, pReq)
