--- conflicted
+++ resolved
@@ -14,12 +14,7 @@
 )
 
 // Test updating a name via GovDAO
-<<<<<<< HEAD
-
 var c address = runtime.OriginCaller()
-=======
-var c std.Address = std.OriginCaller()
->>>>>>> aa1f51f9
 
 const gUsersV1Path = "gno.land/r/gnoland/users/v1"
 
