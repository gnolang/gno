--- conflicted
+++ resolved
@@ -71,30 +71,14 @@
 //
 // Status: ACTIVE
 //
-<<<<<<< HEAD
 // Tiers eligible to vote: T1, T2, T3
-=======
-// delete user test
-//
-//
-// ### Proposal Status:
->>>>>>> a3237eb5
 //
 // ---
 //
 //
 // --
-<<<<<<< HEAD
 // ## Prop #0 - Propose deleting a name using users/v1 realm
 // Change alice's name!
-=======
-// ## Proposal with id: 0
-// ### Title: Propose deleting a name using users/v1 realm
-//
-// ### Proposed by: g1wymu47drhr0kuq2098m792lytgtj2nyx77yrsm
-//
-// delete user test
->>>>>>> a3237eb5
 //
 // Author: g1wymu47drhr0kuq2098m792lytgtj2nyx77yrsm
 //
@@ -111,15 +95,11 @@
 // ### Actions
 // [Vote YES](/r/gov/dao$help&func=MustVoteOnProposalSimple&option=YES&pid=0) | [Vote NO](/r/gov/dao$help&func=MustVoteOnProposalSimple&option=NO&pid=0) | [Vote ABSTAIN](/r/gov/dao$help&func=MustVoteOnProposalSimple&option=ABSTAIN&pid=0)
 //
-<<<<<<< HEAD
 // WARN: Please double check transaction data before voting.
 // --
 // --
 // ## Prop #0 - Propose deleting a name using users/v1 realm
 // Change alice's name!
-=======
-// delete user test
->>>>>>> a3237eb5
 //
 // Author: g1wymu47drhr0kuq2098m792lytgtj2nyx77yrsm
 //
@@ -136,15 +116,11 @@
 // ### Actions
 // [Vote YES](/r/gov/dao$help&func=MustVoteOnProposalSimple&option=YES&pid=0) | [Vote NO](/r/gov/dao$help&func=MustVoteOnProposalSimple&option=NO&pid=0) | [Vote ABSTAIN](/r/gov/dao$help&func=MustVoteOnProposalSimple&option=ABSTAIN&pid=0)
 //
-<<<<<<< HEAD
 // WARN: Please double check transaction data before voting.
 // --
 // --
 // ## Prop #0 - Propose deleting a name using users/v1 realm
 // Change alice's name!
-=======
-// delete user test
->>>>>>> a3237eb5
 //
 // Author: g1wymu47drhr0kuq2098m792lytgtj2nyx77yrsm
 //
