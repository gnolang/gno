--- conflicted
+++ resolved
@@ -3,8 +3,7 @@
 // SEND: 1000000ugnot
 
 import (
-	"chain"
-	"chain/runtime"
+	"std"
 	"testing"
 
 	"gno.land/p/demo/testutils"
@@ -15,7 +14,7 @@
 )
 
 // Test updating a name via GovDAO
-var c chain.Address = runtime.OriginCaller()
+var c std.Address = std.OriginCaller()
 
 func init() {
 	daov3init.InitWithUsers(c)
@@ -24,17 +23,12 @@
 
 	// Register alice
 	testing.SetOriginCaller(alice)
-<<<<<<< HEAD
-	testing.SetRealm(runtime.NewUserRealm(alice))
-	users.Register("alice123")
-=======
 	testing.SetRealm(std.NewUserRealm(alice))
 	users.Register(cross, "alice123")
->>>>>>> a56a225e
 
 	// Prop to change name
 	testing.SetOriginCaller(c)
-	testing.SetRealm(runtime.NewUserRealm(c))
+	testing.SetRealm(std.NewUserRealm(c))
 	pr := users.ProposeNewName(alice, "alice_new123")
 	dao.MustCreateProposal(cross, pr)
 }
