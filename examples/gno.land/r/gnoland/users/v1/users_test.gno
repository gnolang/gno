package users

import (
	"chain"
	"testing"

	"gno.land/p/nt/testutils"
	"gno.land/p/nt/uassert"
	"gno.land/p/nt/urequire"

	susers "gno.land/r/sys/users"
)

func TestRegister_Valid(t *testing.T) {
	validUsernames := []string{
		"abc123",               // letters + digits
		"abc123_def456",        // mix of letters / digits / underscore
		"abc_defghi_jklmn123",  // 19 chars
		"abc_defghi_jklmno456", // 20 chars (max)
	}

	for _, username := range validUsernames {
		addr := testutils.TestAddress(username)

		// Simulate a proper user call with the required 1GNOT fee.
		testing.SetRealm(testing.NewUserRealm(addr))
		testing.SetOriginCaller(addr)
<<<<<<< HEAD
		testing.SetOriginSend(std.NewCoins(std.NewCoin("ugnot", 0)))
=======
		testing.SetOriginSend(chain.NewCoins(chain.NewCoin("ugnot", registerPrice)))
>>>>>>> 7144f75a

		urequire.NotPanics(t, func() {
			Register(cross, username)
		})
	}
}

func TestRegister_Invalid(t *testing.T) {
	t.Run("invalid usernames", func(t *testing.T) {
<<<<<<< HEAD
		testing.SetOriginSend(std.NewCoins(std.NewCoin("ugnot", 0)))
		testing.SetRealm(std.NewUserRealm(testutils.TestAddress("bob123")))
=======
		testing.SetOriginSend(chain.NewCoins(chain.NewCoin("ugnot", registerPrice)))
		testing.SetRealm(testing.NewUserRealm(testutils.TestAddress("bob123")))
>>>>>>> 7144f75a

		invalidUsernames := []string{
			"alice",                 // vanity
			"",                      // empty
			"    ",                  // empty
			"123",                   // only numbers (no letters)
			"abc",                   // only letters (no numbers)
			"alice&#($)123",         // invalid characters
			"Alice123",              // uppercase
			"abcdefghijklmnopqr123", // 21 chars (> max)
			"toolongusernametoolongusernametoolongusername123", // super long
		}

		for _, username := range invalidUsernames {
			uassert.AbortsWithMessage(t, ErrInvalidUsername.Error(), func() {
				Register(cross, username)
			})
		}
	})

	t.Run("taken username", func(t *testing.T) {
<<<<<<< HEAD
		testing.SetOriginSend(std.NewCoins(std.NewCoin("ugnot", 0)))
		testing.SetRealm(std.NewUserRealm(testutils.TestAddress("bob123")))
=======
		testing.SetOriginSend(chain.NewCoins(chain.NewCoin("ugnot", registerPrice)))
		testing.SetRealm(testing.NewUserRealm(testutils.TestAddress("bob123")))
>>>>>>> 7144f75a

		username := "bob123"

		urequire.NotPanics(t, func() {
			Register(cross, username)
		})

		uassert.AbortsWithMessage(t, susers.ErrNameTaken.Error(), func() {
			Register(cross, username) // already registered
		})
	})

	t.Run("invalid payment", func(t *testing.T) {
		addr := testutils.TestAddress("bob123")

		testing.SetRealm(testing.NewUserRealm(addr))
		testing.SetOriginCaller(addr)

		testing.SetOriginSend(chain.NewCoins(chain.NewCoin("ugnot", 12))) // invalid payment amount

		uassert.AbortsWithMessage(t, ErrInvalidPayment.Error(), func() {
			Register(cross, "alice123")
		})
	})
}<|MERGE_RESOLUTION|>--- conflicted
+++ resolved
@@ -25,11 +25,7 @@
 		// Simulate a proper user call with the required 1GNOT fee.
 		testing.SetRealm(testing.NewUserRealm(addr))
 		testing.SetOriginCaller(addr)
-<<<<<<< HEAD
 		testing.SetOriginSend(std.NewCoins(std.NewCoin("ugnot", 0)))
-=======
-		testing.SetOriginSend(chain.NewCoins(chain.NewCoin("ugnot", registerPrice)))
->>>>>>> 7144f75a
 
 		urequire.NotPanics(t, func() {
 			Register(cross, username)
@@ -39,13 +35,8 @@
 
 func TestRegister_Invalid(t *testing.T) {
 	t.Run("invalid usernames", func(t *testing.T) {
-<<<<<<< HEAD
 		testing.SetOriginSend(std.NewCoins(std.NewCoin("ugnot", 0)))
 		testing.SetRealm(std.NewUserRealm(testutils.TestAddress("bob123")))
-=======
-		testing.SetOriginSend(chain.NewCoins(chain.NewCoin("ugnot", registerPrice)))
-		testing.SetRealm(testing.NewUserRealm(testutils.TestAddress("bob123")))
->>>>>>> 7144f75a
 
 		invalidUsernames := []string{
 			"alice",                 // vanity
@@ -67,13 +58,8 @@
 	})
 
 	t.Run("taken username", func(t *testing.T) {
-<<<<<<< HEAD
 		testing.SetOriginSend(std.NewCoins(std.NewCoin("ugnot", 0)))
 		testing.SetRealm(std.NewUserRealm(testutils.TestAddress("bob123")))
-=======
-		testing.SetOriginSend(chain.NewCoins(chain.NewCoin("ugnot", registerPrice)))
-		testing.SetRealm(testing.NewUserRealm(testutils.TestAddress("bob123")))
->>>>>>> 7144f75a
 
 		username := "bob123"
 
