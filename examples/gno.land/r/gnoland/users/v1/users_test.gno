--- conflicted
+++ resolved
@@ -1,8 +1,7 @@
 package users
 
 import (
-	"chain/banker"
-	"chain/runtime"
+	"std"
 	"testing"
 
 	"gno.land/p/demo/testutils"
@@ -13,49 +12,6 @@
 )
 
 func TestRegister_Valid(t *testing.T) {
-<<<<<<< HEAD
-	testing.SetOriginSend(banker.NewCoins(banker.NewCoin("ugnot", 1_000_000)))
-	testing.SetRealm(runtime.NewUserRealm(aliceAddr))
-	testing.SetOriginCaller(aliceAddr)
-
-	uassert.NotPanics(t, func() {
-		Register(alice)
-	})
-
-	res, latest := susers.ResolveName(alice)
-
-	uassert.NotEqual(t, nil, res)
-	uassert.Equal(t, alice, res.Name())
-	uassert.Equal(t, aliceAddr, res.Addr())
-	uassert.False(t, res.IsDeleted())
-	uassert.True(t, latest)
-}
-
-func TestRegister_Invalid(t *testing.T) {
-	testing.SetOriginSend(banker.NewCoins(banker.NewCoin("ugnot", 1_000_000)))
-	testing.SetRealm(runtime.NewUserRealm(bobAddr))
-	testing.SetOriginCaller(bobAddr)
-
-	// Invalid usernames
-	uassert.PanicsWithMessage(t, ErrInvalidUsername.Error(), func() {
-		Register("alice") // vanity
-	})
-
-	uassert.PanicsWithMessage(t, ErrInvalidUsername.Error(), func() {
-		Register("") // empty
-	})
-
-	uassert.PanicsWithMessage(t, ErrInvalidUsername.Error(), func() {
-		Register("    ") // empty
-	})
-
-	uassert.PanicsWithMessage(t, ErrInvalidUsername.Error(), func() {
-		Register("123") // empty
-	})
-
-	uassert.PanicsWithMessage(t, ErrInvalidUsername.Error(), func() {
-		Register("123") // only numbers
-=======
 	validUsernames := []string{
 		"abc123",               // letters + digits
 		"abc123_def456",        // mix of letters / digits / underscore
@@ -99,7 +55,6 @@
 				Register(cross, username)
 			})
 		}
->>>>>>> a56a225e
 	})
 
 	t.Run("taken username", func(t *testing.T) {
@@ -120,18 +75,10 @@
 	t.Run("invalid payment", func(t *testing.T) {
 		addr := testutils.TestAddress("bob123")
 
-<<<<<<< HEAD
-func TestRegister_InvalidPayment(t *testing.T) {
-	testing.SetRealm(runtime.NewUserRealm(bobAddr))
-	testing.SetOriginCaller(bobAddr)
-
-	testing.SetOriginSend(banker.NewCoins(banker.NewCoin("ugnot", 12))) // invalid payment amount
-=======
 		testing.SetRealm(std.NewUserRealm(addr))
 		testing.SetOriginCaller(addr)
 
 		testing.SetOriginSend(std.NewCoins(std.NewCoin("ugnot", 12))) // invalid payment amount
->>>>>>> a56a225e
 
 		uassert.AbortsWithMessage(t, ErrInvalidPayment.Error(), func() {
 			Register(cross, "alice123")
