--- conflicted
+++ resolved
@@ -1,7 +1,7 @@
 package users
 
 import (
-	"chain"
+	"std"
 
 	"gno.land/p/demo/ufmt"
 	"gno.land/r/gov/dao"
@@ -53,7 +53,7 @@
 // ProposeNewName allows GovDAO to propose a new name for an existing user
 // The associated address and all previous names of a user that changes a name
 // are preserved, and all resolve to the new name.
-func ProposeNewName(addr chain.Address, newName string) dao.ProposalRequest {
+func ProposeNewName(addr std.Address, newName string) dao.ProposalRequest {
 	if matched := reUsername.MatchString(newName); !matched {
 		panic(ErrInvalidUsername)
 	}
@@ -80,11 +80,7 @@
 // ProposeDeleteUser allows GovDAO to propose deletion of a user
 // This will make the associated address and names unresolvable.
 // WARN: After deletion, the same address WILL NOT be able to register a new name.
-<<<<<<< HEAD
-func ProposeDeleteUser(addr chain.Address, desc string) dao.ProposalRequest {
-=======
 func ProposeDeleteUser(addr std.Address, reason string) dao.ProposalRequest {
->>>>>>> a56a225e
 	userData := susers.ResolveAddress(addr)
 	if userData == nil {
 		panic(susers.ErrUserNotExistOrDeleted)
