// Package valopers is designed around the permissionless lifecycle of valoper profiles.
package valopers

import (
	"chain"
	"chain/banker"
	"crypto/bech32"
	"errors"
	"regexp"
<<<<<<< HEAD
	"strconv"
=======
	"std"
>>>>>>> a56a225e

	"gno.land/p/demo/avl"
	"gno.land/p/demo/avl/pager"
	"gno.land/p/demo/combinederr"
	"gno.land/p/demo/ownable/exts/authorizable"
	"gno.land/p/demo/ufmt"
	"gno.land/p/moul/realmpath"
)

const (
	MonikerMaxLength     = 32
	DescriptionMaxLength = 2048
)

var (
	ErrValoperExists      = errors.New("valoper already exists")
	ErrValoperMissing     = errors.New("valoper does not exist")
	ErrInvalidAddress     = errors.New("invalid address")
	ErrInvalidMoniker     = errors.New("moniker is not valid")
	ErrInvalidDescription = errors.New("description is not valid")
)

var (
	valopers     *avl.Tree                               // valopers keeps track of all the valoper profiles. Address -> Valoper
	instructions string                                  // markdown instructions for valoper's registration
	minFee       = banker.NewCoin("ugnot", 20*1_000_000) // minimum gnot must be paid to register.

	monikerMaxLengthMiddle = ufmt.Sprintf("%d", MonikerMaxLength-2)
	validateMonikerRe      = regexp.MustCompile(`^[a-zA-Z0-9][\w -]{0,` + monikerMaxLengthMiddle + `}[a-zA-Z0-9]$`) // 32 characters, including spaces, hyphens or underscores in the middle
)

// Valoper represents a validator operator profile
type Valoper struct {
	Moniker     string // A human-readable name
	Description string // A description and details about the valoper

	Address     chain.Address // The bech32 gno address of the validator
	PubKey      string        // The bech32 public key of the validator
	KeepRunning bool          // Flag indicating if the owner wants to keep the validator running

	auth *authorizable.Authorizable // The authorizer system for the valoper
}

func (v Valoper) Auth() *authorizable.Authorizable {
	return v.auth
}

<<<<<<< HEAD
func AddToAuthList(address chain.Address, member chain.Address) {
	v := GetByAddr(address)

	if err := v.Auth().AddToAuthList(member); err != nil {
=======
func AddToAuthList(cur realm, address_XXX std.Address, member std.Address) {
	v := GetByAddr(address_XXX)
	if err := v.Auth().AddToAuthListByPrevious(member); err != nil {
>>>>>>> a56a225e
		panic(err)
	}
}

<<<<<<< HEAD
func DeleteFromAuthList(address chain.Address, member chain.Address) {
	v := GetByAddr(address)

	if err := v.Auth().DeleteFromAuthList(member); err != nil {
=======
func DeleteFromAuthList(cur realm, address_XXX std.Address, member std.Address) {
	v := GetByAddr(address_XXX)
	if err := v.Auth().DeleteFromAuthListByPrevious(member); err != nil {
>>>>>>> a56a225e
		panic(err)
	}
}

// Register registers a new valoper
<<<<<<< HEAD
func Register(moniker string, description string, address chain.Address, pubKey string) {
	if err := validateSentCoins(); err != nil {
		panic(err)
=======
func Register(cur realm, moniker string, description string, address_XXX std.Address, pubKey string) {
	// Check if a fee is enforced
	if !minFee.IsZero() {
		sentCoins := std.OriginSend()

		// Coins must be sent and cover the min fee
		if len(sentCoins) != 1 || sentCoins[0].IsLT(minFee) {
			panic(ufmt.Sprintf("payment must not be less than %d%s", minFee.Amount, minFee.Denom))
		}
>>>>>>> a56a225e
	}

	// Check if the valoper is already registered
	if isValoper(address_XXX) {
		panic(ErrValoperExists)
	}

	v := Valoper{
		Moniker:     moniker,
		Description: description,
		Address:     address_XXX,
		PubKey:      pubKey,
		KeepRunning: true,
		auth:        authorizable.NewAuthorizableWithOrigin(),
	}

	if err := v.Validate(); err != nil {
		panic(err)
	}

	// TODO add address derivation from public key
	// (when the laws of gno make it possible)

	// Save the valoper to the set
	valopers.Set(v.Address.String(), v)
}

// UpdateMoniker updates an existing valoper's moniker
<<<<<<< HEAD
func UpdateMoniker(address chain.Address, moniker string) {
=======
func UpdateMoniker(cur realm, address_XXX std.Address, moniker string) {
>>>>>>> a56a225e
	// Check that the moniker is not empty
	if err := validateMoniker(moniker); err != nil {
		panic(err)
	}

	v := GetByAddr(address_XXX)

	// Check that the caller has permissions
	v.Auth().AssertPreviousOnAuthList()

	// Update the moniker
	v.Moniker = moniker

	// Save the valoper info
	valopers.Set(address_XXX.String(), v)
}

// UpdateDescription updates an existing valoper's description
<<<<<<< HEAD
func UpdateDescription(address chain.Address, description string) {
=======
func UpdateDescription(cur realm, address_XXX std.Address, description string) {
>>>>>>> a56a225e
	// Check that the description is not empty
	if err := validateDescription(description); err != nil {
		panic(err)
	}

	v := GetByAddr(address_XXX)

	// Check that the caller has permissions
	v.Auth().AssertPreviousOnAuthList()

	// Update the description
	v.Description = description

	// Save the valoper info
	valopers.Set(address_XXX.String(), v)
}

// UpdateKeepRunning updates an existing valoper's active status
<<<<<<< HEAD
func UpdateKeepRunning(address chain.Address, keepRunning bool) {
	v := GetByAddr(address)
=======
func UpdateKeepRunning(cur realm, address_XXX std.Address, keepRunning bool) {
	v := GetByAddr(address_XXX)
>>>>>>> a56a225e

	// Check that the caller has permissions
	v.Auth().AssertPreviousOnAuthList()

	// Update status
	v.KeepRunning = keepRunning

	// Save the valoper info
	valopers.Set(address_XXX.String(), v)
}

// GetByAddr fetches the valoper using the address, if present
<<<<<<< HEAD
func GetByAddr(address chain.Address) Valoper {
	valoperRaw, exists := valopers.Get(address.String())
=======
func GetByAddr(address_XXX std.Address) Valoper {
	valoperRaw, exists := valopers.Get(address_XXX.String())
>>>>>>> a56a225e
	if !exists {
		panic(ErrValoperMissing)
	}

	return valoperRaw.(Valoper)
}

// Render renders the current valoper set.
// "/r/gnoland/valopers" lists all valopers, paginated.
// "/r/gnoland/valopers:addr" shows the detail for the valoper with the addr.
func Render(fullPath string) string {
	req := realmpath.Parse(fullPath)
	if req.Path == "" {
		return renderHome(fullPath)
	} else {
		addr := req.Path
		if len(addr) < 2 || addr[:2] != "g1" {
			return "invalid address " + addr
		}
		valoperRaw, exists := valopers.Get(addr)
		if !exists {
			return "unknown address " + addr
		}
		v := valoperRaw.(Valoper)
		return "Valoper's details:\n" + v.Render()
	}
}

func renderHome(path string) string {
	// if there are no valopers, display instructions
	if valopers.Size() == 0 {
		return ufmt.Sprintf("%s\n\nNo valopers to display.", instructions)
	}

	page := pager.NewPager(valopers, 50, false).MustGetPageByPath(path)

	output := ""

	// if we are on the first page, display instructions
	if page.PageNumber == 1 {
		output += ufmt.Sprintf("%s\n\n", instructions)
	}

	for _, item := range page.Items {
		v := item.Value.(Valoper)
		output += ufmt.Sprintf(" * [%s](/r/gnoland/valopers:%s) - [profile](/r/demo/profile:u/%s)\n",
			v.Moniker, v.Address, v.Auth().Owner())
	}

	output += "\n"
	output += page.Picker(path)
	return output
}

// Validate checks if the fields of the Valoper are valid
func (v *Valoper) Validate() error {
	errs := &combinederr.CombinedError{}

	errs.Add(validateMoniker(v.Moniker))
	errs.Add(validateDescription(v.Description))
	errs.Add(validateBech32(v.Address))
	errs.Add(validatePubKey(v.PubKey))

	if errs.Size() == 0 {
		return nil
	}

	return errs
}

// Render renders a single valoper with their information
func (v Valoper) Render() string {
	output := ufmt.Sprintf("## %s\n", v.Moniker)

	if v.Description != "" {
		output += ufmt.Sprintf("%s\n\n", v.Description)
	}

	output += ufmt.Sprintf("- Address: %s\n", v.Address.String())
	output += ufmt.Sprintf("- PubKey: %s\n\n", v.PubKey)
	output += ufmt.Sprintf("[Profile link](/r/demo/profile:u/%s)\n", v.Address)

	return output
}

// isValoper checks if the valoper exists
<<<<<<< HEAD
func isValoper(address chain.Address) bool {
	_, exists := valopers.Get(address.String())
=======
func isValoper(address_XXX std.Address) bool {
	_, exists := valopers.Get(address_XXX.String())
>>>>>>> a56a225e

	return exists
}

<<<<<<< HEAD
func validateSentCoins() error {
	sentCoins := banker.OriginSend()

	if len(sentCoins) == 1 && sentCoins[0].IsGTE(minFee) {
		return nil
	}
	return errors.New("payment must not be less than " + strconv.Itoa(int(minFee.Amount)))
}

=======
>>>>>>> a56a225e
// validateMoniker checks if the moniker is valid
func validateMoniker(moniker string) error {
	if moniker == "" {
		return ErrInvalidMoniker
	}

	if len(moniker) > MonikerMaxLength {
		return ErrInvalidMoniker
	}

	if !validateMonikerRe.MatchString(moniker) {
		return ErrInvalidMoniker
	}

	return nil
}

// validateDescription checks if the description is valid
func validateDescription(description string) error {
	if description == "" {
		return ErrInvalidDescription
	}

	if len(description) > DescriptionMaxLength {
		return ErrInvalidDescription
	}

	return nil
}

// validateBech32 checks if the value is a valid bech32 address
<<<<<<< HEAD
func validateBech32(address chain.Address) error {
	if !chain.Address.IsValid(address) {
=======
func validateBech32(address_XXX std.Address) error {
	if !std.Address.IsValid(address_XXX) {
>>>>>>> a56a225e
		return ErrInvalidAddress
	}

	return nil
}

// validatePubKey checks if the public key is valid
func validatePubKey(pubKey string) error {
	if _, _, err := bech32.DecodeNoLimit(pubKey); err != nil {
		return err
	}

	return nil
}<|MERGE_RESOLUTION|>--- conflicted
+++ resolved
@@ -2,16 +2,10 @@
 package valopers
 
 import (
-	"chain"
-	"chain/banker"
 	"crypto/bech32"
 	"errors"
 	"regexp"
-<<<<<<< HEAD
-	"strconv"
-=======
 	"std"
->>>>>>> a56a225e
 
 	"gno.land/p/demo/avl"
 	"gno.land/p/demo/avl/pager"
@@ -35,9 +29,9 @@
 )
 
 var (
-	valopers     *avl.Tree                               // valopers keeps track of all the valoper profiles. Address -> Valoper
-	instructions string                                  // markdown instructions for valoper's registration
-	minFee       = banker.NewCoin("ugnot", 20*1_000_000) // minimum gnot must be paid to register.
+	valopers     *avl.Tree                            // valopers keeps track of all the valoper profiles. Address -> Valoper
+	instructions string                               // markdown instructions for valoper's registration
+	minFee       = std.NewCoin("ugnot", 20*1_000_000) // minimum gnot must be paid to register.
 
 	monikerMaxLengthMiddle = ufmt.Sprintf("%d", MonikerMaxLength-2)
 	validateMonikerRe      = regexp.MustCompile(`^[a-zA-Z0-9][\w -]{0,` + monikerMaxLengthMiddle + `}[a-zA-Z0-9]$`) // 32 characters, including spaces, hyphens or underscores in the middle
@@ -48,9 +42,9 @@
 	Moniker     string // A human-readable name
 	Description string // A description and details about the valoper
 
-	Address     chain.Address // The bech32 gno address of the validator
-	PubKey      string        // The bech32 public key of the validator
-	KeepRunning bool          // Flag indicating if the owner wants to keep the validator running
+	Address     std.Address // The bech32 gno address of the validator
+	PubKey      string      // The bech32 public key of the validator
+	KeepRunning bool        // Flag indicating if the owner wants to keep the validator running
 
 	auth *authorizable.Authorizable // The authorizer system for the valoper
 }
@@ -59,40 +53,21 @@
 	return v.auth
 }
 
-<<<<<<< HEAD
-func AddToAuthList(address chain.Address, member chain.Address) {
-	v := GetByAddr(address)
-
-	if err := v.Auth().AddToAuthList(member); err != nil {
-=======
 func AddToAuthList(cur realm, address_XXX std.Address, member std.Address) {
 	v := GetByAddr(address_XXX)
 	if err := v.Auth().AddToAuthListByPrevious(member); err != nil {
->>>>>>> a56a225e
-		panic(err)
-	}
-}
-
-<<<<<<< HEAD
-func DeleteFromAuthList(address chain.Address, member chain.Address) {
-	v := GetByAddr(address)
-
-	if err := v.Auth().DeleteFromAuthList(member); err != nil {
-=======
+		panic(err)
+	}
+}
+
 func DeleteFromAuthList(cur realm, address_XXX std.Address, member std.Address) {
 	v := GetByAddr(address_XXX)
 	if err := v.Auth().DeleteFromAuthListByPrevious(member); err != nil {
->>>>>>> a56a225e
 		panic(err)
 	}
 }
 
 // Register registers a new valoper
-<<<<<<< HEAD
-func Register(moniker string, description string, address chain.Address, pubKey string) {
-	if err := validateSentCoins(); err != nil {
-		panic(err)
-=======
 func Register(cur realm, moniker string, description string, address_XXX std.Address, pubKey string) {
 	// Check if a fee is enforced
 	if !minFee.IsZero() {
@@ -102,7 +77,6 @@
 		if len(sentCoins) != 1 || sentCoins[0].IsLT(minFee) {
 			panic(ufmt.Sprintf("payment must not be less than %d%s", minFee.Amount, minFee.Denom))
 		}
->>>>>>> a56a225e
 	}
 
 	// Check if the valoper is already registered
@@ -131,11 +105,7 @@
 }
 
 // UpdateMoniker updates an existing valoper's moniker
-<<<<<<< HEAD
-func UpdateMoniker(address chain.Address, moniker string) {
-=======
 func UpdateMoniker(cur realm, address_XXX std.Address, moniker string) {
->>>>>>> a56a225e
 	// Check that the moniker is not empty
 	if err := validateMoniker(moniker); err != nil {
 		panic(err)
@@ -154,11 +124,7 @@
 }
 
 // UpdateDescription updates an existing valoper's description
-<<<<<<< HEAD
-func UpdateDescription(address chain.Address, description string) {
-=======
 func UpdateDescription(cur realm, address_XXX std.Address, description string) {
->>>>>>> a56a225e
 	// Check that the description is not empty
 	if err := validateDescription(description); err != nil {
 		panic(err)
@@ -177,13 +143,8 @@
 }
 
 // UpdateKeepRunning updates an existing valoper's active status
-<<<<<<< HEAD
-func UpdateKeepRunning(address chain.Address, keepRunning bool) {
-	v := GetByAddr(address)
-=======
 func UpdateKeepRunning(cur realm, address_XXX std.Address, keepRunning bool) {
 	v := GetByAddr(address_XXX)
->>>>>>> a56a225e
 
 	// Check that the caller has permissions
 	v.Auth().AssertPreviousOnAuthList()
@@ -196,13 +157,8 @@
 }
 
 // GetByAddr fetches the valoper using the address, if present
-<<<<<<< HEAD
-func GetByAddr(address chain.Address) Valoper {
-	valoperRaw, exists := valopers.Get(address.String())
-=======
 func GetByAddr(address_XXX std.Address) Valoper {
 	valoperRaw, exists := valopers.Get(address_XXX.String())
->>>>>>> a56a225e
 	if !exists {
 		panic(ErrValoperMissing)
 	}
@@ -289,29 +245,12 @@
 }
 
 // isValoper checks if the valoper exists
-<<<<<<< HEAD
-func isValoper(address chain.Address) bool {
-	_, exists := valopers.Get(address.String())
-=======
 func isValoper(address_XXX std.Address) bool {
 	_, exists := valopers.Get(address_XXX.String())
->>>>>>> a56a225e
 
 	return exists
 }
 
-<<<<<<< HEAD
-func validateSentCoins() error {
-	sentCoins := banker.OriginSend()
-
-	if len(sentCoins) == 1 && sentCoins[0].IsGTE(minFee) {
-		return nil
-	}
-	return errors.New("payment must not be less than " + strconv.Itoa(int(minFee.Amount)))
-}
-
-=======
->>>>>>> a56a225e
 // validateMoniker checks if the moniker is valid
 func validateMoniker(moniker string) error {
 	if moniker == "" {
@@ -343,13 +282,8 @@
 }
 
 // validateBech32 checks if the value is a valid bech32 address
-<<<<<<< HEAD
-func validateBech32(address chain.Address) error {
-	if !chain.Address.IsValid(address) {
-=======
 func validateBech32(address_XXX std.Address) error {
 	if !std.Address.IsValid(address_XXX) {
->>>>>>> a56a225e
 		return ErrInvalidAddress
 	}
 
