--- conflicted
+++ resolved
@@ -1,9 +1,4 @@
 // PKGPATH: gno.land/r/gnoland/valopers_test
-<<<<<<< HEAD
-package valopers
-
-=======
->>>>>>> 09134a77
 // SEND: 20000000ugnot
 
 package valopers_test
@@ -12,12 +7,8 @@
 	"std"
 	"testing"
 
-<<<<<<< HEAD
-	valopers "gno.land/r/gnoland/valopers"
-=======
 	"gno.land/p/demo/testutils"
 	"gno.land/r/gnoland/valopers"
->>>>>>> 09134a77
 )
 
 var g1user = testutils.TestAddress("g1user")
