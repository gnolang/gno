--- conflicted
+++ resolved
@@ -1,7 +1,7 @@
 package valopers
 
 import (
-	"chain/banker"
+	"std"
 
 	"gno.land/p/moul/authz"
 )
@@ -23,13 +23,8 @@
 }
 
 func updateMinFee(newMinFee int64) {
-<<<<<<< HEAD
-	err := auth.Do("update-min-fee", func() error {
-		minFee = banker.NewCoin("ugnot", newMinFee)
-=======
 	err := auth.DoByCurrent("update-min-fee", func() error {
 		minFee = std.NewCoin("ugnot", newMinFee)
->>>>>>> a56a225e
 		return nil
 	})
 	if err != nil {
