// PKGPATH: gno.land/r/gnoland/valopers_proposal_test
// SEND: 20000000ugnot

package valopers_proposal_test

import (
<<<<<<< HEAD
	"chain"
	"chain/runtime"
=======
	"std"
	"testing"
>>>>>>> a56a225e

	"gno.land/p/demo/testutils"
	"gno.land/r/gnoland/valopers"
	"gno.land/r/gnoland/valopers_proposal"
	"gno.land/r/gov/dao"
	daoinit "gno.land/r/gov/dao/v3/init"
)

var (
	g1user = testutils.TestAddress("g1user")
)

const (
	validMoniker     = "test-1"
	validDescription = "test-1's description"
	validAddress     = chain.Address("g1sp8v98h2gadm5jggtzz9w5ksexqn68ympsd68h")
	otherAddress     = chain.Address("g1juz2yxmdsa6audkp6ep9vfv80c8p5u76e03vvh")
	validPubKey      = "gpub1pggj7ard9eg82cjtv4u52epjx56nzwgjyg9zqwpdwpd0f9fvqla089ndw5g9hcsufad77fml2vlu73fk8q8sh8v72cza5p"
)

func init() {
<<<<<<< HEAD
	c := runtime.OriginCaller()
	init.InitWithUsers(c)
=======
	testing.SetOriginCaller(g1user)
	daoinit.InitWithUsers(g1user)
>>>>>>> a56a225e
}

func main() {
	testing.SetOriginCaller(g1user)
	// Register a validator
	valopers.Register(cross, validMoniker, validDescription, validAddress, validPubKey)
	// Try to make a proposal for a non-existing validator

	if err := revive(func() {
		pr := valopers_proposal.NewValidatorProposalRequest(cross, otherAddress)
		dao.MustCreateProposal(cross, pr)
	}); err != nil {
		println("r: ", err)
	}
}

// Output:
// r:  valoper does not exist<|MERGE_RESOLUTION|>--- conflicted
+++ resolved
@@ -4,13 +4,8 @@
 package valopers_proposal_test
 
 import (
-<<<<<<< HEAD
-	"chain"
-	"chain/runtime"
-=======
 	"std"
 	"testing"
->>>>>>> a56a225e
 
 	"gno.land/p/demo/testutils"
 	"gno.land/r/gnoland/valopers"
@@ -26,19 +21,14 @@
 const (
 	validMoniker     = "test-1"
 	validDescription = "test-1's description"
-	validAddress     = chain.Address("g1sp8v98h2gadm5jggtzz9w5ksexqn68ympsd68h")
-	otherAddress     = chain.Address("g1juz2yxmdsa6audkp6ep9vfv80c8p5u76e03vvh")
+	validAddress     = std.Address("g1sp8v98h2gadm5jggtzz9w5ksexqn68ympsd68h")
+	otherAddress     = std.Address("g1juz2yxmdsa6audkp6ep9vfv80c8p5u76e03vvh")
 	validPubKey      = "gpub1pggj7ard9eg82cjtv4u52epjx56nzwgjyg9zqwpdwpd0f9fvqla089ndw5g9hcsufad77fml2vlu73fk8q8sh8v72cza5p"
 )
 
 func init() {
-<<<<<<< HEAD
-	c := runtime.OriginCaller()
-	init.InitWithUsers(c)
-=======
 	testing.SetOriginCaller(g1user)
 	daoinit.InitWithUsers(g1user)
->>>>>>> a56a225e
 }
 
 func main() {
