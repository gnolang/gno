// PKGPATH: gno.land/r/gnoland/valopers_proposal_test
// SEND: 100000000ugnot

package valopers_proposal_test

import (
	"std"
	"testing"

	"gno.land/p/demo/testutils"
	"gno.land/r/gnoland/valopers"
	"gno.land/r/gnoland/valopers_proposal"
	"gno.land/r/gov/dao"
	daoinit "gno.land/r/gov/dao/v3/init" // so that the govdao initializer is executed
)

var g1user = testutils.TestAddress("g1user") // g1vuch2um9wf047h6lta047h6lta047h6l2ewm6w

const (
	validMoniker     = "test-1"
	validDescription = "test-1's description"
	validAddress     = std.Address("g1sp8v98h2gadm5jggtzz9w5ksexqn68ympsd68h")
	validPubKey      = "gpub1pggj7ard9eg82cjtv4u52epjx56nzwgjyg9zqwpdwpd0f9fvqla089ndw5g9hcsufad77fml2vlu73fk8q8sh8v72cza5p"
)

func init() {
	testing.SetOriginCaller(g1user)
	daoinit.InitWithUsers(g1user)

	// Register a validator and add the proposal
	valopers.Register(cross, validMoniker, validDescription, validAddress, validPubKey)

	if err := revive(func() {
		pr := valopers_proposal.NewValidatorProposalRequest(cross, validAddress)
		dao.MustCreateProposal(cross, pr)
	}); err != nil {
		println("r: ", err)
	} else {
		println("OK")
	}
}

func main() {
	println(dao.Render(""))
}

// Output:
<<<<<<< HEAD
// # GovDAO Proposals
// ### [Prop #0 - Add valoper test-1 to the valset](/r/gov/dao:0)
// Author: g1wymu47drhr0kuq2098m792lytgtj2nyx77yrsm
//
// Status: ACTIVE
=======
// OK
// # Active Proposals:
// ## Proposal with id: 0
// ### Title: Add valoper test-1 to the valset
//
// ### Proposed by: g1vuch2um9wf047h6lta047h6lta047h6l2ewm6w
>>>>>>> a3237eb5
//
// Tiers eligible to vote: T1, T2, T3
//
// ---
//
//<|MERGE_RESOLUTION|>--- conflicted
+++ resolved
@@ -45,20 +45,11 @@
 }
 
 // Output:
-<<<<<<< HEAD
 // # GovDAO Proposals
 // ### [Prop #0 - Add valoper test-1 to the valset](/r/gov/dao:0)
 // Author: g1wymu47drhr0kuq2098m792lytgtj2nyx77yrsm
 //
 // Status: ACTIVE
-=======
-// OK
-// # Active Proposals:
-// ## Proposal with id: 0
-// ### Title: Add valoper test-1 to the valset
-//
-// ### Proposed by: g1vuch2um9wf047h6lta047h6lta047h6l2ewm6w
->>>>>>> a3237eb5
 //
 // Tiers eligible to vote: T1, T2, T3
 //
