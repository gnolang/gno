--- conflicted
+++ resolved
@@ -19,10 +19,7 @@
 import (
 	"net/url"
 	"std"
-<<<<<<< HEAD
-=======
 	"strconv"
->>>>>>> be9d9ecb
 	"strings"
 
 	"gno.land/p/demo/mux"
@@ -84,13 +81,6 @@
 - ~/r/gnoland/coins:supply/<denom>~ - shows the total supply of denom
 	- Coming soon!
 `, "~", "`", -1)
-<<<<<<< HEAD
-}
-
-func renderAddressBalance(banker std.Banker, denom string, addr string) string {
-	address_XXX := std.Address(addr)
-	coins := banker.GetCoins(address_XXX)
-=======
 }
 
 func renderConvertedAddress(addr string) string {
@@ -228,7 +218,6 @@
 
 	query.Set("sort", field)
 	query.Set("order", newOrder)
->>>>>>> be9d9ecb
 
 	if field == currentField {
 		if currentOrder == "asc" {
