--- conflicted
+++ resolved
@@ -101,11 +101,7 @@
 	return err
 }
 
-<<<<<<< HEAD
-func (MembersPropDefinition) Tally(r commondao.ReadonlyVotingRecord, membersCount int) bool {
-=======
 func (MembersPropDefinition) Tally(r commondao.ReadonlyVotingRecord, members commondao.MemberSet) (bool, error) {
->>>>>>> 408df2a2
 	// When DAO has one or two members succeed when there is a YES vote, otherwise
 	// tally requires at least three votes to be able to tally by 2/3s super majority
 	if members.Size() < 3 {
