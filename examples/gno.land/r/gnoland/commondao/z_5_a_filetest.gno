--- conflicted
+++ resolved
@@ -17,22 +17,12 @@
 
 type propDef struct{}
 
-<<<<<<< HEAD
-func (propDef) Title() string                                   { return "" }
-func (propDef) Body() string                                    { return "" }
-func (propDef) Quorum() float64                                 { return 0 }
-func (propDef) VotingPeriod() time.Duration                     { return 0 }
-func (propDef) Validate() error                                 { return nil }
-func (propDef) Tally(pcommondao.ReadonlyVotingRecord, int) bool { return false }
-func (propDef) Execute() error                                  { return nil }
-=======
 func (propDef) Title() string                                                 { return "" }
 func (propDef) Body() string                                                  { return "" }
 func (propDef) VotingPeriod() time.Duration                                   { return 0 }
 func (propDef) Validate() error                                               { return nil }
 func (propDef) Tally(pdao.ReadonlyVotingRecord, pdao.MemberSet) (bool, error) { return false, nil }
 func (propDef) Execute() error                                                { return nil }
->>>>>>> 408df2a2
 
 var (
 	daoID    uint64
