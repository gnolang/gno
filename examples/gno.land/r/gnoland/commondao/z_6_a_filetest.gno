package main

import (
	"std"
	"testing"
	"time"

	"gno.land/p/demo/testutils"
	pdao "gno.land/p/gnoland/commondao"

	"gno.land/r/gnoland/commondao"
)

const owner = std.Address("g16jpf0puufcpcjkph5nxueec8etpcldz7zwgydq") // @devx

type propDef struct{}

<<<<<<< HEAD
func (propDef) Title() string                                   { return "" }
func (propDef) Body() string                                    { return "" }
func (propDef) Quorum() float64                                 { return 0 }
func (propDef) VotingPeriod() time.Duration                     { return 0 }
func (propDef) Validate() error                                 { return nil }
func (propDef) Tally(pcommondao.ReadonlyVotingRecord, int) bool { return true }
=======
func (propDef) Title() string                                                 { return "" }
func (propDef) Body() string                                                  { return "" }
func (propDef) VotingPeriod() time.Duration                                   { return 0 }
func (propDef) Validate() error                                               { return nil }
func (propDef) Tally(pdao.ReadonlyVotingRecord, pdao.MemberSet) (bool, error) { return true, nil }
>>>>>>> 408df2a2

func (propDef) Execute() error {
	executed = true
	return nil
}

var (
	dao      *pdao.CommonDAO
	proposal *pdao.Proposal
	executed bool
	user1    = testutils.TestAddress("user1")
	user2    = testutils.TestAddress("user2")
	user3    = testutils.TestAddress("user3")
)

func init() {
	// Use a realm caller
	testing.SetRealm(std.NewCodeRealm("gno.land/r/demo/commondao_test"))

	// Invite a user to be able to start creating DAOs
	testing.SetOriginCaller(owner)
	commondao.Invite(user1)

	// Create a new DAO which gives ownership to `commondao_test`
	testing.SetOriginCaller(user1)
	dao = commondao.New("Foo")

	// Configure DAO
	dao.Members().Add(user1)
	dao.Members().Add(user2)
	dao.Members().Add(user3)

	// Create a new proposal
	proposal, _ = dao.Propose(user1, propDef{})

	// Submit user1 vote
	commondao.Vote(dao.ID(), proposal.ID(), pdao.ChoiceYes, "")

	// Submit user2 vote
	testing.SetOriginCaller(user2)
	commondao.Vote(dao.ID(), proposal.ID(), pdao.ChoiceYes, "")
}

func main() {
	commondao.Execute(dao.ID(), proposal.ID())

	p := dao.FinishedProposals().Get(proposal.ID())
	if p == nil {
		panic("expected proposal to be finished")
	}

	println(p.Status() == pdao.StatusPassed)
	println(executed)
}

// Output:
// true
// true<|MERGE_RESOLUTION|>--- conflicted
+++ resolved
@@ -15,20 +15,11 @@
 
 type propDef struct{}
 
-<<<<<<< HEAD
-func (propDef) Title() string                                   { return "" }
-func (propDef) Body() string                                    { return "" }
-func (propDef) Quorum() float64                                 { return 0 }
-func (propDef) VotingPeriod() time.Duration                     { return 0 }
-func (propDef) Validate() error                                 { return nil }
-func (propDef) Tally(pcommondao.ReadonlyVotingRecord, int) bool { return true }
-=======
 func (propDef) Title() string                                                 { return "" }
 func (propDef) Body() string                                                  { return "" }
 func (propDef) VotingPeriod() time.Duration                                   { return 0 }
 func (propDef) Validate() error                                               { return nil }
 func (propDef) Tally(pdao.ReadonlyVotingRecord, pdao.MemberSet) (bool, error) { return true, nil }
->>>>>>> 408df2a2
 
 func (propDef) Execute() error {
 	executed = true
