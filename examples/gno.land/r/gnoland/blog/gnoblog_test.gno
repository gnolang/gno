package gnoblog

import (
	"std"
	"strings"
	"testing"
)

func TestPackage(t *testing.T) {
<<<<<<< HEAD
	std.TestSetOriginCaller(std.Address("g1manfred47kzduec920z88wfr64ylksmdcedlf5"))

	author := std.OriginCaller()

=======
	std.TestSetOrigCaller(std.Address("g1manfred47kzduec920z88wfr64ylksmdcedlf5"))
>>>>>>> 8702da90
	// by default, no posts.
	{
		got := Render("")
		expected := `
# gno.land's blog

No posts.
`
		assertMDEquals(t, got, expected)
	}

	// create two posts, list post.
	{
		ModAddPost("slug1", "title1", "body1", "2022-05-20T13:17:22Z", "moul", "tag1,tag2")
		ModAddPost("slug2", "title2", "body2", "2022-05-20T13:17:23Z", "moul", "tag1,tag3")
		got := Render("")
		expected := `
	# gno.land's blog

<div class='columns-3'><div>

### [title2](/r/gnoland/blog:p/slug2)
 20 May 2022
</div><div>

### [title1](/r/gnoland/blog:p/slug1)
 20 May 2022
</div></div>
	`
		assertMDEquals(t, got, expected)
	}

	// view post.
	{
		got := Render("p/slug2")
		expected := `
<main class='gno-tmpl-page'>

# title2

body2

---

Tags: [#tag1](/r/gnoland/blog:t/tag1) [#tag3](/r/gnoland/blog:t/tag3)

Written by moul on 20 May 2022

Published by g1manfred47kzduec920z88wfr64ylksmdcedlf5 to gno.land's blog

---
<details><summary>Comment section</summary>

</details>
</main>

	`
		assertMDEquals(t, got, expected)
	}

	// list by tags.
	{
		got := Render("t/invalid")
		expected := "# [gno.land's blog](/r/gnoland/blog:) / t / invalid\n\nNo posts."
		assertMDEquals(t, got, expected)

		got = Render("t/tag2")
		expected = `
# [gno.land's blog](/r/gnoland/blog:) / t / tag2

<div>

### [title1](/r/gnoland/blog:p/slug1)
 20 May 2022
</div>
	`
		assertMDEquals(t, got, expected)
	}

	// add comments.
	{
		AddComment("slug1", "comment1")
		AddComment("slug2", "comment2")
		AddComment("slug1", "comment3")
		AddComment("slug2", "comment4")
		AddComment("slug1", "comment5")
		got := Render("p/slug2")
		expected := `<main class='gno-tmpl-page'>

# title2

body2

---

Tags: [#tag1](/r/gnoland/blog:t/tag1) [#tag3](/r/gnoland/blog:t/tag3)

Written by moul on 20 May 2022

Published by g1manfred47kzduec920z88wfr64ylksmdcedlf5 to gno.land's blog

---
<details><summary>Comment section</summary>

<h5>comment4

</h5><h6>by g1manfred47kzduec920z88wfr64ylksmdcedlf5 on 13 Feb 09 23:31 UTC</h6>

---

<h5>comment2

</h5><h6>by g1manfred47kzduec920z88wfr64ylksmdcedlf5 on 13 Feb 09 23:31 UTC</h6>

---

</details>
</main>
	`
		assertMDEquals(t, got, expected)
	}

	// edit post.
	{
		oldTitle := "title2"
		oldDate := "2022-05-20T13:17:23Z"

		ModEditPost("slug2", oldTitle, "body2++", oldDate, "manfred", "tag1,tag4")
		got := Render("p/slug2")
		expected := `<main class='gno-tmpl-page'>

# title2

body2++

---

Tags: [#tag1](/r/gnoland/blog:t/tag1) [#tag4](/r/gnoland/blog:t/tag4)

Written by manfred on 20 May 2022

Published by g1manfred47kzduec920z88wfr64ylksmdcedlf5 to gno.land's blog

---
<details><summary>Comment section</summary>

<h5>comment4

</h5><h6>by g1manfred47kzduec920z88wfr64ylksmdcedlf5 on 13 Feb 09 23:31 UTC</h6>

---

<h5>comment2

</h5><h6>by g1manfred47kzduec920z88wfr64ylksmdcedlf5 on 13 Feb 09 23:31 UTC</h6>

---

</details>
</main>
	`
		assertMDEquals(t, got, expected)

		home := Render("")

		if strings.Count(home, oldTitle) != 1 {
			t.Errorf("post not edited properly")
		}
		// Edits work everything except title, slug, and publicationDate
		// Edits to the above will cause duplication on the blog home page
	}

	{ // Test remove functionality
		title := "example title"
		slug := "testSlug1"
		ModAddPost(slug, title, "body1", "2022-05-25T13:17:22Z", "moul", "tag1,tag2")

		got := Render("")

		if !strings.Contains(got, title) {
			t.Errorf("post was not added properly")
		}

		postRender := Render("p/" + slug)

		if !strings.Contains(postRender, title) {
			t.Errorf("post not rendered properly")
		}

		ModRemovePost(slug)
		got = Render("")

		if strings.Contains(got, title) {
			t.Errorf("post was not removed")
		}

		postRender = Render("p/" + slug)

		assertMDEquals(t, postRender, "404")
	}

	// TODO: pagination.
	// TODO: ?format=...

	// all 404s
	{
		notFoundPaths := []string{
			"p/slug3",
			"p",
			"p/",
			"x/x",
			"t",
			"t/",
			"/",
			"p/slug1/",
		}
		for _, notFoundPath := range notFoundPaths {
			got := Render(notFoundPath)
			expected := "404"
			if got != expected {
				t.Errorf("path %q: expected %q, got %q.", notFoundPath, expected, got)
			}
		}
	}
}

func assertMDEquals(t *testing.T, got, expected string) {
	t.Helper()
	expected = strings.TrimSpace(expected)
	got = strings.TrimSpace(got)
	if expected != got {
		t.Errorf("invalid render output.\nexpected %q.\ngot      %q.", expected, got)
	}
}<|MERGE_RESOLUTION|>--- conflicted
+++ resolved
@@ -7,14 +7,8 @@
 )
 
 func TestPackage(t *testing.T) {
-<<<<<<< HEAD
 	std.TestSetOriginCaller(std.Address("g1manfred47kzduec920z88wfr64ylksmdcedlf5"))
 
-	author := std.OriginCaller()
-
-=======
-	std.TestSetOrigCaller(std.Address("g1manfred47kzduec920z88wfr64ylksmdcedlf5"))
->>>>>>> 8702da90
 	// by default, no posts.
 	{
 		got := Render("")
