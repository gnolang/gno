package gnoblog

import (
<<<<<<< HEAD
	"chain"
=======
>>>>>>> a56a225e
	"strings"
	"testing"

	"std"
)

<<<<<<< HEAD
func TestPackage(t *testing.T) {
	testing.SetOriginCaller(chain.Address("g1manfred47kzduec920z88wfr64ylksmdcedlf5"))
=======
func TestPackage(cur realm, t *testing.T) {
	clearState(t)

	testing.SetOriginCaller(adminAddr)
	testing.SetRealm(std.NewUserRealm(adminAddr))

>>>>>>> a56a225e
	// by default, no posts.
	{
		got := Render("")
		expected := `
# gno.land's blog

No posts.
`
		assertMDEquals(t, got, expected)
	}

	// create two posts, list post.
	{
		ModAddPost(cross, "slug1", "title1", "body1", "2022-05-20T13:17:22Z", "moul", "tag1,tag2")
		ModAddPost(cross, "slug2", "title2", "body2", "2022-05-20T13:17:23Z", "moul", "tag1,tag3")
		got := Render("")
		expected := `
			# gno.land's blog

<gno-columns>
### [title2](/r/gnoland/blog:p/slug2)
20 May 2022

|||

### [title1](/r/gnoland/blog:p/slug1)
20 May 2022

|||
</gno-columns>
`
		assertMDEquals(t, got, expected)
	}

	// view post.
	{
		got := Render("p/slug2")
		expected := `
	<main class='gno-tmpl-page'>

# title2

body2

---

Tags: [#tag1](/r/gnoland/blog:t/tag1) [#tag3](/r/gnoland/blog:t/tag3)

Written by moul on 20 May 2022

Published by g1manfred47kzduec920z88wfr64ylksmdcedlf5 to gno.land's blog

---
<details><summary>Comment section</summary>

</details>
</main>
	
		`
		assertMDEquals(t, got, expected)
	}

	// list by tags.
	{
		got := Render("t/invalid")
		expected := "# [gno.land's blog](/r/gnoland/blog:) / t / invalid\n\nNo posts."
		assertMDEquals(t, got, expected)

		got = Render("t/tag2")
		expected = `
# [gno.land's blog](/r/gnoland/blog:) / t / tag2


### [title1](/r/gnoland/blog:p/slug1)
20 May 2022
		`
		assertMDEquals(t, got, expected)
	}

	// add comments.
	{
		AddComment(cross, "slug1", "comment1")
		AddComment(cross, "slug2", "comment2")
		AddComment(cross, "slug1", "comment3")
		AddComment(cross, "slug2", "comment4")
		AddComment(cross, "slug1", "comment5")
		got := Render("p/slug2")
		expected := `<main class='gno-tmpl-page'>

# title2

body2

---

Tags: [#tag1](/r/gnoland/blog:t/tag1) [#tag3](/r/gnoland/blog:t/tag3)

Written by moul on 20 May 2022

Published by g1manfred47kzduec920z88wfr64ylksmdcedlf5 to gno.land's blog

---
<details><summary>Comment section</summary>

<h5>comment4

</h5><h6>by g1manfred47kzduec920z88wfr64ylksmdcedlf5 on 13 Feb 09 23:31 UTC</h6>

---

<h5>comment2

</h5><h6>by g1manfred47kzduec920z88wfr64ylksmdcedlf5 on 13 Feb 09 23:31 UTC</h6>

---

</details>
</main>

		`
		assertMDEquals(t, got, expected)
	}

	// edit post.
	{
		oldTitle := "title2"
		oldDate := "2022-05-20T13:17:23Z"

		ModEditPost(cur, "slug2", oldTitle, "body2++", oldDate, "manfred", "tag1,tag4")
		got := Render("p/slug2")
		expected := `<main class='gno-tmpl-page'>

# title2

body2++

---

Tags: [#tag1](/r/gnoland/blog:t/tag1) [#tag4](/r/gnoland/blog:t/tag4)

Written by manfred on 20 May 2022

Published by g1manfred47kzduec920z88wfr64ylksmdcedlf5 to gno.land's blog

---
<details><summary>Comment section</summary>

<h5>comment4

</h5><h6>by g1manfred47kzduec920z88wfr64ylksmdcedlf5 on 13 Feb 09 23:31 UTC</h6>

---

<h5>comment2

</h5><h6>by g1manfred47kzduec920z88wfr64ylksmdcedlf5 on 13 Feb 09 23:31 UTC</h6>

---

</details>
</main>

		`
		assertMDEquals(t, got, expected)

		home := Render("")

		if strings.Count(home, oldTitle) != 1 {
			t.Errorf("post not edited properly")
		}
		// Edits work everything except title, slug, and publicationDate
		// Edits to the above will cause duplication on the blog home page
	}
	//
	{ // Test remove functionality
		title := "example title"
		slug := "testSlug1"
		ModAddPost(cross, slug, title, "body1", "2022-05-25T13:17:22Z", "moul", "tag1,tag2")

		got := Render("")

		if !strings.Contains(got, title) {
			t.Errorf("post was not added properly")
		}

		postRender := Render("p/" + slug)

		if !strings.Contains(postRender, title) {
			t.Errorf("post not rendered properly")
		}

		ModRemovePost(cur, slug)
		got = Render("")

		if strings.Contains(got, title) {
			t.Errorf("post was not removed")
		}

		postRender = Render("p/" + slug)

		assertMDEquals(t, postRender, "404")
	}
	//
	//	// TODO: pagination.
	//	// TODO: ?format=...
	//
	// all 404s
	{
		notFoundPaths := []string{
			"p/slug3",
			"p",
			"p/",
			"x/x",
			"t",
			"t/",
			"/",
			"p/slug1/",
		}
		for _, notFoundPath := range notFoundPaths {
			got := Render(notFoundPath)
			expected := "404"
			if got != expected {
				t.Errorf("path %q: expected %q, got %q.", notFoundPath, expected, got)
			}
		}
	}
}

func assertMDEquals(t *testing.T, got, expected string) {
	t.Helper()
	expected = strings.TrimSpace(expected)
	got = strings.TrimSpace(got)
	if expected != got {
		t.Errorf("invalid render output.\nexpected %q.\ngot      %q.", expected, got)
	}
}<|MERGE_RESOLUTION|>--- conflicted
+++ resolved
@@ -1,27 +1,18 @@
 package gnoblog
 
 import (
-<<<<<<< HEAD
-	"chain"
-=======
->>>>>>> a56a225e
 	"strings"
 	"testing"
 
 	"std"
 )
 
-<<<<<<< HEAD
-func TestPackage(t *testing.T) {
-	testing.SetOriginCaller(chain.Address("g1manfred47kzduec920z88wfr64ylksmdcedlf5"))
-=======
 func TestPackage(cur realm, t *testing.T) {
 	clearState(t)
 
 	testing.SetOriginCaller(adminAddr)
 	testing.SetRealm(std.NewUserRealm(adminAddr))
 
->>>>>>> a56a225e
 	// by default, no posts.
 	{
 		got := Render("")
