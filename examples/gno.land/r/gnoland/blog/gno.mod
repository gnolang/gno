--- conflicted
+++ resolved
@@ -1,12 +1,7 @@
 module gno.land/r/gnoland/blog
 
 require (
-<<<<<<< HEAD
-        "gno.land/p/demo/avl" v0.0.0-latest
-        "gno.land/p/demo/blog" v0.0.0-latest
-	      "gno.land/p/demo/access" v0.0.0-latest
-=======
+	gno.land/p/demo/access v0.0.0-latest
 	gno.land/p/demo/avl v0.0.0-latest
 	gno.land/p/demo/blog v0.0.0-latest
->>>>>>> 7339bdcd
 )