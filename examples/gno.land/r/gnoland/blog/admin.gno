package gnoblog

import (
<<<<<<< HEAD
	"chain"
	"chain/runtime"
=======
	"errors"
	"std"
>>>>>>> a56a225e
	"strings"

	"gno.land/p/demo/avl"
	"gno.land/p/demo/ufmt"
	"gno.land/r/gov/dao"
)

var (
<<<<<<< HEAD
	adminAddr     chain.Address
	moderatorList avl.Tree
	commenterList avl.Tree
	inPause       bool
=======
	errNotAdmin     = errors.New("access restricted: not admin")
	errNotModerator = errors.New("access restricted: not moderator")
	errNotCommenter = errors.New("access restricted: not commenter")
>>>>>>> a56a225e
)

var (
	adminAddr     = std.Address("g1manfred47kzduec920z88wfr64ylksmdcedlf5") // FIXME: find a way to use this from the main's genesis.
	moderatorList = avl.NewTree()
	commenterList = avl.NewTree()
	inPause       bool
)

<<<<<<< HEAD
func AdminSetAdminAddr(addr chain.Address) {
=======
func AdminSetAdminAddr(_ realm, addr std.Address) {
>>>>>>> a56a225e
	assertIsAdmin()
	adminAddr = addr
}

func AdminSetInPause(_ realm, state bool) {
	assertIsAdmin()
	inPause = state
}

<<<<<<< HEAD
func AdminAddModerator(addr chain.Address) {
=======
func AdminAddModerator(_ realm, addr std.Address) {
>>>>>>> a56a225e
	assertIsAdmin()
	moderatorList.Set(addr.String(), true)
}

<<<<<<< HEAD
func AdminRemoveModerator(addr chain.Address) {
=======
func AdminRemoveModerator(_ realm, addr std.Address) {
>>>>>>> a56a225e
	assertIsAdmin()
	moderatorList.Set(addr.String(), false) // FIXME: delete instead?
}

<<<<<<< HEAD
func NewPostProposalRequest(slug, title, body, publicationDate, authors, tags string) dao.ProposalRequest {
	caller := runtime.PreviousRealm().Address()
=======
func NewPostProposalRequest(_ realm, slug, title, body, publicationDate, authors, tags string) dao.ProposalRequest {
	caller := std.PreviousRealm().Address()
>>>>>>> a56a225e
	e := dao.NewSimpleExecutor(
		func(realm) error {
			addPost(caller, slug, title, body, publicationDate, authors, tags)

			return nil
		},
		ufmt.Sprintf("- Post Title: %v\n- Post Publication Date: %v\n- Authors: %v\n- Tags: %v", title, publicationDate, authors, tags),
	)

	return dao.NewProposalRequest(
		"Add new post to gnoland blog",
		"This propoposal is looking to add a new post to gnoland blog",
		e,
	)
}

func ModAddPost(_ realm, slug, title, body, publicationDate, authors, tags string) {
	assertIsModerator()
	caller := runtime.OriginCaller()
	addPost(caller, slug, title, body, publicationDate, authors, tags)
}

func addPost(caller chain.Address, slug, title, body, publicationDate, authors, tags string) {
	var tagList []string
	if tags != "" {
		tagList = strings.Split(tags, ",")
	}
	var authorList []string
	if authors != "" {
		authorList = strings.Split(authors, ",")
	}

	err := b.NewPost(caller, slug, title, body, publicationDate, authorList, tagList)

	checkErr(err)
}

func ModEditPost(_ realm, slug, title, body, publicationDate, authors, tags string) {
	assertIsModerator()
	tagList := strings.Split(tags, ",")
	authorList := strings.Split(authors, ",")

	err := b.GetPost(slug).Update(title, body, publicationDate, authorList, tagList)
	checkErr(err)
}

func ModRemovePost(_ realm, slug string) {
	assertIsModerator()
	b.RemovePost(slug)
}

<<<<<<< HEAD
func ModAddCommenter(addr chain.Address) {
=======
func ModAddCommenter(_ realm, addr std.Address) {
>>>>>>> a56a225e
	assertIsModerator()
	commenterList.Set(addr.String(), true)
}

<<<<<<< HEAD
func ModDelCommenter(addr chain.Address) {
=======
func ModDelCommenter(_ realm, addr std.Address) {
>>>>>>> a56a225e
	assertIsModerator()
	commenterList.Set(addr.String(), false) // FIXME: delete instead?
}

func ModDelComment(_ realm, slug string, index int) {
	assertIsModerator()
	err := b.GetPost(slug).DeleteComment(index)
	checkErr(err)
}

func isAdmin(addr chain.Address) bool {
	return addr == adminAddr
}

func isModerator(addr chain.Address) bool {
	_, found := moderatorList.Get(addr.String())
	return found
}

func isCommenter(addr chain.Address) bool {
	_, found := commenterList.Get(addr.String())
	return found
}

func assertIsAdmin() {
	caller := runtime.OriginCaller()
	if !isAdmin(caller) {
		panic(errNotAdmin.Error())
	}
}

func assertIsModerator() {
	caller := runtime.OriginCaller()
	if isAdmin(caller) || isModerator(caller) {
		return
	}
	panic(errNotModerator.Error())
}

func assertIsCommenter() {
	caller := runtime.OriginCaller()
	if isAdmin(caller) || isModerator(caller) || isCommenter(caller) {
		return
	}
	panic(errNotCommenter.Error())
}

func assertNotInPause() {
	if inPause {
		panic("access restricted (pause)")
	}
}<|MERGE_RESOLUTION|>--- conflicted
+++ resolved
@@ -1,13 +1,8 @@
 package gnoblog
 
 import (
-<<<<<<< HEAD
-	"chain"
-	"chain/runtime"
-=======
 	"errors"
 	"std"
->>>>>>> a56a225e
 	"strings"
 
 	"gno.land/p/demo/avl"
@@ -16,16 +11,9 @@
 )
 
 var (
-<<<<<<< HEAD
-	adminAddr     chain.Address
-	moderatorList avl.Tree
-	commenterList avl.Tree
-	inPause       bool
-=======
 	errNotAdmin     = errors.New("access restricted: not admin")
 	errNotModerator = errors.New("access restricted: not moderator")
 	errNotCommenter = errors.New("access restricted: not commenter")
->>>>>>> a56a225e
 )
 
 var (
@@ -35,11 +23,7 @@
 	inPause       bool
 )
 
-<<<<<<< HEAD
-func AdminSetAdminAddr(addr chain.Address) {
-=======
 func AdminSetAdminAddr(_ realm, addr std.Address) {
->>>>>>> a56a225e
 	assertIsAdmin()
 	adminAddr = addr
 }
@@ -49,31 +33,18 @@
 	inPause = state
 }
 
-<<<<<<< HEAD
-func AdminAddModerator(addr chain.Address) {
-=======
 func AdminAddModerator(_ realm, addr std.Address) {
->>>>>>> a56a225e
 	assertIsAdmin()
 	moderatorList.Set(addr.String(), true)
 }
 
-<<<<<<< HEAD
-func AdminRemoveModerator(addr chain.Address) {
-=======
 func AdminRemoveModerator(_ realm, addr std.Address) {
->>>>>>> a56a225e
 	assertIsAdmin()
 	moderatorList.Set(addr.String(), false) // FIXME: delete instead?
 }
 
-<<<<<<< HEAD
-func NewPostProposalRequest(slug, title, body, publicationDate, authors, tags string) dao.ProposalRequest {
-	caller := runtime.PreviousRealm().Address()
-=======
 func NewPostProposalRequest(_ realm, slug, title, body, publicationDate, authors, tags string) dao.ProposalRequest {
 	caller := std.PreviousRealm().Address()
->>>>>>> a56a225e
 	e := dao.NewSimpleExecutor(
 		func(realm) error {
 			addPost(caller, slug, title, body, publicationDate, authors, tags)
@@ -92,11 +63,11 @@
 
 func ModAddPost(_ realm, slug, title, body, publicationDate, authors, tags string) {
 	assertIsModerator()
-	caller := runtime.OriginCaller()
+	caller := std.OriginCaller()
 	addPost(caller, slug, title, body, publicationDate, authors, tags)
 }
 
-func addPost(caller chain.Address, slug, title, body, publicationDate, authors, tags string) {
+func addPost(caller std.Address, slug, title, body, publicationDate, authors, tags string) {
 	var tagList []string
 	if tags != "" {
 		tagList = strings.Split(tags, ",")
@@ -125,20 +96,12 @@
 	b.RemovePost(slug)
 }
 
-<<<<<<< HEAD
-func ModAddCommenter(addr chain.Address) {
-=======
 func ModAddCommenter(_ realm, addr std.Address) {
->>>>>>> a56a225e
 	assertIsModerator()
 	commenterList.Set(addr.String(), true)
 }
 
-<<<<<<< HEAD
-func ModDelCommenter(addr chain.Address) {
-=======
 func ModDelCommenter(_ realm, addr std.Address) {
->>>>>>> a56a225e
 	assertIsModerator()
 	commenterList.Set(addr.String(), false) // FIXME: delete instead?
 }
@@ -149,29 +112,29 @@
 	checkErr(err)
 }
 
-func isAdmin(addr chain.Address) bool {
+func isAdmin(addr std.Address) bool {
 	return addr == adminAddr
 }
 
-func isModerator(addr chain.Address) bool {
+func isModerator(addr std.Address) bool {
 	_, found := moderatorList.Get(addr.String())
 	return found
 }
 
-func isCommenter(addr chain.Address) bool {
+func isCommenter(addr std.Address) bool {
 	_, found := commenterList.Get(addr.String())
 	return found
 }
 
 func assertIsAdmin() {
-	caller := runtime.OriginCaller()
+	caller := std.OriginCaller()
 	if !isAdmin(caller) {
 		panic(errNotAdmin.Error())
 	}
 }
 
 func assertIsModerator() {
-	caller := runtime.OriginCaller()
+	caller := std.OriginCaller()
 	if isAdmin(caller) || isModerator(caller) {
 		return
 	}
@@ -179,7 +142,7 @@
 }
 
 func assertIsCommenter() {
-	caller := runtime.OriginCaller()
+	caller := std.OriginCaller()
 	if isAdmin(caller) || isModerator(caller) || isCommenter(caller) {
 		return
 	}
