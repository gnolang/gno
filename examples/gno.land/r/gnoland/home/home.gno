package home

import (
	"std"

	"gno.land/p/demo/ownable"
	"gno.land/p/demo/ufmt"
	"gno.land/p/demo/ui"
	blog "gno.land/r/gnoland/blog"
<<<<<<< HEAD
	"gno.land/r/sys/teams"
=======
	events "gno.land/r/gnoland/events"
>>>>>>> 9897b667
)

func init() {
	teams.SetMembers(
		"g1u7y667z64x2h7vc6fmpcprgey4ck233jaww9zq", teams.AdminRole, // @manfred
		// TODO: add more people in the init
	)
}

// TODO: add helpers to manage the team set from a DAO

// XXX: p/demo/ui API is crappy, we need to make it more idiomatic
// XXX: use an updatable block system to update content from a DAO
// XXX: var blocks avl.Tree

var (
	override string
	admin    = ownable.NewWithAddress("g1u7y667z64x2h7vc6fmpcprgey4ck233jaww9zq") // @manfred by default
)

func Render(_ string) string {
	if override != "" {
		return override
	}

	dom := ui.DOM{Prefix: "r/gnoland/home:"}
	dom.Title = "Welcome to gno.land"
	dom.Classes = []string{"gno-tmpl-section"}

	// body
	dom.Body.Append(introSection()...)

	dom.Body.Append(ui.Jumbotron(discoverLinks()))

	dom.Body.Append(
		ui.Columns{3, []ui.Element{
			lastBlogposts(4),
			upcomingEvents(),
			lastContributions(4),
		}},
	)

	dom.Body.Append(ui.HR{})
	dom.Body.Append(playgroundSection()...)
	dom.Body.Append(ui.HR{})
	dom.Body.Append(packageStaffPicks()...)
	dom.Body.Append(ui.HR{})
	dom.Body.Append(worxDAO()...)
	dom.Body.Append(ui.HR{})
	// footer
	dom.Footer.Append(
		ui.Columns{2, []ui.Element{
			socialLinks(),
			quoteOfTheBlock(),
		}},
	)

	// Testnet disclaimer
	dom.Footer.Append(
		ui.HR{},
		ui.Bold("This is a testnet."),
		ui.Text("Package names are not guaranteed to be available for production."),
	)

	return dom.String()
}

func lastBlogposts(limit int) ui.Element {
	posts := blog.RenderLastPostsWidget(limit)
	return ui.Element{
		ui.H3("[Latest Blogposts](/r/gnoland/blog)"),
		ui.Text(posts),
	}
}

func lastContributions(limit int) ui.Element {
	return ui.Element{
		ui.H3("Latest Contributions"),
		// TODO: import r/gh to
		ui.Link{Text: "View latest contributions", URL: "https://github.com/gnolang/gno/pulls"},
	}
}

func upcomingEvents() ui.Element {
	out, _ := events.RenderEventWidget(events.MaxWidgetSize)
	return ui.Element{
		ui.H3("[Latest Events](/r/gnoland/events)"),
		ui.Text(out),
	}
}

func introSection() ui.Element {
	return ui.Element{
		ui.H3("We’re building gno.land, set to become the leading open-source smart contract platform, using Gno, an interpreted and fully deterministic variation of the Go programming language for succinct and composable smart contracts."),
		ui.Paragraph("With transparent and timeless code, gno.land is the next generation of smart contract platforms, serving as the “GitHub” of the ecosystem, with realms built using fully transparent, auditable code that anyone can inspect and reuse."),
		ui.Paragraph("Intuitive and easy to use, gno.land lowers the barrier to web3 and makes censorship-resistant platforms accessible to everyone. If you want to help lay the foundations of a fairer and freer world, join us today."),
	}
}

func worxDAO() ui.Element {
	// WorxDAO
	// XXX(manfred): please, let me finish a v0, then we can iterate
	// highest level == highest responsibility
	// teams are responsible for components they don't owne
	// flag : realm maintainers VS facilitators
	// teams
	// committee of trustees to create the directory
	// each directory is a name, has a parent and have groups
	// homepage team - blocks aggregating events
	// XXX: TODO
	/*`
	# Directory

	* gno.land (owned by group)
	  *
	* gnovm
	  * gnolang (language)
	  * gnovm
	    - current challenges / concerns / issues
	* tm2
	  * amino
	  *

	## Contributors
	``*/
	return ui.Element{
		ui.H3("Contributions (WorxDAO & GoR)"),
		// TODO: GoR dashboard + WorxDAO topics
		ui.Text(`coming soon`),
	}
}

func quoteOfTheBlock() ui.Element {
	quotes := []string{
		"Gno is for Truth.",
		"Gno is for Social Coordination.",
		"Gno is _not only_ for DeFi.",
		"Now, you Gno.",
		"Come for the Go, Stay for the Gno.",
	}
	height := std.GetHeight()
	idx := int(height) % len(quotes)
	qotb := quotes[idx]

	return ui.Element{
		ui.H3(ufmt.Sprintf("Quote of the ~Day~ Block#%d", height)),
		ui.Quote(qotb),
	}
}

func socialLinks() ui.Element {
	return ui.Element{
		ui.H3("Socials"),
		ui.BulletList{
			// XXX: improve UI to support a nice GO api for such links
			ui.Text("Check out our [community projects](https://github.com/gnolang/awesome-gno)"),
			ui.Text("![Discord](static/img/ico-discord.svg) [Discord](https://discord.gg/S8nKUqwkPn)"),
			ui.Text("![Twitter](static/img/ico-twitter.svg) [Twitter](https://twitter.com/_gnoland)"),
			ui.Text("![Youtube](static/img/ico-youtube.svg) [Youtube](https://www.youtube.com/@_gnoland)"),
			ui.Text("![Telegram](static/img/ico-telegram.svg) [Telegram](https://t.me/gnoland)"),
		},
	}
}

func playgroundSection() ui.Element {
	return ui.Element{
		ui.H3("[Gno Playground](https://play.gno.land)"),
		ui.Paragraph(`Gno Playground is a web application designed for building, running, testing, and interacting
with your Gno code, enhancing your understanding of the Gno language. With Gno Playground, you can share your code,
execute tests, deploy your realms and packages to gno.land, and explore a multitude of other features.`),
		ui.Paragraph("Experience the convenience of code sharing and rapid experimentation with [Gno Playground](https://play.gno.land)."),
	}
}

func packageStaffPicks() ui.Element {
	// XXX: make it modifiable from a DAO
	return ui.Element{
		ui.H3("Explore New Packages and Realms"),
		ui.Columns{
			3,
			[]ui.Element{
				{
					ui.H4("[r/gnoland](https://github.com/gnolang/gno/tree/master/examples/gno.land/r/gnoland)"),
					ui.BulletList{
						ui.Link{URL: "r/gnoland/blog"},
						ui.Link{URL: "r/gnoland/dao"},
						ui.Link{URL: "r/gnoland/faucet"},
						ui.Link{URL: "r/gnoland/home"},
						ui.Link{URL: "r/gnoland/pages"},
					},
					ui.H4("[r/sys](https://github.com/gnolang/gno/tree/master/examples/gno.land/r/sys)"),
					ui.BulletList{
						ui.Link{URL: "r/sys/names"},
						ui.Link{URL: "r/sys/rewards"},
						ui.Link{URL: "r/sys/validators"},
					},
				}, {
					ui.H4("[r/demo](https://github.com/gnolang/gno/tree/master/examples/gno.land/r/demo)"),
					ui.BulletList{
						ui.Link{URL: "r/demo/boards"},
						ui.Link{URL: "r/demo/users"},
						ui.Link{URL: "r/demo/banktest"},
						ui.Link{URL: "r/demo/foo20"},
						ui.Link{URL: "r/demo/foo721"},
						ui.Link{URL: "r/demo/microblog"},
						ui.Link{URL: "r/demo/nft"},
						ui.Link{URL: "r/demo/types"},
						ui.Link{URL: "r/demo/art/gnoface"},
						ui.Link{URL: "r/demo/art/millipede"},
						ui.Link{URL: "r/demo/groups"},
						ui.Text("..."),
					},
				}, {
					ui.H4("[p/demo](https://github.com/gnolang/gno/tree/master/examples/gno.land/p/demo)"),
					ui.BulletList{
						ui.Link{URL: "p/demo/avl"},
						ui.Link{URL: "p/demo/blog"},
						ui.Link{URL: "p/demo/ui"},
						ui.Link{URL: "p/demo/ufmt"},
						ui.Link{URL: "p/demo/merkle"},
						ui.Link{URL: "p/demo/bf"},
						ui.Link{URL: "p/demo/flow"},
						ui.Link{URL: "p/demo/gnode"},
						ui.Link{URL: "p/demo/grc/grc20"},
						ui.Link{URL: "p/demo/grc/grc721"},
						ui.Text("..."),
					},
				},
			},
		},
	}
}

func discoverLinks() ui.Element {
	return ui.Element{
		ui.Text(`<div class="columns-3">
<div class="column">

### Learn about gno.land

- [About](/about)
- [GitHub](https://github.com/gnolang)
- [Blog](/blog)
- [Events](/events)
- Tokenomics (soon)
- [Partners, Fund, Grants](/partners)
- [Explore the Ecosystem](/ecosystem)
- [Careers](https://jobs.lever.co/allinbits?department=Gno.land)

</div><!-- end column-->

<div class="column">

### Build with Gno

- [Write Gno in the browser](https://play.gno.land)
- [Read about the Gno Language](/gnolang)
- [Visit the official documentation](https://docs.gno.land)
- [Gno by Example](https://gno-by-example.com/)
- [Efficient local development for Gno](https://docs.gno.land/gno-tooling/cli/gno-tooling-gnodev)
- [Get testnet GNOTs](https://faucet.gno.land)

</div><!-- end column-->
<div class="column">

### Explore the universe

- [Discover demo packages](https://github.com/gnolang/gno/tree/master/examples)
- [Gnoscan](https://gnoscan.io)
- [Portal Loop](https://docs.gno.land/concepts/portal-loop)
- [Testnet 4](https://test4.gno.land/) (Launched July 2024!)
- [Testnet 3](https://test3.gno.land/) (archive)
- [Testnet 2](https://test2.gno.land/) (archive)
- Testnet Faucet Hub (soon)

</div><!-- end column-->
</div><!-- end columns-3-->`),
	}
}

func AdminSetOverride(content string) {
	admin.AssertCallerIsOwner()
	override = content
}

func AdminTransferOwnership(newAdmin std.Address) {
	admin.AssertCallerIsOwner()
	admin.TransferOwnership(newAdmin)
}<|MERGE_RESOLUTION|>--- conflicted
+++ resolved
@@ -7,11 +7,8 @@
 	"gno.land/p/demo/ufmt"
 	"gno.land/p/demo/ui"
 	blog "gno.land/r/gnoland/blog"
-<<<<<<< HEAD
+	events "gno.land/r/gnoland/events"
 	"gno.land/r/sys/teams"
-=======
-	events "gno.land/r/gnoland/events"
->>>>>>> 9897b667
 )
 
 func init() {
