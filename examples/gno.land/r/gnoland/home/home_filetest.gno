--- conflicted
+++ resolved
@@ -35,169 +35,4 @@
 // - [Explore the Ecosystem](/ecosystem)
 // - [Careers](https://jobs.lever.co/allinbits?department=Gno.land)
 //
-<<<<<<< HEAD
-// </div><!-- end c...
-=======
-// </div><!-- end column-->
-//
-// <div class="column">
-//
-// ### Build with Gno
-//
-// - [Write Gno in the browser](https://play.gno.land)
-// - [Read about the Gno Language](/gnolang)
-// - [Visit the official documentation](https://docs.gno.land)
-// - [Gno by Example](https://gno-by-example.com/)
-// - [Efficient local development for Gno](https://docs.gno.land/gno-tooling/cli/gno-tooling-gnodev)
-// - [Get testnet GNOTs](https://faucet.gno.land)
-//
-// </div><!-- end column-->
-// <div class="column">
-//
-// ### Explore the universe
-//
-// - [Discover demo packages](https://github.com/gnolang/gno/tree/master/examples)
-// - [Gnoscan](https://gnoscan.io)
-// - [Portal Loop](https://docs.gno.land/concepts/portal-loop)
-// - Testnet 4 (upcoming)
-// - [Testnet 3](https://test3.gno.land/) (archive)
-// - [Testnet 2](https://test2.gno.land/) (archive)
-// - Testnet Faucet Hub (soon)
-//
-// </div><!-- end column-->
-// </div><!-- end columns-3-->
-// </div><!-- /jumbotron -->
-//
-// <div class="columns-3">
-// <div class="column">
-//
-// ### Latest Blogposts
-//
-// No posts.
-// </div><!-- /column-->
-// <div class="column">
-//
-// ### Upcoming Events
-//
-// [View upcoming events](/events)
-// </div><!-- /column-->
-// <div class="column">
-//
-// ### Latest Contributions
-//
-// [View latest contributions](https://github.com/gnolang/gno/pulls)
-// </div><!-- /column-->
-// </div><!-- /columns-3 -->
-//
-//
-// ---
-//
-// ### [Gno Playground](https://play.gno.land)
-//
-//
-// Gno Playground is a web application designed for building, running, testing, and interacting
-// with your Gno code, enhancing your understanding of the Gno language. With Gno Playground, you can share your code,
-// execute tests, deploy your realms and packages to gno.land, and explore a multitude of other features.
-//
-//
-// Experience the convenience of code sharing and rapid experimentation with [Gno Playground](https://play.gno.land).
-//
-//
-// ---
-//
-// ### Explore New Packages and Realms
-//
-// <div class="columns-3">
-// <div class="column">
-//
-// #### [r/gnoland](https://github.com/gnolang/gno/tree/master/examples/gno.land/r/gnoland)
-//
-// - [r/gnoland/blog](r/gnoland/blog)
-// - [r/gnoland/dao](r/gnoland/dao)
-// - [r/gnoland/faucet](r/gnoland/faucet)
-// - [r/gnoland/home](r/gnoland/home)
-// - [r/gnoland/pages](r/gnoland/pages)
-//
-// #### [r/sys](https://github.com/gnolang/gno/tree/master/examples/gno.land/r/sys)
-//
-// - [r/sys/names](r/sys/names)
-// - [r/sys/rewards](r/sys/rewards)
-// - [r/sys/validators](r/sys/validators)
-//
-// </div><!-- /column-->
-// <div class="column">
-//
-// #### [r/demo](https://github.com/gnolang/gno/tree/master/examples/gno.land/r/demo)
-//
-// - [r/demo/boards](r/demo/boards)
-// - [r/demo/users](r/demo/users)
-// - [r/demo/banktest](r/demo/banktest)
-// - [r/demo/foo20](r/demo/foo20)
-// - [r/demo/foo721](r/demo/foo721)
-// - [r/demo/microblog](r/demo/microblog)
-// - [r/demo/nft](r/demo/nft)
-// - [r/demo/types](r/demo/types)
-// - [r/demo/art/gnoface](r/demo/art/gnoface)
-// - [r/demo/art/millipede](r/demo/art/millipede)
-// - [r/demo/groups](r/demo/groups)
-// - ...
-//
-// </div><!-- /column-->
-// <div class="column">
-//
-// #### [p/demo](https://github.com/gnolang/gno/tree/master/examples/gno.land/p/demo)
-//
-// - [p/demo/avl](p/demo/avl)
-// - [p/demo/blog](p/demo/blog)
-// - [p/demo/ui](p/demo/ui)
-// - [p/demo/ufmt](p/demo/ufmt)
-// - [p/demo/merkle](p/demo/merkle)
-// - [p/demo/bf](p/demo/bf)
-// - [p/demo/flow](p/demo/flow)
-// - [p/demo/gnode](p/demo/gnode)
-// - [p/demo/grc/grc20](p/demo/grc/grc20)
-// - [p/demo/grc/grc721](p/demo/grc/grc721)
-// - ...
-//
-// </div><!-- /column-->
-// </div><!-- /columns-3 -->
-//
-//
-// ---
-//
-// ### Contributions (WorxDAO & GoR)
-//
-// coming soon
-//
-// ---
-//
-//
-// <div class="columns-2">
-// <div class="column">
-//
-// ### Socials
-//
-// - Check out our [community projects](https://github.com/gnolang/awesome-gno)
-// - ![Discord](static/img/ico-discord.svg) [Discord](https://discord.gg/S8nKUqwkPn)
-// - ![Twitter](static/img/ico-twitter.svg) [Twitter](https://twitter.com/_gnoland)
-// - ![Youtube](static/img/ico-youtube.svg) [Youtube](https://www.youtube.com/@_gnoland)
-// - ![Telegram](static/img/ico-telegram.svg) [Telegram](https://t.me/gnoland)
-//
-// </div><!-- /column-->
-// <div class="column">
-//
-// ### Quote of the ~Day~ Block#123
-//
-// > Now, you Gno.
-//
-// </div><!-- /column-->
-// </div><!-- /columns-2 -->
-//
-//
-// ---
-//
-// **This is a testnet.**
-// Package names are not guaranteed to be available for production.
-//
-// </main>
->>>>>>> fadf622a
+// </div><!-- end c...