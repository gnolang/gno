--- conflicted
+++ resolved
@@ -1,12 +1,8 @@
 package boards2
 
 import (
-<<<<<<< HEAD
-	"std"
+	"chain/runtime"
 	"strings"
-=======
-	"chain/runtime"
->>>>>>> 47935dae
 
 	"gno.land/p/moul/realmpath"
 	"gno.land/p/moul/txlink"
@@ -23,8 +19,8 @@
 	gBoardsByID       avl.Tree // string(id) -> *Board
 	gListedBoardsByID avl.Tree // string(id) -> *Board
 	gBoardsByName     avl.Tree // string(lowercase name) -> *Board
-	gInviteRequests   avl.Tree // string(board id) -> *avl.Tree(std.Address -> time.Time)
-	gBannedUsers      avl.Tree // string(board id) -> *avl.Tree(std.Address -> time.Time)
+	gInviteRequests   avl.Tree // string(board id) -> *avl.Tree(address -> time.Time)
+	gBannedUsers      avl.Tree // string(board id) -> *avl.Tree(address -> time.Time)
 	gLocked           struct {
 		realm        bool
 		realmMembers bool
