package boards2

import (
	"chain"
	"chain/runtime"
	"strconv"
)

// LockRealm locks the realm making it readonly.
//
// WARNING: Realm can't be unlocked once locked.
//
// Realm can also be locked without locking realm members.
// Realm members can be locked when locking the realm or afterwards.
// This is relevant for two reasons, one so members can be modified after lock.
// The other is for realm owners, which can delete threads and comments after lock.
func LockRealm(_ realm, lockRealmMembers bool) {
	assertRealmMembersAreNotLocked()

	// If realm members are not being locked assert that realm is no locked.
	// Members can be locked after locking the realm, in a second `LockRealm` call.
	if !lockRealmMembers {
		assertRealmIsNotLocked()
	}

<<<<<<< HEAD
	caller := std.PreviousRealm().Address()
	gPerms.WithPermission(cross, caller, PermissionRealmLock, Args{}, func(realm) {
=======
	caller := runtime.PreviousRealm().Address()
	gPerms.WithPermission(caller, PermissionRealmLock, Args{}, func(Args) {
>>>>>>> 47935dae
		gLocked.realm = true
		gLocked.realmMembers = lockRealmMembers

		chain.Emit(
			"RealmLocked",
			"caller", caller.String(),
			"lockRealmMembers", strconv.FormatBool(lockRealmMembers),
		)
	})
}

// IsRealmLocked checks if boards realm has been locked.
func IsRealmLocked() bool {
	return gLocked.realm
}

// AreRealmMembersLocked checks if realm members has been locked.
func AreRealmMembersLocked() bool {
	return gLocked.realmMembers
}

func assertRealmIsNotLocked() { // TODO: Add filtests for locked realm case to all public functions
	if gLocked.realm {
		panic("realm is locked")
	}
}

func assertRealmMembersAreNotLocked() { // TODO: Add filtests for locked members case to all public member functions
	if gLocked.realmMembers {
		panic("realm and members are locked")
	}
}<|MERGE_RESOLUTION|>--- conflicted
+++ resolved
@@ -23,13 +23,8 @@
 		assertRealmIsNotLocked()
 	}
 
-<<<<<<< HEAD
-	caller := std.PreviousRealm().Address()
+	caller := runtime.PreviousRealm().Address()
 	gPerms.WithPermission(cross, caller, PermissionRealmLock, Args{}, func(realm) {
-=======
-	caller := runtime.PreviousRealm().Address()
-	gPerms.WithPermission(caller, PermissionRealmLock, Args{}, func(Args) {
->>>>>>> 47935dae
 		gLocked.realm = true
 		gLocked.realmMembers = lockRealmMembers
 
