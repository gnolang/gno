package boards2

const (
	PermissionBoardCreate         Permission = "board:create"
	PermissionBoardFlaggingUpdate            = "board:flagging-update"
	PermissionBoardFreeze                    = "board:freeze"
	PermissionBoardRename                    = "board:rename"
	PermissionMemberInvite                   = "member:invite"
	PermissionMemberInviteRevoke             = "member:invite-remove"
	PermissionMemberRemove                   = "member:remove"
	PermissionPermissionsUpdate              = "permissions:update"
	PermissionRealmHelp                      = "realm:help"
	PermissionRealmLock                      = "realm:lock"
	PermissionRealmNotice                    = "realm:notice"
	PermissionReplyCreate                    = "reply:create"
	PermissionReplyDelete                    = "reply:delete"
	PermissionReplyFlag                      = "reply:flag"
	PermissionReplyFreeze                    = "reply:freeze"
	PermissionRoleChange                     = "role:change"
	PermissionThreadCreate                   = "thread:create"
	PermissionThreadDelete                   = "thread:delete"
	PermissionThreadEdit                     = "thread:edit"
	PermissionThreadFlag                     = "thread:flag"
	PermissionThreadFreeze                   = "thread:freeze"
	PermissionThreadRepost                   = "thread:repost"
	PermissionUserBan                        = "user:ban"
	PermissionUserUnban                      = "user:unban"
)

const (
	RoleGuest     Role = ""
	RoleOwner          = "owner"
	RoleAdmin          = "admin"
	RoleModerator      = "moderator"
)

type (
	// Permission defines the type for permissions.
	Permission string

	// Role defines the type for user roles.
	Role string

	// Args is a list of generic arguments.
	Args []interface{}

	// User contains user info.
	User struct {
		Address address
		Roles   []Role
	}

	// UsersIterFn defines a function type to iterate users.
	UsersIterFn func(User) bool

	// Permissions define an interface to for permissioned execution.
	// TODO: Add crossing support to Permissions
	Permissions interface {
		// HasRole checks if a user has a specific role assigned.
		HasRole(address, Role) bool

		// HasPermission checks if a user has a specific permission.
		HasPermission(address, Permission) bool

		// WithPermission calls a callback when a user has a specific permission.
		// It panics on error.
<<<<<<< HEAD
		WithPermission(realm, std.Address, Permission, Args, func(realm))

		// SetUserRoles adds a new user when it doesn't exist and sets its roles.
		// Method can also be called to change the roles of an existing user.
		// It panics on error.
		SetUserRoles(realm, std.Address, ...Role)

		// RemoveUser removes a user from the permissioner.
		// It panics on error.
		RemoveUser(realm, std.Address) (removed bool)
=======
		WithPermission(address, Permission, Args, func(Args))

		// SetUserRoles adds a new user when it doesn't exist and sets its roles.
		// Method can also be called to change the roles of an existing user.
		SetUserRoles(address, ...Role) error

		// RemoveUser removes a user from the permissioner.
		RemoveUser(address) (removed bool)
>>>>>>> 47935dae

		// HasUser checks if a user exists.
		HasUser(address) bool

		// UsersCount returns the total number of users the permissioner contains.
		UsersCount() int

		// IterateUsers iterates permissions' users.
		IterateUsers(start, count int, fn UsersIterFn) bool
	}
)<|MERGE_RESOLUTION|>--- conflicted
+++ resolved
@@ -64,27 +64,16 @@
 
 		// WithPermission calls a callback when a user has a specific permission.
 		// It panics on error.
-<<<<<<< HEAD
-		WithPermission(realm, std.Address, Permission, Args, func(realm))
+		WithPermission(realm, address, Permission, Args, func(realm))
 
 		// SetUserRoles adds a new user when it doesn't exist and sets its roles.
 		// Method can also be called to change the roles of an existing user.
 		// It panics on error.
-		SetUserRoles(realm, std.Address, ...Role)
+		SetUserRoles(realm, address, ...Role)
 
 		// RemoveUser removes a user from the permissioner.
 		// It panics on error.
-		RemoveUser(realm, std.Address) (removed bool)
-=======
-		WithPermission(address, Permission, Args, func(Args))
-
-		// SetUserRoles adds a new user when it doesn't exist and sets its roles.
-		// Method can also be called to change the roles of an existing user.
-		SetUserRoles(address, ...Role) error
-
-		// RemoveUser removes a user from the permissioner.
-		RemoveUser(address) (removed bool)
->>>>>>> 47935dae
+		RemoveUser(realm, address) (removed bool)
 
 		// HasUser checks if a user exists.
 		HasUser(address) bool
