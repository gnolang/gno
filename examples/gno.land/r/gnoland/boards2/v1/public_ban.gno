package boards2

import (
	"chain"
	"chain/runtime"
	"strings"
	"time"

	"gno.land/p/nt/avl"
)

// Constants for different banning periods.
const (
	BanDay  = uint(24)
	BanWeek = BanDay * 7
	BanYear = BanDay * 365
)

// Ban bans a user from a board for a period of time.
// Only invited guest members and external users can be banned.
// Banning board owners, admins and moderators is not allowed.
func Ban(_ realm, boardID BoardID, user address, hours uint, reason string) {
	assertAddressIsValid(user)

	if hours == 0 {
		panic("ban period in hours is required")
	}

	reason = strings.TrimSpace(reason)
	if reason == "" {
		panic("ban reason is required")
	}

	board := mustGetBoard(boardID)
	caller := runtime.PreviousRealm().Address()
	until := time.Now().Add(time.Minute * 60 * time.Duration(hours))
	args := Args{boardID, user, until, reason}
<<<<<<< HEAD
	board.perms.WithPermission(cross, caller, PermissionUserBan, args, func(realm) {
=======
	board.perms.WithPermission(caller, PermissionUserBan, args, func(Args) {
>>>>>>> 47935dae
		// When banning invited members make sure they are guests, otherwise
		// disallow banning. Only guest or external users can be banned.
		board := mustGetBoard(boardID)
		if board.perms.HasUser(user) && !board.perms.HasRole(user, RoleGuest) {
			panic("owner, admin and moderator banning is not allowed")
		}

		banned, found := getBannedUsers(boardID)
		if !found {
			banned = avl.NewTree()
			gBannedUsers.Set(boardID.Key(), banned)
		}

		banned.Set(user.String(), until)

		chain.Emit(
			"UserBanned",
			"bannedBy", caller.String(),
			"boardID", boardID.String(),
			"user", user.String(),
			"until", until.Format(time.RFC3339),
			"reason", reason,
		)
	})
}

// Unban unbans a user from a board.
func Unban(_ realm, boardID BoardID, user address, reason string) {
	assertAddressIsValid(user)

	board := mustGetBoard(boardID)
	caller := runtime.PreviousRealm().Address()
	args := Args{boardID, user, reason}
<<<<<<< HEAD
	board.perms.WithPermission(cross, caller, PermissionUserUnban, args, func(realm) {
=======
	board.perms.WithPermission(caller, PermissionUserUnban, args, func(Args) {
>>>>>>> 47935dae
		banned, found := getBannedUsers(boardID)
		if !found || !banned.Has(user.String()) {
			panic("user is not banned")
		}

		banned.Remove(user.String())

		chain.Emit(
			"UserUnbanned",
			"bannedBy", caller.String(),
			"boardID", boardID.String(),
			"user", user.String(),
			"reason", reason,
		)
	})
}

// IsBanned checks if a user is banned from a board.
func IsBanned(boardID BoardID, user address) bool {
	banned, found := getBannedUsers(boardID)
	return found && banned.Has(user.String())
}

func assertAddressIsValid(addr address) {
	if !addr.IsValid() {
		panic("invalid address: " + addr.String())
	}
}

func assertUserIsNotBanned(boardID BoardID, user address) {
	banned, found := getBannedUsers(boardID)
	if !found {
		return
	}

	v, found := banned.Get(user.String())
	if !found {
		return
	}

	until := v.(time.Time)
	if time.Now().Before(until) {
		panic(user.String() + " is banned until " + until.Format(dateFormat))
	}
}<|MERGE_RESOLUTION|>--- conflicted
+++ resolved
@@ -35,11 +35,7 @@
 	caller := runtime.PreviousRealm().Address()
 	until := time.Now().Add(time.Minute * 60 * time.Duration(hours))
 	args := Args{boardID, user, until, reason}
-<<<<<<< HEAD
 	board.perms.WithPermission(cross, caller, PermissionUserBan, args, func(realm) {
-=======
-	board.perms.WithPermission(caller, PermissionUserBan, args, func(Args) {
->>>>>>> 47935dae
 		// When banning invited members make sure they are guests, otherwise
 		// disallow banning. Only guest or external users can be banned.
 		board := mustGetBoard(boardID)
@@ -73,11 +69,7 @@
 	board := mustGetBoard(boardID)
 	caller := runtime.PreviousRealm().Address()
 	args := Args{boardID, user, reason}
-<<<<<<< HEAD
 	board.perms.WithPermission(cross, caller, PermissionUserUnban, args, func(realm) {
-=======
-	board.perms.WithPermission(caller, PermissionUserUnban, args, func(Args) {
->>>>>>> 47935dae
 		banned, found := getBannedUsers(boardID)
 		if !found || !banned.Has(user.String()) {
 			panic("user is not banned")
