--- conflicted
+++ resolved
@@ -1,13 +1,9 @@
 package boards2
 
 import (
-<<<<<<< HEAD
-	"std"
-	"strings"
-=======
 	"chain"
 	"chain/runtime"
->>>>>>> 47935dae
+	"strings"
 	"time"
 
 	"gno.land/p/nt/avl"
@@ -16,7 +12,7 @@
 // Invite contains a user invitation.
 type Invite struct {
 	// User is the user to invite.
-	User std.Address
+	User address
 
 	// Role is the optional role to assign to the user.
 	Role Role
@@ -25,44 +21,10 @@
 // InviteMember adds a member to the realm or to a board.
 //
 // A role can optionally be specified to be assigned to the new member.
-<<<<<<< HEAD
-// Board ID is only required when inviting a member to a specific board.
-func InviteMember(_ realm, boardID BoardID, user std.Address, role Role) {
+func InviteMember(_ realm, boardID BoardID, user address, role Role) {
 	inviteMembers(boardID, Invite{
 		User: user,
 		Role: role,
-=======
-// Board ID is only required when inviting a member to a board.
-func InviteMember(_ realm, boardID BoardID, user address, role Role) {
-	assertUserAddressIsValid(user)
-	assertMembersUpdateIsEnabled(boardID)
-
-	perms := mustGetPermissions(boardID)
-	if perms.HasUser(user) {
-		panic("user is already a member")
-	}
-
-	caller := runtime.PreviousRealm().Address()
-	args := Args{boardID, user, role}
-	perms.WithPermission(caller, PermissionMemberInvite, args, func(Args) {
-		assertMembersUpdateIsEnabled(boardID)
-
-		if perms.HasUser(user) {
-			panic("user is already a member")
-		}
-
-		if err := perms.SetUserRoles(user, role); err != nil {
-			panic(err)
-		}
-
-		chain.Emit(
-			"MemberInvited",
-			"invitedBy", caller.String(),
-			"boardID", boardID.String(),
-			"user", user.String(),
-			"role", string(role),
-		)
->>>>>>> 47935dae
 	})
 }
 
@@ -115,19 +77,13 @@
 		panic("user is already a member")
 	}
 
-<<<<<<< HEAD
-	caller := std.PreviousRealm().Address()
+	caller := runtime.PreviousRealm().Address()
 	invite := Invite{
 		User: user,
 		Role: RoleGuest,
 	}
 	args := Args{caller, boardID, []Invite{invite}}
 	board.perms.WithPermission(cross, caller, PermissionMemberInvite, args, func(realm) {
-=======
-	caller := runtime.PreviousRealm().Address()
-	args := Args{boardID, user, RoleGuest}
-	board.perms.WithPermission(caller, PermissionMemberInvite, args, func(Args) {
->>>>>>> 47935dae
 		assertMembersUpdateIsEnabled(boardID)
 
 		invitee := user.String()
@@ -141,22 +97,11 @@
 			panic("user is already a member")
 		}
 
-<<<<<<< HEAD
 		board.perms.SetUserRoles(cross, user)
 		requests.Remove(invitee)
 
-		std.Emit(
+		chain.Emit(
 			"MembersInvited",
-=======
-		if err := board.perms.SetUserRoles(user); err != nil {
-			panic(err)
-		}
-
-		requests.Remove(invitee)
-
-		chain.Emit(
-			"MemberInvited",
->>>>>>> 47935dae
 			"invitedBy", caller.String(),
 			"boardID", boardID.String(),
 			"members", user.String()+":"+string(RoleGuest), // TODO: Support optional role assign
@@ -171,11 +116,7 @@
 	board := mustGetBoard(boardID)
 	caller := runtime.PreviousRealm().Address()
 	args := Args{boardID, user, RoleGuest}
-<<<<<<< HEAD
 	board.perms.WithPermission(cross, caller, PermissionMemberInviteRevoke, args, func(realm) {
-=======
-	board.perms.WithPermission(caller, PermissionMemberInviteRevoke, args, func(Args) {
->>>>>>> 47935dae
 		invitee := user.String()
 		requests, found := getInviteRequests(boardID)
 		if !found || !requests.Has(invitee) {
@@ -193,7 +134,6 @@
 	})
 }
 
-<<<<<<< HEAD
 func inviteMembers(boardID BoardID, invites ...Invite) {
 	assertMembersUpdateIsEnabled(boardID)
 
@@ -202,7 +142,7 @@
 	}
 
 	perms := mustGetPermissions(boardID)
-	caller := std.PreviousRealm().Address()
+	caller := runtime.PreviousRealm().Address()
 	args := Args{caller, boardID, invites}
 	perms.WithPermission(cross, caller, PermissionMemberInvite, args, func(realm) {
 		assertMembersUpdateIsEnabled(boardID)
@@ -221,7 +161,7 @@
 			users = append(users, v.User.String()+":"+string(v.Role))
 		}
 
-		std.Emit(
+		chain.Emit(
 			"MembersInvited",
 			"invitedBy", caller.String(),
 			"boardID", boardID.String(),
@@ -230,10 +170,7 @@
 	})
 }
 
-func assertInviteRequestExists(boardID BoardID, user std.Address) {
-=======
 func assertInviteRequestExists(boardID BoardID, user address) {
->>>>>>> 47935dae
 	invitee := user.String()
 	requests, found := getInviteRequests(boardID)
 	if !found || !requests.Has(invitee) {
