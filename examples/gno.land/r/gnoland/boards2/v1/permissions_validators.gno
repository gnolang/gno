package boards2

import (
	"chain/runtime"
	"errors"
<<<<<<< HEAD
	"std"

	"gno.land/r/sys/users"
=======
>>>>>>> 47935dae
)

// validateBoardCreate validates PermissionBoardCreate.
//
// Expected `args` values:
// 1. Board name
// 2. Board ID
// 3. Is board listed
func validateBoardCreate(_ Permissions, args Args) error {
	name, ok := args[0].(string)
	if !ok {
		return errors.New("expected board name to be a string")
	}

	if err := checkBoardNameIsNotAddress(name); err != nil {
		return err
	}

	if err := checkBoardNameBelongsToCaller(name); err != nil {
		return err
	}
	return nil
}

// validateBoardRename validates PermissionBoardRename.
//
// Expected `args` values:
// 1. Board ID
// 2. Current board name
// 3. New board name
func validateBoardRename(_ Permissions, args Args) error {
	newName, ok := args[2].(string)
	if !ok {
		return errors.New("expected new board name to be a string")
	}

	if err := checkBoardNameIsNotAddress(newName); err != nil {
		return err
	}

	if err := checkBoardNameBelongsToCaller(newName); err != nil {
		return err
	}
	return nil
}

// validateMemberInvite validates PermissionMemberInvite.
//
// Expected `args` values:
<<<<<<< HEAD
// 1. Caller address
// 2. Board ID
// 3. Invites
func validateMemberInvite(perms Permissions, args Args) error {
	caller, ok := args[0].(std.Address)
	if !ok {
		return errors.New("expected a valid caller address")
	}

	invites, ok := args[2].([]Invite)
=======
// 1. Board ID
// 2. User address
// 3. Role
func validateMemberInvite(perms Permissions, args Args) error {
	// Make sure that only owners invite other owners
	role, ok := args[2].(Role)
>>>>>>> 47935dae
	if !ok {
		return errors.New("expected valid user invites")
	}

<<<<<<< HEAD
	// Make sure that only owners invite other owners
	callerIsOwner := perms.HasRole(caller, RoleOwner)
	for _, v := range invites {
		if v.Role == RoleOwner && !callerIsOwner {
=======
	if role == RoleOwner {
		if !perms.HasRole(runtime.PreviousRealm().Address(), RoleOwner) {
>>>>>>> 47935dae
			return errors.New("only owners are allowed to invite other owners")
		}
	}
	return nil
}

// validateRoleChange validates PermissionRoleChange.
//
// Expected `args` values:
// 1. Board ID
// 2. Member address
// 3. Role
func validateRoleChange(perms Permissions, args Args) error {
	// Owners and Admins can change roles.
	// Admins should not be able to assign or remove the Owner role from members.
	if perms.HasRole(runtime.PreviousRealm().Address(), RoleAdmin) {
		role, ok := args[2].(Role)
		if !ok {
			return errors.New("expected a valid member role")
		}

		if role == RoleOwner {
			return errors.New("admins are not allowed to promote members to Owner")
		} else {
			member, ok := args[1].(address)
			if !ok {
				return errors.New("expected a valid member address")
			}

			if perms.HasRole(member, RoleOwner) {
				return errors.New("admins are not allowed to remove the Owner role")
			}
		}
	}
	return nil
}

func checkBoardNameIsNotAddress(s string) error {
	if std.Address(s).IsValid() {
		return errors.New("addresses are not allowed as board name")
	}
	return nil
}

func checkBoardNameBelongsToAddress(owner std.Address, name string) error {
	// When the board name is the name of a registered user
	// check that caller is the owner of the name.
	user, _ := users.ResolveName(name)
	if user != nil && user.Addr() != owner {
		return errors.New("board name is a user name registered to a different user")
	}
	return nil
}<|MERGE_RESOLUTION|>--- conflicted
+++ resolved
@@ -1,24 +1,25 @@
 package boards2
 
 import (
-	"chain/runtime"
 	"errors"
-<<<<<<< HEAD
-	"std"
 
 	"gno.land/r/sys/users"
-=======
->>>>>>> 47935dae
 )
 
 // validateBoardCreate validates PermissionBoardCreate.
 //
 // Expected `args` values:
-// 1. Board name
-// 2. Board ID
-// 3. Is board listed
+// 1. Caller address
+// 2. Board name
+// 3. Board ID
+// 4. Is board listed
 func validateBoardCreate(_ Permissions, args Args) error {
-	name, ok := args[0].(string)
+	caller, ok := args[0].(address)
+	if !ok {
+		return errors.New("expected a valid caller address")
+	}
+
+	name, ok := args[1].(string)
 	if !ok {
 		return errors.New("expected board name to be a string")
 	}
@@ -27,7 +28,7 @@
 		return err
 	}
 
-	if err := checkBoardNameBelongsToCaller(name); err != nil {
+	if err := checkBoardNameBelongsToAddress(caller, name); err != nil {
 		return err
 	}
 	return nil
@@ -36,11 +37,17 @@
 // validateBoardRename validates PermissionBoardRename.
 //
 // Expected `args` values:
-// 1. Board ID
-// 2. Current board name
-// 3. New board name
+// 1. Caller address
+// 2. Board ID
+// 3. Current board name
+// 4. New board name
 func validateBoardRename(_ Permissions, args Args) error {
-	newName, ok := args[2].(string)
+	caller, ok := args[0].(address)
+	if !ok {
+		return errors.New("expected a valid caller address")
+	}
+
+	newName, ok := args[3].(string)
 	if !ok {
 		return errors.New("expected new board name to be a string")
 	}
@@ -49,7 +56,7 @@
 		return err
 	}
 
-	if err := checkBoardNameBelongsToCaller(newName); err != nil {
+	if err := checkBoardNameBelongsToAddress(caller, newName); err != nil {
 		return err
 	}
 	return nil
@@ -58,38 +65,24 @@
 // validateMemberInvite validates PermissionMemberInvite.
 //
 // Expected `args` values:
-<<<<<<< HEAD
 // 1. Caller address
 // 2. Board ID
 // 3. Invites
 func validateMemberInvite(perms Permissions, args Args) error {
-	caller, ok := args[0].(std.Address)
+	caller, ok := args[0].(address)
 	if !ok {
 		return errors.New("expected a valid caller address")
 	}
 
 	invites, ok := args[2].([]Invite)
-=======
-// 1. Board ID
-// 2. User address
-// 3. Role
-func validateMemberInvite(perms Permissions, args Args) error {
-	// Make sure that only owners invite other owners
-	role, ok := args[2].(Role)
->>>>>>> 47935dae
 	if !ok {
 		return errors.New("expected valid user invites")
 	}
 
-<<<<<<< HEAD
 	// Make sure that only owners invite other owners
 	callerIsOwner := perms.HasRole(caller, RoleOwner)
 	for _, v := range invites {
 		if v.Role == RoleOwner && !callerIsOwner {
-=======
-	if role == RoleOwner {
-		if !perms.HasRole(runtime.PreviousRealm().Address(), RoleOwner) {
->>>>>>> 47935dae
 			return errors.New("only owners are allowed to invite other owners")
 		}
 	}
@@ -99,14 +92,20 @@
 // validateRoleChange validates PermissionRoleChange.
 //
 // Expected `args` values:
-// 1. Board ID
-// 2. Member address
-// 3. Role
+// 1. Caller address
+// 2. Board ID
+// 3. Member address
+// 4. Role
 func validateRoleChange(perms Permissions, args Args) error {
+	caller, ok := args[0].(address)
+	if !ok {
+		return errors.New("expected a valid caller address")
+	}
+
 	// Owners and Admins can change roles.
 	// Admins should not be able to assign or remove the Owner role from members.
-	if perms.HasRole(runtime.PreviousRealm().Address(), RoleAdmin) {
-		role, ok := args[2].(Role)
+	if perms.HasRole(caller, RoleAdmin) {
+		role, ok := args[3].(Role)
 		if !ok {
 			return errors.New("expected a valid member role")
 		}
@@ -114,7 +113,7 @@
 		if role == RoleOwner {
 			return errors.New("admins are not allowed to promote members to Owner")
 		} else {
-			member, ok := args[1].(address)
+			member, ok := args[2].(address)
 			if !ok {
 				return errors.New("expected a valid member address")
 			}
@@ -128,13 +127,13 @@
 }
 
 func checkBoardNameIsNotAddress(s string) error {
-	if std.Address(s).IsValid() {
+	if address(s).IsValid() {
 		return errors.New("addresses are not allowed as board name")
 	}
 	return nil
 }
 
-func checkBoardNameBelongsToAddress(owner std.Address, name string) error {
+func checkBoardNameBelongsToAddress(owner address, name string) error {
 	// When the board name is the name of a registered user
 	// check that caller is the owner of the name.
 	user, _ := users.ResolveName(name)
