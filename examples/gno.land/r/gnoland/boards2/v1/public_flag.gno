package boards2

import (
	"chain"
	"chain/runtime"
	"strconv"
)

// SetFlaggingThreshold sets the number of flags required to hide a thread or comment.
//
// Threshold is only applicable within the board where it's setted.
func SetFlaggingThreshold(_ realm, boardID BoardID, threshold int) {
	if threshold < 1 {
		panic("invalid flagging threshold")
	}

	assertRealmIsNotLocked()

	board := mustGetBoard(boardID)
	assertBoardIsNotFrozen(board)

	caller := runtime.PreviousRealm().Address()
	args := Args{boardID, threshold}
<<<<<<< HEAD
	board.perms.WithPermission(cross, caller, PermissionBoardFlaggingUpdate, args, func(realm) {
=======
	board.perms.WithPermission(caller, PermissionBoardFlaggingUpdate, args, func(Args) {
>>>>>>> 47935dae
		assertRealmIsNotLocked()

		board := mustGetBoard(boardID)
		assertBoardIsNotFrozen(board)

		gFlaggingThresholds.Set(boardID.String(), threshold)
		chain.Emit(
			"FlaggingThresholdUpdated",
			"caller", caller.String(),
			"boardID", boardID.String(),
			"threshold", strconv.Itoa(threshold),
		)
	})
}

// GetFlaggingThreshold returns the number of flags required to hide a thread or comment within a board.
func GetFlaggingThreshold(boardID BoardID) int {
	assertBoardExists(boardID)
	return getFlaggingThreshold(boardID)
}

// FlagThread adds a new flag to a thread.
//
// Flagging requires special permissions and hides the thread when
// the number of flags reaches a pre-defined flagging threshold.
func FlagThread(_ realm, boardID BoardID, threadID PostID, reason string) {
	board := mustGetBoard(boardID)

	// Realm owners should be able to flag without permissions even when board is frozen
	caller := runtime.PreviousRealm().Address()
	isRealmOwner := gPerms.HasRole(caller, RoleOwner)
	if !isRealmOwner {
		assertRealmIsNotLocked()
		assertBoardIsNotFrozen(board)
		assertHasPermission(board.perms, caller, PermissionThreadFlag)
	}

	t, ok := board.GetThread(threadID)
	if !ok {
		panic("post doesn't exist")
	}
	assertThreadIsNotFrozen(t)

	// Realm owners can hide with a single flag
	hide := flagItem(t, caller, reason, getFlaggingThreshold(boardID))
	if hide || isRealmOwner {
		t.Hidden = true
	}

	chain.Emit(
		"ThreadFlagged",
		"caller", caller.String(),
		"boardID", boardID.String(),
		"threadID", threadID.String(),
		"reason", reason,
	)
}

// FlagReply adds a new flag to a comment or reply.
//
// Flagging requires special permissions and hides the comment or reply
// when the number of flags reaches a pre-defined flagging threshold.
func FlagReply(_ realm, boardID BoardID, threadID, replyID PostID, reason string) {
	board := mustGetBoard(boardID)

	// Realm owners should be able to flag without permissions even when board is frozen
	caller := runtime.PreviousRealm().Address()
	isRealmOwner := gPerms.HasRole(caller, RoleOwner)
	if !isRealmOwner {
		assertRealmIsNotLocked()
		assertBoardIsNotFrozen(board)
		assertHasPermission(board.perms, caller, PermissionReplyFlag)
	}

	thread := mustGetThread(board, threadID)
	assertThreadIsNotFrozen(thread)

	reply := mustGetReply(thread, replyID)
	assertReplyIsNotFrozen(thread)

	// Realm owners can hide with a single flag
	hide := flagItem(reply, caller, reason, getFlaggingThreshold(boardID))
	if hide || isRealmOwner {
		reply.Hidden = true
	}

	chain.Emit(
		"ReplyFlagged",
		"caller", caller.String(),
		"boardID", boardID.String(),
		"threadID", threadID.String(),
		"replyID", replyID.String(),
		"reason", reason,
	)
}<|MERGE_RESOLUTION|>--- conflicted
+++ resolved
@@ -21,11 +21,7 @@
 
 	caller := runtime.PreviousRealm().Address()
 	args := Args{boardID, threshold}
-<<<<<<< HEAD
 	board.perms.WithPermission(cross, caller, PermissionBoardFlaggingUpdate, args, func(realm) {
-=======
-	board.perms.WithPermission(caller, PermissionBoardFlaggingUpdate, args, func(Args) {
->>>>>>> 47935dae
 		assertRealmIsNotLocked()
 
 		board := mustGetBoard(boardID)
