package monit

import (
	"std"
	"testing"
	"time"

	"gno.land/p/demo/ownable"
	"gno.land/p/demo/uassert"
	"gno.land/p/demo/watchdog"
)

func initTest() {
	counter = 0
	lastUpdate = time.Time{}
	lastCaller = std.Address("")
	wd = watchdog.Watchdog{Duration: watchdogDuration}
	creator := std.Address("g1creator")
	Ownable = ownable.NewWithAddress(creator)
}

func TestPackage(t *testing.T) {
	initTest()

	testing.SetRealm(std.NewUserRealm("g1user"))

	// initial state, watchdog is KO.
	{
		expected := `counter=0
last update=0001-01-01 00:00:00 +0000 UTC
last caller=
status=KO`
		got := Render("")
		uassert.Equal(t, expected, got)
	}

	// call Incr(), watchdog is OK.
	cross(Incr)()
	cross(Incr)()
	cross(Incr)()
	{
		expected := `counter=3
<<<<<<< HEAD
last update=2009-02-13 23:31:30 +0000 UTC
last caller=g1wymu47drhr0kuq2098m792lytgtj2nyx77yrsm
=======
last update=2009-02-13 23:31:30 +0000 UTC m=+1234567890.000000001
last caller=g1user
>>>>>>> c1219b1f
status=OK`
		got := Render("")
		uassert.Equal(t, expected, got)
	}

	/* XXX: improve tests once we've the missing std.TestSkipTime feature
		// wait 1h, watchdog is KO.
		use std.TestSkipTime(time.Hour)
		{
			expected := `counter=3
	last update=2009-02-13 22:31:30 +0000 UTC
	last caller=g1wymu47drhr0kuq2098m792lytgtj2nyx77yrsm
	status=KO`
			got := Render("")
			uassert.Equal(t, expected, got)
		}

		// call Incr(), watchdog is OK.
		Incr()
		{
			expected := `counter=4
	last update=2009-02-13 23:31:30 +0000 UTC
	last caller=g1wymu47drhr0kuq2098m792lytgtj2nyx77yrsm
	status=OK`
			got := Render("")
			uassert.Equal(t, expected, got)
		}
	*/
}

func TestReset(t *testing.T) {
	initTest()

	// Initial state check
	initialCounter := counter
	initialLastUpdate := lastUpdate
	initialLastCaller := lastCaller
	initialStatus := wd.Status()

	// Call Incr to change the state
	user := std.Address("g1user")
	testing.SetRealm(std.NewUserRealm(user))
	cross(Incr)()
	uassert.True(t, counter > initialCounter, "counter should have increased after Incr")
	uassert.True(t, lastUpdate.After(initialLastUpdate), "lastUpdate should have been updated after Incr")
	uassert.Equal(t, user, lastCaller, "lastCaller mismatch")
	uassert.NotEqual(t, initialStatus, wd.Status(), "watchdog status should have changed after Incr") // Status changes after Alive() is called

	// Call Reset as the owner
	ownerAddr := Ownable.Owner()
	testing.SetRealm(std.NewUserRealm(ownerAddr)) // Simulate call from the owner
	cross(Reset)()
	uassert.Equal(t, 0, counter, "counter should be 0 after Reset")
	uassert.Equal(t, ownerAddr, lastCaller, "lastCaller should be the owner address after Reset")
	uassert.Equal(t, watchdogDuration.String(), wd.Duration.String(), "watchdog duration mismatch after Reset")
	uassert.Equal(t, "KO", wd.Status(), "watchdog status should be KO after Reset")
}<|MERGE_RESOLUTION|>--- conflicted
+++ resolved
@@ -40,13 +40,8 @@
 	cross(Incr)()
 	{
 		expected := `counter=3
-<<<<<<< HEAD
 last update=2009-02-13 23:31:30 +0000 UTC
-last caller=g1wymu47drhr0kuq2098m792lytgtj2nyx77yrsm
-=======
-last update=2009-02-13 23:31:30 +0000 UTC m=+1234567890.000000001
 last caller=g1user
->>>>>>> c1219b1f
 status=OK`
 		got := Render("")
 		uassert.Equal(t, expected, got)
