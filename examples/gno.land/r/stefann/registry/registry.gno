package registry

import (
	"chain"
	"errors"

	"gno.land/p/demo/ownable"
)

var (
	mainAddr   chain.Address
	backupAddr chain.Address
	owner      *ownable.Ownable
)

func init() {
	mainAddr = "g1sd5ezmxt4rwpy52u6wl3l3y085n8x0p6nllxm8"
	backupAddr = "g13awn2575t8s2vf3svlprc4dg0e9z5wchejdxk8"

	owner = ownable.NewWithAddress(mainAddr)
}

func MainAddr() chain.Address {
	return mainAddr
}

func BackupAddr() chain.Address {
	return backupAddr
}

<<<<<<< HEAD
func SetMainAddr(addr chain.Address) error {
=======
func SetMainAddr(_ realm, addr std.Address) error {
>>>>>>> a56a225e
	if !addr.IsValid() {
		return errors.New("config: invalid address")
	}

	owner.AssertOwnedByPrevious()

	mainAddr = addr
	return nil
}

<<<<<<< HEAD
func SetBackupAddr(addr chain.Address) error {
=======
func SetBackupAddr(_ realm, addr std.Address) error {
>>>>>>> a56a225e
	if !addr.IsValid() {
		return errors.New("config: invalid address")
	}

	owner.AssertOwnedByPrevious()

	backupAddr = addr
	return nil
}<|MERGE_RESOLUTION|>--- conflicted
+++ resolved
@@ -1,15 +1,15 @@
 package registry
 
 import (
-	"chain"
 	"errors"
+	"std"
 
 	"gno.land/p/demo/ownable"
 )
 
 var (
-	mainAddr   chain.Address
-	backupAddr chain.Address
+	mainAddr   std.Address
+	backupAddr std.Address
 	owner      *ownable.Ownable
 )
 
@@ -20,19 +20,15 @@
 	owner = ownable.NewWithAddress(mainAddr)
 }
 
-func MainAddr() chain.Address {
+func MainAddr() std.Address {
 	return mainAddr
 }
 
-func BackupAddr() chain.Address {
+func BackupAddr() std.Address {
 	return backupAddr
 }
 
-<<<<<<< HEAD
-func SetMainAddr(addr chain.Address) error {
-=======
 func SetMainAddr(_ realm, addr std.Address) error {
->>>>>>> a56a225e
 	if !addr.IsValid() {
 		return errors.New("config: invalid address")
 	}
@@ -43,11 +39,7 @@
 	return nil
 }
 
-<<<<<<< HEAD
-func SetBackupAddr(addr chain.Address) error {
-=======
 func SetBackupAddr(_ realm, addr std.Address) error {
->>>>>>> a56a225e
 	if !addr.IsValid() {
 		return errors.New("config: invalid address")
 	}
