--- conflicted
+++ resolved
@@ -1,22 +1,6 @@
 package home
 
 import (
-<<<<<<< HEAD
-	"chain"
-	"chain/runtime"
-	"errors"
-)
-
-var (
-	mainAddr   = chain.Address("g1ej0qca5ptsw9kfr64ey8jvfy9eacga6mpj2z0y") // matija's main address
-	backupAddr chain.Address                                               // backup address
-
-	errorInvalidAddr  = errors.New("config: invalid address")
-	errorUnauthorized = errors.New("config: unauthorized")
-)
-
-func Address() chain.Address {
-=======
 	"std"
 
 	"gno.land/p/moul/authz"
@@ -34,55 +18,9 @@
 }
 
 func Address() std.Address {
->>>>>>> a56a225e
 	return mainAddr
 }
 
-func Backup() chain.Address {
+func Backup() std.Address {
 	return backupAddr
-<<<<<<< HEAD
-}
-
-func SetAddress(newAddress chain.Address) error {
-	if !newAddress.IsValid() {
-		return errorInvalidAddr
-	}
-
-	if err := checkAuthorized(); err != nil {
-		return err
-	}
-
-	mainAddr = newAddress
-	return nil
-}
-
-func SetBackup(newAddress chain.Address) error {
-	if !newAddress.IsValid() {
-		return errorInvalidAddr
-	}
-
-	if err := checkAuthorized(); err != nil {
-		return err
-	}
-
-	backupAddr = newAddress
-	return nil
-}
-
-func checkAuthorized() error {
-	caller := runtime.OriginCaller()
-	if caller != mainAddr && caller != backupAddr {
-		return errorUnauthorized
-	}
-
-	return nil
-}
-
-func AssertAuthorized() {
-	caller := runtime.OriginCaller()
-	if caller != mainAddr && caller != backupAddr {
-		panic(errorUnauthorized)
-	}
-=======
->>>>>>> a56a225e
 }