package users

import (
	"chain"
	"chain/runtime"
	"regexp"

	"gno.land/p/demo/avl"
	"gno.land/p/demo/ufmt"
)

var (
	nameStore    = avl.NewTree() // name/aliases > *UserData
	addressStore = avl.NewTree() // address > *UserData

	reAddressLookalike = regexp.MustCompile(`^g1[a-z0-9]{20,38}$`)
	reAlphanum         = regexp.MustCompile(`^[a-zA-Z0-9_]{1,64}$`)
)

const (
	RegisterUserEvent = "Registered"
	UpdateNameEvent   = "Updated"
	DeleteUserEvent   = "Deleted"
)

type UserData struct {
	addr     chain.Address
	username string // contains the latest name of a user
	deleted  bool
}

func (u UserData) Name() string {
	return u.username
}

func (u UserData) Addr() chain.Address {
	return u.addr
}

func (u UserData) IsDeleted() bool {
	return u.deleted
}

// RenderLink provides a render link to the user page on gnoweb
// `linkText` is optional
func (u UserData) RenderLink(linkText string) string {
	if linkText == "" {
		return ufmt.Sprintf("[@%s](/u/%s)", u.username, u.username)
	}

	return ufmt.Sprintf("[%s](/u/%s)", linkText, u.username)
}

// RegisterUser adds a new user to the system.
<<<<<<< HEAD
func RegisterUser(name string, address chain.Address) error {
	// Validate caller
	if !controllers.Has(runtime.PreviousRealm().Address()) {
		return ErrNotWhitelisted
=======
func RegisterUser(cur realm, name string, address_XXX std.Address) error {
	// Validate caller
	if !controllers.Has(std.PreviousRealm().Address()) {
		return NewErrNotWhitelisted()
>>>>>>> a56a225e
	}

	// Validate name
	if err := validateName(name); err != nil {
		return err
	}

	// Validate address
	if !address_XXX.IsValid() {
		return ErrInvalidAddress
	}

	// Check if name is taken
	if nameStore.Has(name) {
		return ErrNameTaken
	}

	raw, ok := addressStore.Get(address_XXX.String())
	if ok {
		// Cannot re-register after deletion
		if raw.(*UserData).IsDeleted() {
			return ErrDeletedUser
		}

		// For a second name, use UpdateName
		return ErrAlreadyHasName
	}

	// Create UserData
	data := &UserData{
		addr:     address_XXX,
		username: name,
		deleted:  false,
	}

	// Set corresponding stores
	nameStore.Set(name, data)
	addressStore.Set(address_XXX.String(), data)

	chain.Emit(RegisterUserEvent,
		"name", name,
		"address", address_XXX.String(),
	)
	return nil
}

// UpdateName adds a name that is associated with a specific address
// All previous names are preserved and resolvable.
// The new name is the default value returned for address lookups.
func (u *UserData) UpdateName(newName string) error {
	if u == nil { // either doesnt exists or was deleted
		return ErrUserNotExistOrDeleted
	}

	// Validate caller
<<<<<<< HEAD
	if !controllers.Has(runtime.PreviousRealm().Address()) {
		return ErrNotWhitelisted
=======
	if !controllers.Has(std.CurrentRealm().Address()) {
		return NewErrNotWhitelisted()
>>>>>>> a56a225e
	}

	// Validate name
	if err := validateName(newName); err != nil {
		return err
	}

	// Check if the requested Alias is already taken
	if nameStore.Has(newName) {
		return ErrNameTaken
	}

	u.username = newName
	nameStore.Set(newName, u)

	chain.Emit(UpdateNameEvent,
		"alias", newName,
		"address", u.addr.String(),
	)
	return nil
}

// Delete marks a user and all their aliases as deleted.
func (u *UserData) Delete() error {
	if u == nil {
		return ErrUserNotExistOrDeleted
	}

	// Validate caller
<<<<<<< HEAD
	if !controllers.Has(runtime.PreviousRealm().Address()) {
		return ErrNotWhitelisted
=======
	if !controllers.Has(std.CurrentRealm().Address()) {
		return NewErrNotWhitelisted()
>>>>>>> a56a225e
	}

	u.deleted = true

	chain.Emit(DeleteUserEvent, "address", u.addr.String())
	return nil
}

// Validate validates username and address passed in
// Most of the validation is done in the controllers
// This provides more flexibility down the line
func validateName(username string) error {
	if username == "" {
		return ErrEmptyUsername
	}

	if !reAlphanum.MatchString(username) {
		return ErrInvalidUsername
	}

	// Check if the username can be decoded or looks like a valid address
	if chain.Address(username).IsValid() || reAddressLookalike.MatchString(username) {
		return ErrNameLikeAddress
	}

	return nil
}<|MERGE_RESOLUTION|>--- conflicted
+++ resolved
@@ -1,9 +1,8 @@
 package users
 
 import (
-	"chain"
-	"chain/runtime"
 	"regexp"
+	"std"
 
 	"gno.land/p/demo/avl"
 	"gno.land/p/demo/ufmt"
@@ -24,7 +23,7 @@
 )
 
 type UserData struct {
-	addr     chain.Address
+	addr     std.Address
 	username string // contains the latest name of a user
 	deleted  bool
 }
@@ -33,7 +32,7 @@
 	return u.username
 }
 
-func (u UserData) Addr() chain.Address {
+func (u UserData) Addr() std.Address {
 	return u.addr
 }
 
@@ -52,17 +51,10 @@
 }
 
 // RegisterUser adds a new user to the system.
-<<<<<<< HEAD
-func RegisterUser(name string, address chain.Address) error {
-	// Validate caller
-	if !controllers.Has(runtime.PreviousRealm().Address()) {
-		return ErrNotWhitelisted
-=======
 func RegisterUser(cur realm, name string, address_XXX std.Address) error {
 	// Validate caller
 	if !controllers.Has(std.PreviousRealm().Address()) {
 		return NewErrNotWhitelisted()
->>>>>>> a56a225e
 	}
 
 	// Validate name
@@ -102,7 +94,7 @@
 	nameStore.Set(name, data)
 	addressStore.Set(address_XXX.String(), data)
 
-	chain.Emit(RegisterUserEvent,
+	std.Emit(RegisterUserEvent,
 		"name", name,
 		"address", address_XXX.String(),
 	)
@@ -118,13 +110,8 @@
 	}
 
 	// Validate caller
-<<<<<<< HEAD
-	if !controllers.Has(runtime.PreviousRealm().Address()) {
-		return ErrNotWhitelisted
-=======
 	if !controllers.Has(std.CurrentRealm().Address()) {
 		return NewErrNotWhitelisted()
->>>>>>> a56a225e
 	}
 
 	// Validate name
@@ -140,7 +127,7 @@
 	u.username = newName
 	nameStore.Set(newName, u)
 
-	chain.Emit(UpdateNameEvent,
+	std.Emit(UpdateNameEvent,
 		"alias", newName,
 		"address", u.addr.String(),
 	)
@@ -154,18 +141,13 @@
 	}
 
 	// Validate caller
-<<<<<<< HEAD
-	if !controllers.Has(runtime.PreviousRealm().Address()) {
-		return ErrNotWhitelisted
-=======
 	if !controllers.Has(std.CurrentRealm().Address()) {
 		return NewErrNotWhitelisted()
->>>>>>> a56a225e
 	}
 
 	u.deleted = true
 
-	chain.Emit(DeleteUserEvent, "address", u.addr.String())
+	std.Emit(DeleteUserEvent, "address", u.addr.String())
 	return nil
 }
 
@@ -182,7 +164,7 @@
 	}
 
 	// Check if the username can be decoded or looks like a valid address
-	if chain.Address(username).IsValid() || reAddressLookalike.MatchString(username) {
+	if std.Address(username).IsValid() || reAddressLookalike.MatchString(username) {
 		return ErrNameLikeAddress
 	}
 
