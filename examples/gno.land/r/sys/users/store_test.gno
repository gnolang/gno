package users

import (
	"chain"
	"testing"

	"gno.land/p/demo/avl"
	"gno.land/p/demo/testutils"
	"gno.land/p/demo/uassert"
	"gno.land/p/demo/urequire"
)

var (
	alice     = "alice"
	aliceAddr = testutils.TestAddress(alice)
	bob       = "bob"
	bobAddr   = testutils.TestAddress(bob)

<<<<<<< HEAD
	whitelistedCallerAddr = chain.DerivePkgAddr(gusersv1)
=======
	whitelistedCallerAddr = std.DerivePkgAddr(gUsersV1Path)
>>>>>>> a56a225e
)

func TestRegister(t *testing.T) {
	testing.SetRealm(std.NewCodeRealm(gUsersV1Path))

	t.Run("valid_registration", func(t *testing.T) {
		urequire.NoError(t, RegisterUser(cross, alice, aliceAddr))

		res, isLatest := ResolveName(alice)
		uassert.Equal(t, aliceAddr, res.Addr())
		uassert.True(t, isLatest)

		res = ResolveAddress(aliceAddr)
		uassert.Equal(t, alice, res.Name())
	})

	t.Run("invalid_inputs", func(t *testing.T) {
		cleanStore(t)

		uassert.ErrorContains(t, RegisterUser(cross, "", aliceAddr), ErrEmptyUsername.Error())
		uassert.ErrorContains(t, RegisterUser(cross, alice, ""), ErrInvalidAddress.Error())
		uassert.ErrorContains(t, RegisterUser(cross, alice, "invalidaddress"), ErrInvalidAddress.Error())

		uassert.ErrorContains(t, RegisterUser(cross, "username with a space", aliceAddr), ErrInvalidUsername.Error())
		uassert.ErrorContains(t,
			RegisterUser(cross, "verylongusernameverylongusernameverylongusernameverylongusername1", aliceAddr),
			ErrInvalidUsername.Error())
		uassert.ErrorContains(t, RegisterUser(cross, "namewith^&()", aliceAddr), ErrInvalidUsername.Error())
	})

	t.Run("addr_already_registered", func(t *testing.T) {
		cleanStore(t)

		urequire.NoError(t, RegisterUser(cross, alice, aliceAddr))

		// Try registering again
		uassert.ErrorContains(t, RegisterUser(cross, "othername", aliceAddr), ErrAlreadyHasName.Error())
	})

	t.Run("name_taken", func(t *testing.T) {
		cleanStore(t)

		urequire.NoError(t, RegisterUser(cross, alice, aliceAddr))

		// Try registering alice's name with bob's address
		uassert.ErrorContains(t, RegisterUser(cross, alice, bobAddr), ErrNameTaken.Error())
	})

	t.Run("user_deleted", func(t *testing.T) {
		cleanStore(t)

		urequire.NoError(t, RegisterUser(cross, alice, aliceAddr))
		data := ResolveAddress(aliceAddr)
		urequire.NoError(t, data.Delete())

		// Try re-registering after deletion
		uassert.ErrorContains(t, RegisterUser(cross, "newname", aliceAddr), ErrDeletedUser.Error())
	})

	t.Run("address_lookalike", func(t *testing.T) {
		cleanStore(t)

		// Address as username
		uassert.ErrorContains(t, RegisterUser(cross, "g1jg8mtutu9khhfwc4nxmuhcpftf0pajdhfvsqf5", aliceAddr), ErrNameLikeAddress.Error())
		// Beginning of address as username
		uassert.ErrorContains(t, RegisterUser(cross, "g1jg8mtutu9khhfwc4nxmu", aliceAddr), ErrNameLikeAddress.Error())
		uassert.NoError(t, RegisterUser(cross, "g1jg8mtutu9khhfwc4nxmuhcpftf0pajdhfvsqf5longerthananaddress", aliceAddr))
	})
}

func TestUpdateName(t *testing.T) {
	testing.SetRealm(std.NewCodeRealm(gUsersV1Path))

	t.Run("valid_direct_alias", func(t *testing.T) {
		cleanStore(t)

		urequire.NoError(t, RegisterUser(cross, alice, aliceAddr))
		data := ResolveAddress(aliceAddr)
		{
			testing.SetOriginCaller(whitelistedCallerAddr)
			uassert.NoError(t, data.UpdateName("alice1"))
			testing.SetRealm(std.NewCodeRealm("gno.land/r/sys/users"))
		}
	})

	t.Run("valid_double_alias", func(t *testing.T) {
		cleanStore(t)

		urequire.NoError(t, RegisterUser(cross, alice, aliceAddr))
		data := ResolveAddress(aliceAddr)
		{
			testing.SetOriginCaller(whitelistedCallerAddr)
			uassert.NoError(t, data.UpdateName("alice2"))
			uassert.NoError(t, data.UpdateName("alice3"))
			testing.SetRealm(std.NewCodeRealm("gno.land/r/sys/users"))
		}
		uassert.Equal(t, ResolveAddress(aliceAddr).username, "alice3")
	})

	t.Run("name_taken", func(t *testing.T) {
		cleanStore(t)

		urequire.NoError(t, RegisterUser(cross, alice, aliceAddr))

		data := ResolveAddress(aliceAddr)
		uassert.Error(t, data.UpdateName(alice), ErrNameTaken.Error())
	})

	t.Run("alias_before_name", func(t *testing.T) {
		cleanStore(t)
		data := ResolveAddress(aliceAddr) // not registered

		uassert.ErrorContains(t, data.UpdateName(alice), ErrUserNotExistOrDeleted.Error())
	})

	t.Run("alias_after_delete", func(t *testing.T) {
		cleanStore(t)

		urequire.NoError(t, RegisterUser(cross, alice, aliceAddr))
		data := ResolveAddress(aliceAddr)
		{
			urequire.NoError(t, data.Delete())
			testing.SetRealm(std.NewCodeRealm("gno.land/r/sys/users"))
		}

		data = ResolveAddress(aliceAddr)
		{
			uassert.ErrorContains(t, data.UpdateName("newalice"), ErrUserNotExistOrDeleted.Error())
			testing.SetRealm(std.NewCodeRealm("gno.land/r/sys/users"))
		}
	})

	t.Run("invalid_inputs", func(t *testing.T) {
		cleanStore(t)

		urequire.NoError(t, RegisterUser(cross, alice, aliceAddr))
		data := ResolveAddress(aliceAddr)
		{
			testing.SetOriginCaller(whitelistedCallerAddr)
			uassert.ErrorContains(t, data.UpdateName(""), ErrEmptyUsername.Error())
			uassert.ErrorContains(t, data.UpdateName("username with a space"), ErrInvalidUsername.Error())
			uassert.ErrorContains(t,
				data.UpdateName("verylongusernameverylongusernameverylongusernameverylongusername1"),
				ErrInvalidUsername.Error())
			uassert.ErrorContains(t, data.UpdateName("namewith^&()"), ErrInvalidUsername.Error())
			testing.SetRealm(std.NewCodeRealm("gno.land/r/sys/users"))
		}
	})

	t.Run("address_lookalike", func(t *testing.T) {
		cleanStore(t)

		urequire.NoError(t, RegisterUser(cross, alice, aliceAddr))
		data := ResolveAddress(aliceAddr)

		{
			// Address as username
			uassert.ErrorContains(t, data.UpdateName("g1jg8mtutu9khhfwc4nxmuhcpftf0pajdhfvsqf5"), ErrNameLikeAddress.Error())
			// Beginning of address as username
			uassert.ErrorContains(t, data.UpdateName("g1jg8mtutu9khhfwc4nxmu"), ErrNameLikeAddress.Error())
			uassert.NoError(t, data.UpdateName("g1jg8mtutu9khhfwc4nxmuhcpftf0pajdhfvsqf5longerthananaddress"))
			testing.SetRealm(std.NewCodeRealm("gno.land/r/sys/users"))
		}
	})
}

func TestDelete(t *testing.T) {
	testing.SetRealm(std.NewCodeRealm(gUsersV1Path))

	t.Run("non_existent_user", func(t *testing.T) {
		cleanStore(t)

		data := ResolveAddress(testutils.TestAddress("unregistered"))
		uassert.ErrorContains(t, data.Delete(), ErrUserNotExistOrDeleted.Error())
	})

	t.Run("double_delete", func(t *testing.T) {
		cleanStore(t)

		urequire.NoError(t, RegisterUser(cross, alice, aliceAddr))
		data := ResolveAddress(aliceAddr)
		urequire.NoError(t, data.Delete())
		data = ResolveAddress(aliceAddr)
		uassert.ErrorContains(t, data.Delete(), ErrUserNotExistOrDeleted.Error())
	})

	t.Run("valid_delete", func(t *testing.T) {
		cleanStore(t)

		urequire.NoError(t, RegisterUser(cross, alice, aliceAddr))
		data := ResolveAddress(aliceAddr)
		uassert.NoError(t, data.Delete())

		resolved1, _ := ResolveName(alice)
		uassert.Equal(t, nil, resolved1)
		uassert.Equal(t, nil, ResolveAddress(aliceAddr))
	})
}

// cleanStore should not be needed, as vm store should be reset after each test.
// Reference: https://github.com/gnolang/gno/issues/1982
func cleanStore(t *testing.T) {
	t.Helper()

	nameStore = avl.NewTree()
	addressStore = avl.NewTree()
}<|MERGE_RESOLUTION|>--- conflicted
+++ resolved
@@ -1,7 +1,7 @@
 package users
 
 import (
-	"chain"
+	"std"
 	"testing"
 
 	"gno.land/p/demo/avl"
@@ -16,11 +16,7 @@
 	bob       = "bob"
 	bobAddr   = testutils.TestAddress(bob)
 
-<<<<<<< HEAD
-	whitelistedCallerAddr = chain.DerivePkgAddr(gusersv1)
-=======
 	whitelistedCallerAddr = std.DerivePkgAddr(gUsersV1Path)
->>>>>>> a56a225e
 )
 
 func TestRegister(t *testing.T) {
