// Package names provides functionality for checking of package deployments
// by users registered in r/sys/users are done to proper namespaces.
package names

import (
	"std"
	"strings"

	"gno.land/p/demo/ownable"

	"gno.land/r/sys/users"
)

var (
	Ownable = ownable.NewWithAddress("g1manfred47kzduec920z88wfr64ylksmdcedlf5") // dropped in genesis via Enable. XXX We should switch to something better once the GovDAO situation is stabilized.

	enabled = false
)

// IsAuthorizedAddressForNamespace ensures that the given address has ownership of the given name.
// A user's name found in r/sys/users is equivalent to their namespace.
func IsAuthorizedAddressForNamespace(address std.Address, namespace string) bool {
	return verifier(enabled, address, namespace)
}

// Enable enables the namespace check and drops centralized ownership of this realm.
// The namespace check is disabled initially to ease txtar and other testing contexts,
// but this function is meant to be called in the genesis of a chain.
func Enable() {
	crossing()

<<<<<<< HEAD
	Ownable.AssertCallerIsOwner()
=======
	Ownable.AssertOwnedByPrevious()
>>>>>>> 1de9aab6
	enabled = true
	Ownable.DropOwnership()
}

func IsEnabled() bool {
	crossing()

	return enabled
}

// verifier checks the store to see that the
// user has properly registered a given name/namespace.
// This function considers as valid an `address` that matches the `namespace` (PA namespaces)
func verifier(enabled bool, address std.Address, namespace string) bool {
	if !enabled {
		return true // only in pre-genesis cases
	}

	if strings.TrimSpace(address.String()) == "" || strings.TrimSpace(namespace) == "" {
		return false
	}

	// Allow user with their own address as namespace
	// This enables pseudo-anon namespaces
	// ie gno.land/{p,r}/{ADDRESS}/**
	if address.String() == namespace {
		return true
	}

	// Can be a registered namespace or an alias
	userData, _ := users.ResolveName(namespace)
	if userData == nil || userData.IsDeleted() {
		return false
	}

	/// XXX: add check for r/sys/teams down the line

	return userData.Addr() == address
}<|MERGE_RESOLUTION|>--- conflicted
+++ resolved
@@ -29,11 +29,7 @@
 func Enable() {
 	crossing()
 
-<<<<<<< HEAD
-	Ownable.AssertCallerIsOwner()
-=======
 	Ownable.AssertOwnedByPrevious()
->>>>>>> 1de9aab6
 	enabled = true
 	Ownable.DropOwnership()
 }
