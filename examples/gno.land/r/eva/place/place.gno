--- conflicted
+++ resolved
@@ -1,10 +1,17 @@
 package place
 
 import (
-<<<<<<< HEAD
+	"encoding/base64"
+	"errors"
+	"net/url"
 	"std"
+	"strconv"
+	"strings"
 
 	"gno.land/p/demo/avl"
+	"gno.land/p/demo/ufmt"
+	"gno.land/p/moul/md"
+	"gno.land/p/moul/txlink"
 )
 
 type User struct {
@@ -24,11 +31,50 @@
 )
 
 var (
+	table [][]string
+	rows  uint64 = 15 // pour linstant
+	cols  uint64 = 91
+
+	xStr string
+	yStr string
+
 	Registered Register
+
+	ErrInvalidCoordQuery = errors.New("Invalid coordinate value, expecting a uint64")
 )
+
+// parseXY takes a raw query like "?x=19&y=1" and returns the two ints.
+func parseXY(rawQuery string) (x, y uint64, err error) {
+	vals, err := url.ParseQuery(strings.TrimPrefix(rawQuery, "?"))
+	if err != nil {
+		return 0, 0, err
+	}
+
+	xStr = vals.Get("x")
+	yStr = vals.Get("y")
+
+	x, err = strconv.ParseUint(xStr, 10, 64)
+	if err != nil {
+		return 0, 0, ErrInvalidCoordQuery
+	}
+	y, err = strconv.ParseUint(yStr, 10, 64)
+	if err != nil {
+		return 0, 0, ErrInvalidCoordQuery
+	}
+	return x, y, nil
+}
 
 func init() {
 	Registered.Users = avl.NewTree()
+
+	table = make([][]string, rows)
+	for y := 0; y < int(rows); y++ {
+		table[y] = make([]string, cols)
+		for x := 0; x < int(cols); x++ {
+			link := ufmt.Sprintf("/r/eva/place?x=%d&y=%d", x, y)
+			table[y][x] = md.Link("⠀", link)
+		}
+	}
 }
 
 func RegisterMember() {
@@ -91,60 +137,6 @@
 
 	user.Timer = timeRefill
 	Registered.Users.Set(address.String(), user)
-=======
-	"encoding/base64"
-	"errors"
-	"net/url"
-	"strconv"
-	"strings"
-
-	"gno.land/p/demo/ufmt"
-	"gno.land/p/moul/md"
-	"gno.land/p/moul/txlink"
-)
-
-var (
-	table [][]string
-	rows  uint64 = 15 // pour linstant
-	cols  uint64 = 91
-
-	xStr string
-	yStr string
-
-	ErrInvalidCoordQuery = errors.New("Invalid coordinate value, expecting a uint64")
-)
-
-// parseXY takes a raw query like "?x=19&y=1" and returns the two ints.
-func parseXY(rawQuery string) (x, y uint64, err error) {
-	vals, err := url.ParseQuery(strings.TrimPrefix(rawQuery, "?"))
-	if err != nil {
-		return 0, 0, err
-	}
-
-	xStr = vals.Get("x")
-	yStr = vals.Get("y")
-
-	x, err = strconv.ParseUint(xStr, 10, 64)
-	if err != nil {
-		return 0, 0, ErrInvalidCoordQuery
-	}
-	y, err = strconv.ParseUint(yStr, 10, 64)
-	if err != nil {
-		return 0, 0, ErrInvalidCoordQuery
-	}
-	return x, y, nil
-}
-
-func init() {
-
-	table = make([][]string, rows)
-	for y := 0; y < int(rows); y++ {
-		table[y] = make([]string, cols)
-		for x := 0; x < int(cols); x++ {
-			link := ufmt.Sprintf("/r/eva/place?x=%d&y=%d", x, y)
-			table[y][x] = md.Link("⠀", link)
-		}
-	}
 }
 
 func Submit(x, y uint64) {
@@ -163,7 +155,6 @@
 	}
 	out += "</svg>"
 	return out
->>>>>>> d3f68ee1
 }
 
 func Render(path string) string {
