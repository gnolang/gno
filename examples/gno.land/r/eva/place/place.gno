<<<<<<< HEAD
// Package place is a package that reproduces the concept of Reddit's r/place.
=======
// Package place is a package that reproduces the concept of Reddit's r/place,
>>>>>>> 985e046a
// Users can interact with a grid composed of many pixels to color them
// When combined, those pixels can form images
package place

import (
	"net/url"
	"strings"

	"gno.land/p/demo/ufmt"
	"gno.land/p/moul/md"
	"gno.land/p/moul/realmpath"
)

type Color struct {
	rgb     string
	initial string
}

const (
	rows = 40
	cols = 40

	white = "rgb(250,250,250)"

	// default moderators wallets
	chaeWallet = "g1dzzx5qwcmawqnhhd76ehkteas5v2dg42hqnd7g"
	ghhvWallet = "g1d2hvkqhqckhzpaum09c002fesdw89qrcg9zqws"
	louWallet  = "g1pfyhn0d7g4tnp6wft9ge4cuu88ppr9u8mdggfs"
)

var (
	colors = []Color{
		{"rgb(0,0,0)", "K"},     // black
		{"rgb(255,0,0)", "R"},   // red
		{"rgb(0,255,0)", "G"},   // green
		{"rgb(0,0,255)", "B"},   // blue
		{"rgb(255,255,0)", "Y"}, // yellow
		{"rgb(0,255,255)", "C"}, // cyan
		{"rgb(255,0,255)", "P"}, // pink
		{white, "W"},            // white
	}

	tableColor [][]Color // TODO: use a B tree for storage efficiency

	xStr string
	yStr string
)

func init() {
	setDefaultAdmin(chaeWallet)
	setDefaultAdmin(ghhvWallet)
	setDefaultAdmin(louWallet)

	tableColor = make([][]Color, rows)
	for y := 0; y < int(rows); y++ {
		tableColor[y] = make([]Color, cols)
		for x := 0; x < int(cols); x++ {
			tableColor[y][x].rgb = white
			tableColor[y][x].initial = "⠀"
		}
	}
}

func Render(path string) string {
	req := realmpath.Parse(path)
	query := req.Query

	out := md.H1("r/place")
	displayCurrentPosition(path)

	selectedColor := query.Get("color")

	if selectedColor == "" {
		selectedColor = "W"
	}

	out += displayColorTable(selectedColor)

	out += renderAccountManagement(selectedColor)

	out += ufmt.Sprintf("![Pixel Canvas](data:image/svg+xml;base64,%s)", generateSVG())

	out += displayColorList(query, req)

	return out
}

// Helpers
func renderAccountManagement(selectedColor string) string {
	out := md.H2(md.Link("Submit", txlink.Call("Submit", "x", xStr, "y", yStr, "colorName", selectedColor)) + " | " +
		md.Link("Delete account", txlink.Call("DeleteYourself")) + "\n\n")

	return out
}

func displayCurrentPosition(path string) {
	if strings.Contains(path, "?") {
		x, y, err := parseXY(path)
		if err != nil {
			return
		}
		tableColor[y][x].initial = "X"
	}
}

func displayColorTable(selectedColor string) string {
	out := md.HorizontalRule()
	for y, row := range tableColor {
		out += "|"
		for x, cell := range row {
			link := ufmt.Sprintf("/r/eva/place?color=%s&x=%d&y=%d", selectedColor, x, y)
			out += md.Link(cell.initial, link)
		}
		out += "|\n\n"
	}
	out += md.HorizontalRule()
	return out
}

func displayColorList(query url.Values, req *realmpath.Request) string {
	var out string

	for _, color := range colors {
		query.Set("color", color.initial)

		squareSvg, err := generateSquareSvg(color.rgb)

		if err == nil {
			out += ufmt.Sprintf("[!["+color.initial+`](data:image/svg+xml;base64,%s)](`+req.String()+")", squareSvg) + "\n\n" // I would have liked using md.Link here but doing so replaces the svg image with its link
		}
	}
	return out
}<|MERGE_RESOLUTION|>--- conflicted
+++ resolved
@@ -1,8 +1,4 @@
-<<<<<<< HEAD
-// Package place is a package that reproduces the concept of Reddit's r/place.
-=======
 // Package place is a package that reproduces the concept of Reddit's r/place,
->>>>>>> 985e046a
 // Users can interact with a grid composed of many pixels to color them
 // When combined, those pixels can form images
 package place
