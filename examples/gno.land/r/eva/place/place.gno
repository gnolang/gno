--- conflicted
+++ resolved
@@ -71,47 +71,6 @@
 	}
 }
 
-<<<<<<< HEAD
-func Render(path string) string {
-	req := realmpath.Parse(path)
-	query := req.Query
-
-	out := md.H1("r/place")
-	displayCurrentPosition(path)
-
-	selectedColor := query.Get("color")
-
-	if selectedColor == "" {
-		selectedColor = "W"
-	}
-
-	out += displayColorTable(selectedColor)
-
-	out += renderAccountManagement(selectedColor)
-
-	out += ufmt.Sprintf("![Pixel Canvas](data:image/svg+xml;base64,%s)", generateSVG())
-
-	out += displayColorList(query, req)
-
-	return out
-}
-
-// Helpers
-func renderAccountManagement(selectedColor string) string {
-	out := md.H2(md.Link("Submit", txlink.Call("Submit", "x", xStr, "y", yStr, "colorName", selectedColor)) + " | " +
-		md.Link("Delete account", txlink.Call("DeleteYourself")) + "\n\n")
-
-	return out
-}
-
-func displayCurrentPosition(path string) {
-	if strings.Contains(path, "?") {
-		x, y, err := parseXY(path)
-		if err != nil {
-			return
-		}
-		tableColor[y][x].initial = "X"
-=======
 // Submit places a tile on the tile of choice with the selected color
 // Panics if the user's cooldown timer is not 0
 func Submit(cur realm, x uint64, y uint64, colorName string) {
@@ -119,7 +78,6 @@
 	if !ok {
 		Register(cross)
 		user, _ = retrieveMember(std.PreviousRealm().Address())
->>>>>>> 9fabd889
 	}
 
 	if time.Now().Before(user.Timer) {
@@ -131,9 +89,6 @@
 	if !foundColor {
 		panic("invalid color")
 	}
-<<<<<<< HEAD
-	return out
-=======
 
 	if x >= cols || y >= rows {
 		panic("invalid coordinates")
@@ -164,5 +119,4 @@
 		return 0, 0, ErrInvalidCoordQuery
 	}
 	return x, y, nil
->>>>>>> 9fabd889
 }