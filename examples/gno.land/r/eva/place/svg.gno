package place

import (
	"errors"
	"strconv"
	"strings"

	"gno.land/p/demo/svg"
)

const (
	minColorLength = 10 // exemple rgb(0,0,0)
	maxColorLength = 16 // exemple rgb(255,255,255)
)

func checkColorValid(color string) bool {
	if len(color) < minColorLength || len(color) > maxColorLength ||
		color[:4] != "rgb(" || color[len(color)-1] != ')' {
		return false
	}

	numbers := strings.Split(color[4:len(color)-1], ",")
	if len(numbers) != 3 {
		return false
	}

	for _, numberString := range numbers {
		numberValue, err := strconv.ParseUint(numberString, 10, 0)
		if err != nil || numberValue > 255 {
			return false
		}
	}
	return true
}

func findColor(colorName string) (bool, Color) {
	for _, color := range colors {
		if color.initial == colorName {
			return true, color
		}
	}
	return false, Color{}
}

func generateSquareSvg(color string) (string, error) {
	if checkColorValid(color) == false {
		return "", errors.New("Invalid color")
	}
	canvas := svg.Canvas{Width: 30, Height: 30}
	canvas.Append(svg.NewRectangle(0, 0, 30, 30, color))
	return canvas.Base64(), nil
}

func generateSVG() string {
	canvas := svg.Canvas{Width: (int)(cols * 40), Height: (int)(rows * 40)}
	for y := 0; y < int(rows); y++ {
		for x := 0; x < int(cols); x++ {
			canvas.Append(svg.NewRectangle(x*40, y*40, 40, 40, tableColor[y][x].rgb))
		}
	}
	return canvas.Base64()
<<<<<<< HEAD
}

// Submit places a tile on the tile of choice with the selected color
// Panics if the user's cooldown timer is not 0
func Submit(cur realm, x uint64, y uint64, colorName string) {
	user, ok := retrieveMember(std.PreviousRealm().Address())
	if !ok {
		Register(cross)
		user, _ = retrieveMember(std.PreviousRealm().Address())
	}

	if time.Now().Before(user.Timer) {
		panic("wait until " + user.Timer.String())
	}

	foundColor, color := findColor(colorName)

	if !foundColor {
		panic("invalid color")
	}

	if x >= cols || y >= rows {
		panic("invalid coordinates")
	}

	tableColor[y][x].rgb = color.rgb
	tableColor[y][x].initial = color.initial

	user.Timer = time.Now().Add(time.Duration(timeRefill) * time.Minute)
=======
>>>>>>> 9fabd889
}<|MERGE_RESOLUTION|>--- conflicted
+++ resolved
@@ -59,36 +59,4 @@
 		}
 	}
 	return canvas.Base64()
-<<<<<<< HEAD
-}
-
-// Submit places a tile on the tile of choice with the selected color
-// Panics if the user's cooldown timer is not 0
-func Submit(cur realm, x uint64, y uint64, colorName string) {
-	user, ok := retrieveMember(std.PreviousRealm().Address())
-	if !ok {
-		Register(cross)
-		user, _ = retrieveMember(std.PreviousRealm().Address())
-	}
-
-	if time.Now().Before(user.Timer) {
-		panic("wait until " + user.Timer.String())
-	}
-
-	foundColor, color := findColor(colorName)
-
-	if !foundColor {
-		panic("invalid color")
-	}
-
-	if x >= cols || y >= rows {
-		panic("invalid coordinates")
-	}
-
-	tableColor[y][x].rgb = color.rgb
-	tableColor[y][x].initial = color.initial
-
-	user.Timer = time.Now().Add(time.Duration(timeRefill) * time.Minute)
-=======
->>>>>>> 9fabd889
 }