package emitevents

import "chain"

func Render(_ string) string {
	out := "# Emitting events in Gno\n\n"

	out += `Emitting events in blockchain systems is one of the ways to make off-chain life easier.
To emit an event, simply use the **Emit()** function found in the **std** package.

This function takes in string arguments as follows:

`
	out += "```\nstd.Emit(\"EventName\", \"key1\", \"value1\", \"key2\", \"value2\")\n```\n"
	out += "The function takes in a variadic number of key:value pairs after the event name.\n\n"
	out += "Events are stored in block results, and can be listened to via the [tx-indexer](https://github.com/gnolang/tx-indexer).\n\n"

	out += "Click [here](/r/docs/events$help&func=Emit&customEventValue=) to submit a transaction that will emit an event."

	return out
}

<<<<<<< HEAD
func Emit(CustomEventValue string) {
	chain.Emit("ExampleEvent", "key", CustomEventValue)
=======
func Emit(customEventValue string) {
	std.Emit("ExampleEvent", "key", customEventValue)
>>>>>>> a56a225e
}<|MERGE_RESOLUTION|>--- conflicted
+++ resolved
@@ -1,6 +1,6 @@
 package emitevents
 
-import "chain"
+import "std"
 
 func Render(_ string) string {
 	out := "# Emitting events in Gno\n\n"
@@ -20,11 +20,6 @@
 	return out
 }
 
-<<<<<<< HEAD
-func Emit(CustomEventValue string) {
-	chain.Emit("ExampleEvent", "key", CustomEventValue)
-=======
 func Emit(customEventValue string) {
 	std.Emit("ExampleEvent", "key", customEventValue)
->>>>>>> a56a225e
 }