--- conflicted
+++ resolved
@@ -1,9 +1,6 @@
 package safeobjects
 
-import (
-	"chain"
-	"chain/runtime"
-)
+import "std"
 
 // ExposedSafeObject methods exposed to the public. However, the methods all
 // contain a caller check - making them, and the object itself "safe".
@@ -11,7 +8,7 @@
 // A prime example of a safe object can be found in "p/demo/ownable".
 var ExposedSafeObject = SafeObject{
 	privilegedData: "This message can only be set by the admin.",
-	admin:          chain.Address("g125em6arxsnj49vx35f0n0z34putv5ty3376fg5"),
+	admin:          std.Address("g125em6arxsnj49vx35f0n0z34putv5ty3376fg5"),
 }
 
 // SafeObject is an object that contains some privileged data
@@ -19,31 +16,21 @@
 // have the edit rights, or for other reasons.
 type SafeObject struct {
 	privilegedData string
-	admin          chain.Address
+	admin          std.Address
 }
 
 // Set is a function only the admin can call
 func (so SafeObject) Set(value string) {
-<<<<<<< HEAD
-	if runtime.PreviousRealm().Address() != so.admin {
-=======
 	if std.CurrentRealm().Address() != so.admin {
->>>>>>> a56a225e
 		panic("caller is not authorized")
 	}
 
 	so.privilegedData = value
 }
 
-<<<<<<< HEAD
-// Set is a function only the admin can call
-func (so SafeObject) UpdateAdmiin(newAdmin chain.Address) {
-	if runtime.PreviousRealm().Address() != so.admin {
-=======
 // UpdateAdmin is a function only the admin can call
 func (so SafeObject) UpdateAdmin(newAdmin std.Address) {
 	if std.CurrentRealm().Address() != so.admin {
->>>>>>> a56a225e
 		panic("caller is not authorized")
 	}
 
