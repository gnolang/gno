--- conflicted
+++ resolved
@@ -1,7 +1,7 @@
 package minisocial
 
 import (
-	"chain/runtime"
+	"std"
 	"strings"
 	"testing"
 
@@ -13,7 +13,7 @@
 	// Get a test address for alice
 	aliceAddr := testutils.TestAddress("alice")
 	// TestSetRealm sets the realm caller, in this case Alice
-	testing.SetRealm(runtime.NewUserRealm(aliceAddr))
+	testing.SetRealm(std.NewUserRealm(aliceAddr))
 
 	text1 := "Hello World!"
 	err := CreatePost(cross, text1)
@@ -42,7 +42,7 @@
 	for _, p := range posts {
 		// Set the appropriate caller realm based on the author
 		authorAddr := testutils.TestAddress(p.author)
-		testing.SetRealm(runtime.NewUserRealm(authorAddr))
+		testing.SetRealm(std.NewUserRealm(authorAddr))
 
 		// Create the post
 		err := CreatePost(cross, p.text)
@@ -63,7 +63,7 @@
 
 func TestReset(t *testing.T) {
 	aliceAddr := testutils.TestAddress("alice")
-	testing.SetRealm(runtime.NewUserRealm(aliceAddr))
+	testing.SetRealm(std.NewUserRealm(aliceAddr))
 
 	text1 := "Hello World!"
 	_ = CreatePost(cross, text1)
@@ -72,13 +72,8 @@
 	uassert.True(t, strings.Contains(got, text1), "expected render to contain text1")
 
 	// Set admin
-<<<<<<< HEAD
-	testing.SetRealm(runtime.NewUserRealm(Ownable.Owner()))
-	ResetPosts()
-=======
 	testing.SetRealm(std.NewUserRealm(Ownable.Owner()))
 	ResetPosts(cross)
->>>>>>> a56a225e
 
 	got = Render("")
 	uassert.False(t, strings.Contains(got, text1), "expected render to not contain text1")
