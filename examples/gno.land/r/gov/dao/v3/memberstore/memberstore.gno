--- conflicted
+++ resolved
@@ -4,16 +4,13 @@
 	"std"
 	"strings"
 
-<<<<<<< HEAD
 	"gno.land/p/nt/avl"
 	"gno.land/p/nt/ufmt"
-=======
 	"gno.land/p/demo/avl"
 	"gno.land/p/demo/mux"
 	"gno.land/p/demo/svg"
 	"gno.land/p/demo/ufmt"
 	"gno.land/p/moul/md"
->>>>>>> f4616659
 	"gno.land/r/gov/dao"
 )
 
