package memberstore

import (
	"std"
	"strings"

	"gno.land/p/demo/avl"
	"gno.land/p/demo/ufmt"
	"gno.land/r/gov/dao"
)

var members MembersByTier
var Tiers TiersByName

const (
	T1 = "T1"
	T2 = "T2"
	T3 = "T3"
)

func init() {
	members = NewMembersByTier()

	Tiers = TiersByName{avl.NewTree()}
	Tiers.Set(T1, Tier{
		InvitationPoints: 3,
		MinSize: func(membersByTier MembersByTier, tiersByName TiersByName) int {
			return 70
		},
		MaxSize: func(membersByTier MembersByTier, tiersByName TiersByName) int {
			return 0
		},
		BasePower: 3,
		PowerHandler: func(membersByTier MembersByTier, tiersByName TiersByName) float64 {
			return 3
		},
	})

	Tiers.Set(T2, Tier{
		InvitationPoints: 2,
		MaxSize: func(membersByTier MembersByTier, tiersByName TiersByName) int {
			return membersByTier.GetTierSize(T1) * 2
		},
		MinSize: func(membersByTier MembersByTier, tiersByName TiersByName) int {
			return membersByTier.GetTierSize(T1) / 4
		},
		BasePower: 2,
		PowerHandler: func(membersByTier MembersByTier, tiersByName TiersByName) float64 {
			t1ms := float64(membersByTier.GetTierSize(T1))
			t1, _ := tiersByName.GetTier(T1)
			t2ms := float64(membersByTier.GetTierSize(T2))
			t2, _ := tiersByName.GetTier(T2)

			t1p := t1.BasePower * t1ms
			t2p := t2.BasePower * t2ms

			// capped to 2/3 of tier 1
			t1ptreshold := t1p * (2.0 / 3.0)
			if t2p > t1ptreshold {
				return t1ptreshold / t2ms
			}

			return t2.BasePower
		},
	})

	Tiers.Set(T3, Tier{
		InvitationPoints: 1,
		MaxSize: func(membersByTier MembersByTier, tiersByName TiersByName) int {
			return 0
		},
		MinSize: func(membersByTier MembersByTier, tiersByName TiersByName) int {
			return 0
		},
		BasePower: 1,
		PowerHandler: func(membersByTier MembersByTier, tiersByName TiersByName) float64 {
			t1ms := float64(membersByTier.GetTierSize(T1))
			t1, _ := tiersByName.GetTier(T1)
			t3ms := float64(membersByTier.GetTierSize(T3))
			t3, _ := tiersByName.GetTier(T3)

			t1p := t1.BasePower * t1ms
			t3p := t3.BasePower * t3ms

			//capped to 1/3 of tier 1
			t1ptreshold := t1p * (1.0 / 3.0)
			if t3p > t1ptreshold {
				return t1ptreshold / t3ms
			}

			return t3.BasePower
		},
	})

}

func Render(string) string {
	var sb strings.Builder

	sb.WriteString("# Memberstore Govdao v3:\n\n")

	members.Iterate("", "", func(tn string, ti interface{}) bool {
		tree, ok := ti.(*avl.Tree)
		if !ok {
			return false
		}

		tier, ok := Tiers.GetTier(tn)
		if !ok {
			return false
		}

		tp := (tier.PowerHandler(members, Tiers) * float64(members.GetTierSize(tn)))

		sb.WriteString(ufmt.Sprintf("- Tier %v contains %v members with power: %v\n", tn, tree.Size(), tp))

		return false
	})

	return sb.String()
}

// Get gets the Members store
func Get() MembersByTier {
<<<<<<< HEAD
	rlm := std.CurrentRealm().PkgPath()
	if !dao.InAllowedDAOs(rlm) {
		panic("this Realm is not allowed to get the Members data: " + rlm)
=======
	currealm := std.CurrentRealm().PkgPath()
	if !dao.InAllowedDAOs(currealm) {
		panic("this Realm is not allowed to get the Members data: " + currealm)
>>>>>>> 9d643a8b
	}

	return members
}<|MERGE_RESOLUTION|>--- conflicted
+++ resolved
@@ -122,15 +122,9 @@
 
 // Get gets the Members store
 func Get() MembersByTier {
-<<<<<<< HEAD
-	rlm := std.CurrentRealm().PkgPath()
-	if !dao.InAllowedDAOs(rlm) {
-		panic("this Realm is not allowed to get the Members data: " + rlm)
-=======
 	currealm := std.CurrentRealm().PkgPath()
 	if !dao.InAllowedDAOs(currealm) {
 		panic("this Realm is not allowed to get the Members data: " + currealm)
->>>>>>> 9d643a8b
 	}
 
 	return members
