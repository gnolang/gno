package memberstore

import (
	"errors"
<<<<<<< HEAD
	"std"
	"time"
=======
>>>>>>> 3af3a8b9

	"gno.land/p/nt/avl"
)

type ErrMemberAlreadyExists struct {
	Tier string
}

func (e *ErrMemberAlreadyExists) Error() string {
	return "member already exists on tier " + e.Tier
}

type Member struct {
	InvitationPoints int
	JoinTime         time.Time
}

func NewMember(invitationPoints int) *Member {
	return &Member{
		InvitationPoints: invitationPoints,
		JoinTime:         time.Now(),
	}
}

func (m *Member) RemoveInvitationPoint() {
	if m.InvitationPoints <= 0 {
		panic("not enough invitation points")
	}

	m.InvitationPoints = m.InvitationPoints - 1
}

// MembersByTier contains all `Member`s indexed by their Address.
type MembersByTier struct {
	*avl.Tree // tier name -> address -> member
}

func NewMembersByTier() MembersByTier {
	return MembersByTier{Tree: avl.NewTree()}
}

func (mbt MembersByTier) DeleteAll() {
	mbt.Iterate("", "", func(tn string, msv interface{}) bool {
		mbt.Remove(tn)
		return false
	})
}

func (mbt MembersByTier) SetTier(tier string) error {
	if ok := mbt.Has(tier); ok {
		return errors.New("tier already exist: " + tier)
	}

	mbt.Set(tier, avl.NewTree())

	return nil
}

// GetTierSize tries to get how many members are on the specified tier. If the tier does not exists, it returns 0.
func (mbt MembersByTier) GetTierSize(tn string) int {
	tv, ok := mbt.Get(tn)
	if !ok {
		return 0
	}

	tree, ok := tv.(*avl.Tree)
	if !ok {
		return 0
	}

	return tree.Size()
}

// SetMember adds a new member to the specified tier. The tier index is created on the fly if it does not exists.
func (mbt MembersByTier) SetMember(tier string, addr address, member *Member) error {
	_, t := mbt.GetMember(addr)
	if t != "" {
		return &ErrMemberAlreadyExists{Tier: t}
	}

	if ok := mbt.Has(tier); !ok {
		return errors.New("tier does not exist: " + tier)
	}

	ms, _ := mbt.Get(tier)
	mst := ms.(*avl.Tree)

	mst.Set(string(addr), member)

	return nil
}

// GetMember iterate over all tiers to try to find a member by its address. The tier ID is also returned if the Member is found.
func (mbt MembersByTier) GetMember(addr address) (m *Member, t string) {
	mbt.Iterate("", "", func(tn string, msv interface{}) bool {
		mst, ok := msv.(*avl.Tree)
		if !ok {
			panic("MembersByTier values can only be avl.Tree")
		}

		mv, ok := mst.Get(string(addr))
		if !ok {
			return false
		}

		mm, ok := mv.(*Member)
		if !ok {
			panic("MembersByTier values can only be *Member")
		}

		m = mm
		t = tn

		return true
	})

	return
}

// RemoveMember removes a member from any tier
func (mbt MembersByTier) RemoveMember(addr address) (t string) {
	mbt.Iterate("", "", func(tn string, msv interface{}) bool {
		mst, ok := msv.(*avl.Tree)
		if !ok {
			panic("MembersByTier values can only be avl.Tree")
		}

		_, removed := mst.Remove(string(addr))
		if removed {
			t = tn
		}
		return removed
	})

	return
}

// GetTotalPower obtains the total voting power from all the specified tiers.
func (mbt MembersByTier) GetTotalPower() float64 {
	var out float64
	mbt.Iterate("", "", func(tn string, msv interface{}) bool {
		tier, ok := Tiers.GetTier(tn)
		if !ok {
			// tier does not exists, so we cannot count power from this tier
			return false
		}

		out = out + (tier.PowerHandler(mbt, Tiers) * float64(mbt.GetTierSize(tn)))

		return false
	})

	return out
}

type Tier struct {
	// BasePower defines the standard voting power for the members on this tier.
	BasePower float64

	// InvitationPoints defines how many invitation points users on that tier will receive.
	InvitationPoints int

	// MaxSize calculates the max amount of members expected to be on this tier.
	MaxSize func(membersByTier MembersByTier, tiersByName TiersByName) int

	// MinSize calculates the min amount of members expected to be on this tier.
	MinSize func(membersByTier MembersByTier, tiersByName TiersByName) int

	// PowerHandler calculates what is the final power of this tier after taking into account Members by other tiers.
	PowerHandler func(membersByTier MembersByTier, tiersByName TiersByName) float64
}

// TiersByName contains all tier objects indexed by its name.
type TiersByName struct {
	*avl.Tree // *avl.Tree[string]Tier
}

// GetTier obtains a Tier struct by its name. It returns false if the Tier is not found.
func (tbn TiersByName) GetTier(tn string) (Tier, bool) {
	val, ok := tbn.Get(tn)
	if !ok {
		return Tier{}, false
	}

	t, ok := val.(Tier)
	if !ok {
		panic("TiersByName must contains only Tier types")
	}

	return t, true
}<|MERGE_RESOLUTION|>--- conflicted
+++ resolved
@@ -2,11 +2,6 @@
 
 import (
 	"errors"
-<<<<<<< HEAD
-	"std"
-	"time"
-=======
->>>>>>> 3af3a8b9
 
 	"gno.land/p/nt/avl"
 )
