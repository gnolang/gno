package impl

import (
	"std"
	"strconv"
	"strings"

	"gno.land/p/demo/avl/pager"
	"gno.land/p/demo/mux"
	"gno.land/p/demo/ufmt"
	"gno.land/p/moul/helplink"
	"gno.land/r/gov/dao"
	"gno.land/r/sys/users"
)

type render struct {
	relativeRealmPath string
	router            *mux.Router
	pssPager          *pager.Pager
}

func NewRender(d *GovDAO) *render {
	ren := &render{
		pssPager: pager.NewPager(d.pss.Tree, 3, true),
	}

	r := mux.NewRouter()

	r.HandleFunc("", func(rw *mux.ResponseWriter, req *mux.Request) {
		rw.Write(ren.renderActiveProposals(req.RawPath, d))
	})

	r.HandleFunc("{pid}", func(rw *mux.ResponseWriter, req *mux.Request) {
		rw.Write(ren.renderProposalPage(req.GetVar("pid"), d))
	})

	r.HandleFunc("{pid}/votes", func(rw *mux.ResponseWriter, req *mux.Request) {
		rw.Write(ren.renderVotesForProposal(req.GetVar("pid"), d))
	})

	ren.router = r

	return ren
}

func (ren *render) Render(pkgPath string, path string) string {
	relativePath, found := strings.CutPrefix(pkgPath, std.ChainDomain())
	if !found {
		panic(ufmt.Sprintf(
			"realm package with unexpected name found: %v in chain domain %v",
			pkgPath, std.ChainDomain()))
	}
	ren.relativeRealmPath = relativePath
	return ren.router.Render(path)
}

func (ren *render) renderActiveProposals(url string, d *GovDAO) string {
	out := "# GovDAO Proposals\n"

	page := ren.pssPager.MustGetPageByPath(url)
	for _, item := range page.Items {
		out += ren.renderProposalListItem(item.Key, d)
		out += "---\n\n"
	}

	out += page.Picker("")

	return out
}

func (ren *render) renderProposalPage(sPid string, d *GovDAO) string {
	pid, err := strconv.Atoi(sPid)
	if err != nil {
		panic(err.Error())
	}
	ps := d.pss.GetStatus(dao.ProposalID(pid))
<<<<<<< HEAD
	p := dao.MustGetProposal(dao.ProposalID(pid))
	out := ufmt.Sprintf("## Prop #%v - %v\n", sPid, p.Title())
=======

	p := dao.MustGetProposal(cross, dao.ProposalID(pid))
>>>>>>> a3237eb5

	out += p.Description()
	out += "\n\n"

	out += "Author: " + tryResolveAddr(p.Author()) + "\n\n"

	out += ps.String()
	out += "\n"
	out += ufmt.Sprintf("[Detailed voting list](%v:%v/votes)", ren.relativeRealmPath, sPid)
	out += "\n\n---\n\n"

	out += renderActionBar(sPid)

	return out
}

func (ren *render) renderProposalListItem(sPid string, d *GovDAO) string {
	pid, err := strconv.Atoi(sPid)
	if err != nil {
		panic(err.Error())
	}

	ps := d.pss.GetStatus(dao.ProposalID(pid))
	p := dao.MustGetProposal(dao.ProposalID(pid))
	out := ufmt.Sprintf("### [Prop #%v - %v](%v:%v)\n", sPid, p.Title(), ren.relativeRealmPath, sPid)
	out += ufmt.Sprintf("Author: %s\n\n", p.Author())

	out += "Status: " + getPropStatus(ps)
	out += "\n\n"

	out += "Tiers eligible to vote: "
	out += strings.Join(ps.TiersAllowedToVote, ", ")

	out += "\n\n"
	return out
}

func (ren *render) renderVotesForProposal(sPid string, d *GovDAO) string {
	pid, err := strconv.Atoi(sPid)
	if err != nil {
		panic(err.Error())
	}
	ps := d.pss.GetStatus(dao.ProposalID(pid))

	out := ""
	out += ufmt.Sprintf("# Proposal #%v - Vote List\n\n", sPid)
	out += StringifyVotes(ps)

	return out
}

func isPropActive(ps *proposalStatus) bool {
	return !ps.Accepted && !ps.Denied
}

func getPropStatus(ps *proposalStatus) string {
	if ps.Accepted {
		return "ACCEPTED"
	} else if ps.Denied {
		return "REJECTED"
	}
	return "ACTIVE"
}

func renderActionBar(sPid string) string {
	out := "### Actions\n"

	proxy := helplink.Realm("gno.land/r/gov/dao")
	out += proxy.Func("Vote YES", "MustVoteOnProposalSimple", "pid", sPid, "option", "YES") + " | "
	out += proxy.Func("Vote NO", "MustVoteOnProposalSimple", "pid", sPid, "option", "NO") + " | "
	out += proxy.Func("Vote ABSTAIN", "MustVoteOnProposalSimple", "pid", sPid, "option", "ABSTAIN")

	out += "\n\n"
	out += "WARN: Please double check transaction data before voting."
	return out
}

func tryResolveAddr(addr std.Address) string {
	userData := users.ResolveAddress(addr)
	if userData == nil {
		return addr.String()
	}
	return userData.RenderLink("")
}<|MERGE_RESOLUTION|>--- conflicted
+++ resolved
@@ -74,13 +74,8 @@
 		panic(err.Error())
 	}
 	ps := d.pss.GetStatus(dao.ProposalID(pid))
-<<<<<<< HEAD
 	p := dao.MustGetProposal(dao.ProposalID(pid))
 	out := ufmt.Sprintf("## Prop #%v - %v\n", sPid, p.Title())
-=======
-
-	p := dao.MustGetProposal(cross, dao.ProposalID(pid))
->>>>>>> a3237eb5
 
 	out += p.Description()
 	out += "\n\n"
