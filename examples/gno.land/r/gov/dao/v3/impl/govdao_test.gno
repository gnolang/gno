package impl

import (
	"std"
	"strings"
	"testing"

	"gno.land/p/demo/testutils"
	"gno.land/p/demo/urequire"
	"gno.land/r/gov/dao"
	"gno.land/r/gov/dao/v3/memberstore"
)

func init() {
	loadMembers()
	dao.UpdateImpl(cross, dao.UpdateRequest{
		DAO:         govDAO,
		AllowedDAOs: []string{"gno.land/r/gov/dao/v3/impl"},
	})
}

var (
	m1    = testutils.TestAddress("m1")
	m11   = testutils.TestAddress("m1.1")
	m111  = testutils.TestAddress("m1.1.1")
	m1111 = testutils.TestAddress("m1.1.1.1")
	m2    = testutils.TestAddress("m2")
	m3    = testutils.TestAddress("m3")
	m4    = testutils.TestAddress("m4")
	m5    = testutils.TestAddress("m5")
	m6    = testutils.TestAddress("m6")

	noMember = testutils.TestAddress("nm1")
)

func loadMembers() {
	// This is needed because state is saved between unit tests,
	// and we want to avoid having real members used on tests
	mstore := memberstore.Get()
	mstore.DeleteAll()

	mstore.SetTier(memberstore.T1)
	mstore.SetTier(memberstore.T2)
	mstore.SetTier(memberstore.T3)

	mstore.SetMember(memberstore.T1, m1, memberByTier(memberstore.T1))
	mstore.SetMember(memberstore.T1, m11, memberByTier(memberstore.T1))
	mstore.SetMember(memberstore.T1, m111, memberByTier(memberstore.T1))
	mstore.SetMember(memberstore.T1, m1111, memberByTier(memberstore.T1))

	mstore.SetMember(memberstore.T2, m2, memberByTier(memberstore.T2))
	mstore.SetMember(memberstore.T2, m3, memberByTier(memberstore.T2))
	mstore.SetMember(memberstore.T3, m4, memberByTier(memberstore.T3))
	mstore.SetMember(memberstore.T3, m5, memberByTier(memberstore.T3))
	mstore.SetMember(memberstore.T3, m6, memberByTier(memberstore.T3))
}

func TestCreateProposalAndVote(cur realm, t *testing.T) {
	loadMembers()

	portfolio := "# This is my portfolio:\n\n- THINGS"

	testing.SetOriginCaller(noMember)
	testing.SetRealm(std.NewCodeRealm("gno.land/r/gov/dao/v3/impl"))

	nm1 := testutils.TestAddress("nm1")

	urequire.AbortsWithMessage(t, "Only T1 and T2 members can be added by proposal. To add a T3 member use AddMember function directly.", func(cur realm) {
		dao.MustCreateProposal(cross, NewAddMemberRequest(cur, nm1, memberstore.T3, portfolio))
	})

	urequire.AbortsWithMessage(t, "proposer is not a member", func(cur realm) {
		dao.MustCreateProposal(cross, NewAddMemberRequest(cur, nm1, memberstore.T2, portfolio))
	})

	testing.SetOriginCaller(m1)
	testing.SetRealm(std.NewCodeRealm("gno.land/r/gov/dao/v3/impl"))

	proposalRequest := NewAddMemberRequest(cur, nm1, memberstore.T2, portfolio)

	testing.SetOriginCaller(m1)
	pid := dao.MustCreateProposal(cross, proposalRequest)
	urequire.Equal(t, int(pid), 0)

	// m1 votes yes because that member is interested on it
	dao.MustVoteOnProposal(cross, dao.VoteRequest{
		Option:     dao.YesVote,
		ProposalID: dao.ProposalID(0),
	})

	testing.SetOriginCaller(m11)

	dao.MustVoteOnProposal(cross, dao.VoteRequest{
		Option:     dao.NoVote,
		ProposalID: dao.ProposalID(0),
	})

	testing.SetOriginCaller(m2)

	dao.MustVoteOnProposal(cross, dao.VoteRequest{
		Option:     dao.NoVote,
		ProposalID: dao.ProposalID(0),
	})

	testing.SetOriginCaller(m3)

	dao.MustVoteOnProposal(cross, dao.VoteRequest{
		Option:     dao.NoVote,
		ProposalID: dao.ProposalID(0),
	})

	testing.SetOriginCaller(m4)

	urequire.AbortsWithMessage(t, "member on specified tier is not allowed to vote on this proposal", func() {
		dao.MustVoteOnProposal(cross, dao.VoteRequest{
			Option:     dao.NoVote,
			ProposalID: dao.ProposalID(0),
		})
	})

	testing.SetOriginCaller(m111)

	// Same effect as:
	// dao.MustVoteOnProposal(dao.VoteRequest{
	// 	Option:     dao.NoVote,
	// 	ProposalID: dao.ProposalID(0),
	// })
	dao.MustVoteOnProposalSimple(cross, 0, "NO")

	urequire.Equal(t, true, strings.Contains(dao.Render(""), "Prop #0 - New T2 Member Proposal"))
	//urequire.Equal(t, true, strings.Contains(dao.Render(""), "Author: "+m1.String()))

	urequire.AbortsWithMessage(t, "proposal didn't reach supermajority yet: 66", func() {
		dao.ExecuteProposal(cross, dao.ProposalID(0))
	})

	testing.SetOriginCaller(m1111)
	dao.MustVoteOnProposal(cross, dao.VoteRequest{
		Option:     dao.NoVote,
		ProposalID: dao.ProposalID(0),
	})

<<<<<<< HEAD
	accepted := dao.ExecuteProposal(dao.ProposalID(0))

	urequire.Equal(t, false, accepted)
	urequire.Equal(t, true, strings.Contains(dao.Render(""), "Status: REJECTED"))
=======
	accepted := dao.ExecuteProposal(cross, dao.ProposalID(0))
	urequire.Equal(t, false, accepted)

	urequire.Equal(t, true, contains(dao.Render(""), "**PROPOSAL HAS BEEN DENIED**"))
	urequire.Equal(t, true, contains(dao.Render(""), "NO PERCENT: 68.42105263157895%"))
}

func TestProposalPagination(cur realm, t *testing.T) {
	loadMembers()
	portfolio := "### This is my portfolio:\n\n- THINGS"

	testing.SetOriginCaller(m1)
	testing.SetRealm(std.NewCodeRealm("gno.land/r/gov/dao/v3/impl"))

	nm1 := testutils.TestAddress("nm1")

	var pid dao.ProposalID

	proposalRequest := NewAddMemberRequest(cur, nm1, memberstore.T2, portfolio)

	testing.SetOriginCaller(m1)
	pid = dao.MustCreateProposal(cross, proposalRequest)

	// TODO: tests keep the same vm state: https://github.com/gnolang/gno/issues/1982
	urequire.Equal(t, 1, int(pid))

	pid = dao.MustCreateProposal(cross, proposalRequest)
	urequire.Equal(t, 2, int(pid))

	pid = dao.MustCreateProposal(cross, proposalRequest)
	urequire.Equal(t, 3, int(pid))

	pid = dao.MustCreateProposal(cross, proposalRequest)
	urequire.Equal(t, 4, int(pid))

	pid = dao.MustCreateProposal(cross, proposalRequest)
	urequire.Equal(t, 5, int(pid))

	pid = dao.MustCreateProposal(cross, proposalRequest)
	urequire.Equal(t, 6, int(pid))

	urequire.Equal(t, true, contains(dao.Render(""), "## Proposal with id: 6"))
	urequire.Equal(t, true, contains(dao.Render(""), "## Proposal with id: 5"))
	urequire.Equal(t, true, contains(dao.Render(""), "## Proposal with id: 4"))

	urequire.Equal(t, true, contains(dao.Render("/?page=2"), "## Proposal with id: 3"))
	urequire.Equal(t, true, contains(dao.Render("/?page=2"), "## Proposal with id: 2"))
	urequire.Equal(t, true, contains(dao.Render("/?page=2"), "## Proposal with id: 1"))
	urequire.Equal(t, true, contains(dao.Render("/?page=3"), "## Proposal with id: 0"))
}

func TestUpgradeDaoImplementation(t *testing.T) {
	loadMembers()

	testing.SetOriginCaller(noMember)
	testing.SetRealm(std.NewCodeRealm("gno.land/r/gov/dao/v3/impl"))

	urequire.PanicsWithMessage(t, "proposer is not a member", func() {
		NewUpgradeDaoImplRequest(govDAO, "gno.land/r/gov/dao/v4/impl", "Something happened and we have to fix it.")
	})

	testing.SetOriginCaller(m1)
	testing.SetRealm(std.NewCodeRealm("gno.land/r/gov/dao/v3/impl"))

	preq := NewUpgradeDaoImplRequest(govDAO, "gno.land/r/gov/dao/v4/impl", "Something happened and we have to fix it.")

	testing.SetOriginCaller(m1)
	pid := dao.MustCreateProposal(cross, preq)
	urequire.Equal(t, int(pid), 7)

	// m1 votes yes because that member is interested on it
	dao.MustVoteOnProposal(cross, dao.VoteRequest{
		Option:     dao.YesVote,
		ProposalID: dao.ProposalID(pid),
	})

	testing.SetOriginCaller(m11)

	dao.MustVoteOnProposal(cross, dao.VoteRequest{
		Option:     dao.YesVote,
		ProposalID: dao.ProposalID(pid),
	})

	testing.SetOriginCaller(m2)

	dao.MustVoteOnProposal(cross, dao.VoteRequest{
		Option:     dao.YesVote,
		ProposalID: dao.ProposalID(pid),
	})

	testing.SetOriginCaller(m3)

	dao.MustVoteOnProposal(cross, dao.VoteRequest{
		Option:     dao.YesVote,
		ProposalID: dao.ProposalID(pid),
	})

	testing.SetOriginCaller(m111)

	// Same effect as:
	// dao.MustVoteOnProposal(dao.VoteRequest{
	// 	Option:     dao.YesVote,
	// 	ProposalID: dao.ProposalID(pid),
	// })
	dao.MustVoteOnProposalSimple(cross, int64(pid), "YES")

	urequire.Equal(t, true, contains(dao.Render("7"), "Proposal open for votes"))
	urequire.Equal(t, true, contains(dao.Render("7"), "68.42105263157895%"))
	urequire.Equal(t, true, contains(dao.Render("7"), "0%"))

	accepted := dao.ExecuteProposal(cross, dao.ProposalID(pid))
	urequire.Equal(t, true, accepted)
	urequire.Equal(t, true, contains(dao.Render("7"), "**PROPOSAL HAS BEEN ACCEPTED**"))
	urequire.Equal(t, true, contains(dao.Render("7"), "YES PERCENT: 68.42105263157895%"))

}

func contains(s, substr string) bool {
	return strings.Index(s, substr) >= 0
>>>>>>> a3237eb5
}<|MERGE_RESOLUTION|>--- conflicted
+++ resolved
@@ -140,12 +140,6 @@
 		ProposalID: dao.ProposalID(0),
 	})
 
-<<<<<<< HEAD
-	accepted := dao.ExecuteProposal(dao.ProposalID(0))
-
-	urequire.Equal(t, false, accepted)
-	urequire.Equal(t, true, strings.Contains(dao.Render(""), "Status: REJECTED"))
-=======
 	accepted := dao.ExecuteProposal(cross, dao.ProposalID(0))
 	urequire.Equal(t, false, accepted)
 
@@ -265,5 +259,4 @@
 
 func contains(s, substr string) bool {
 	return strings.Index(s, substr) >= 0
->>>>>>> a3237eb5
 }