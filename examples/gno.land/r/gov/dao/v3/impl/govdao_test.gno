package impl

import (
<<<<<<< HEAD
	"chain/runtime"
=======
	"fmt"
	"std"
>>>>>>> a56a225e
	"strings"
	"testing"

	"gno.land/p/demo/testutils"
	"gno.land/p/demo/urequire"
	"gno.land/r/gov/dao"
	"gno.land/r/gov/dao/v3/memberstore"
)

func init() {
	loadMembers()
	dao.UpdateImpl(cross, dao.UpdateRequest{
		DAO:         govDAO,
		AllowedDAOs: []string{"gno.land/r/gov/dao/v3/impl"},
	})
}

var (
	m1    = testutils.TestAddress("m1")
	m11   = testutils.TestAddress("m1.1")
	m111  = testutils.TestAddress("m1.1.1")
	m1111 = testutils.TestAddress("m1.1.1.1")
	m2    = testutils.TestAddress("m2")
	m3    = testutils.TestAddress("m3")
	m4    = testutils.TestAddress("m4")
	m5    = testutils.TestAddress("m5")
	m6    = testutils.TestAddress("m6")

	noMember = testutils.TestAddress("nm1")
)

func loadMembers() {
	// This is needed because state is saved between unit tests,
	// and we want to avoid having real members used on tests
	mstore := memberstore.Get()
	mstore.DeleteAll()

	mstore.SetTier(memberstore.T1)
	mstore.SetTier(memberstore.T2)
	mstore.SetTier(memberstore.T3)

	mstore.SetMember(memberstore.T1, m1, memberByTier(memberstore.T1))
	mstore.SetMember(memberstore.T1, m11, memberByTier(memberstore.T1))
	mstore.SetMember(memberstore.T1, m111, memberByTier(memberstore.T1))
	mstore.SetMember(memberstore.T1, m1111, memberByTier(memberstore.T1))

	mstore.SetMember(memberstore.T2, m2, memberByTier(memberstore.T2))
	mstore.SetMember(memberstore.T2, m3, memberByTier(memberstore.T2))
	mstore.SetMember(memberstore.T3, m4, memberByTier(memberstore.T3))
	mstore.SetMember(memberstore.T3, m5, memberByTier(memberstore.T3))
	mstore.SetMember(memberstore.T3, m6, memberByTier(memberstore.T3))
}

func TestCreateProposalAndVote(cur realm, t *testing.T) {
	loadMembers()

	portfolio := "# This is my portfolio:\n\n- THINGS"

	testing.SetOriginCaller(noMember)
	testing.SetRealm(std.NewCodeRealm("gno.land/r/gov/dao/v3/impl"))

	nm1 := testutils.TestAddress("nm1")

	urequire.AbortsWithMessage(t, "Only T1 and T2 members can be added by proposal. To add a T3 member use AddMember function directly.", func(cur realm) {
		dao.MustCreateProposal(cross, NewAddMemberRequest(cur, nm1, memberstore.T3, portfolio))
	})

	urequire.AbortsWithMessage(t, "proposer is not a member", func(cur realm) {
		dao.MustCreateProposal(cross, NewAddMemberRequest(cur, nm1, memberstore.T2, portfolio))
	})

	testing.SetOriginCaller(m1)
<<<<<<< HEAD
	testing.SetRealm(runtime.NewUserRealm(m1))
=======
	testing.SetRealm(std.NewCodeRealm("gno.land/r/gov/dao/v3/impl"))

	proposalRequest := NewAddMemberRequest(cur, nm1, memberstore.T2, portfolio)
>>>>>>> a56a225e

	testing.SetOriginCaller(m1)
	pid := dao.MustCreateProposal(cross, proposalRequest)
	urequire.Equal(t, int(pid), 0)

	// m1 votes yes because that member is interested on it
	dao.MustVoteOnProposal(cross, dao.VoteRequest{
		Option:     dao.YesVote,
		ProposalID: dao.ProposalID(0),
	})

	testing.SetOriginCaller(m11)

	dao.MustVoteOnProposal(cross, dao.VoteRequest{
		Option:     dao.NoVote,
		ProposalID: dao.ProposalID(0),
	})

	testing.SetOriginCaller(m2)

	dao.MustVoteOnProposal(cross, dao.VoteRequest{
		Option:     dao.NoVote,
		ProposalID: dao.ProposalID(0),
	})

	testing.SetOriginCaller(m3)

	dao.MustVoteOnProposal(cross, dao.VoteRequest{
		Option:     dao.NoVote,
		ProposalID: dao.ProposalID(0),
	})

	testing.SetOriginCaller(m4)

	urequire.AbortsWithMessage(t, "member on specified tier is not allowed to vote on this proposal", func() {
		dao.MustVoteOnProposal(cross, dao.VoteRequest{
			Option:     dao.NoVote,
			ProposalID: dao.ProposalID(0),
		})
	})

	testing.SetOriginCaller(m111)

	// Same effect as:
	// dao.MustVoteOnProposal(dao.VoteRequest{
	// 	Option:     dao.NoVote,
	// 	ProposalID: dao.ProposalID(0),
	// })
	dao.MustVoteOnProposalSimple(cross, 0, "NO")

	urequire.Equal(t, true, strings.Contains(dao.Render(""), "Prop #0 - New T2 Member Proposal"))
	// urequire.Equal(t, true, strings.Contains(dao.Render(""), "Author: "+m1.String()))

	urequire.AbortsWithMessage(t, "proposal didn't reach supermajority yet: 66", func() {
		dao.ExecuteProposal(cross, dao.ProposalID(0))
	})

	testing.SetOriginCaller(m1111)
	dao.MustVoteOnProposal(cross, dao.VoteRequest{
		Option:     dao.NoVote,
		ProposalID: dao.ProposalID(0),
	})

	accepted := dao.ExecuteProposal(cross, dao.ProposalID(0))
	urequire.Equal(t, false, accepted)

	urequire.Equal(t, true, contains(dao.Render("0"), "**PROPOSAL HAS BEEN DENIED**"))
	urequire.Equal(t, true, contains(dao.Render("0"), "NO PERCENT: 68.42105263157895%"))
}

func TestProposalPagination(cur realm, t *testing.T) {
	loadMembers()
	portfolio := "### This is my portfolio:\n\n- THINGS"

	testing.SetOriginCaller(m1)
	testing.SetRealm(std.NewCodeRealm("gno.land/r/gov/dao/v3/impl"))

	nm1 := testutils.TestAddress("nm1")

	var pid dao.ProposalID

	proposalRequest := NewAddMemberRequest(cur, nm1, memberstore.T2, portfolio)

	testing.SetOriginCaller(m1)
	pid = dao.MustCreateProposal(cross, proposalRequest)

	// TODO: tests keep the same vm state: https://github.com/gnolang/gno/issues/1982
	urequire.Equal(t, 1, int(pid))

	pid = dao.MustCreateProposal(cross, proposalRequest)
	urequire.Equal(t, 2, int(pid))

	pid = dao.MustCreateProposal(cross, proposalRequest)
	urequire.Equal(t, 3, int(pid))

	pid = dao.MustCreateProposal(cross, proposalRequest)
	urequire.Equal(t, 4, int(pid))

	pid = dao.MustCreateProposal(cross, proposalRequest)
	urequire.Equal(t, 5, int(pid))

	pid = dao.MustCreateProposal(cross, proposalRequest)
	urequire.Equal(t, 6, int(pid))

	fmt.Println(dao.Render(""))
	urequire.Equal(t, true, contains(dao.Render(""), "### [Prop #6 - New T2 Member Proposal](/r/gov/dao:6)"))
	urequire.Equal(t, true, contains(dao.Render(""), "### [Prop #5 - New T2 Member Proposal](/r/gov/dao:5)"))
	urequire.Equal(t, true, contains(dao.Render(""), "### [Prop #4 - New T2 Member Proposal](/r/gov/dao:4)"))
	urequire.Equal(t, true, contains(dao.Render(""), "### [Prop #3 - New T2 Member Proposal](/r/gov/dao:3)"))
	urequire.Equal(t, true, contains(dao.Render(""), "### [Prop #2 - New T2 Member Proposal](/r/gov/dao:2)"))

	urequire.Equal(t, true, contains(dao.Render("?page=2"), "### [Prop #1 - New T2 Member Proposal](/r/gov/dao:1)"))
	urequire.Equal(t, true, contains(dao.Render("?page=2"), "### [Prop #0 - New T2 Member Proposal](/r/gov/dao:0)"))
}

func TestUpgradeDaoImplementation(t *testing.T) {
	loadMembers()

	testing.SetOriginCaller(noMember)
	testing.SetRealm(std.NewCodeRealm("gno.land/r/gov/dao/v3/impl"))

	urequire.PanicsWithMessage(t, "proposer is not a member", func() {
		NewUpgradeDaoImplRequest(govDAO, "gno.land/r/gov/dao/v4/impl", "Something happened and we have to fix it.")
	})

	testing.SetOriginCaller(m1)
	testing.SetRealm(std.NewCodeRealm("gno.land/r/gov/dao/v3/impl"))

	preq := NewUpgradeDaoImplRequest(govDAO, "gno.land/r/gov/dao/v4/impl", "Something happened and we have to fix it.")

	testing.SetOriginCaller(m1)
	pid := dao.MustCreateProposal(cross, preq)
	urequire.Equal(t, int(pid), 7)

	// m1 votes yes because that member is interested on it
	dao.MustVoteOnProposal(cross, dao.VoteRequest{
		Option:     dao.YesVote,
		ProposalID: dao.ProposalID(pid),
	})

	testing.SetOriginCaller(m11)

	dao.MustVoteOnProposal(cross, dao.VoteRequest{
		Option:     dao.YesVote,
		ProposalID: dao.ProposalID(pid),
	})

	testing.SetOriginCaller(m2)

	dao.MustVoteOnProposal(cross, dao.VoteRequest{
		Option:     dao.YesVote,
		ProposalID: dao.ProposalID(pid),
	})

	testing.SetOriginCaller(m3)

	dao.MustVoteOnProposal(cross, dao.VoteRequest{
		Option:     dao.YesVote,
		ProposalID: dao.ProposalID(pid),
	})

	testing.SetOriginCaller(m111)

	// Same effect as:
	// dao.MustVoteOnProposal(dao.VoteRequest{
	// 	Option:     dao.YesVote,
	// 	ProposalID: dao.ProposalID(pid),
	// })
	dao.MustVoteOnProposalSimple(cross, int64(pid), "YES")

	urequire.Equal(t, true, contains(dao.Render("7"), "**Proposal is open for votes**"))
	urequire.Equal(t, true, contains(dao.Render("7"), "68.42105263157895%"))
	urequire.Equal(t, true, contains(dao.Render("7"), "0%"))

	accepted := dao.ExecuteProposal(cross, dao.ProposalID(pid))
	urequire.Equal(t, true, accepted)
	urequire.Equal(t, true, contains(dao.Render("7"), "**PROPOSAL HAS BEEN ACCEPTED**"))
	urequire.Equal(t, true, contains(dao.Render("7"), "YES PERCENT: 68.42105263157895%"))
}

func contains(s, substr string) bool {
	return strings.Index(s, substr) >= 0
}<|MERGE_RESOLUTION|>--- conflicted
+++ resolved
@@ -1,12 +1,8 @@
 package impl
 
 import (
-<<<<<<< HEAD
-	"chain/runtime"
-=======
 	"fmt"
 	"std"
->>>>>>> a56a225e
 	"strings"
 	"testing"
 
@@ -79,13 +75,9 @@
 	})
 
 	testing.SetOriginCaller(m1)
-<<<<<<< HEAD
-	testing.SetRealm(runtime.NewUserRealm(m1))
-=======
 	testing.SetRealm(std.NewCodeRealm("gno.land/r/gov/dao/v3/impl"))
 
 	proposalRequest := NewAddMemberRequest(cur, nm1, memberstore.T2, portfolio)
->>>>>>> a56a225e
 
 	testing.SetOriginCaller(m1)
 	pid := dao.MustCreateProposal(cross, proposalRequest)
