package impl

import (
	"chain"
	"chain/runtime"

	"gno.land/p/aeddi/panictoerr"
	"gno.land/p/demo/ufmt"
	"gno.land/p/moul/md"
	trs_pkg "gno.land/p/nt/treasury"

	"gno.land/r/gov/dao"
	"gno.land/r/gov/dao/v3/memberstore"
	"gno.land/r/gov/dao/v3/treasury"
)

<<<<<<< HEAD
func NewChangeLawRequest(newLaw *Law) dao.ProposalRequest {
	member, _ := memberstore.Get().GetMember(runtime.OriginCaller())
=======
func NewChangeLawRequest(_ realm, newLaw *Law) dao.ProposalRequest {
	member, _ := memberstore.Get().GetMember(std.OriginCaller())
>>>>>>> a56a225e
	if member == nil {
		panic("proposer is not a member")
	}

	cb := func(_ realm) error {
		law = newLaw
		return nil
	}

	e := dao.NewSimpleExecutor(cb, ufmt.Sprintf("A new Law is proposed:\n %v", newLaw))

	return dao.NewProposalRequest("Change Law Proposal", "This proposal is looking to change the actual govDAO Law", e)
}

<<<<<<< HEAD
func NewAddMemberRequest(addr chain.Address, tier string, portfolio string) dao.ProposalRequest {
=======
func NewUpgradeDaoImplRequest(newDao dao.DAO, realmPkg, reason string) dao.ProposalRequest {
	member, _ := memberstore.Get().GetMember(std.OriginCaller())
	if member == nil {
		panic("proposer is not a member")
	}

	cb := func(_ realm) error {
		// dao.UpdateImpl() must be cross-called from v3/impl but
		// what calls this cb function is r/gov/dao.
		// therefore we must cross back into v3/impl and then
		// cross call dao.UpdateRequest().
		dao.UpdateImpl(cross, dao.UpdateRequest{
			DAO:         newDao,
			AllowedDAOs: []string{"gno.land/r/gov/dao/v3/impl", realmPkg}, // keeping previous realm just in case something went wrong
		})
		return nil
	}

	e := dao.NewSimpleExecutor(cb, "")

	return dao.NewProposalRequest("Change DAO implementation", "This proposal is looking to change the actual govDAO implementation. Reason: "+reason, e)
}

func NewAddMemberRequest(_ realm, addr std.Address, tier string, portfolio string) dao.ProposalRequest {
>>>>>>> a56a225e
	_, ok := memberstore.Tiers.GetTier(tier)
	if !ok {
		panic("provided tier does not exists")
	}

	if tier != memberstore.T1 && tier != memberstore.T2 {
		panic("Only T1 and T2 members can be added by proposal. To add a T3 member use AddMember function directly.")
	}

	if portfolio == "" {
		panic("A portfolio for the proposed member is required")
	}

	member, _ := memberstore.Get().GetMember(runtime.OriginCaller())
	if member == nil {
		panic("proposer is not a member")
	}

	if member.InvitationPoints <= 0 {
		panic("proposer does not have enough invitation points for inviting new people to the board")
	}

	cb := func(_ realm) error {
		member.RemoveInvitationPoint()
		err := memberstore.Get().SetMember(tier, addr, memberByTier(tier))

		return err
	}

	e := dao.NewSimpleExecutor(cb, ufmt.Sprintf("A new member with address %v is proposed to be on tier %v. Provided Portfolio information:\n\n%v", addr, tier, portfolio))

	name := tryResolveAddr(addr)
	return dao.NewProposalRequestWithFilter(
		ufmt.Sprintf("New %s Member Proposal", tier),
		ufmt.Sprintf("This is a proposal to add `%s` to **%s**.\n#### `%s`'s Portfolio:\n\n%s\n", name, tier, name, portfolio),
		e,
		FilterByTier{Tier: tier},
	)
}

<<<<<<< HEAD
func NewWithdrawMemberRequest(addr chain.Address, reason string) dao.ProposalRequest {
=======
func NewWithdrawMemberRequest(_ realm, addr std.Address, reason string) dao.ProposalRequest {
>>>>>>> a56a225e
	member, tier := memberstore.Get().GetMember(addr)
	if member == nil {
		panic("user we want to remove not found")
	}

	if tier == memberstore.T1 && reason == "" {
		panic("T1 user removals must contains a reason.")
	}

	cb := func(_ realm) error {
		memberstore.Get().RemoveMember(addr)
		return nil
	}

	e := dao.NewSimpleExecutor(cb, ufmt.Sprintf("Member with address %v will be withdrawn.\n\n REASON: %v.", addr, reason))

	return dao.NewProposalRequest(
		"Member Withdrawal Proposal",
		ufmt.Sprintf("This is a proposal to remove %s from the GovDAO", tryResolveAddr(addr)),
		e,
	)
}

<<<<<<< HEAD
func NewPromoteMemberRequest(addr chain.Address, fromTier string, toTier string) dao.ProposalRequest {
	cb := func() error {
=======
func NewPromoteMemberRequest(addr std.Address, fromTier string, toTier string) dao.ProposalRequest {
	cb := func(_ realm) error {
>>>>>>> a56a225e
		prevTier := memberstore.Get().RemoveMember(addr)
		if prevTier == "" {
			panic("member not found, so cannot be promoted")
		}

		if prevTier != fromTier {
			panic("previous tier changed from the one indicated in the proposal")
		}

		err := memberstore.Get().SetMember(toTier, addr, memberByTier(toTier))

		return err
	}

	e := dao.NewSimpleExecutor(cb, ufmt.Sprintf("A new member with address %v will be promoted from tier %v to tier %v.", addr, fromTier, toTier))

	return dao.NewProposalRequestWithFilter(
		"Member Promotion Proposal",
		ufmt.Sprintf("This is a proposal to promote %s from **%s** to **%s**.", tryResolveAddr(addr), fromTier, toTier),
		e,
		FilterByTier{Tier: toTier},
	)
}

func NewTreasuryPaymentRequest(payment trs_pkg.Payment, reason string) dao.ProposalRequest {
	if !treasury.HasBanker(payment.BankerID()) {
		panic("banker not registered in treasury with ID: " + payment.BankerID())
	}

	if reason == "" {
		panic("treasury payment request requires a reason")
	}

	cb := func(_ realm) error {
		return panictoerr.PanicToError(func() {
			treasury.Send(cross, payment)
		})
	}

	e := dao.NewSimpleExecutor(
		cb,
		ufmt.Sprintf(
			"A payment will be sent by the GovDAO treasury.\n\nReason: %s\n\nPayment: %s.",
			reason,
			payment.String(),
		),
	)

	return dao.NewProposalRequest(
		"Treasury Payment",
		ufmt.Sprintf(
			"This proposal is looking to send a payment using the treasury.\n\nReason: %s\n\nPayment: %s",
			reason,
			payment.String(),
		),
		e,
	)
}

// NewTreasuryGRC20TokensUpdate creates a proposal request to update the list of GRC20 tokens registry
// keys used by the treasury. The new list, if voted and accepted, will overwrite the current one.
func NewTreasuryGRC20TokensUpdate(newTokenKeys []string) dao.ProposalRequest {
	cb := func(_ realm) error {
		return panictoerr.PanicToError(func() {
			// NOTE:: Consider checking if the newTokenKeys are already registered
			// in the grc20reg before updating the treasury tokens keys.
			treasury.SetTokenKeys(cross, newTokenKeys)
		})
	}

	bulletList := md.BulletList(newTokenKeys)

	e := dao.NewSimpleExecutor(
		cb,
		ufmt.Sprintf(
			"The list of GRC20 tokens used by the treasury will be updated.\n\nNew Token Keys:\n%s.\n",
			bulletList,
		),
	)

	return dao.NewProposalRequest(
		"Treasury GRC20 Tokens Update",
		ufmt.Sprintf(
			"This proposal is looking to update the list of GRC20 tokens used by the treasury.\n\nNew Token Keys:\n%s",
			bulletList,
		),
		e,
	)
}

func memberByTier(tier string) *memberstore.Member {
	switch tier {
	case memberstore.T1:
		t, _ := memberstore.Tiers.GetTier(memberstore.T1)
		return &memberstore.Member{
			InvitationPoints: t.InvitationPoints,
		}
	case memberstore.T2:
		t, _ := memberstore.Tiers.GetTier(memberstore.T2)
		return &memberstore.Member{
			InvitationPoints: t.InvitationPoints,
		}
	case memberstore.T3:
		t, _ := memberstore.Tiers.GetTier(memberstore.T3)
		return &memberstore.Member{
			InvitationPoints: t.InvitationPoints,
		}
	default:
		panic("member not found by the specified tier")
	}
}<|MERGE_RESOLUTION|>--- conflicted
+++ resolved
@@ -1,8 +1,7 @@
 package impl
 
 import (
-	"chain"
-	"chain/runtime"
+	"std"
 
 	"gno.land/p/aeddi/panictoerr"
 	"gno.land/p/demo/ufmt"
@@ -14,13 +13,8 @@
 	"gno.land/r/gov/dao/v3/treasury"
 )
 
-<<<<<<< HEAD
-func NewChangeLawRequest(newLaw *Law) dao.ProposalRequest {
-	member, _ := memberstore.Get().GetMember(runtime.OriginCaller())
-=======
 func NewChangeLawRequest(_ realm, newLaw *Law) dao.ProposalRequest {
 	member, _ := memberstore.Get().GetMember(std.OriginCaller())
->>>>>>> a56a225e
 	if member == nil {
 		panic("proposer is not a member")
 	}
@@ -35,9 +29,6 @@
 	return dao.NewProposalRequest("Change Law Proposal", "This proposal is looking to change the actual govDAO Law", e)
 }
 
-<<<<<<< HEAD
-func NewAddMemberRequest(addr chain.Address, tier string, portfolio string) dao.ProposalRequest {
-=======
 func NewUpgradeDaoImplRequest(newDao dao.DAO, realmPkg, reason string) dao.ProposalRequest {
 	member, _ := memberstore.Get().GetMember(std.OriginCaller())
 	if member == nil {
@@ -62,7 +53,6 @@
 }
 
 func NewAddMemberRequest(_ realm, addr std.Address, tier string, portfolio string) dao.ProposalRequest {
->>>>>>> a56a225e
 	_, ok := memberstore.Tiers.GetTier(tier)
 	if !ok {
 		panic("provided tier does not exists")
@@ -76,7 +66,7 @@
 		panic("A portfolio for the proposed member is required")
 	}
 
-	member, _ := memberstore.Get().GetMember(runtime.OriginCaller())
+	member, _ := memberstore.Get().GetMember(std.OriginCaller())
 	if member == nil {
 		panic("proposer is not a member")
 	}
@@ -103,11 +93,7 @@
 	)
 }
 
-<<<<<<< HEAD
-func NewWithdrawMemberRequest(addr chain.Address, reason string) dao.ProposalRequest {
-=======
 func NewWithdrawMemberRequest(_ realm, addr std.Address, reason string) dao.ProposalRequest {
->>>>>>> a56a225e
 	member, tier := memberstore.Get().GetMember(addr)
 	if member == nil {
 		panic("user we want to remove not found")
@@ -131,13 +117,8 @@
 	)
 }
 
-<<<<<<< HEAD
-func NewPromoteMemberRequest(addr chain.Address, fromTier string, toTier string) dao.ProposalRequest {
-	cb := func() error {
-=======
 func NewPromoteMemberRequest(addr std.Address, fromTier string, toTier string) dao.ProposalRequest {
 	cb := func(_ realm) error {
->>>>>>> a56a225e
 		prevTier := memberstore.Get().RemoveMember(addr)
 		if prevTier == "" {
 			panic("member not found, so cannot be promoted")
