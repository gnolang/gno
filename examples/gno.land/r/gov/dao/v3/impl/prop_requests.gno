package impl

import (
	"std"

	"gno.land/p/aeddi/panictoerr"
	"gno.land/p/demo/ufmt"
	trs_pkg "gno.land/p/nt/treasury"

	"gno.land/r/gov/dao"
	"gno.land/r/gov/dao/v3/memberstore"
	"gno.land/r/gov/dao/v3/treasury"
)

func NewChangeLawRequest(cur realm, newLaw *Law) dao.ProposalRequest {
	member, _ := memberstore.Get().GetMember(std.OriginCaller())
	if member == nil {
		panic("proposer is not a member")
	}

	cb := func(cur realm) error {
		law = newLaw
		return nil
	}

	e := dao.NewSimpleExecutor(cb, ufmt.Sprintf("A new Law is proposed:\n %v", newLaw))

	return dao.NewProposalRequest("Change Law Proposal", "This proposal is looking to change the actual govDAO Law", e)
}

func NewUpgradeDaoImplRequest(newDao dao.DAO, realmPkg, reason string) dao.ProposalRequest {
	member, _ := memberstore.Get().GetMember(std.OriginCaller())
	if member == nil {
		panic("proposer is not a member")
	}

	cb := func(cur realm) error {
		// dao.UpdateImpl() must be cross-called from v3/impl but
		// what calls this cb function is r/gov/dao.
		// therefore we must cross back into v3/impl and then
		// cross call dao.UpdateRequest().
<<<<<<< HEAD
		func(cur realm) {
			dao.UpdateImpl(cross, dao.UpdateRequest{
				DAO:         newDao,
				AllowedDAOs: []string{"gno.land/r/gov/dao/v3/impl", realmPkg}, // keeping previous realm just in case something went wrong
			})
		}(cross)
=======
		dao.UpdateImpl(cross, dao.UpdateRequest{
			DAO:         newDao,
			AllowedDAOs: []string{"gno.land/r/gov/dao/v3/impl", realmPkg}, // keeping previous realm just in case something went wrong
		})
>>>>>>> 95d5f5e7
		return nil
	}

	e := dao.NewSimpleExecutor(cb, "")

	return dao.NewProposalRequest("Change DAO implementation", "This proposal is looking to change the actual govDAO implementation. Reason: "+reason, e)
}

func NewAddMemberRequest(cur realm, addr std.Address, tier string, portfolio string) dao.ProposalRequest {
	_, ok := memberstore.Tiers.GetTier(tier)
	if !ok {
		panic("provided tier does not exists")
	}

	if tier != memberstore.T1 && tier != memberstore.T2 {
		panic("Only T1 and T2 members can be added by proposal. To add a T3 member use AddMember function directly.")
	}

	if portfolio == "" {
		panic("A portfolio for the proposed member is required")
	}

	member, _ := memberstore.Get().GetMember(std.OriginCaller())
	if member == nil {
		panic("proposer is not a member")
	}

	if member.InvitationPoints <= 0 {
		panic("proposer does not have enough invitation points for inviting new people to the board")
	}

	cb := func(cur realm) error {
		member.RemoveInvitationPoint()
		err := memberstore.Get().SetMember(tier, addr, memberByTier(tier))

		return err
	}

	e := dao.NewSimpleExecutor(cb, ufmt.Sprintf("A new member with address %v is proposed to be on tier %v. Provided Portfolio information:\n\n%v", addr, tier, portfolio))

	name := tryResolveAddr(addr)
	return dao.NewProposalRequestWithFilter(
		ufmt.Sprintf("New %s Member Proposal", tier),
		ufmt.Sprintf("This is a proposal to add `%s` to **%s**.\n#### `%s`'s Portfolio:\n\n%s\n", name, tier, name, portfolio),
		e,
		FilterByTier{Tier: tier},
	)
}

func NewWithdrawMemberRequest(cur realm, addr std.Address, reason string) dao.ProposalRequest {
	member, tier := memberstore.Get().GetMember(addr)
	if member == nil {
		panic("user we want to remove not found")
	}

	if tier == memberstore.T1 && reason == "" {
		panic("T1 user removals must contains a reason.")
	}

	cb := func(cur realm) error {
		memberstore.Get().RemoveMember(addr)
		return nil
	}

	e := dao.NewSimpleExecutor(cb, ufmt.Sprintf("Member with address %v will be withdrawn.\n\n REASON: %v.", addr, reason))

	return dao.NewProposalRequest(
		"Member Withdrawal Proposal",
		ufmt.Sprintf("This is a proposal to remove %s from the GovDAO", tryResolveAddr(addr)),
		e,
	)
}

func NewPromoteMemberRequest(addr std.Address, fromTier string, toTier string) dao.ProposalRequest {
	cb := func(cur realm) error {
		prevTier := memberstore.Get().RemoveMember(addr)
		if prevTier == "" {
			panic("member not found, so cannot be promoted")
		}

		if prevTier != fromTier {
			panic("previous tier changed from the one indicated in the proposal")
		}

		err := memberstore.Get().SetMember(toTier, addr, memberByTier(toTier))

		return err
	}

	e := dao.NewSimpleExecutor(cb, ufmt.Sprintf("A new member with address %v will be promoted from tier %v to tier %v.", addr, fromTier, toTier))

	return dao.NewProposalRequestWithFilter(
		"Member Promotion Proposal",
		ufmt.Sprintf("This is a proposal to promote %s from **%s** to **%s**.", tryResolveAddr(addr), fromTier, toTier),
		e,
		FilterByTier{Tier: toTier},
	)
}

func NewTreasuryPaymentRequest(cur realm, payment trs_pkg.Payment, reason string) dao.ProposalRequest {
	if !treasury.HasBanker(payment.BankerID()) {
		panic("banker not registered in treasury with ID: " + payment.BankerID())
	}

	if reason == "" {
		panic("treasury payment request requires a reason")
	}

	cb := func() error {
		err := error(nil)
		func(cur realm) {
			err = panictoerr.PanicToError(func() {
				treasury.Send(cross, payment)
			})
		}(cross)

		return err
	}

	// NOTE: Should this be a NewSafeExecutor instead?
	e := dao.NewSimpleExecutor(
		cb,
		ufmt.Sprintf(
			"A payment will be sent by the GovDAO treasury.\n\nReason: %s\n\nPayment: %s.",
			reason,
			payment.String(),
		),
	)

	// NOTE: Should this be filtered by tier?
	return dao.NewProposalRequest(
		"Treasury Payment",
		"This proposal is looking to send a payment using the treasury.",
		e,
	)
}

func memberByTier(tier string) *memberstore.Member {
	switch tier {
	case memberstore.T1:
		t, _ := memberstore.Tiers.GetTier(memberstore.T1)
		return &memberstore.Member{
			InvitationPoints: t.InvitationPoints,
		}
	case memberstore.T2:
		t, _ := memberstore.Tiers.GetTier(memberstore.T2)
		return &memberstore.Member{
			InvitationPoints: t.InvitationPoints,
		}
	case memberstore.T3:
		t, _ := memberstore.Tiers.GetTier(memberstore.T3)
		return &memberstore.Member{
			InvitationPoints: t.InvitationPoints,
		}
	default:
		panic("member not found by the specified tier")
	}
}<|MERGE_RESOLUTION|>--- conflicted
+++ resolved
@@ -39,19 +39,10 @@
 		// what calls this cb function is r/gov/dao.
 		// therefore we must cross back into v3/impl and then
 		// cross call dao.UpdateRequest().
-<<<<<<< HEAD
-		func(cur realm) {
-			dao.UpdateImpl(cross, dao.UpdateRequest{
-				DAO:         newDao,
-				AllowedDAOs: []string{"gno.land/r/gov/dao/v3/impl", realmPkg}, // keeping previous realm just in case something went wrong
-			})
-		}(cross)
-=======
 		dao.UpdateImpl(cross, dao.UpdateRequest{
 			DAO:         newDao,
 			AllowedDAOs: []string{"gno.land/r/gov/dao/v3/impl", realmPkg}, // keeping previous realm just in case something went wrong
 		})
->>>>>>> 95d5f5e7
 		return nil
 	}
 
@@ -160,15 +151,10 @@
 		panic("treasury payment request requires a reason")
 	}
 
-	cb := func() error {
-		err := error(nil)
-		func(cur realm) {
-			err = panictoerr.PanicToError(func() {
-				treasury.Send(cross, payment)
-			})
-		}(cross)
-
-		return err
+	cb := func(cur realm) error {
+    return panictoerr.PanicToError(func() {
+      treasury.Send(cross, payment)
+    })
 	}
 
 	// NOTE: Should this be a NewSafeExecutor instead?
