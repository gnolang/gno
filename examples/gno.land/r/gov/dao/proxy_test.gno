package dao

import (
	"chain"
	"chain/runtime"
	"testing"

	"gno.land/p/demo/testutils"
	"gno.land/p/demo/urequire"
)

const (
	v3 = "gno.land/r/gov/dao/v3/impl"
	v4 = "gno.land/r/gov/dao/v4/impl"
	v5 = "gno.land/r/gov/dao/v5/impl"
	v6 = "gno.land/r/gov/dao/v6/impl"
)

const invalid = "gno.land/r/invalid/dao"

var alice = testutils.TestAddress("alice")

func TestProxy_Functions(cur realm, t *testing.T) {
	// initialize tests
	UpdateImpl(cross, UpdateRequest{
		DAO:         &dummyDao{},
		AllowedDAOs: []string{v3},
	})

	// invalid package cannot add a new dao in charge
<<<<<<< HEAD
	testing.SetRealm(runtime.NewCodeRealm(invalid))
	urequire.PanicsWithMessage(t, "permission denied for prev realm: gno.land/r/invalid/dao", func() {
		UpdateImpl(UpdateRequest{
=======
	testing.SetRealm(std.NewCodeRealm(invalid))
	urequire.AbortsWithMessage(t, "permission denied for prev realm: gno.land/r/invalid/dao", func() {
		UpdateImpl(cross, UpdateRequest{
>>>>>>> a56a225e
			DAO: &dummyDao{},
		})
	})

	// dao in charge can add a new dao
	testing.SetRealm(runtime.NewCodeRealm(v3))
	urequire.NotPanics(t, func() {
		UpdateImpl(cross, UpdateRequest{
			DAO: &dummyDao{},
		})
	})

	// v3 that is in charge adds v5 in charge
	testing.SetRealm(runtime.NewCodeRealm(v3))
	urequire.NotPanics(t, func() {
		UpdateImpl(cross, UpdateRequest{
			DAO:         &dummyDao{},
			AllowedDAOs: []string{v3, v5},
		})
	})

	// v3 can still do updates
	testing.SetRealm(runtime.NewCodeRealm(v3))
	urequire.NotPanics(t, func() {
		UpdateImpl(cross, UpdateRequest{
			AllowedDAOs: []string{v4},
		})
	})

	// not after removing himself from allowedDAOs list
<<<<<<< HEAD
	testing.SetRealm(runtime.NewCodeRealm(v3))
	urequire.PanicsWithMessage(t, "permission denied for prev realm: gno.land/r/gov/dao/v3/impl", func() {
		UpdateImpl(UpdateRequest{
=======
	testing.SetRealm(std.NewCodeRealm(v3))
	urequire.AbortsWithMessage(t, "permission denied for prev realm: gno.land/r/gov/dao/v3/impl", func() {
		UpdateImpl(cross, UpdateRequest{
>>>>>>> a56a225e
			AllowedDAOs: []string{v3},
		})
	})

	var pid ProposalID
	testing.SetRealm(runtime.NewUserRealm(alice))
	urequire.NotPanics(t, func() {
		e := NewSimpleExecutor(
			func(realm) error {
				return nil
			},
			"",
		)
		pid = MustCreateProposal(cross, NewProposalRequest("Proposal Title", "Description", e))
	})

	p := MustGetProposal(cross, 1000)
	if p != nil {
		panic("proposal must be nil")
	}
	p = MustGetProposal(cross, pid)
	urequire.Equal(t, "Proposal Title", p.Title())
	urequire.Equal(t, p.Author().String(), alice.String())

	// need to switch the context back to v4
	testing.SetRealm(std.NewCodeRealm(v4))
	urequire.Equal(
		t,
		"Render: gno.land/r/gov/dao/test",
		Render("test"),
	)

	// reset state
<<<<<<< HEAD
	testing.SetRealm(runtime.NewCodeRealm(v4))
	UpdateImpl(UpdateRequest{
=======
	testing.SetRealm(std.NewCodeRealm(v4))
	UpdateImpl(cross, UpdateRequest{
>>>>>>> a56a225e
		DAO:         &dummyDao{},
		AllowedDAOs: []string{},
	})
}

type dummyDao struct{}

<<<<<<< HEAD
func (dd *dummyDao) PreCreateProposal(ctx *Context, r ProposalRequest) (chain.Address, error) {
	return runtime.OriginCaller(), nil
=======
func (dd *dummyDao) PreCreateProposal(r ProposalRequest) (std.Address, error) {
	return std.OriginCaller(), nil
>>>>>>> a56a225e
}

func (dd *dummyDao) PostCreateProposal(r ProposalRequest, pid ProposalID) {
}

func (dd *dummyDao) VoteOnProposal(r VoteRequest) error {
	return nil
}

func (dd *dummyDao) PreGetProposal(pid ProposalID) error {
	return nil
}

func (dd *dummyDao) PostGetProposal(pid ProposalID, p *Proposal) error {
	return nil
}

func (dd *dummyDao) PreExecuteProposal(pid ProposalID) (bool, error) {
	return true, nil
}

func (dd *dummyDao) Render(pkgpath string, path string) string {
	return "Render: " + pkgpath + "/" + path
}<|MERGE_RESOLUTION|>--- conflicted
+++ resolved
@@ -1,8 +1,7 @@
 package dao
 
 import (
-	"chain"
-	"chain/runtime"
+	"std"
 	"testing"
 
 	"gno.land/p/demo/testutils"
@@ -28,21 +27,15 @@
 	})
 
 	// invalid package cannot add a new dao in charge
-<<<<<<< HEAD
-	testing.SetRealm(runtime.NewCodeRealm(invalid))
-	urequire.PanicsWithMessage(t, "permission denied for prev realm: gno.land/r/invalid/dao", func() {
-		UpdateImpl(UpdateRequest{
-=======
 	testing.SetRealm(std.NewCodeRealm(invalid))
 	urequire.AbortsWithMessage(t, "permission denied for prev realm: gno.land/r/invalid/dao", func() {
 		UpdateImpl(cross, UpdateRequest{
->>>>>>> a56a225e
 			DAO: &dummyDao{},
 		})
 	})
 
 	// dao in charge can add a new dao
-	testing.SetRealm(runtime.NewCodeRealm(v3))
+	testing.SetRealm(std.NewCodeRealm(v3))
 	urequire.NotPanics(t, func() {
 		UpdateImpl(cross, UpdateRequest{
 			DAO: &dummyDao{},
@@ -50,7 +43,7 @@
 	})
 
 	// v3 that is in charge adds v5 in charge
-	testing.SetRealm(runtime.NewCodeRealm(v3))
+	testing.SetRealm(std.NewCodeRealm(v3))
 	urequire.NotPanics(t, func() {
 		UpdateImpl(cross, UpdateRequest{
 			DAO:         &dummyDao{},
@@ -59,7 +52,7 @@
 	})
 
 	// v3 can still do updates
-	testing.SetRealm(runtime.NewCodeRealm(v3))
+	testing.SetRealm(std.NewCodeRealm(v3))
 	urequire.NotPanics(t, func() {
 		UpdateImpl(cross, UpdateRequest{
 			AllowedDAOs: []string{v4},
@@ -67,21 +60,15 @@
 	})
 
 	// not after removing himself from allowedDAOs list
-<<<<<<< HEAD
-	testing.SetRealm(runtime.NewCodeRealm(v3))
-	urequire.PanicsWithMessage(t, "permission denied for prev realm: gno.land/r/gov/dao/v3/impl", func() {
-		UpdateImpl(UpdateRequest{
-=======
 	testing.SetRealm(std.NewCodeRealm(v3))
 	urequire.AbortsWithMessage(t, "permission denied for prev realm: gno.land/r/gov/dao/v3/impl", func() {
 		UpdateImpl(cross, UpdateRequest{
->>>>>>> a56a225e
 			AllowedDAOs: []string{v3},
 		})
 	})
 
 	var pid ProposalID
-	testing.SetRealm(runtime.NewUserRealm(alice))
+	testing.SetRealm(std.NewUserRealm(alice))
 	urequire.NotPanics(t, func() {
 		e := NewSimpleExecutor(
 			func(realm) error {
@@ -109,13 +96,8 @@
 	)
 
 	// reset state
-<<<<<<< HEAD
-	testing.SetRealm(runtime.NewCodeRealm(v4))
-	UpdateImpl(UpdateRequest{
-=======
 	testing.SetRealm(std.NewCodeRealm(v4))
 	UpdateImpl(cross, UpdateRequest{
->>>>>>> a56a225e
 		DAO:         &dummyDao{},
 		AllowedDAOs: []string{},
 	})
@@ -123,13 +105,8 @@
 
 type dummyDao struct{}
 
-<<<<<<< HEAD
-func (dd *dummyDao) PreCreateProposal(ctx *Context, r ProposalRequest) (chain.Address, error) {
-	return runtime.OriginCaller(), nil
-=======
 func (dd *dummyDao) PreCreateProposal(r ProposalRequest) (std.Address, error) {
 	return std.OriginCaller(), nil
->>>>>>> a56a225e
 }
 
 func (dd *dummyDao) PostCreateProposal(r ProposalRequest, pid ProposalID) {
