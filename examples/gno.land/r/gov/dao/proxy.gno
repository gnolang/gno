--- conflicted
+++ resolved
@@ -1,13 +1,9 @@
 package dao
 
-<<<<<<< HEAD
-import "chain/runtime"
-=======
 import (
 	"std"
 	"strconv"
 )
->>>>>>> a56a225e
 
 // dao is the actual govDAO implementation, having all the needed business logic
 var dao DAO
@@ -142,13 +138,8 @@
 // a breaking bug. Any value set as nil will be ignored.
 // If AllowedDAOs field is not set correctly, the actual DAO
 // implementation wont be able to execute new Proposals!
-<<<<<<< HEAD
-func UpdateImpl(r UpdateRequest) {
-	realm := runtime.PreviousRealm().PkgPath()
-=======
 func UpdateImpl(cur realm, r UpdateRequest) {
 	gRealm := std.PreviousRealm().PkgPath()
->>>>>>> a56a225e
 
 	if !InAllowedDAOs(gRealm) {
 		panic("permission denied for prev realm: " + gRealm)
@@ -179,14 +170,4 @@
 		}
 	}
 	return false
-<<<<<<< HEAD
-}
-
-func context() *Context {
-	return &Context{
-		PrevRealm:    runtime.PreviousRealm(),
-		CurrentRealm: runtime.CurrentRealm(),
-	}
-=======
->>>>>>> a56a225e
 }