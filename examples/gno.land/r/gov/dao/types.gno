package dao

import (
	"chain"
	"chain/runtime"
	"errors"

	"gno.land/p/demo/avl"
	"gno.land/p/demo/seqid"
)

type ProposalID int64

func (pid ProposalID) String() string {
	return seqid.ID(pid).String()
}

// VoteOption is the limited voting option for a DAO proposal
// New govDAOs can create their own VoteOptions if needed in the
// future.
type VoteOption string

const (
	AbstainVote VoteOption = "ABSTAIN" // Side is not chosen
	YesVote     VoteOption = "YES"     // Proposal should be accepted
	NoVote      VoteOption = "NO"      // Proposal should be rejected
)

type VoteRequest struct {
	Option     VoteOption
	ProposalID ProposalID
	Metadata   interface{}
}

func NewProposalRequest(title string, description string, executor Executor) ProposalRequest {
	return ProposalRequest{
		title:       title,
		description: description,
		executor:    executor,
	}
}

func NewProposalRequestWithFilter(title string, description string, executor Executor, filter Filter) ProposalRequest {
	return ProposalRequest{
		title:       title,
		description: description,
		executor:    executor,
		filter:      filter,
	}
}

type Filter interface{}

type ProposalRequest struct {
	title       string
	description string
	executor    Executor
	filter      Filter
}

func (p *ProposalRequest) Title() string {
	return p.title
}

func (p *ProposalRequest) Description() string {
	return p.description
}

func (p *ProposalRequest) Filter() Filter {
	return p.filter
}

type Proposal struct {
	author chain.Address

	title       string
	description string

	executor    Executor
	allowedDAOs []string
}

func (p *Proposal) Author() chain.Address {
	return p.author
}

func (p *Proposal) Title() string {
	return p.title
}

func (p *Proposal) Description() string {
	return p.description
}

func (p *Proposal) ExecutorString() string {
	if p.executor != nil {
		return p.executor.String()
	}

	return ""
}

func (p *Proposal) AllowedDAOs() []string {
	return p.allowedDAOs
}

type Proposals struct {
	seq       seqid.ID
	*avl.Tree // *avl.Tree[ProposalID]*Proposal
}

func NewProposals() *Proposals {
	return &Proposals{Tree: avl.NewTree()}
}

func (ps *Proposals) SetProposal(p *Proposal) ProposalID {
	pid := ProposalID(int64(ps.seq))
	updated := ps.Set(pid.String(), p)
	if updated {
		panic("fatal error: Override proposals is not allowed")
	}
	ps.seq = ps.seq.Next()
	return pid
}

func (ps *Proposals) GetProposal(pid ProposalID) *Proposal {
	pv, ok := ps.Get(pid.String())
	if !ok {
		return nil
	}

	return pv.(*Proposal)
}

type Executor interface {
	Execute(cur realm) error
	String() string
}

func NewSimpleExecutor(callback func(realm) error, description string) *SimpleExecutor {
	return &SimpleExecutor{
		callback: callback,
		desc:     description,
	}
}

// SimpleExecutor implements the Executor interface using
// a callback function and a description string.
type SimpleExecutor struct {
	callback func(realm) error
	desc     string
}

func (e *SimpleExecutor) Execute(cur realm) error {
	return e.callback(cross)
}

func (e *SimpleExecutor) String() string {
	return e.desc
}

func NewSafeExecutor(e Executor) *SafeExecutor {
	return &SafeExecutor{
		e: e,
	}
}

// SafeExecutor wraps an Executor to only allow its execution
// by allowed govDAOs.
type SafeExecutor struct {
	e Executor
}

func (e *SafeExecutor) Execute(cur realm) error {
	// Verify the caller is an adequate Realm
<<<<<<< HEAD
	if !InAllowedDAOs(runtime.CurrentRealm().PkgPath()) {
=======
	if !InAllowedDAOs(std.PreviousRealm().PkgPath()) {
>>>>>>> a56a225e
		return errors.New("execution only allowed by validated govDAOs")
	}

	return e.e.Execute(cross)
}

func (e *SafeExecutor) String() string {
	return e.e.String()
}

type DAO interface {
	// PreCreateProposal is called just before creating a new Proposal
	// It is intended to be used to get the std.Address of the proposal, that
	// may vary depending on the DAO implementation, and to validate that
	// the requester is allowed to do a proposal
<<<<<<< HEAD
	PreCreateProposal(ctx *Context, r ProposalRequest) (chain.Address, error)
=======
	PreCreateProposal(r ProposalRequest) (std.Address, error)
>>>>>>> a56a225e

	// PostCreateProposal is called after creating the Proposal. It is
	// intended to be used as a way to store a new proposal status, that
	// depends on the actuall govDAO implementation
	PostCreateProposal(r ProposalRequest, pid ProposalID)

	// VoteOnProposal will send a petition to vote for a specific proposal
	// to the actual govDAO implementation
	VoteOnProposal(r VoteRequest) error

	// PreGetProposal is called when someone is trying to get a proposal by ID.
	// Is intended to be used to validate who can query proposals, just in case
	// the actual govDAO implementation wants to limit the access.
	PreGetProposal(pid ProposalID) error

	// PostGetProposal is called after the proposal has been obtained. Intended to be
	// used by govDAO implementations if they need to check Proposal data to know if
	// the caller is allowed to get that kind of Proposal or not.
	PostGetProposal(pid ProposalID, p *Proposal) error

	// PreExecuteProposal is called when someone is trying to execute a proposal by ID.
	// Is intended to be used to validate who can trigger the proposal execution.
	PreExecuteProposal(pid ProposalID) (bool, error)

	// Render will return a human-readable string in markdown format that
	// will be used to show new data through the dao proxy entrypoint.
<<<<<<< HEAD
	Render(ctx *Context, path string) string
}

type Context struct {
	PrevRealm    runtime.Realm
	CurrentRealm runtime.Realm
=======
	Render(pkgpath string, path string) string
>>>>>>> a56a225e
}

type UpdateRequest struct {
	DAO         DAO
	AllowedDAOs []string
}<|MERGE_RESOLUTION|>--- conflicted
+++ resolved
@@ -1,9 +1,8 @@
 package dao
 
 import (
-	"chain"
-	"chain/runtime"
 	"errors"
+	"std"
 
 	"gno.land/p/demo/avl"
 	"gno.land/p/demo/seqid"
@@ -71,7 +70,7 @@
 }
 
 type Proposal struct {
-	author chain.Address
+	author std.Address
 
 	title       string
 	description string
@@ -80,7 +79,7 @@
 	allowedDAOs []string
 }
 
-func (p *Proposal) Author() chain.Address {
+func (p *Proposal) Author() std.Address {
 	return p.author
 }
 
@@ -173,11 +172,7 @@
 
 func (e *SafeExecutor) Execute(cur realm) error {
 	// Verify the caller is an adequate Realm
-<<<<<<< HEAD
-	if !InAllowedDAOs(runtime.CurrentRealm().PkgPath()) {
-=======
 	if !InAllowedDAOs(std.PreviousRealm().PkgPath()) {
->>>>>>> a56a225e
 		return errors.New("execution only allowed by validated govDAOs")
 	}
 
@@ -193,11 +188,7 @@
 	// It is intended to be used to get the std.Address of the proposal, that
 	// may vary depending on the DAO implementation, and to validate that
 	// the requester is allowed to do a proposal
-<<<<<<< HEAD
-	PreCreateProposal(ctx *Context, r ProposalRequest) (chain.Address, error)
-=======
 	PreCreateProposal(r ProposalRequest) (std.Address, error)
->>>>>>> a56a225e
 
 	// PostCreateProposal is called after creating the Proposal. It is
 	// intended to be used as a way to store a new proposal status, that
@@ -224,16 +215,7 @@
 
 	// Render will return a human-readable string in markdown format that
 	// will be used to show new data through the dao proxy entrypoint.
-<<<<<<< HEAD
-	Render(ctx *Context, path string) string
-}
-
-type Context struct {
-	PrevRealm    runtime.Realm
-	CurrentRealm runtime.Realm
-=======
 	Render(pkgpath string, path string) string
->>>>>>> a56a225e
 }
 
 type UpdateRequest struct {
