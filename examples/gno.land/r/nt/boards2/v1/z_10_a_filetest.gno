package main

import (
	"std"

	boards2 "gno.land/r/nt/boards2/v1"
)

const (
	owner     = std.Address("g1jg8mtutu9khhfwc4nxmuhcpftf0pajdhfvsqf5") // @test1
	moderator = std.Address("g1us8428u2a5satrlxzagqqa5m6vmuze025anjlj") // @test2
)

var (
	bid boards2.BoardID
	pid boards2.PostID
)

func init() {
	std.TestSetOriginCaller(owner)
	bid = boards2.CreateBoard("test-board")
<<<<<<< HEAD
	pid = boards2.CreateThread(bid, "Foo", "bar", false)
=======

	// Invite a moderator to the new board
	boards2.InviteMember(bid, moderator, boards2.RoleModerator)

	// Create a new thread as a moderator
	pid = boards2.CreateThread(bid, "Foo", "bar")
>>>>>>> c3aaac27
}

func main() {
	boards2.FlagThread(bid, pid, "")

	// Ensure that original thread content not visible
	println(boards2.Render("test-board/1"))
}

// Output:
// Thread with ID: 1 has been flagged as inappropriate<|MERGE_RESOLUTION|>--- conflicted
+++ resolved
@@ -19,16 +19,12 @@
 func init() {
 	std.TestSetOriginCaller(owner)
 	bid = boards2.CreateBoard("test-board")
-<<<<<<< HEAD
-	pid = boards2.CreateThread(bid, "Foo", "bar", false)
-=======
 
 	// Invite a moderator to the new board
 	boards2.InviteMember(bid, moderator, boards2.RoleModerator)
 
 	// Create a new thread as a moderator
-	pid = boards2.CreateThread(bid, "Foo", "bar")
->>>>>>> c3aaac27
+	pid = boards2.CreateThread(bid, "Foo", "bar", false)
 }
 
 func main() {
