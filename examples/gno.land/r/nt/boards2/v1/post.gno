--- conflicted
+++ resolved
@@ -32,11 +32,8 @@
 	title         string // optional
 	body          string
 	isHidden      bool
-<<<<<<< HEAD
 	isPublic      bool
-=======
 	isReadOnly    bool
->>>>>>> c3aaac27
 	replies       avl.Tree // Post.id -> *Post
 	repliesAll    avl.Tree // Post.id -> *Post (all replies, for top-level posts)
 	reposts       avl.Tree // Board.id -> Post.id
@@ -133,7 +130,6 @@
 	return post.isHidden
 }
 
-<<<<<<< HEAD
 // SetPublic allows making a post public.
 // Public posts can be commented by anyone.
 func (post *Post) SetPublic(public bool) {
@@ -143,14 +139,14 @@
 // IsPublic check if post is public.
 func (post *Post) IsPublic() bool {
 	return post.isPublic
-=======
+}
+
 func (post *Post) SetReadOnly(isReadOnly bool) {
 	post.isReadOnly = isReadOnly
 }
 
 func (post *Post) IsReadOnly() bool {
 	return post.isReadOnly
->>>>>>> c3aaac27
 }
 
 func (post *Post) AddReply(creator std.Address, body string) *Post {
