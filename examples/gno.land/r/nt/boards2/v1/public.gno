--- conflicted
+++ resolved
@@ -5,10 +5,7 @@
 	"strings"
 )
 
-<<<<<<< HEAD
 func SetPermissions(bid BoardID, p Permissions) {
-	assertIsUserCall()
-
 	if bid != 0 {
 		assertBoardExists(bid)
 	}
@@ -29,11 +26,8 @@
 	})
 }
 
-func GetBoardIDFromName(name string) (BoardID, bool) {
-=======
 // GetBoardIDFromName searches a board by name and returns it's ID.
 func GetBoardIDFromName(name string) (_ BoardID, found bool) {
->>>>>>> 871d13e8
 	v, found := gBoardsByName.Get(name)
 	if !found {
 		return 0, false
