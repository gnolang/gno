package boards2

import (
	"std"
	"strings"
)

// GetBoardIDFromName searches a board by name and returns it's ID.
func GetBoardIDFromName(name string) (_ BoardID, found bool) {
	v, found := gBoardsByName.Get(name)
	if !found {
		return 0, false
	}
	return v.(*Board).id, true
}

// CreateBoard creates a new board.
func CreateBoard(name string) BoardID {
	assertIsUserCall()

	name = strings.TrimSpace(name)
	assertNameIsNotEmpty(name)
	assertBoardNameNotExists(name)

	caller := std.GetOrigCaller()
	id := incGetBoardID()
	args := Args{name, id}
	gPerm.WithPermission(caller, PermissionBoardCreate, args, func(Args) {
		assertBoardNameNotExists(name)

		board := newBoard(id, name, caller)
		gBoardsByID.Set(id.Key(), board)
		gBoardsByName.Set(name, board)
	})
	return id
}

// RenameBoard changes the name of an existing board.
//
// A history of previous board names is kept when boards are renamed.
// Because of that boards are also accesible using previous name(s).
func RenameBoard(name, newName string) {
	assertIsUserCall()

	newName = strings.TrimSpace(newName)
	assertNameIsNotEmpty(newName)
	assertBoardNameNotExists(newName)

	board := mustGetBoardByName(name)
	bid := board.GetID()
	caller := std.GetOrigCaller()
	args := Args{bid, name, newName}
	board.perms.WithPermission(caller, PermissionBoardRename, args, func(Args) {
		assertBoardNameNotExists(newName)

		board := mustGetBoard(bid)
		board.aliases = append(board.aliases, board.name)
		board.name = newName

		// Index board for the new name keeping previous indexes for older names
		gBoardsByName.Set(newName, board)
	})
}

<<<<<<< HEAD
// FlagThread adds a new flag to a thread.
//
// Flagging requires special permissions and hides the thread when
// the number of flags reaches a pre-defined flagging threshold.
func FlagThread(boardID BoardID, threadID PostID, reason string) {
=======
func SetFlaggingThreshold(bid BoardID, threshold int) {
	if threshold < 1 {
		panic("invalid flagging threshold")
	}

	board := mustGetBoard(bid)
	caller := std.GetOrigCaller()
	args := Args{bid, threshold}
	board.perms.WithPermission(caller, PermissionBoardFlaggingUpdate, args, func(Args) {
		assertBoardExists(bid)

		gFlaggingThresholds.Set(bid.String(), threshold)
	})
}

func GetFlaggingThreshold(bid BoardID) int {
	assertBoardExists(bid)
	return getFlaggingThreshold(bid)
}

func FlagThread(bid BoardID, postID PostID, reason string) {
>>>>>>> c9485181
	caller := std.GetOrigCaller()
	board := mustGetBoard(boardID)
	assertHasBoardPermission(board, caller, PermissionThreadFlag)

	t, ok := board.GetThread(threadID)
	if !ok {
		panic("post doesn't exist")
	}

<<<<<<< HEAD
	hide := flagItem(t, Flag{
		User:   caller,
		Reason: reason,
	})
=======
	threshold := getFlaggingThreshold(bid)
	hide := flagItem(t, NewFlag(caller, reason), threshold)
>>>>>>> c9485181
	if hide {
		t.SetVisible(false)
	}
}

// CreateThread creates a new thread within a board.
func CreateThread(boardID BoardID, title, body string) PostID {
	assertIsUserCall()

	title = strings.TrimSpace(title)
	assertTitleIsNotEmpty(title)

	body = strings.TrimSpace(body)
	assertBodyIsNotEmpty(body)

	caller := std.GetOrigCaller()
	board := mustGetBoard(boardID)
	assertHasBoardPermission(board, caller, PermissionThreadCreate)

	thread := board.AddThread(caller, title, body)
	return thread.id
}

// CreateReply creates a new comment or reply within a thread.
//
// The value of `replyID` is only required when creating a reply of another reply.
func CreateReply(boardID BoardID, threadID, replyID PostID, body string) PostID {
	assertIsUserCall()

	body = strings.TrimSpace(body)
	assertBodyIsNotEmpty(body)

	caller := std.GetOrigCaller()
	board := mustGetBoard(boardID)
	assertHasBoardPermission(board, caller, PermissionReplyCreate)

	thread := mustGetThread(board, threadID)
	assertThreadVisible(thread)

	var reply *Post
	if replyID == 0 {
		// When the parent reply is the thread just add reply to thread
		reply = thread.AddReply(caller, body)
	} else {
		// Try to get parent reply and add a new child reply
		post := mustGetReply(thread, replyID)
		assertReplyVisible(post)

		reply = post.AddReply(caller, body)
	}
	return reply.id
}

// FlagReply adds a new flag to a comment or reply.
//
// Flagging requires special permissions and hides the comment or reply
// when the number of flags reaches a pre-defined flagging threshold.
func FlagReply(boardID BoardID, threadID, replyID PostID, reason string) {
	caller := std.GetOrigCaller()
	board := mustGetBoard(boardID)
	assertHasBoardPermission(board, caller, PermissionThreadFlag)

	thread := mustGetThread(board, threadID)
	reply := mustGetReply(thread, replyID)

<<<<<<< HEAD
	hide := flagItem(reply, Flag{
		User:   caller,
		Reason: reason,
	})
=======
	threshold := getFlaggingThreshold(bid)
	hide := flagItem(reply, NewFlag(caller, reason), threshold)
>>>>>>> c9485181
	if hide {
		reply.SetVisible(false)
	}
}

// CreateRepost reposts a thread into another board.
func CreateRepost(boardID BoardID, threadID PostID, title, body string, dstBoardID BoardID) PostID {
	assertIsUserCall()

	caller := std.GetOrigCaller()
	dst := mustGetBoard(dstBoardID)
	assertHasBoardPermission(dst, caller, PermissionThreadRepost)

	board := mustGetBoard(boardID)
	thread := mustGetThread(board, threadID)
	repostId := dst.incGetPostID()
	repost := newPost(dst, repostId, caller, title, body, repostId, thread.GetPostID(), thread.GetBoard().GetID())
	thread.AddRepostTo(caller, repost, dst)
	return repostId
}

// DeleteThread deletes a thread from a board.
//
// Threads can be deleted by the users who created them or otherwise by users with special permissions.
func DeleteThread(boardID BoardID, threadID PostID) {
	assertIsUserCall()

	caller := std.GetOrigCaller()
	board := mustGetBoard(boardID)
	thread := mustGetThread(board, threadID)
	if caller != thread.GetCreator() {
		assertHasBoardPermission(board, caller, PermissionThreadDelete)
	}

	// TODO: Discuss how to deal with thread deletion (should we hide instead?)
	board.DeleteThread(threadID)
}

// DeleteReply deletes a reply from a thread.
//
// Replies can be deleted by the users who created them or otherwise by users with special permissions.
// Soft deletion is used when the deleted reply contains sub replies, in which case the reply content
// is replaced by a text informing that reply has been deleted to avoid deleting sub-replies.
func DeleteReply(boardID BoardID, threadID, replyID PostID) {
	assertIsUserCall()

	board := mustGetBoard(boardID)
	thread := mustGetThread(board, threadID)
	reply := mustGetReply(thread, replyID)
	assertReplyVisible(reply)

	caller := std.GetOrigCaller()
	if caller != reply.GetCreator() {
		assertHasBoardPermission(board, caller, PermissionReplyDelete)
	}

	// Soft delete reply by changing its body when it contains
	// sub-replies, otherwise hard delete it.
	if reply.HasReplies() {
		reply.Update(reply.GetTitle(), "This reply has been deleted")
	} else {
		thread.DeleteReply(replyID)
	}
}

// EditThread updates the title and body of thread.
//
// Threads can be updated by the users who created them or otherwise by users with special permissions.
func EditThread(boardID BoardID, threadID PostID, title, body string) {
	assertIsUserCall()

	title = strings.TrimSpace(title)
	assertTitleIsNotEmpty(title)

	body = strings.TrimSpace(body)
	assertBodyIsNotEmpty(body)

	board := mustGetBoard(boardID)
	thread := mustGetThread(board, threadID)
	caller := std.GetOrigCaller()
	if caller != thread.GetCreator() {
		assertHasBoardPermission(board, caller, PermissionThreadEdit)
	}

	thread.Update(title, body)
}

// EditReply updates the body of comment or reply.
//
// Replies can be updated only by the users who created them.
func EditReply(boardID BoardID, threadID, replyID PostID, body string) {
	assertIsUserCall()

	body = strings.TrimSpace(body)
	assertBodyIsNotEmpty(body)

	board := mustGetBoard(boardID)
	thread := mustGetThread(board, threadID)
	reply := mustGetReply(thread, replyID)
	assertReplyVisible(reply)

	if std.GetOrigCaller() != reply.GetCreator() {
		panic("only the reply creator is allowed to edit it")
	}

	reply.Update("", body)
}

// InviteMember adds a member to the realm or to a boards.
//
// A role can optionally be specified to be assigned to the new member.
// Board ID is only required when inviting a member to a board.
func InviteMember(boardID BoardID, user std.Address, role Role) {
	assertIsUserCall()

	perms := mustGetPermissions(boardID)
	caller := std.GetOrigCaller()
	args := Args{user, role}
	perms.WithPermission(caller, PermissionMemberInvite, args, func(Args) {
		if err := perms.AddUser(user, role); err != nil {
			panic(err)
		}
	})
}

// RemoveMember removes a member from the realm or a boards.
//
// Board ID is only required when removing a member from board.
func RemoveMember(boardID BoardID, user std.Address) {
	assertIsUserCall()

	perms := mustGetPermissions(boardID)
	caller := std.GetOrigCaller()
	perms.WithPermission(caller, PermissionMemberRemove, Args{user}, func(Args) {
		if !perms.RemoveUser(user) {
			panic("member not found")
		}
	})
}

// IsMember checks if an user is a member of the realm or a board.
//
// Board ID is only required when checking if a user is a member of a board.
func IsMember(boardID BoardID, user std.Address) bool {
	perms := mustGetPermissions(boardID)
	return perms.HasUser(user)
}

// HasMemberRole checks if a realm or board member has a specific role assigned.
//
// Board ID is only required when checking a member of a board.
func HasMemberRole(boardID BoardID, member std.Address, role Role) bool {
	perms := mustGetPermissions(boardID)
	return perms.HasRole(member, role)
}

// ChangeMemberRole changes the role of a realm or board member.
//
// Board ID is only required when changing the role for a member of a board.
func ChangeMemberRole(boardID BoardID, member std.Address, role Role) {
	assertIsUserCall()

	perms := mustGetPermissions(boardID)
	caller := std.GetOrigCaller()
	args := Args{boardID, member, role}
	perms.WithPermission(caller, PermissionRoleChange, args, func(Args) {
		if err := perms.SetUserRoles(member, role); err != nil {
			panic(err)
		}
	})
}

func assertIsUserCall() {
	if !std.PrevRealm().IsUser() {
		panic("invalid non-user call")
	}
}

func assertHasBoardPermission(b *Board, user std.Address, p Permission) {
	if !b.perms.HasPermission(user, p) {
		panic("unauthorized")
	}
}

func assertBoardExists(id BoardID) {
	if _, found := getBoard(id); !found {
		panic("board not found: " + id.String())
	}
}

func assertNameIsNotEmpty(name string) {
	if name == "" {
		panic("name is empty")
	}
}

func assertTitleIsNotEmpty(title string) {
	if title == "" {
		panic("title is empty")
	}
}

func assertBodyIsNotEmpty(body string) {
	if body == "" {
		panic("body is empty")
	}
}

func assertBoardNameNotExists(name string) {
	if gBoardsByName.Has(name) {
		panic("board already exists")
	}
}

func assertThreadExists(b *Board, threadID PostID) {
	if _, found := b.GetThread(threadID); !found {
		panic("thread not found: " + threadID.String())
	}
}

func assertReplyExists(thread *Post, replyID PostID) {
	if _, found := thread.GetReply(replyID); !found {
		panic("reply not found: " + replyID.String())
	}
}

func assertThreadVisible(thread *Post) {
	if thread.IsHidden() {
		panic("thread with ID: " + thread.GetPostID().String() + " was hidden")
	}
}

func assertReplyVisible(thread *Post) {
	if thread.IsHidden() {
		panic("reply with ID: " + thread.GetPostID().String() + " was hidden")
	}
}

func mustGetPermissions(bid BoardID) Permissions {
	if bid != 0 {
		board := mustGetBoard(bid)
		return board.perms
	}
	return gPerm
}<|MERGE_RESOLUTION|>--- conflicted
+++ resolved
@@ -62,35 +62,31 @@
 	})
 }
 
-<<<<<<< HEAD
+func SetFlaggingThreshold(bid BoardID, threshold int) {
+	if threshold < 1 {
+		panic("invalid flagging threshold")
+	}
+
+	board := mustGetBoard(bid)
+	caller := std.GetOrigCaller()
+	args := Args{bid, threshold}
+	board.perms.WithPermission(caller, PermissionBoardFlaggingUpdate, args, func(Args) {
+		assertBoardExists(bid)
+
+		gFlaggingThresholds.Set(bid.String(), threshold)
+	})
+}
+
+func GetFlaggingThreshold(bid BoardID) int {
+	assertBoardExists(bid)
+	return getFlaggingThreshold(bid)
+}
+
 // FlagThread adds a new flag to a thread.
 //
 // Flagging requires special permissions and hides the thread when
 // the number of flags reaches a pre-defined flagging threshold.
 func FlagThread(boardID BoardID, threadID PostID, reason string) {
-=======
-func SetFlaggingThreshold(bid BoardID, threshold int) {
-	if threshold < 1 {
-		panic("invalid flagging threshold")
-	}
-
-	board := mustGetBoard(bid)
-	caller := std.GetOrigCaller()
-	args := Args{bid, threshold}
-	board.perms.WithPermission(caller, PermissionBoardFlaggingUpdate, args, func(Args) {
-		assertBoardExists(bid)
-
-		gFlaggingThresholds.Set(bid.String(), threshold)
-	})
-}
-
-func GetFlaggingThreshold(bid BoardID) int {
-	assertBoardExists(bid)
-	return getFlaggingThreshold(bid)
-}
-
-func FlagThread(bid BoardID, postID PostID, reason string) {
->>>>>>> c9485181
 	caller := std.GetOrigCaller()
 	board := mustGetBoard(boardID)
 	assertHasBoardPermission(board, caller, PermissionThreadFlag)
@@ -100,15 +96,11 @@
 		panic("post doesn't exist")
 	}
 
-<<<<<<< HEAD
-	hide := flagItem(t, Flag{
+	f := Flag{
 		User:   caller,
 		Reason: reason,
-	})
-=======
-	threshold := getFlaggingThreshold(bid)
-	hide := flagItem(t, NewFlag(caller, reason), threshold)
->>>>>>> c9485181
+	}
+	hide := flagItem(t, f, getFlaggingThreshold(boardID))
 	if hide {
 		t.SetVisible(false)
 	}
@@ -174,15 +166,11 @@
 	thread := mustGetThread(board, threadID)
 	reply := mustGetReply(thread, replyID)
 
-<<<<<<< HEAD
-	hide := flagItem(reply, Flag{
+	f := Flag{
 		User:   caller,
 		Reason: reason,
-	})
-=======
-	threshold := getFlaggingThreshold(bid)
-	hide := flagItem(reply, NewFlag(caller, reason), threshold)
->>>>>>> c9485181
+	}
+	hide := flagItem(reply, f, getFlaggingThreshold(boardID))
 	if hide {
 		reply.SetVisible(false)
 	}
