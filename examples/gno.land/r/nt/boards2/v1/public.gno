package boards2

import (
	"regexp"
	"std"
	"strconv"
	"strings"
)

const (
	// MaxBoardNameLength defines the maximum length allowed for board names.
	MaxBoardNameLength = 50

	// MaxThreadTitleLength defines the maximum length allowed for thread titles.
	MaxThreadTitleLength = 100
)

var reBoardName = regexp.MustCompile(`(?i)^[a-z]+[a-z0-9_\-]{2,50}$`)

// SetPermissions sets a permissions implementation for boards2 realm or a board.
func SetPermissions(bid BoardID, p Permissions) {
	if p == nil {
		panic("permissions is required")
	}

	if bid != 0 {
		assertBoardExists(bid)
	}

	caller := std.OriginCaller()
	args := Args{bid}
	gPerms.WithPermission(caller, PermissionPermissionsUpdate, args, func(Args) {
		// When board ID is zero it means that realm permissions are being updated
		if bid == 0 {
			gPerms = p
			return
		}

		// Otherwise update the permissions of a single board
		board := mustGetBoard(bid)
		board.perms = p
	})
}

// GetBoardIDFromName searches a board by name and returns it's ID.
func GetBoardIDFromName(name string) (_ BoardID, found bool) {
	v, found := gBoardsByName.Get(name)
	if !found {
		return 0, false
	}
	return v.(*Board).id, true
}

// CreateBoard creates a new board.
func CreateBoard(name string) BoardID {
	name = strings.TrimSpace(name)
	assertIsValidBoardName(name)
	assertBoardNameNotExists(name)

	caller := std.OriginCaller()
	id := incGetBoardID()
	args := Args{name, id}
	gPerms.WithPermission(caller, PermissionBoardCreate, args, func(Args) {
		assertBoardNameNotExists(name)

		perms := createDefaultBoardPermissions(caller)
		board := newBoard(id, name, caller, perms)
		gBoardsByID.Set(id.Key(), board)
		gBoardsByName.Set(name, board)
	})
	return id
}

// RenameBoard changes the name of an existing board.
//
// A history of previous board names is kept when boards are renamed.
// Because of that boards are also accesible using previous name(s).
func RenameBoard(name, newName string) {
	newName = strings.TrimSpace(newName)
	assertIsValidBoardName(newName)
	assertBoardNameNotExists(newName)

	board := mustGetBoardByName(name)
	assertBoardIsNotFrozen(board)

	bid := board.GetID()
	caller := std.OriginCaller()
	args := Args{bid, name, newName}
	board.perms.WithPermission(caller, PermissionBoardRename, args, func(Args) {
		assertBoardNameNotExists(newName)

		board := mustGetBoard(bid)
		board.aliases = append(board.aliases, board.name)
		board.name = newName

		// Index board for the new name keeping previous indexes for older names
		gBoardsByName.Set(newName, board)
	})
}

// FreezeBoard freezes a board so no more threads and comments can be created or modified.
func FreezeBoard(boardID BoardID) {
	setBoardReadOnly(boardID, true)
}

// UnfreezeBoard removes frozen status from a board.
func UnfreezeBoard(boardID BoardID) {
	setBoardReadOnly(boardID, false)
}

// IsBoardFrozen checks if a board has been frozen.
func IsBoardFrozen(boardID BoardID) bool {
	board := mustGetBoard(boardID)
	return board.IsReadOnly()
}

// FreezeThread freezes a thread so thread cannot be replied, modified or deleted.
//
// Fails if board is frozen.
func FreezeThread(boardID BoardID, threadID PostID) {
	args := freezeArgs{
		boardID:  boardID,
		threadID: threadID,
	}

	setThreadReadOnly(args, true)
}

// UnfreezeThread removes frozen status from a thread.
//
// Fails if board is frozen.
func UnfreezeThread(boardID BoardID, threadID PostID) {
	args := freezeArgs{
		boardID:  boardID,
		threadID: threadID,
	}

	setThreadReadOnly(args, false)
}

// IsThreadFrozen checks if a thread has been frozen.
//
// Returns true if board is frozen.
func IsThreadFrozen(boardID BoardID, threadID PostID) bool {
	board := mustGetBoard(boardID)
	thread := mustGetThread(board, threadID)
	assertThreadVisible(thread)

	return board.IsReadOnly() || thread.IsReadOnly()
}

// IsReplyFrozen checks if a thread reply has been frozen.
//
// Returns true when board or a parent thread is frozen.
func IsReplyFrozen(boardID BoardID, threadID, replyID PostID) bool {
	board := mustGetBoard(boardID)
	thread := mustGetThread(board, threadID)
	assertThreadVisible(thread)

	reply := mustGetReply(thread, replyID)
	assertReplyVisible(reply)

	return board.IsReadOnly() || thread.IsReadOnly() || reply.IsReadOnly()
}

// UnfreezeReply removes frozen status from a reply.
//
// Fails when parent thread or board are frozen.
func UnfreezeReply(boardID BoardID, threadID, replyID PostID) {
	args := freezeArgs{
		boardID:  boardID,
		threadID: threadID,
		replyID:  replyID,
	}

	setReplyReadOnly(args, false)
}

// FreezeReply freezes a thread reply so it cannot be modified or deleted.
//
// Fails when parent thread or board are frozen.
func FreezeReply(boardID BoardID, threadID, replyID PostID) {
	args := freezeArgs{
		boardID:  boardID,
		threadID: threadID,
		replyID:  replyID,
	}

	setReplyReadOnly(args, true)
}

// SetFlaggingThreshold sets the number of flags required to hide a thread or comment.
//
// Threshold is only applicable within the board where it's setted.
func SetFlaggingThreshold(boardID BoardID, threshold int) {
	if threshold < 1 {
		panic("invalid flagging threshold")
	}

	board := mustGetBoard(boardID)
	assertBoardIsNotFrozen(board)

	caller := std.OriginCaller()
	args := Args{boardID, threshold}
	board.perms.WithPermission(caller, PermissionBoardFlaggingUpdate, args, func(Args) {
		assertBoardExists(boardID)

		gFlaggingThresholds.Set(boardID.String(), threshold)
	})
}

// GetFlaggingThreshold returns the number of flags required to hide a thread or comment within a board.
func GetFlaggingThreshold(boardID BoardID) int {
	assertBoardExists(boardID)
	return getFlaggingThreshold(boardID)
}

// FlagThread adds a new flag to a thread.
//
// Flagging requires special permissions and hides the thread when
// the number of flags reaches a pre-defined flagging threshold.
func FlagThread(boardID BoardID, threadID PostID, reason string) {
	board := mustGetBoard(boardID)

	// Realm owners should be able to flag without permissions even when board is frozen
	caller := std.OriginCaller()
	isRealmOwner := gPerms.HasRole(caller, RoleOwner)
	if !isRealmOwner {
		assertBoardIsNotFrozen(board)
		assertHasBoardPermission(board, caller, PermissionThreadFlag)
	}

	t, ok := board.GetThread(threadID)
	if !ok {
		panic("post doesn't exist")
	}
	assertThreadIsNotFrozen(t)

	f := Flag{
		User:   caller,
		Reason: reason,
	}

	// Realm owners can hide with a single flag
	hide := flagItem(t, f, getFlaggingThreshold(boardID))
	if hide || isRealmOwner {
		t.SetVisible(false)
	}
}

// CreateThread creates a new thread within a board.
func CreateThread(boardID BoardID, title, body string) PostID {
	title = strings.TrimSpace(title)
	assertTitleIsValid(title)

	body = strings.TrimSpace(body)
	assertBodyIsNotEmpty(body)

	board := mustGetBoard(boardID)
	assertBoardIsNotFrozen(board)

	caller := std.OriginCaller()
	assertHasBoardPermission(board, caller, PermissionThreadCreate)

	thread := board.AddThread(caller, title, body)
	return thread.id
}

// CreateReply creates a new comment or reply within a thread.
//
// The value of `replyID` is only required when creating a reply of another reply.
func CreateReply(boardID BoardID, threadID, replyID PostID, body string) PostID {
	body = strings.TrimSpace(body)
	assertBodyIsNotEmpty(body)

	board := mustGetBoard(boardID)
	assertBoardIsNotFrozen(board)

	caller := std.OriginCaller()
	assertHasBoardPermission(board, caller, PermissionReplyCreate)

	thread := mustGetThread(board, threadID)
	assertThreadVisible(thread)
	assertThreadIsNotFrozen(thread)

	var reply *Post
	if replyID == 0 {
		// When the parent reply is the thread just add reply to thread
		reply = thread.AddReply(caller, body)
	} else {
		// Try to get parent reply and add a new child reply
<<<<<<< HEAD
		parent := mustGetReply(thread, replyID)
		if parent.IsHidden() {
			panic("replying to a hidden reply is not allowed")
		}
=======
		post := mustGetReply(thread, replyID)
		assertReplyVisible(post)
		assertReplyIsNotFrozen(post)
>>>>>>> c3aaac27

		reply = parent.AddReply(caller, body)
	}
	return reply.id
}

// FlagReply adds a new flag to a comment or reply.
//
// Flagging requires special permissions and hides the comment or reply
// when the number of flags reaches a pre-defined flagging threshold.
func FlagReply(boardID BoardID, threadID, replyID PostID, reason string) {
	board := mustGetBoard(boardID)

	// Realm owners should be able to flag without permissions even when board is frozen
	caller := std.OriginCaller()
	isRealmOwner := gPerms.HasRole(caller, RoleOwner)
	if !isRealmOwner {
		assertBoardIsNotFrozen(board)
		assertHasBoardPermission(board, caller, PermissionReplyFlag)
	}

	thread := mustGetThread(board, threadID)
	assertThreadIsNotFrozen(thread)

	reply := mustGetReply(thread, replyID)
	assertReplyIsNotFrozen(thread)

	f := Flag{
		User:   caller,
		Reason: reason,
	}

	// Realm owners can hide with a single flag
	hide := flagItem(reply, f, getFlaggingThreshold(boardID))
	if hide || isRealmOwner {
		reply.SetVisible(false)
	}
}

// CreateRepost reposts a thread into another board.
func CreateRepost(boardID BoardID, threadID PostID, title, body string, dstBoardID BoardID) PostID {
	title = strings.TrimSpace(title)
	assertTitleIsValid(title)

	caller := std.OriginCaller()
	dst := mustGetBoard(dstBoardID)
	assertBoardIsNotFrozen(dst)
	assertHasBoardPermission(dst, caller, PermissionThreadRepost)

	board := mustGetBoard(boardID)
	thread := mustGetThread(board, threadID)
	assertThreadVisible(thread)

	if thread.IsRepost() {
		panic("reposting a thread that is a repost is not allowed")
	}

	repostId := dst.incGetPostID()
	body = strings.TrimSpace(body)
	repost := newPost(dst, repostId, caller, title, body, repostId, thread.GetPostID(), thread.GetBoard().GetID())
	thread.AddRepostTo(caller, repost, dst)
	return repostId
}

// DeleteThread deletes a thread from a board.
//
// Threads can be deleted by the users who created them or otherwise by users with special permissions.
func DeleteThread(boardID BoardID, threadID PostID) {
	board := mustGetBoard(boardID)
	assertBoardIsNotFrozen(board)

	caller := std.OriginCaller()
	thread := mustGetThread(board, threadID)
	assertThreadIsNotFrozen(thread)

	if caller != thread.GetCreator() {
		assertHasBoardPermission(board, caller, PermissionThreadDelete)
	}

	// Hard delete thread and all its replies
	board.DeleteThread(threadID)
}

// DeleteReply deletes a reply from a thread.
//
// Replies can be deleted by the users who created them or otherwise by users with special permissions.
// Soft deletion is used when the deleted reply contains sub replies, in which case the reply content
// is replaced by a text informing that reply has been deleted to avoid deleting sub-replies.
func DeleteReply(boardID BoardID, threadID, replyID PostID) {
	board := mustGetBoard(boardID)
	assertBoardIsNotFrozen(board)

	thread := mustGetThread(board, threadID)
	assertThreadIsNotFrozen(thread)

	reply := mustGetReply(thread, replyID)
<<<<<<< HEAD
=======
	assertReplyVisible(reply)
	assertReplyIsNotFrozen(reply)

>>>>>>> c3aaac27
	caller := std.OriginCaller()
	if caller != reply.GetCreator() {
		assertHasBoardPermission(board, caller, PermissionReplyDelete)
	}

	// Soft delete reply by changing its body when it contains
	// sub-replies, otherwise hard delete it.
	if reply.HasReplies() {
		reply.Update(reply.GetTitle(), "This reply has been deleted")
	} else {
		thread.DeleteReply(replyID)
	}
}

// EditThread updates the title and body of thread.
//
// Threads can be updated by the users who created them or otherwise by users with special permissions.
func EditThread(boardID BoardID, threadID PostID, title, body string) {
	title = strings.TrimSpace(title)
	assertTitleIsValid(title)

	board := mustGetBoard(boardID)
	assertBoardIsNotFrozen(board)

	thread := mustGetThread(board, threadID)
<<<<<<< HEAD
	body = strings.TrimSpace(body)
	if !thread.IsRepost() {
		assertBodyIsNotEmpty(body)
	}
=======
	assertThreadIsNotFrozen(thread)
>>>>>>> c3aaac27

	caller := std.OriginCaller()
	if caller != thread.GetCreator() {
		assertHasBoardPermission(board, caller, PermissionThreadEdit)
	}

	thread.Update(title, body)
}

// EditReply updates the body of comment or reply.
//
// Replies can be updated only by the users who created them.
func EditReply(boardID BoardID, threadID, replyID PostID, body string) {
	body = strings.TrimSpace(body)
	assertBodyIsNotEmpty(body)

	board := mustGetBoard(boardID)
	assertBoardIsNotFrozen(board)

	thread := mustGetThread(board, threadID)
	assertThreadIsNotFrozen(thread)

	reply := mustGetReply(thread, replyID)
	assertReplyVisible(reply)
	assertReplyIsNotFrozen(reply)

	if std.OriginCaller() != reply.GetCreator() {
		panic("only the reply creator is allowed to edit it")
	}

	reply.Update("", body)
}

// InviteMember adds a member to the realm or to a boards.
//
// A role can optionally be specified to be assigned to the new member.
// Board ID is only required when inviting a member to a board.
func InviteMember(boardID BoardID, user std.Address, role Role) {
	if boardID != 0 {
		board := mustGetBoard(boardID)
		assertBoardIsNotFrozen(board)
	}

	perms := mustGetPermissions(boardID)
	caller := std.OriginCaller()
	args := Args{user, role}
	perms.WithPermission(caller, PermissionMemberInvite, args, func(Args) {
		if err := perms.AddUser(user, role); err != nil {
			panic(err)
		}
	})
}

// RemoveMember removes a member from the realm or a boards.
//
// Board ID is only required when removing a member from board.
func RemoveMember(boardID BoardID, user std.Address) {
	if boardID != 0 {
		board := mustGetBoard(boardID)
		assertBoardIsNotFrozen(board)
	}

	perms := mustGetPermissions(boardID)
	caller := std.OriginCaller()
	perms.WithPermission(caller, PermissionMemberRemove, Args{user}, func(Args) {
		if !perms.RemoveUser(user) {
			panic("member not found")
		}
	})
}

// IsMember checks if an user is a member of the realm or a board.
//
// Board ID is only required when checking if a user is a member of a board.
func IsMember(boardID BoardID, user std.Address) bool {
	if boardID != 0 {
		board := mustGetBoard(boardID)
		assertBoardIsNotFrozen(board)
	}

	perms := mustGetPermissions(boardID)
	return perms.HasUser(user)
}

// HasMemberRole checks if a realm or board member has a specific role assigned.
//
// Board ID is only required when checking a member of a board.
func HasMemberRole(boardID BoardID, member std.Address, role Role) bool {
	if boardID != 0 {
		board := mustGetBoard(boardID)
		assertBoardIsNotFrozen(board)
	}

	perms := mustGetPermissions(boardID)
	return perms.HasRole(member, role)
}

// ChangeMemberRole changes the role of a realm or board member.
//
// Board ID is only required when changing the role for a member of a board.
func ChangeMemberRole(boardID BoardID, member std.Address, role Role) {
	if boardID != 0 {
		board := mustGetBoard(boardID)
		assertBoardIsNotFrozen(board)
	}

	perms := mustGetPermissions(boardID)
	caller := std.OriginCaller()
	args := Args{boardID, member, role}
	perms.WithPermission(caller, PermissionRoleChange, args, func(Args) {
		if err := perms.SetUserRoles(member, role); err != nil {
			panic(err)
		}
	})
}

func assertHasBoardPermission(b *Board, user std.Address, p Permission) {
	if !b.perms.HasPermission(user, p) {
		panic("unauthorized")
	}
}

func assertBoardExists(id BoardID) {
	if _, found := getBoard(id); !found {
		panic("board not found: " + id.String())
	}
}

func assertBoardIsNotFrozen(b *Board) {
	if b.IsReadOnly() {
		panic("board is frozen")
	}
}

<<<<<<< HEAD
func assertIsValidBoardName(name string) {
	size := len(name)
	if size == 0 {
		panic("board name is empty")
	}

	if size > MaxBoardNameLength {
		n := strconv.Itoa(MaxBoardNameLength)
		panic("board name is too long, maximum allowed is " + n + " characters")
	}

	if !reBoardName.MatchString(name) {
		panic("board name contains invalid characters")
=======
func assertThreadIsNotFrozen(t *Post) {
	if t.IsReadOnly() {
		panic("thread is frozen")
	}
}

func assertReplyIsNotFrozen(r *Post) {
	if r.IsReadOnly() {
		panic("reply is frozen")
	}
}

func assertNameIsNotEmpty(name string) {
	if name == "" {
		panic("name is empty")
>>>>>>> c3aaac27
	}
}

func assertTitleIsValid(title string) {
	if title == "" {
		panic("title is empty")
	}

	if len(title) > MaxThreadTitleLength {
		n := strconv.Itoa(MaxThreadTitleLength)
		panic("thread title is too long, maximum allowed is " + n + " characters")
	}
}

func assertBodyIsNotEmpty(body string) {
	if body == "" {
		panic("body is empty")
	}
}

func assertBoardNameNotExists(name string) {
	if gBoardsByName.Has(name) {
		panic("board already exists")
	}
}

func assertThreadExists(b *Board, threadID PostID) {
	if _, found := b.GetThread(threadID); !found {
		panic("thread not found: " + threadID.String())
	}
}

func assertReplyExists(thread *Post, replyID PostID) {
	if _, found := thread.GetReply(replyID); !found {
		panic("reply not found: " + replyID.String())
	}
}

func assertThreadVisible(thread *Post) {
	if thread.IsHidden() {
		panic("thread is hidden")
	}
}

func assertReplyVisible(thread *Post) {
	if thread.IsHidden() {
		panic("reply is hidden")
	}
}

func mustGetPermissions(bid BoardID) Permissions {
	if bid != 0 {
		board := mustGetBoard(bid)
		return board.perms
	}
	return gPerms
}<|MERGE_RESOLUTION|>--- conflicted
+++ resolved
@@ -289,16 +289,10 @@
 		reply = thread.AddReply(caller, body)
 	} else {
 		// Try to get parent reply and add a new child reply
-<<<<<<< HEAD
 		parent := mustGetReply(thread, replyID)
-		if parent.IsHidden() {
-			panic("replying to a hidden reply is not allowed")
+		if parent.IsHidden() || parent.IsReadOnly() {
+			panic("replying to a hidden or frozen reply is not allowed")
 		}
-=======
-		post := mustGetReply(thread, replyID)
-		assertReplyVisible(post)
-		assertReplyIsNotFrozen(post)
->>>>>>> c3aaac27
 
 		reply = parent.AddReply(caller, body)
 	}
@@ -395,12 +389,9 @@
 	assertThreadIsNotFrozen(thread)
 
 	reply := mustGetReply(thread, replyID)
-<<<<<<< HEAD
-=======
 	assertReplyVisible(reply)
 	assertReplyIsNotFrozen(reply)
 
->>>>>>> c3aaac27
 	caller := std.OriginCaller()
 	if caller != reply.GetCreator() {
 		assertHasBoardPermission(board, caller, PermissionReplyDelete)
@@ -426,14 +417,12 @@
 	assertBoardIsNotFrozen(board)
 
 	thread := mustGetThread(board, threadID)
-<<<<<<< HEAD
+	assertThreadIsNotFrozen(thread)
+
 	body = strings.TrimSpace(body)
 	if !thread.IsRepost() {
 		assertBodyIsNotEmpty(body)
 	}
-=======
-	assertThreadIsNotFrozen(thread)
->>>>>>> c3aaac27
 
 	caller := std.OriginCaller()
 	if caller != thread.GetCreator() {
@@ -568,7 +557,6 @@
 	}
 }
 
-<<<<<<< HEAD
 func assertIsValidBoardName(name string) {
 	size := len(name)
 	if size == 0 {
@@ -582,7 +570,9 @@
 
 	if !reBoardName.MatchString(name) {
 		panic("board name contains invalid characters")
-=======
+	}
+}
+
 func assertThreadIsNotFrozen(t *Post) {
 	if t.IsReadOnly() {
 		panic("thread is frozen")
@@ -598,7 +588,6 @@
 func assertNameIsNotEmpty(name string) {
 	if name == "" {
 		panic("name is empty")
->>>>>>> c3aaac27
 	}
 }
 
