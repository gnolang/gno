package main

import (
	"std"

	boards2 "gno.land/r/nt/boards2/v1"
)

const (
	owner     = std.Address("g1jg8mtutu9khhfwc4nxmuhcpftf0pajdhfvsqf5") // @test1
	moderator = std.Address("g1us8428u2a5satrlxzagqqa5m6vmuze025anjlj") // @test2
)

var (
	bid boards2.BoardID
	pid boards2.PostID
)

func init() {
	std.TestSetOriginCaller(owner)
<<<<<<< HEAD
	bid = boards2.CreateBoard("test-board")
	pid = boards2.CreateThread(bid, "Foo", "bar", false)
=======
>>>>>>> c3aaac27

	// Created a board with a specific flagging threshold
	bid = boards2.CreateBoard("test-board")
	boards2.SetFlaggingThreshold(bid, 2)

	// Invite a moderator to the new board
	boards2.InviteMember(bid, moderator, boards2.RoleModerator)

	// Create a new thread and flag it as a moderator
	std.TestSetOriginCaller(moderator)
	pid = boards2.CreateThread(bid, "Foo", "bar")
	boards2.FlagThread(bid, pid, "")
}

func main() {
	boards2.FlagThread(bid, pid, "")
}

// Error:
// item has been already flagged by a current user<|MERGE_RESOLUTION|>--- conflicted
+++ resolved
@@ -18,11 +18,6 @@
 
 func init() {
 	std.TestSetOriginCaller(owner)
-<<<<<<< HEAD
-	bid = boards2.CreateBoard("test-board")
-	pid = boards2.CreateThread(bid, "Foo", "bar", false)
-=======
->>>>>>> c3aaac27
 
 	// Created a board with a specific flagging threshold
 	bid = boards2.CreateBoard("test-board")
@@ -33,7 +28,7 @@
 
 	// Create a new thread and flag it as a moderator
 	std.TestSetOriginCaller(moderator)
-	pid = boards2.CreateThread(bid, "Foo", "bar")
+	pid = boards2.CreateThread(bid, "Foo", "bar", false)
 	boards2.FlagThread(bid, pid, "")
 }
 
