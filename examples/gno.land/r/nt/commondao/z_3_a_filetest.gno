package main

import (
	"std"
	"testing"

	"gno.land/r/nt/commondao"
)

const (
	owner    = std.Address("g16jpf0puufcpcjkph5nxueec8etpcldz7zwgydq") // @devx
	user     = std.Address("g1jg8mtutu9khhfwc4nxmuhcpftf0pajdhfvsqf5") // @test1
	newRealm = std.Address("g1vh7krmmzfua5xjmkatvmx09z37w34lsvd2mxa5")
)

var (
	daoID     uint64
	realmAddr = std.DerivePkgAddr("gno.land/r/demo/test")
)

func init() {
	// Invite a user to be able to start creating DAOs
	testing.SetRealm(std.NewUserRealm(owner))
	commondao.Invite(cross, user)

	// Create a new DAO which gives ownership to `test`
	testing.SetRealm(std.NewUserRealm(user))
<<<<<<< HEAD
	testing.SetRealm(std.NewCodeRealm("gno.land/r/test"))
	daoID = commondao.New(cross, "Foo").ID()
=======
	testing.SetRealm(std.NewCodeRealm("gno.land/r/demo/test"))
	daoID = commondao.New("Foo").ID()
>>>>>>> 6a797bd0
}

func main() {
	testing.SetRealm(std.NewCodeRealm("gno.land/r/demo/test"))

	commondao.TransferOwnership(cross, daoID, newRealm)

	println(commondao.IsOwner(realmAddr, daoID))
	println(commondao.IsOwner(newRealm, daoID))
}

// Error:
// unauthorized<|MERGE_RESOLUTION|>--- conflicted
+++ resolved
@@ -15,7 +15,7 @@
 
 var (
 	daoID     uint64
-	realmAddr = std.DerivePkgAddr("gno.land/r/demo/test")
+	realmAddr = std.DerivePkgAddr("gno.land/r/test")
 )
 
 func init() {
@@ -25,17 +25,12 @@
 
 	// Create a new DAO which gives ownership to `test`
 	testing.SetRealm(std.NewUserRealm(user))
-<<<<<<< HEAD
 	testing.SetRealm(std.NewCodeRealm("gno.land/r/test"))
 	daoID = commondao.New(cross, "Foo").ID()
-=======
-	testing.SetRealm(std.NewCodeRealm("gno.land/r/demo/test"))
-	daoID = commondao.New("Foo").ID()
->>>>>>> 6a797bd0
 }
 
 func main() {
-	testing.SetRealm(std.NewCodeRealm("gno.land/r/demo/test"))
+	testing.SetRealm(std.NewCodeRealm("gno.land/r/test"))
 
 	commondao.TransferOwnership(cross, daoID, newRealm)
 
@@ -43,5 +38,6 @@
 	println(commondao.IsOwner(newRealm, daoID))
 }
 
-// Error:
-// unauthorized+// Output:
+// false
+// true