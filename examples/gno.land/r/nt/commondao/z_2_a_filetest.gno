package main

import (
	"std"
	"testing"

	"gno.land/r/nt/commondao"
)

const (
	owner = std.Address("g16jpf0puufcpcjkph5nxueec8etpcldz7zwgydq") // @devx
	user  = std.Address("g1jg8mtutu9khhfwc4nxmuhcpftf0pajdhfvsqf5") // @test1
	name  = "Foo"
)

var realm std.Address

func init() {
	// Invite a user to be able to start creating DAOs
	testing.SetRealm(std.NewUserRealm(owner))
	cross(commondao.Invite)(user)

	// The origin must be the invited user where invitation
	// is removed after the first user call to create a DAO
<<<<<<< HEAD
	testing.SetOriginCaller(user)
}

func main() {
	testing.SetRealm(std.NewUserRealm(user))
=======
	testing.SetRealm(std.NewUserRealm(user))
	testing.SetRealm(std.NewCodeRealm("gno.land/r/demo/commondao_test"))
>>>>>>> 6e71b81e

	dao := commondao.New(name)
	if dao == nil {
		panic("expected DAO to be created")
	}

	println(dao.Name() == name)
	println(commondao.IsOwner(user, dao.ID()))
	println(commondao.IsInvited(user))
	println(commondao.GetOptions(dao.ID()) != nil)
}

// Output:
// true
// true
// false
// true<|MERGE_RESOLUTION|>--- conflicted
+++ resolved
@@ -19,19 +19,12 @@
 	// Invite a user to be able to start creating DAOs
 	testing.SetRealm(std.NewUserRealm(owner))
 	cross(commondao.Invite)(user)
-
-	// The origin must be the invited user where invitation
-	// is removed after the first user call to create a DAO
-<<<<<<< HEAD
-	testing.SetOriginCaller(user)
 }
 
 func main() {
+	// The origin must be the invited user where invitation
+	// is removed after the first user call to create a DAO
 	testing.SetRealm(std.NewUserRealm(user))
-=======
-	testing.SetRealm(std.NewUserRealm(user))
-	testing.SetRealm(std.NewCodeRealm("gno.land/r/demo/commondao_test"))
->>>>>>> 6e71b81e
 
 	dao := commondao.New(name)
 	if dao == nil {
