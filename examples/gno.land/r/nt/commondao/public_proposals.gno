--- conflicted
+++ resolved
@@ -13,22 +13,13 @@
 // - daoID: ID of the root DAO (required)
 // - newMembers: Comma separated list of addresses to add as members
 // - removeMembers: Comma separated list of member addresses to remove
-<<<<<<< HEAD
 func CreateMembersUpdateProposal(daoID uint64, newMembers, removeMembers string) uint64 {
+	crossing()
+
 	dao := mustGetDAO(daoID)
 	o := getOptions(daoID)
 	if !o.AllowMembersUpdate {
 		panic("forbidden")
-=======
-func CreateMembersUpdateProposal(daoID uint64, subPath, newMembers, removeMembers string) uint64 {
-	crossing()
-
-	var dao *commondao.CommonDAO
-	if subPath != "" {
-		dao = mustGetSubDAO(daoID, subPath)
-	} else {
-		dao = mustGetDAO(daoID)
->>>>>>> 56cfa698
 	}
 
 	caller := std.PreviousRealm().Address()
