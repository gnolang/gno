--- conflicted
+++ resolved
@@ -39,12 +39,7 @@
 	name = strings.TrimSpace(name)
 	assertNameIsNotEmpty(name)
 
-<<<<<<< HEAD
-	// Require an invitation when caller creates the first DAO
-	caller := std.PreviousRealm().Address()
-=======
 	caller := std.CurrentRealm().Address()
->>>>>>> 56cfa698
 	if !checkOwnershipExists(caller) {
 		orig := std.OriginCaller()
 		assertIsInvited(orig)
@@ -61,17 +56,13 @@
 
 	ownership.Set(caller.String(), ids)
 	daos.Set(id.String(), dao)
-<<<<<<< HEAD
 	options.Set(id.String(), &daoOptions)
-
-=======
->>>>>>> 56cfa698
 	return dao
 }
 
 // NewSubDAO creates a new SubDAO.
 func NewSubDAO(name string, parentID uint64) *commondao.CommonDAO {
-	caller := std.PreviousRealm().Address()
+	caller := std.CurrentRealm().Address()
 	assertIsOwner(caller, parentID)
 
 	parentOptions := getOptions(parentID)
@@ -110,7 +101,7 @@
 // GetOptions returns the configuration of a DAO.
 // It panics if caller doesn't have ownership of the DAO instance.
 func GetOptions(daoID uint64) *Options {
-	if !checkIsOwner(std.PreviousRealm().Address(), daoID) {
+	if !checkIsOwner(std.CurrentRealm().Address(), daoID) {
 		panic("unauthorized")
 	}
 
@@ -148,28 +139,10 @@
 // It panics if caller doesn't have ownership of the DAO instance.
 // Only toplevel DAOs are returned, to get SubDAOs use `GetSubDAO()`.
 func Get(daoID uint64) *commondao.CommonDAO {
-<<<<<<< HEAD
-	assertCallerIsOwner(daoID)
+	assertIsOwner(std.CurrentRealm().Address(), daoID)
 	return mustGetDAO(daoID)
 }
 
-=======
-	assertCallerIsRealm() // TODO: Allow users to get DAOs using run TX?
-	assertIsOwner(std.CurrentRealm().Address(), daoID)
-
-	return mustGetDAO(daoID)
-}
-
-// GetSubDAO returns a SubDAO searched by path.
-// It panics if caller doesn't have access ownership to the topmost DAO.
-func GetSubDAO(rootID uint64, path string) *commondao.CommonDAO {
-	assertCallerIsRealm() // TODO: Allow users to get SubDAOs using run TX?
-	assertIsOwner(std.CurrentRealm().Address(), rootID)
-
-	return mustGetSubDAO(rootID, path)
-}
-
->>>>>>> 56cfa698
 // GetSize returns the number of SubDAOs under a specified root DAO.
 func GetSize(rootID uint64) int {
 	assertIsOwner(std.CurrentRealm().Address(), rootID)
@@ -186,17 +159,12 @@
 	crossing()
 
 	dao := mustGetDAO(daoID)
-<<<<<<< HEAD
-
 	o := getOptions(dao.ID())
 	if !o.AllowVoting {
 		panic("voting is not enabled")
 	}
 
-	caller := std.OriginCaller()
-=======
-	caller := std.PreviousRealm().Address()
->>>>>>> 56cfa698
+	caller := std.PreviousRealm().Address()
 	assertCallerIsMember(caller, dao)
 
 	err := dao.Vote(caller, proposalID, vote, reason)
@@ -210,17 +178,12 @@
 	crossing()
 
 	dao := mustGetDAO(daoID)
-<<<<<<< HEAD
-
 	o := getOptions(dao.ID())
 	if !o.AllowExecution {
 		panic("proposal execution is not enabled")
 	}
 
-	caller := std.OriginCaller()
-=======
-	caller := std.PreviousRealm().Address()
->>>>>>> 56cfa698
+	caller := std.PreviousRealm().Address()
 	assertCallerIsMember(caller, dao)
 
 	err := dao.Execute(proposalID)
@@ -258,15 +221,6 @@
 	}
 }
 
-<<<<<<< HEAD
-=======
-func assertCallerIsRealm() { // Assert for non crossing functions
-	if std.CurrentRealm().PkgPath() == "" {
-		panic("caller is not a realm")
-	}
-}
-
->>>>>>> 56cfa698
 func assertIsOwner(addr std.Address, daoID uint64) {
 	if !checkIsOwner(addr, daoID) {
 		panic("unauthorized")
