package main

import (
	"std"
	"testing"

	"gno.land/r/nt/commondao"
)

const (
	owner = std.Address("g16jpf0puufcpcjkph5nxueec8etpcldz7zwgydq") // @devx
	user  = std.Address("g1jg8mtutu9khhfwc4nxmuhcpftf0pajdhfvsqf5") // @test1
)

var parentID uint64

func init() {
	// Invite a user to be able to start creating DAOs
<<<<<<< HEAD
	testing.SetOriginCaller(owner)
	commondao.Invite(user)

	// The origin must be the invited user
	testing.SetOriginCaller(user)

	// Create the root DAO
	parentID = commondao.New("Parent DAO").ID()
}

func main() {
	commondao.NewSubDAO("", parentID)
=======
	testing.SetRealm(std.NewUserRealm(owner))
	cross(commondao.Invite)(user)
}

func main() {
	testing.SetRealm(std.NewCodeRealm("gno.land/r/demo/commondao_test"))

	commondao.NewSubDAO("Foo", "foo", nil)
>>>>>>> 56cfa698
}

// Error:
// DAO name is empty<|MERGE_RESOLUTION|>--- conflicted
+++ resolved
@@ -16,29 +16,21 @@
 
 func init() {
 	// Invite a user to be able to start creating DAOs
-<<<<<<< HEAD
-	testing.SetOriginCaller(owner)
-	commondao.Invite(user)
+	testing.SetRealm(std.NewUserRealm(owner))
+	cross(commondao.Invite)(user)
 
 	// The origin must be the invited user
 	testing.SetOriginCaller(user)
 
 	// Create the root DAO
+	testing.SetRealm(std.NewCodeRealm("gno.land/r/demo/commondao_test"))
 	parentID = commondao.New("Parent DAO").ID()
-}
-
-func main() {
-	commondao.NewSubDAO("", parentID)
-=======
-	testing.SetRealm(std.NewUserRealm(owner))
-	cross(commondao.Invite)(user)
 }
 
 func main() {
 	testing.SetRealm(std.NewCodeRealm("gno.land/r/demo/commondao_test"))
 
-	commondao.NewSubDAO("Foo", "foo", nil)
->>>>>>> 56cfa698
+	commondao.NewSubDAO("", parentID)
 }
 
 // Error:
