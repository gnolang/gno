package main

import (
	"std"
	"testing"

	"gno.land/r/nt/commondao"
)

const (
	owner = std.Address("g16jpf0puufcpcjkph5nxueec8etpcldz7zwgydq") // @devx
	user  = std.Address("g1jg8mtutu9khhfwc4nxmuhcpftf0pajdhfvsqf5") // @test1
)

func init() {
	// Invite a user to be able to start creating DAOs
	testing.SetRealm(std.NewUserRealm(owner))
	cross(commondao.Invite)(user)

	// The origin must be the invited user
	testing.SetOriginCaller(user)
<<<<<<< HEAD
=======

	// Create the root DAO
	testing.SetRealm(std.NewCodeRealm("gno.land/r/demo/commondao_test"))
	rootDAO = commondao.New("Parent DAO")
>>>>>>> 56cfa698
}

func main() {
	commondao.NewSubDAO("Foo", 404)
}

// Error:
// DAO not found<|MERGE_RESOLUTION|>--- conflicted
+++ resolved
@@ -16,19 +16,11 @@
 	// Invite a user to be able to start creating DAOs
 	testing.SetRealm(std.NewUserRealm(owner))
 	cross(commondao.Invite)(user)
-
-	// The origin must be the invited user
-	testing.SetOriginCaller(user)
-<<<<<<< HEAD
-=======
-
-	// Create the root DAO
-	testing.SetRealm(std.NewCodeRealm("gno.land/r/demo/commondao_test"))
-	rootDAO = commondao.New("Parent DAO")
->>>>>>> 56cfa698
 }
 
 func main() {
+	testing.SetRealm(std.NewUserRealm(user))
+
 	commondao.NewSubDAO("Foo", 404)
 }
 
