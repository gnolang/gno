--- conflicted
+++ resolved
@@ -27,24 +27,15 @@
 	dao = commondao.New("Foo")
 	dao.Members().Add(user)
 	dao.Members().Add(owner)
-<<<<<<< HEAD
 
 	options := commondao.GetOptions(dao.ID())
 	options.SetAllowMembersUpdate(true)
-
-	testing.SetRealm(std.NewUserRealm(user))
-}
-
-func main() {
-	pID := commondao.CreateMembersUpdateProposal(dao.ID(), newMembers, removeMembers)
-=======
 }
 
 func main() {
 	testing.SetRealm(std.NewUserRealm(user))
 
-	pID := cross(commondao.CreateMembersUpdateProposal)(dao.ID(), "", newMembers, removeMembers)
->>>>>>> 56cfa698
+	pID := cross(commondao.CreateMembersUpdateProposal)(dao.ID(), newMembers, removeMembers)
 
 	p := dao.ActiveProposals().Get(pID)
 	if p == nil {
