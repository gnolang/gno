--- conflicted
+++ resolved
@@ -69,7 +69,6 @@
 	o.AllowExecution = allow
 }
 
-<<<<<<< HEAD
 // SetAllowMembersUpdate toggles support for DAO members update proposals.
 // This type of proposal allows adding or removing DAO members.
 func (o *Options) SetAllowMembersUpdate(allow bool) {
@@ -90,7 +89,8 @@
 // SetAllowDissolutionProposals toggles support for DAO dissolution proposals.
 func (o *Options) SetAllowDissolutionProposals(allow bool) {
 	o.AllowDissolutionProposals = allow
-=======
+}
+
 // AllowListing configures DAO listing within CommonDAO realm.
 func AllowListing(allow bool) Option {
 	return func(o *Options) {
@@ -124,5 +124,32 @@
 	return func(o *Options) {
 		o.AllowExecution = allow
 	}
->>>>>>> 6ced7b99
+}
+
+// AllowMembersUpdate configures support for DAO members update proposals.
+func AllowMembersUpdate(allow bool) Option {
+	return func(o *Options) {
+		o.AllowMembersUpdate = allow
+	}
+}
+
+// AllowTextProposals configures support generic text proposals.
+func AllowTextProposals(allow bool) Option {
+	return func(o *Options) {
+		o.AllowTextProposals = allow
+	}
+}
+
+// AllowSubDAOPorposals configures support for SubDAO creation proposals.
+func AllowSubDAOPorposals(allow bool) Option {
+	return func(o *Options) {
+		o.AllowSubDAOProposals = allow
+	}
+}
+
+// AllowDissolutionProposals configures support for DAO dissolution proposals.
+func AllowDissolutionProposals(allow bool) Option {
+	return func(o *Options) {
+		o.AllowDissolutionProposals = allow
+	}
 }