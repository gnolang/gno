--- conflicted
+++ resolved
@@ -23,12 +23,8 @@
 	// is removed after the first user call to create a DAO
 	testing.SetOriginCaller(user)
 
-<<<<<<< HEAD
 	// Create root DAO with subDAOs
-=======
-	// Create root DAO with a subDAO
 	testing.SetRealm(std.NewCodeRealm("gno.land/r/demo/commondao_test"))
->>>>>>> 56cfa698
 	rootDAO := commondao.New("Root DAO")
 	fooDAO := commondao.NewSubDAO("A", rootDAO.ID())
 	barDAO := commondao.NewSubDAO("B", fooDAO.ID())
@@ -39,13 +35,9 @@
 }
 
 func main() {
-<<<<<<< HEAD
+	testing.SetRealm(std.NewCodeRealm("gno.land/r/demo/commondao_test"))
+
 	iter := commondao.NewIterator(rootID)
-=======
-	crossing()
-
-	dao := commondao.GetSubDAO(rootID, path)
->>>>>>> 56cfa698
 
 	println("Count =", iter.Count())
 
