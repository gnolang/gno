--- conflicted
+++ resolved
@@ -23,18 +23,9 @@
 	testing.SetRealm(std.NewUserRealm(user))
 
 	// Create the root DAO
-<<<<<<< HEAD
-	testing.SetRealm(std.NewCodeRealm("gno.land/r/test"))
-	parentID = commondao.New("Parent DAO").ID()
-
-	// Change options to disallow subDAOs
-	options := commondao.GetOptions(parentID)
-	options.SetAllowChildren(false)
-=======
 	testing.SetRealm(std.NewCodeRealm("gno.land/r/demo/commondao_test"))
 	parentDAO := commondao.New("Parent DAO", commondao.AllowChildren(false)) // Disallow SubDAOs
 	parentID = parentDAO.ID()
->>>>>>> 3082f550
 }
 
 func main() {
