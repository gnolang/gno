package main

import (
	"std"
	"testing"

	"gno.land/r/nt/commondao"
)

const (
	owner = std.Address("g16jpf0puufcpcjkph5nxueec8etpcldz7zwgydq") // @devx
	user  = std.Address("g1jg8mtutu9khhfwc4nxmuhcpftf0pajdhfvsqf5") // @test1
)

var parentID uint64

func init() {
	// Invite a user to be able to start creating DAOs
	testing.SetRealm(std.NewUserRealm(owner))
	cross(commondao.Invite)(user)

	// The origin must be the invited user
	testing.SetOriginCaller(user)

	// Create the root DAO
<<<<<<< HEAD
	parentID = commondao.New("Parent DAO").ID()

	// Change options to disallow subDAOs
	options := commondao.GetOptions(parentID)
	options.SetAllowChildren(false)
}

func main() {
	commondao.NewSubDAO("Foo", parentID)
=======
	testing.SetRealm(std.NewCodeRealm("gno.land/r/demo/commondao_test"))
	rootDAO = commondao.New("Parent DAO")
}

func main() {
	crossing()

	commondao.NewSubDAO("", "foo", rootDAO)
>>>>>>> 56cfa698
}

// Error:
// SubDAO support is not enabled<|MERGE_RESOLUTION|>--- conflicted
+++ resolved
@@ -23,7 +23,7 @@
 	testing.SetOriginCaller(user)
 
 	// Create the root DAO
-<<<<<<< HEAD
+	testing.SetRealm(std.NewCodeRealm("gno.land/r/demo/commondao_test"))
 	parentID = commondao.New("Parent DAO").ID()
 
 	// Change options to disallow subDAOs
@@ -32,17 +32,9 @@
 }
 
 func main() {
+	testing.SetRealm(std.NewCodeRealm("gno.land/r/demo/commondao_test"))
+
 	commondao.NewSubDAO("Foo", parentID)
-=======
-	testing.SetRealm(std.NewCodeRealm("gno.land/r/demo/commondao_test"))
-	rootDAO = commondao.New("Parent DAO")
-}
-
-func main() {
-	crossing()
-
-	commondao.NewSubDAO("", "foo", rootDAO)
->>>>>>> 56cfa698
 }
 
 // Error:
