--- conflicted
+++ resolved
@@ -1,10 +1,12 @@
 package main
 
 import (
+	"std"
+	"testing"
+
 	"gno.land/r/nt/commondao"
 )
 
-<<<<<<< HEAD
 const (
 	owner = std.Address("g16jpf0puufcpcjkph5nxueec8etpcldz7zwgydq") // @devx
 	user  = std.Address("g1jg8mtutu9khhfwc4nxmuhcpftf0pajdhfvsqf5") // @test1
@@ -14,14 +16,15 @@
 
 func init() {
 	// Invite a user to be able to start creating DAOs
-	testing.SetOriginCaller(owner)
-	commondao.Invite(user)
+	testing.SetRealm(std.NewUserRealm(owner))
+	cross(commondao.Invite)(user)
 
 	// The origin must be the invited user where invitation
 	// is removed after the first user call to create a DAO
 	testing.SetOriginCaller(user)
 
 	// Create root DAO with subDAOs
+	testing.SetRealm(std.NewCodeRealm("gno.land/r/demo/commondao_test"))
 	rootDAO := commondao.New("Root DAO")
 	fooDAO := commondao.NewSubDAO("A", rootDAO.ID())
 	barDAO := commondao.NewSubDAO("B", fooDAO.ID())
@@ -32,13 +35,11 @@
 }
 
 func main() {
+	testing.SetRealm(std.NewCodeRealm("gno.land/r/demo/commondao_test"))
+
 	iter := commondao.NewIterator(rootID, commondao.WithOffset(1), commondao.WithCount(2))
 
 	println("Count =", iter.Count())
-=======
-func main() {
-	crossing()
->>>>>>> 56cfa698
 
 	for iter.Next() {
 		if dao := iter.DAO(); dao != nil {
