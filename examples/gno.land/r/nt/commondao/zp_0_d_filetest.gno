--- conflicted
+++ resolved
@@ -22,31 +22,20 @@
 	// The origin must be the invited user where invitation
 	// is removed after the first user call to create a DAO
 	testing.SetOriginCaller(user)
-<<<<<<< HEAD
+
+	// Create root DAO with a subDAO
+	testing.SetRealm(std.NewCodeRealm("gno.land/r/demo/commondao_test"))
 	dao := commondao.New("Foo")
 	daoID = dao.ID()
 
 	options := commondao.GetOptions(daoID)
 	options.SetAllowMembersUpdate(true)
-
-	testing.SetRealm(std.NewUserRealm(user))
-}
-
-func main() {
-	commondao.CreateMembersUpdateProposal(daoID, "", "")
-=======
-
-	// Create root DAO with a subDAO
-	testing.SetRealm(std.NewCodeRealm("gno.land/r/demo/commondao_test"))
-	dao := commondao.New("Foo")
-	daoID = dao.ID()
 }
 
 func main() {
 	testing.SetRealm(std.NewUserRealm(user))
 
-	cross(commondao.CreateMembersUpdateProposal)(daoID, "", "", "")
->>>>>>> 56cfa698
+	cross(commondao.CreateMembersUpdateProposal)(daoID, "", "")
 }
 
 // Error:
