package main

import (
	"std"
	"testing"

	"gno.land/r/nt/commondao"
)

const (
	owner    = std.Address("g16jpf0puufcpcjkph5nxueec8etpcldz7zwgydq") // @devx
	user     = std.Address("g1jg8mtutu9khhfwc4nxmuhcpftf0pajdhfvsqf5") // @test1
	newRealm = std.Address("g1vh7krmmzfua5xjmkatvmx09z37w34lsvd2mxa5")
)

var daoID uint64

func init() {
	// Invite a user to be able to start creating DAOs
	testing.SetRealm(std.NewUserRealm(owner))
	commondao.Invite(cross, user)

	// Create a new DAO which gives ownership to `test`
	testing.SetRealm(std.NewUserRealm(user))
<<<<<<< HEAD
	testing.SetRealm(std.NewCodeRealm("gno.land/r/tests/tests"))
	daoID = commondao.New("Foo").ID()
=======
	testing.SetRealm(std.NewCodeRealm("gno.land/r/demo/tests"))
	daoID = commondao.New(cross, "Foo").ID()
>>>>>>> 23c6e6b3
}

func main() {
	// Use a caller that is not the owner of the DAO
	testing.SetRealm(std.NewUserRealm(user))

	commondao.TransferOwnership(cross, daoID, newRealm)
}

// Error:
// unauthorized<|MERGE_RESOLUTION|>--- conflicted
+++ resolved
@@ -22,13 +22,8 @@
 
 	// Create a new DAO which gives ownership to `test`
 	testing.SetRealm(std.NewUserRealm(user))
-<<<<<<< HEAD
-	testing.SetRealm(std.NewCodeRealm("gno.land/r/tests/tests"))
-	daoID = commondao.New("Foo").ID()
-=======
 	testing.SetRealm(std.NewCodeRealm("gno.land/r/demo/tests"))
 	daoID = commondao.New(cross, "Foo").ID()
->>>>>>> 23c6e6b3
 }
 
 func main() {
