package main

import (
	"std"
	"testing"

	"gno.land/r/nt/commondao"
)

const (
	owner = std.Address("g16jpf0puufcpcjkph5nxueec8etpcldz7zwgydq") // @devx
	user  = std.Address("g1jg8mtutu9khhfwc4nxmuhcpftf0pajdhfvsqf5") // @test1
)

func init() {
	// Invite a user to be able to start creating DAOs
	testing.SetRealm(std.NewUserRealm(owner))
	cross(commondao.Invite)(user)
}

func main() {
<<<<<<< HEAD
	testing.SetRealm(std.NewUserRealm(user))

	commondao.New("")
=======
	// The origin must be the invited user
	testing.SetRealm(std.NewUserRealm(user))

	commondao.New("Foo")
>>>>>>> 6e71b81e
}

// Error:
// DAO name is empty<|MERGE_RESOLUTION|>--- conflicted
+++ resolved
@@ -19,16 +19,10 @@
 }
 
 func main() {
-<<<<<<< HEAD
+	// The origin must be the invited user
 	testing.SetRealm(std.NewUserRealm(user))
 
 	commondao.New("")
-=======
-	// The origin must be the invited user
-	testing.SetRealm(std.NewUserRealm(user))
-
-	commondao.New("Foo")
->>>>>>> 6e71b81e
 }
 
 // Error:
