package main

import (
	"std"
	"testing"

	pcommondao "gno.land/p/nt/commondao"

	"gno.land/r/nt/commondao"
)

const (
	owner = std.Address("g16jpf0puufcpcjkph5nxueec8etpcldz7zwgydq") // @devx
	user  = std.Address("g1jg8mtutu9khhfwc4nxmuhcpftf0pajdhfvsqf5") // @test1
	name  = "Foo"
)

var parentID uint64

func init() {
	// Invite a user to be able to start creating DAOs
	testing.SetRealm(std.NewUserRealm(owner))
	commondao.Invite(cross, user)

	// The origin must be the invited user where invitation
	// is removed after the first user call to create a DAO
	testing.SetRealm(std.NewUserRealm(user))

	// Create the root DAO
<<<<<<< HEAD
	testing.SetRealm(std.NewCodeRealm("gno.land/r/test"))
	parentID = commondao.New("Parent DAO").ID()

	// Change options to allow SubDAOs
	options := commondao.GetOptions(parentID)
	options.SetAllowChildren(true)
=======
	testing.SetRealm(std.NewCodeRealm("gno.land/r/demo/commondao_test"))
	parentDAO := commondao.New("Parent DAO", commondao.AllowChildren(true))
	parentID = parentDAO.ID()
>>>>>>> 3082f550
}

func main() {
	testing.SetRealm(std.NewUserRealm(user))
	testing.SetRealm(std.NewCodeRealm("gno.land/r/test"))

	dao := commondao.NewSubDAO(name, parentID)
	if dao == nil {
		panic("expected subDAO to be created")
	}

	println(dao.Name() == name)
	println(dao.Parent().ID() == parentID)

	// Check that SubDAO is added as a child to the parent DAO
	if v := dao.Parent().Children().Get(0); v != nil {
		if subDAO, ok := v.(*pcommondao.CommonDAO); ok {
			println(subDAO.ID() == dao.ID())
		}
	}
}

// Output:
// true
// true
// true<|MERGE_RESOLUTION|>--- conflicted
+++ resolved
@@ -27,18 +27,9 @@
 	testing.SetRealm(std.NewUserRealm(user))
 
 	// Create the root DAO
-<<<<<<< HEAD
-	testing.SetRealm(std.NewCodeRealm("gno.land/r/test"))
-	parentID = commondao.New("Parent DAO").ID()
-
-	// Change options to allow SubDAOs
-	options := commondao.GetOptions(parentID)
-	options.SetAllowChildren(true)
-=======
 	testing.SetRealm(std.NewCodeRealm("gno.land/r/demo/commondao_test"))
 	parentDAO := commondao.New("Parent DAO", commondao.AllowChildren(true))
 	parentID = parentDAO.ID()
->>>>>>> 3082f550
 }
 
 func main() {
