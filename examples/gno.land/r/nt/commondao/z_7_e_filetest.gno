--- conflicted
+++ resolved
@@ -8,9 +8,8 @@
 )
 
 const (
-	owner  = std.Address("g16jpf0puufcpcjkph5nxueec8etpcldz7zwgydq") // @devx
-	user   = std.Address("g1jg8mtutu9khhfwc4nxmuhcpftf0pajdhfvsqf5") // @test1
-	caller = std.Address("g1us8428u2a5satrlxzagqqa5m6vmuze025anjlj") // @test2
+	owner = std.Address("g16jpf0puufcpcjkph5nxueec8etpcldz7zwgydq") // @devx
+	user  = std.Address("g1jg8mtutu9khhfwc4nxmuhcpftf0pajdhfvsqf5") // @test1
 )
 
 var parentID uint64
@@ -27,19 +26,11 @@
 	// Create the root DAO
 	testing.SetRealm(std.NewCodeRealm("gno.land/r/demo/commondao_test"))
 	parentID = commondao.New("Parent DAO").ID()
-
-	// Change the caller to a user that is not an owner of the parent DAO
-	testing.SetOriginCaller(caller)
 }
 
 func main() {
-<<<<<<< HEAD
-=======
-	crossing()
-
-	testing.SetRealm(std.NewUserRealm(user))
->>>>>>> 6e71b81e
-	testing.SetRealm(std.NewCodeRealm("gno.land/r/demo/commondao_test"))
+	// Call with a realm that is not the owner of the parent DAO
+	testing.SetRealm(std.NewCodeRealm("gno.land/r/demo/test"))
 
 	commondao.NewSubDAO("Foo", parentID)
 }
