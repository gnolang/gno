--- conflicted
+++ resolved
@@ -4,9 +4,7 @@
 package bank1
 
 import (
-	"chain"
-	"chain/banker"
-	"chain/runtime"
+	"std"
 	"testing"
 
 	"gno.land/r/demo/banktest"
@@ -14,32 +12,25 @@
 
 func main() {
 	// set up main address and banktest addr.
-	banktestAddr := chain.DerivePkgAddr("gno.land/r/demo/banktest")
-	mainaddr := chain.DerivePkgAddr("gno.land/r/demo/bank1")
+	banktestAddr := std.DerivePkgAddr("gno.land/r/demo/banktest")
+	mainaddr := std.DerivePkgAddr("gno.land/r/demo/bank1")
 	testing.SetOriginCaller(mainaddr)
 
 	// get and print balance of mainaddr.
 	// with the SEND, + 200 gnot given by the TestContext, main should have 300gnot.
-	banker_ := banker.NewBanker(banker.BankerTypeRealmSend)
-	mainbal := banker_.GetCoins(mainaddr)
+	banker := std.NewBanker(std.BankerTypeRealmSend)
+	mainbal := banker.GetCoins(mainaddr)
 	println("main before:", mainbal)
 
 	// simulate a Deposit call. use Send + OriginSend to simulate -send.
-<<<<<<< HEAD
-	banker_.SendCoins(mainaddr, banktestAddr, banker.Coins{{"ugnot", 100_000_000}})
-	testing.SetOriginSend(banker.Coins{{"ugnot", 100_000_000}})
-	testing.SetRealm(runtime.NewCodeRealm("gno.land/r/demo/banktest"))
-	res := banktest.Deposit("ugnot", 50_000_000)
-=======
 	banker.SendCoins(mainaddr, banktestAddr, std.Coins{{"ugnot", 100_000_000}})
 	testing.SetOriginSend(std.Coins{{"ugnot", 100_000_000}})
 	testing.SetRealm(std.NewUserRealm(mainaddr))
 	res := banktest.Deposit(cross, "ugnot", 50_000_000) // bank1 can't send? should be r/demo/bank1 to r/demo/banktest, is bank1 -> bank1.
->>>>>>> a56a225e
 	println("Deposit():", res)
 
 	// print main balance after.
-	mainbal = banker_.GetCoins(mainaddr)
+	mainbal = banker.GetCoins(mainaddr)
 	println("main after:", mainbal)
 
 	// simulate a Render(). banker should have given back all coins.
