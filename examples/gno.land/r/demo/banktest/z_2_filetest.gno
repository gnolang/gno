--- conflicted
+++ resolved
@@ -3,48 +3,32 @@
 package bank1
 
 import (
-	"chain"
-	"chain/banker"
-	"chain/runtime"
+	"std"
 	"testing"
 
 	"gno.land/r/demo/banktest"
 )
 
 func main() {
-<<<<<<< HEAD
-	banktestAddr := chain.DerivePkgAddr("gno.land/r/demo/banktest")
-
-	// print main balance before.
-	mainaddr := chain.DerivePkgAddr("gno.land/r/demo/bank1")
-=======
 	banktestAddr := std.DerivePkgAddr("gno.land/r/demo/banktest")
 	mainaddr := std.DerivePkgAddr("gno.land/r/demo/bank1")
 
 	// print main balance before.
->>>>>>> a56a225e
 	testing.SetOriginCaller(mainaddr)
 
-	banker_ := banker.NewBanker(banker.BankerTypeReadonly)
-	mainbal := banker_.GetCoins(mainaddr)
+	banker := std.NewBanker(std.BankerTypeReadonly)
+	mainbal := banker.GetCoins(mainaddr)
 	println("main before:", mainbal) // plus OriginSend equals 300.
 
 	// simulate a Deposit call.
-<<<<<<< HEAD
-	testing.IssueCoins(banktestAddr, banker.Coins{{"ugnot", 100000000}})
-	testing.SetOriginSend(banker.Coins{{"ugnot", 100000000}})
-	testing.SetRealm(runtime.NewCodeRealm("gno.land/r/demo/banktest"))
-	res := banktest.Deposit("ugnot", 55000000)
-=======
 	testing.IssueCoins(banktestAddr, std.Coins{{"ugnot", 100000000}})
 	testing.SetOriginSend(std.Coins{{"ugnot", 100000000}})
 	testing.SetRealm(std.NewUserRealm(mainaddr))
 	res := banktest.Deposit(cross, "ugnot", 55000000)
->>>>>>> a56a225e
 	println("Deposit():", res)
 
 	// print main balance after.
-	mainbal = banker_.GetCoins(mainaddr)
+	mainbal = banker.GetCoins(mainaddr)
 	println("main after:", mainbal) // now 255.
 
 	// simulate a Render().
