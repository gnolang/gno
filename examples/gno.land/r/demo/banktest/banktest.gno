package banktest

import (
	"chain"
	"chain/banker"
	"chain/runtime"
	"time"
)

type activity struct {
	caller   chain.Address
	sent     banker.Coins
	returned banker.Coins
	time     time.Time
}

func (act *activity) String() string {
	return act.caller.String() + " " +
		act.sent.String() + " sent, " +
		act.returned.String() + " returned, at " +
		act.time.Format("2006-01-02 3:04pm MST")
}

var latest [10]*activity

<<<<<<< HEAD
// Deposit will take the coins (to the realm's pkgaddr) or return them to user.
func Deposit(returnDenom string, returnAmount int64) string {
	runtime.AssertOriginCall()
	caller := runtime.OriginCaller()
	send := banker.Coins{{returnDenom, returnAmount}}
=======
func addActivity(act *activity) {
	for i := len(latest) - 2; i >= 0; i-- {
		latest[i+1] = latest[i] // shift by +1.
	}
	latest[0] = act
}

// Deposit will take the coins (to the realm's pkgaddr) if returnAmount is 0,
// or return the specified return amount back to user.
func Deposit(cur realm, returnDenom string, returnAmount int64) string {
	std.AssertOriginCall()
	caller := std.OriginCaller()
	send := std.Coins{{returnDenom, returnAmount}}
>>>>>>> a56a225e
	// record activity
	act := &activity{
		caller:   caller,
		sent:     banker.OriginSend(),
		returned: send,
		time:     time.Now(),
	}
	addActivity(act)
	// return if any.
	if returnAmount > 0 {
		banker := banker.NewBanker(banker.BankerTypeOriginSend)
		pkgaddr := runtime.CurrentRealm().Address()
		// TODO: use std.Coins constructors, this isn't generally safe.
		banker.SendCoins(pkgaddr, caller, send)
		return "returned!"
	} else {
		return "thank you!"
	}
}

func bankerAddr(cur realm) std.Address {
	return std.CurrentRealm().Address()
}

func Render(path string) string {
	// get realm coins.
<<<<<<< HEAD
	banker := banker.NewBanker(banker.BankerTypeReadonly)
	coins := banker.GetCoins(runtime.CurrentRealm().Address())
=======
	banker := std.NewBanker(std.BankerTypeReadonly)
	coins := banker.GetCoins(bankerAddr(cross))
>>>>>>> a56a225e

	// render
	res := ""
	res += "## recent activity\n"
	res += "\n"
	for _, act := range latest {
		if act == nil {
			break
		}
		res += " * " + act.String() + "\n"
	}
	res += "\n"
	res += "## total deposits\n"
	res += coins.String()
	return res
}<|MERGE_RESOLUTION|>--- conflicted
+++ resolved
@@ -1,16 +1,14 @@
 package banktest
 
 import (
-	"chain"
-	"chain/banker"
-	"chain/runtime"
+	"std"
 	"time"
 )
 
 type activity struct {
-	caller   chain.Address
-	sent     banker.Coins
-	returned banker.Coins
+	caller   std.Address
+	sent     std.Coins
+	returned std.Coins
 	time     time.Time
 }
 
@@ -23,13 +21,6 @@
 
 var latest [10]*activity
 
-<<<<<<< HEAD
-// Deposit will take the coins (to the realm's pkgaddr) or return them to user.
-func Deposit(returnDenom string, returnAmount int64) string {
-	runtime.AssertOriginCall()
-	caller := runtime.OriginCaller()
-	send := banker.Coins{{returnDenom, returnAmount}}
-=======
 func addActivity(act *activity) {
 	for i := len(latest) - 2; i >= 0; i-- {
 		latest[i+1] = latest[i] // shift by +1.
@@ -43,19 +34,18 @@
 	std.AssertOriginCall()
 	caller := std.OriginCaller()
 	send := std.Coins{{returnDenom, returnAmount}}
->>>>>>> a56a225e
 	// record activity
 	act := &activity{
 		caller:   caller,
-		sent:     banker.OriginSend(),
+		sent:     std.OriginSend(),
 		returned: send,
 		time:     time.Now(),
 	}
 	addActivity(act)
 	// return if any.
 	if returnAmount > 0 {
-		banker := banker.NewBanker(banker.BankerTypeOriginSend)
-		pkgaddr := runtime.CurrentRealm().Address()
+		banker := std.NewBanker(std.BankerTypeOriginSend)
+		pkgaddr := std.CurrentRealm().Address()
 		// TODO: use std.Coins constructors, this isn't generally safe.
 		banker.SendCoins(pkgaddr, caller, send)
 		return "returned!"
@@ -70,13 +60,8 @@
 
 func Render(path string) string {
 	// get realm coins.
-<<<<<<< HEAD
-	banker := banker.NewBanker(banker.BankerTypeReadonly)
-	coins := banker.GetCoins(runtime.CurrentRealm().Address())
-=======
 	banker := std.NewBanker(std.BankerTypeReadonly)
 	coins := banker.GetCoins(bankerAddr(cross))
->>>>>>> a56a225e
 
 	// render
 	res := ""
