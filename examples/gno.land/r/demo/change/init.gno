--- conflicted
+++ resolved
@@ -5,8 +5,8 @@
 	"gno.land/r/sys/users"
 
 	"std"
+	"strconv"
 	"strings"
-	"strconv"
 )
 
 func truncate(s string, max int) string {
@@ -23,10 +23,8 @@
 	publisher   *users.UserData
 	title       string
 	description string
-<<<<<<< HEAD
 	signatures  []*users.UserData
 	target      int
-=======
 	id          int
 }
 
@@ -36,11 +34,11 @@
 
 func (p petition) MiniRender() string {
 	content := md.HorizontalRule() + br
-	content += md.H3(md.Link(p.title, here + ":petition?id=" + strconv.Itoa(p.id))) + br
-	content += "by " + p.publisher.RenderLink("") + ", " + md.Bold("0") + " signatures." + br
+	content += md.H3(md.Link(p.title, here+":petition?id="+strconv.Itoa(p.id))) + br
+	content += "by " + p.publisher.RenderLink("") + ", "
+	content += md.Bold(strconv.Itoa(len(p.signatures))) + " / " + md.Bold(strconv.Itoa(p.target)) + " signatures." + br
 	content += md.HorizontalRule() + br
 	return content
->>>>>>> 2f53e7a3
 }
 
 var (
