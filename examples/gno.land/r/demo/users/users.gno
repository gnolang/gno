package users

import (
	"regexp"
	"std"
	"strconv"
	"strings"

	"gno.land/p/demo/avl"
<<<<<<< HEAD
	"gno.land/p/demo/avl/pager"
=======
	"gno.land/p/demo/avlhelpers"
>>>>>>> 9897b667
	"gno.land/p/demo/users"
)

//----------------------------------------
// State

var (
	admin std.Address = "g1u7y667z64x2h7vc6fmpcprgey4ck233jaww9zq" // @moul

	restricted avl.Tree                  // Name -> true - restricted name
	name2User  avl.Tree                  // Name -> *users.User
	addr2User  avl.Tree                  // std.Address -> *users.User
	invites    avl.Tree                  // string(inviter+":"+invited) -> true
	counter    int                       // user id counter
	minFee     int64    = 20 * 1_000_000 // minimum gnot must be paid to register.
	maxFeeMult int64    = 10             // maximum multiples of minFee accepted.
)

//----------------------------------------
// Top-level functions

func Register(inviter std.Address, name string, profile string) {
	// assert CallTx call.
	std.AssertOriginCall()
	// assert invited or paid.
	caller := std.GetCallerAt(2)
	if caller != std.GetOrigCaller() {
		panic("should not happen") // because std.AssertOrigCall().
	}

	sentCoins := std.GetOrigSend()
	minCoin := std.NewCoin("ugnot", minFee)

	if inviter == "" {
		// banker := std.GetBanker(std.BankerTypeOrigSend)
		if len(sentCoins) == 1 && sentCoins[0].IsGTE(minCoin) {
			if sentCoins[0].Amount > minFee*maxFeeMult {
				panic("payment must not be greater than " + strconv.Itoa(int(minFee*maxFeeMult)))
			} else {
				// ok
			}
		} else {
			panic("payment must not be less than " + strconv.Itoa(int(minFee)))
		}
	} else {
		invitekey := inviter.String() + ":" + caller.String()
		_, ok := invites.Get(invitekey)
		if !ok {
			panic("invalid invitation")
		}
		invites.Remove(invitekey)
	}

	// assert not already registered.
	_, ok := name2User.Get(name)
	if ok {
		panic("name already registered: " + name)
	}
	_, ok = addr2User.Get(caller.String())
	if ok {
		panic("address already registered: " + caller.String())
	}

	isInviterAdmin := inviter == admin

	// check for restricted name
	if _, isRestricted := restricted.Get(name); isRestricted {
		// only address invite by the admin can register restricted name
		if !isInviterAdmin {
			panic("restricted name: " + name)
		}

		restricted.Remove(name)
	}

	// assert name is valid.
	// admin inviter can bypass name restriction
	if !isInviterAdmin && !reName.MatchString(name) {
		panic("invalid name: " + name + " (must be at least 6 characters, lowercase alphanumeric with underscore)")
	}

	// remainder of fees go toward invites.
	invites := int(0)
	if len(sentCoins) == 1 {
		if sentCoins[0].Denom == "ugnot" && sentCoins[0].Amount >= minFee {
			invites = int(sentCoins[0].Amount / minFee)
			if inviter == "" && invites > 0 {
				invites -= 1
			}
		}
	}
	// register.
	counter++
	user := &users.User{
		Address: caller,
		Name:    name,
		Profile: profile,
		Number:  counter,
		Invites: invites,
		Inviter: inviter,
	}
	name2User.Set(name, user)
	addr2User.Set(caller.String(), user)
}

func Invite(invitee string) {
	// assert CallTx call.
	std.AssertOriginCall()
	// get caller/inviter.
	caller := std.GetCallerAt(2)
	if caller != std.GetOrigCaller() {
		panic("should not happen") // because std.AssertOrigCall().
	}
	lines := strings.Split(invitee, "\n")
	if caller == admin {
		// nothing to do, all good
	} else {
		// ensure has invites.
		userI, ok := addr2User.Get(caller.String())
		if !ok {
			panic("user unknown")
		}
		user := userI.(*users.User)
		if user.Invites <= 0 {
			panic("user has no invite tokens")
		}
		user.Invites -= len(lines)
		if user.Invites < 0 {
			panic("user has insufficient invite tokens")
		}
	}
	// for each line...
	for _, line := range lines {
		if line == "" {
			continue // file bodies have a trailing newline.
		} else if strings.HasPrefix(line, `//`) {
			continue // comment
		}
		// record invite.
		invitekey := string(caller) + ":" + string(line)
		invites.Set(invitekey, true)
	}
}

func GrantInvites(invites string) {
	// assert CallTx call.
	std.AssertOriginCall()
	// assert admin.
	caller := std.GetCallerAt(2)
	if caller != std.GetOrigCaller() {
		panic("should not happen") // because std.AssertOrigCall().
	}
	if caller != admin {
		panic("unauthorized")
	}
	// for each line...
	lines := strings.Split(invites, "\n")
	for _, line := range lines {
		if line == "" {
			continue // file bodies have a trailing newline.
		} else if strings.HasPrefix(line, `//`) {
			continue // comment
		}
		// parse name and invites.
		var name string
		var invites int
		parts := strings.Split(line, ":")
		if len(parts) == 1 { // short for :1.
			name = parts[0]
			invites = 1
		} else if len(parts) == 2 {
			name = parts[0]
			invites_, err := strconv.Atoi(parts[1])
			if err != nil {
				panic(err)
			}
			invites = int(invites_)
		} else {
			panic("should not happen")
		}
		// give invites.
		userI, ok := name2User.Get(name)
		if !ok {
			// maybe address.
			userI, ok = addr2User.Get(name)
			if !ok {
				panic("invalid user " + name)
			}
		}
		user := userI.(*users.User)
		user.Invites += invites
	}
}

// Any leftover fees go toward invitations.
func SetMinFee(newMinFee int64) {
	// assert CallTx call.
	std.AssertOriginCall()
	// assert admin caller.
	caller := std.GetCallerAt(2)
	if caller != admin {
		panic("unauthorized")
	}
	// update global variables.
	minFee = newMinFee
}

// This helps prevent fat finger accidents.
func SetMaxFeeMultiple(newMaxFeeMult int64) {
	// assert CallTx call.
	std.AssertOriginCall()
	// assert admin caller.
	caller := std.GetCallerAt(2)
	if caller != admin {
		panic("unauthorized")
	}
	// update global variables.
	maxFeeMult = newMaxFeeMult
}

//----------------------------------------
// Exposed public functions

func GetUserByName(name string) *users.User {
	userI, ok := name2User.Get(name)
	if !ok {
		return nil
	}
	return userI.(*users.User)
}

func GetUserByAddress(addr std.Address) *users.User {
	userI, ok := addr2User.Get(addr.String())
	if !ok {
		return nil
	}
	return userI.(*users.User)
}

// unlike GetUserByName, input must be "@" prefixed for names.
func GetUserByAddressOrName(input users.AddressOrName) *users.User {
	name, isName := input.GetName()
	if isName {
		return GetUserByName(name)
	}
	return GetUserByAddress(std.Address(input))
}

// Get a list of user names starting from the given prefix. Limit the
// number of results to maxResults. (This can be used for a name search tool.)
func ListUsersByPrefix(prefix string, maxResults int) []string {
	return avlhelpers.ListByteStringKeysByPrefix(name2User, prefix, maxResults)
}

func Resolve(input users.AddressOrName) std.Address {
	name, isName := input.GetName()
	if !isName {
		return std.Address(input) // TODO check validity
	}

	user := GetUserByName(name)
	return user.Address
}

// Add restricted name to the list
func AdminAddRestrictedName(name string) {
	// assert CallTx call.
	std.AssertOriginCall()
	// get caller
	caller := std.GetOrigCaller()
	// assert admin
	if caller != admin {
		panic("unauthorized")
	}

	if user := GetUserByName(name); user != nil {
		panic("already registered name")
	}

	// register restricted name

	restricted.Set(name, true)
}

//----------------------------------------
// Constants

// NOTE: name length must be clearly distinguishable from a bech32 address.
var reName = regexp.MustCompile(`^[a-z]+[_a-z0-9]{5,16}$`)

//----------------------------------------
// Render main page

func Render(fullPath string) string {
	path, _ := splitPathAndQuery(fullPath)
	if path == "" {
		return renderHome(fullPath)
	} else if len(path) >= 38 { // 39? 40?
		if path[:2] != "g1" {
			return "invalid address " + path
		}
		user := GetUserByAddress(std.Address(path))
		if user == nil {
			// TODO: display basic information about account.
			return "unknown address " + path
		}
		return user.Render()
	} else {
		user := GetUserByName(path)
		if user == nil {
			return "unknown username " + path
		}
		return user.Render()
	}
}

func renderHome(path string) string {
	doc := ""

	p := pager.NewPager(&name2User)
	page := p.MustGetPageByPath(path)

	for _, item := range page.Items {
		user := item.Value.(*users.User)
		doc += " * [" + user.Name + "](/r/demo/users:" + user.Name + ")\n"
	}

	doc += page.RenderSelector()
	return doc
}

func splitPathAndQuery(fullPath string) (string, string) {
	parts := strings.SplitN(fullPath, "?", 2)
	path := parts[0]
	queryString := ""
	if len(parts) > 1 {
		queryString = "?" + parts[1]
	}
	return path, queryString
}<|MERGE_RESOLUTION|>--- conflicted
+++ resolved
@@ -7,11 +7,8 @@
 	"strings"
 
 	"gno.land/p/demo/avl"
-<<<<<<< HEAD
 	"gno.land/p/demo/avl/pager"
-=======
 	"gno.land/p/demo/avlhelpers"
->>>>>>> 9897b667
 	"gno.land/p/demo/users"
 )
 
