package main

// SEND: 200000000ugnot

import (
	"std"

	"gno.land/r/demo/users"
)

const admin = std.Address("g1manfred47kzduec920z88wfr64ylksmdcedlf5")

func main() {
<<<<<<< HEAD
	caller := std.OriginCaller() // main
	std.TestSetOriginCaller(admin)
=======
	std.TestSetOrigCaller(admin)
	caller := std.GetOrigCaller() // main
>>>>>>> 85a8740b
	// add restricted name
	users.AdminAddRestrictedName("superrestricted")
	// grant invite to caller
	users.Invite(caller.String())
	// set back caller
	std.TestSetOriginCaller(caller)
	// register restricted name with admin invite
	users.Register(admin, "superrestricted", "my profile")
	println("done")
}

// Output:
// done<|MERGE_RESOLUTION|>--- conflicted
+++ resolved
@@ -11,13 +11,8 @@
 const admin = std.Address("g1manfred47kzduec920z88wfr64ylksmdcedlf5")
 
 func main() {
-<<<<<<< HEAD
+	std.TestSetOriginCaller(admin)
 	caller := std.OriginCaller() // main
-	std.TestSetOriginCaller(admin)
-=======
-	std.TestSetOrigCaller(admin)
-	caller := std.GetOrigCaller() // main
->>>>>>> 85a8740b
 	// add restricted name
 	users.AdminAddRestrictedName("superrestricted")
 	// grant invite to caller
