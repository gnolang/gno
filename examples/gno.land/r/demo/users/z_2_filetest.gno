package main

// SEND: 200000000ugnot

import (
	"std"
	"testing"

	"gno.land/p/demo/testutils"
	"gno.land/r/demo/users"
)

const admin = std.Address("g1manfred47kzduec920z88wfr64ylksmdcedlf5")

func main() {
	caller := std.OriginCaller() // main
	users.Register("", "gnouser", "my profile")
	// as admin, grant invites to gnouser
<<<<<<< HEAD
	testing.SetOriginCaller(admin)
	users.GrantInvites(caller.String() + ":1")
	// switch back to caller
	testing.SetOriginCaller(caller)
=======
	std.TestSetOriginCaller(admin)
	users.GrantInvites(caller.String() + ":1")
	// switch back to caller
	std.TestSetOriginCaller(caller)
>>>>>>> 85b3c0b7
	// invite another addr
	test1 := testutils.TestAddress("test1")
	users.Invite(test1.String())
	// switch to test1
<<<<<<< HEAD
	testing.SetOriginCaller(test1)
=======
	std.TestSetOriginCaller(test1)
>>>>>>> 85b3c0b7
	users.Register(caller, "satoshi", "my other profile")
	println("done")
}

// Output:
// done<|MERGE_RESOLUTION|>--- conflicted
+++ resolved
@@ -16,26 +16,15 @@
 	caller := std.OriginCaller() // main
 	users.Register("", "gnouser", "my profile")
 	// as admin, grant invites to gnouser
-<<<<<<< HEAD
 	testing.SetOriginCaller(admin)
 	users.GrantInvites(caller.String() + ":1")
 	// switch back to caller
 	testing.SetOriginCaller(caller)
-=======
-	std.TestSetOriginCaller(admin)
-	users.GrantInvites(caller.String() + ":1")
-	// switch back to caller
-	std.TestSetOriginCaller(caller)
->>>>>>> 85b3c0b7
 	// invite another addr
 	test1 := testutils.TestAddress("test1")
 	users.Invite(test1.String())
 	// switch to test1
-<<<<<<< HEAD
 	testing.SetOriginCaller(test1)
-=======
-	std.TestSetOriginCaller(test1)
->>>>>>> 85b3c0b7
 	users.Register(caller, "satoshi", "my other profile")
 	println("done")
 }
