--- conflicted
+++ resolved
@@ -6,12 +6,12 @@
 package microblog
 
 import (
+	"std"
 	"strings"
 
 	"gno.land/p/demo/microblog"
 	"gno.land/p/demo/ufmt"
-
-	"gno.land/r/sys/users"
+	"gno.land/r/demo/users"
 )
 
 var (
@@ -29,8 +29,8 @@
 	output += "# pages\n\n"
 
 	for _, page := range m.GetPages() {
-		if u := users.ResolveAddress(page.Author); u != nil {
-			output += ufmt.Sprintf("- [%s (%s)](%s%s)\n", u.Name(), page.Author.String(), m.Prefix, page.Author.String())
+		if u := users.GetUserByAddress(page.Author); u != nil {
+			output += ufmt.Sprintf("- [%s (%s)](%s%s)\n", u.Name, page.Author.String(), m.Prefix, page.Author.String())
 		} else {
 			output += ufmt.Sprintf("- [%s](%s%s)\n", page.Author.String(), m.Prefix, page.Author.String())
 		}
@@ -67,8 +67,9 @@
 
 func PageToString(p *microblog.Page) string {
 	o := ""
-	if u := users.ResolveAddress(p.Author); u != nil {
-		o += ufmt.Sprintf("# [%s](/r/gnoland/users/v1:%s)\n\n", u, u)
+	if u := users.GetUserByAddress(p.Author); u != nil {
+		o += ufmt.Sprintf("# [%s](/r/demo/users:%s)\n\n", u, u)
+		o += ufmt.Sprintf("%s\n\n", u.Profile)
 	}
 	o += ufmt.Sprintf("## [%s](/r/demo/microblog:%s)\n\n", p.Author, p.Author)
 
@@ -87,13 +88,10 @@
 		return "unable to add new post"
 	}
 	return "added new post"
-<<<<<<< HEAD
-=======
 }
 
 func Register(name, profile string) string {
 	caller := std.OriginCaller() // main
 	users.Register(caller, name, profile)
 	return "OK"
->>>>>>> 955e1cad
 }