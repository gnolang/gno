--- conflicted
+++ resolved
@@ -1,7 +1,7 @@
 package memeland
 
 import (
-	"chain"
+	"std"
 	"time"
 
 	"gno.land/p/demo/memeland"
@@ -30,15 +30,11 @@
 	return m.RemovePost(id)
 }
 
-func GetOwner() chain.Address {
+func GetOwner() std.Address {
 	return m.Owner()
 }
 
-<<<<<<< HEAD
-func TransferOwnership(newOwner chain.Address) {
-=======
 func TransferOwnership(_ realm, newOwner std.Address) {
->>>>>>> a56a225e
 	if err := m.TransferOwnership(newOwner); err != nil {
 		panic(err)
 	}
