--- conflicted
+++ resolved
@@ -7,10 +7,7 @@
 	"gno.land/p/demo/grc/grc20"
 	"gno.land/p/demo/ufmt"
 	pusers "gno.land/p/demo/users"
-<<<<<<< HEAD
-	"gno.land/r/demo/grc20reg"
-=======
->>>>>>> fafc8f64
+ 	"gno.land/r/demo/grc20reg"
 	"gno.land/r/demo/users"
 )
 
@@ -19,14 +16,14 @@
 	Token                = banker.Token()
 )
 
-func init() {
-	grc20reg.Register(WUGNOT, "")
-}
-
 const (
 	ugnotMinDeposit  uint64 = 1000
 	wugnotMinDeposit uint64 = 1
 )
+
+func init() {
+	grc20reg.Register(Token, "")
+}
 
 func Deposit() {
 	caller := std.PrevRealm().Addr()
@@ -71,17 +68,6 @@
 func TotalSupply() uint64 { return Token.TotalSupply() }
 
 func BalanceOf(owner pusers.AddressOrName) uint64 {
-<<<<<<< HEAD
-	balance, err := wugnot.BalanceOf(users.Resolve(owner))
-	checkErr(err)
-	return balance
-}
-
-func Allowance(owner, spender pusers.AddressOrName) uint64 {
-	allowance, err := wugnot.Allowance(users.Resolve(owner), users.Resolve(spender))
-	checkErr(err)
-	return allowance
-=======
 	ownerAddr := users.Resolve(owner)
 	return Token.BalanceOf(ownerAddr)
 }
@@ -90,27 +76,9 @@
 	ownerAddr := users.Resolve(owner)
 	spenderAddr := users.Resolve(spender)
 	return Token.Allowance(ownerAddr, spenderAddr)
->>>>>>> fafc8f64
 }
 
 func Transfer(to pusers.AddressOrName, amount uint64) {
-<<<<<<< HEAD
-	caller := std.PrevRealm().Addr()
-	err := wugnot.Transfer(caller, users.Resolve(to), amount)
-	checkErr(err)
-}
-
-func Approve(spender pusers.AddressOrName, amount uint64) {
-	caller := std.PrevRealm().Addr()
-	err := wugnot.Approve(caller, users.Resolve(spender), amount)
-	checkErr(err)
-}
-
-func TransferFrom(from, to pusers.AddressOrName, amount uint64) {
-	caller := std.PrevRealm().Addr()
-	err := wugnot.TransferFrom(caller, users.Resolve(from), users.Resolve(to), amount)
-	checkErr(err)
-=======
 	toAddr := users.Resolve(to)
 	checkErr(Token.Transfer(toAddr, amount))
 }
@@ -130,7 +98,6 @@
 	if !condition {
 		panic(msg)
 	}
->>>>>>> fafc8f64
 }
 
 func checkErr(err error) {
