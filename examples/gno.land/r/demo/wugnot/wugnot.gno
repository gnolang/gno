package wugnot

import (
	"std"
	"strings"

	"gno.land/p/demo/grc/grc20"
	"gno.land/p/demo/ufmt"
	pusers "gno.land/p/demo/users"
	"gno.land/r/demo/grc20reg"
	"gno.land/r/demo/users"
)

var Token, adm = grc20.NewToken("wrapped GNOT", "wugnot", 0)

const (
	ugnotMinDeposit  uint64 = 1000
	wugnotMinDeposit uint64 = 1
)

func init() {
<<<<<<< HEAD
	grc20reg.Register(Token, "")
=======
	// XXX: grc20reg.Register(Token, "")
>>>>>>> a1a7cb3a
}

func Deposit() {
	caller := std.PrevRealm().Addr()
	sent := std.GetOrigSend()
	amount := sent.AmountOf("ugnot")

	require(uint64(amount) >= ugnotMinDeposit, ufmt.Sprintf("Deposit below minimum: %d/%d ugnot.", amount, ugnotMinDeposit))

	checkErr(adm.Mint(caller, uint64(amount)))
}

func Withdraw(amount uint64) {
	require(amount >= wugnotMinDeposit, ufmt.Sprintf("Deposit below minimum: %d/%d wugnot.", amount, wugnotMinDeposit))

	caller := std.PrevRealm().Addr()
	pkgaddr := std.CurrentRealm().Addr()
	callerBal := Token.BalanceOf(caller)
	require(amount <= callerBal, ufmt.Sprintf("Insufficient balance: %d available, %d needed.", callerBal, amount))

	// send swapped ugnots to qcaller
	stdBanker := std.GetBanker(std.BankerTypeRealmSend)
	send := std.Coins{{"ugnot", int64(amount)}}
	stdBanker.SendCoins(pkgaddr, caller, send)
	checkErr(adm.Burn(caller, amount))
}

func Render(path string) string {
	parts := strings.Split(path, "/")
	c := len(parts)

	switch {
	case path == "":
		return Token.RenderHome()
	case c == 2 && parts[0] == "balance":
		owner := std.Address(parts[1])
		balance := Token.BalanceOf(owner)
		return ufmt.Sprintf("%d", balance)
	default:
		return "404"
	}
}

func TotalSupply() uint64 { return Token.TotalSupply() }

func BalanceOf(owner pusers.AddressOrName) uint64 {
	ownerAddr := users.Resolve(owner)
	return Token.BalanceOf(ownerAddr)
}

func Allowance(owner, spender pusers.AddressOrName) uint64 {
	ownerAddr := users.Resolve(owner)
	spenderAddr := users.Resolve(spender)
	return Token.Allowance(ownerAddr, spenderAddr)
}

func Transfer(to pusers.AddressOrName, amount uint64) {
	toAddr := users.Resolve(to)
	userTeller := Token.CallerTeller()
	checkErr(userTeller.Transfer(toAddr, amount))
}

func Approve(spender pusers.AddressOrName, amount uint64) {
	spenderAddr := users.Resolve(spender)
	userTeller := Token.CallerTeller()
	checkErr(userTeller.Approve(spenderAddr, amount))
}

func TransferFrom(from, to pusers.AddressOrName, amount uint64) {
	fromAddr := users.Resolve(from)
	toAddr := users.Resolve(to)
	userTeller := Token.CallerTeller()
	checkErr(userTeller.TransferFrom(fromAddr, toAddr, amount))
}

func require(condition bool, msg string) {
	if !condition {
		panic(msg)
	}
}

func checkErr(err error) {
	if err != nil {
		panic(err)
	}
}<|MERGE_RESOLUTION|>--- conflicted
+++ resolved
@@ -19,11 +19,7 @@
 )
 
 func init() {
-<<<<<<< HEAD
 	grc20reg.Register(Token, "")
-=======
-	// XXX: grc20reg.Register(Token, "")
->>>>>>> a1a7cb3a
 }
 
 func Deposit() {
