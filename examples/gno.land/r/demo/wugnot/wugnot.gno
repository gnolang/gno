--- conflicted
+++ resolved
@@ -1,9 +1,7 @@
 package wugnot
 
 import (
-	"chain"
-	"chain/banker"
-	"chain/runtime"
+	"std"
 	"strings"
 
 	"gno.land/p/demo/grc/grc20"
@@ -22,15 +20,9 @@
 	grc20reg.Register(cross, Token, "")
 }
 
-<<<<<<< HEAD
-func Deposit() {
-	caller := runtime.PreviousRealm().Address()
-	sent := banker.OriginSend()
-=======
 func Deposit(cur realm) {
 	caller := std.PreviousRealm().Address()
 	sent := std.OriginSend()
->>>>>>> a56a225e
 	amount := sent.AmountOf("ugnot")
 
 	require(int64(amount) >= ugnotMinDeposit, ufmt.Sprintf("Deposit below minimum: %d/%d ugnot.", amount, ugnotMinDeposit))
@@ -41,14 +33,14 @@
 func Withdraw(cur realm, amount int64) {
 	require(amount >= wugnotMinDeposit, ufmt.Sprintf("Deposit below minimum: %d/%d wugnot.", amount, wugnotMinDeposit))
 
-	caller := runtime.PreviousRealm().Address()
-	pkgaddr := runtime.CurrentRealm().Address()
+	caller := std.PreviousRealm().Address()
+	pkgaddr := std.CurrentRealm().Address()
 	callerBal := Token.BalanceOf(caller)
 	require(amount <= callerBal, ufmt.Sprintf("Insufficient balance: %d available, %d needed.", callerBal, amount))
 
 	// send swapped ugnots to qcaller
-	stdBanker := banker.NewBanker(banker.BankerTypeRealmSend)
-	send := banker.Coins{{"ugnot", int64(amount)}}
+	stdBanker := std.NewBanker(std.BankerTypeRealmSend)
+	send := std.Coins{{"ugnot", int64(amount)}}
 	stdBanker.SendCoins(pkgaddr, caller, send)
 	checkErr(adm.Burn(caller, amount))
 }
@@ -61,7 +53,7 @@
 	case path == "":
 		return Token.RenderHome()
 	case c == 2 && parts[0] == "balance":
-		owner := chain.Address(parts[1])
+		owner := std.Address(parts[1])
 		balance := Token.BalanceOf(owner)
 		return ufmt.Sprintf("%d", balance)
 	default:
@@ -73,17 +65,6 @@
 	return Token.TotalSupply()
 }
 
-<<<<<<< HEAD
-func BalanceOf(owner chain.Address) uint64 {
-	return Token.BalanceOf(owner)
-}
-
-func Allowance(owner, spender chain.Address) uint64 {
-	return Token.Allowance(owner, spender)
-}
-
-func Transfer(to chain.Address, amount uint64) {
-=======
 func BalanceOf(owner std.Address) int64 {
 	return Token.BalanceOf(owner)
 }
@@ -93,25 +74,16 @@
 }
 
 func Transfer(cur realm, to std.Address, amount int64) {
->>>>>>> a56a225e
 	userTeller := Token.CallerTeller()
 	checkErr(userTeller.Transfer(to, amount))
 }
 
-<<<<<<< HEAD
-func Approve(spender chain.Address, amount uint64) {
-=======
 func Approve(cur realm, spender std.Address, amount int64) {
->>>>>>> a56a225e
 	userTeller := Token.CallerTeller()
 	checkErr(userTeller.Approve(spender, amount))
 }
 
-<<<<<<< HEAD
-func TransferFrom(from, to chain.Address, amount uint64) {
-=======
 func TransferFrom(cur realm, from, to std.Address, amount int64) {
->>>>>>> a56a225e
 	userTeller := Token.CallerTeller()
 	checkErr(userTeller.TransferFrom(from, to, amount))
 }
