package tests

import (
	"chain"
	"chain/runtime"

	"gno.land/p/demo/nestedpkg"
	rsubtests "gno.land/r/demo/tests/subtests"
)

var counter int

func IncCounter(cur realm) {
	counter++
}

func Counter(cur realm) int {
	return counter
}

<<<<<<< HEAD
func CurrentRealmPath() string {
	return runtime.CurrentRealm().PkgPath()
=======
func CurrentRealmPath(cur realm) string {
	return std.CurrentRealm().PkgPath()
>>>>>>> a56a225e
}

var initOriginCaller = runtime.OriginCaller()

<<<<<<< HEAD
func InitOriginCaller() chain.Address {
	return initOriginCaller
}

func CallAssertOriginCall() {
	runtime.AssertOriginCall()
}

func CallIsOriginCall() bool {
	return runtime.PreviousRealm().IsUser()
=======
func InitOriginCaller(cur realm) std.Address {
	return initOriginCaller
}

func CallAssertOriginCall(cur realm) {
	std.AssertOriginCall()
}

func CallIsOriginCall(cur realm) bool {
	// XXX: consider return !std.PreviousRealm().IsCode()
	return std.PreviousRealm().IsUser()
>>>>>>> a56a225e
}

func CallSubtestsAssertOriginCall(cur realm) {
	rsubtests.CallAssertOriginCall(cross)
}

func CallSubtestsIsOriginCall(cur realm) bool {
	return rsubtests.CallIsOriginCall(cross)
}

//----------------------------------------
// Test structure to ensure cross-realm modification is prevented.

type TestRealmObject struct {
	Field string
}

var TestRealmObjectValue TestRealmObject

func ModifyTestRealmObject(cur realm, t *TestRealmObject) {
	t.Field += "_modified"
}

func (t *TestRealmObject) Modify() {
	t.Field += "_modified"
}

//----------------------------------------
// Test helpers to test a particular realm bug.

type TestNode struct {
	Name  string
	Child *TestNode
}

var (
	gTestNode1 *TestNode
	gTestNode2 *TestNode
	gTestNode3 *TestNode
)

func InitTestNodes(cur realm) {
	gTestNode1 = &TestNode{Name: "first"}
	gTestNode2 = &TestNode{Name: "second", Child: &TestNode{Name: "second's child"}}
}

func ModTestNodes(cur realm) {
	tmp := &TestNode{}
	tmp.Child = gTestNode2.Child
	gTestNode3 = tmp // set to new-real
	// gTestNode1 = tmp.Child // set back to original is-real
	gTestNode3 = nil // delete.
}

func PrintTestNodes() {
	println(gTestNode2.Child.Name)
}

<<<<<<< HEAD
func GetPreviousRealm() runtime.Realm {
	return runtime.PreviousRealm()
}

func GetRSubtestsPreviousRealm() runtime.Realm {
	return rsubtests.GetPreviousRealm()
=======
func GetPreviousRealm(cur realm) std.Realm {
	return std.PreviousRealm()
}

func GetRSubtestsPreviousRealm(cur realm) std.Realm {
	return rsubtests.GetPreviousRealm(cross)
>>>>>>> a56a225e
}

func Exec(fn func()) {
	// no realm switching.
	fn()
}

func ExecSwitch(cur realm, fn func()) {
	fn()
}

func IsCallerSubPath(cur realm) bool {
	return nestedpkg.IsCallerSubPath()
}

func IsCallerParentPath(cur realm) bool {
	return nestedpkg.IsCallerParentPath()
}

func HasCallerSameNamespace(cur realm) bool {
	return nestedpkg.IsSameNamespace()
}<|MERGE_RESOLUTION|>--- conflicted
+++ resolved
@@ -1,8 +1,7 @@
 package tests
 
 import (
-	"chain"
-	"chain/runtime"
+	"std"
 
 	"gno.land/p/demo/nestedpkg"
 	rsubtests "gno.land/r/demo/tests/subtests"
@@ -18,29 +17,12 @@
 	return counter
 }
 
-<<<<<<< HEAD
-func CurrentRealmPath() string {
-	return runtime.CurrentRealm().PkgPath()
-=======
 func CurrentRealmPath(cur realm) string {
 	return std.CurrentRealm().PkgPath()
->>>>>>> a56a225e
 }
 
-var initOriginCaller = runtime.OriginCaller()
+var initOriginCaller = std.OriginCaller()
 
-<<<<<<< HEAD
-func InitOriginCaller() chain.Address {
-	return initOriginCaller
-}
-
-func CallAssertOriginCall() {
-	runtime.AssertOriginCall()
-}
-
-func CallIsOriginCall() bool {
-	return runtime.PreviousRealm().IsUser()
-=======
 func InitOriginCaller(cur realm) std.Address {
 	return initOriginCaller
 }
@@ -52,7 +34,6 @@
 func CallIsOriginCall(cur realm) bool {
 	// XXX: consider return !std.PreviousRealm().IsCode()
 	return std.PreviousRealm().IsUser()
->>>>>>> a56a225e
 }
 
 func CallSubtestsAssertOriginCall(cur realm) {
@@ -111,21 +92,12 @@
 	println(gTestNode2.Child.Name)
 }
 
-<<<<<<< HEAD
-func GetPreviousRealm() runtime.Realm {
-	return runtime.PreviousRealm()
-}
-
-func GetRSubtestsPreviousRealm() runtime.Realm {
-	return rsubtests.GetPreviousRealm()
-=======
 func GetPreviousRealm(cur realm) std.Realm {
 	return std.PreviousRealm()
 }
 
 func GetRSubtestsPreviousRealm(cur realm) std.Realm {
 	return rsubtests.GetPreviousRealm(cross)
->>>>>>> a56a225e
 }
 
 func Exec(fn func()) {
