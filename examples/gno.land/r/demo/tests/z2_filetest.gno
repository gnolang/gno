package main

import (
	"chain"
	"testing"

	"gno.land/p/demo/testutils"
	"gno.land/r/demo/tests"
)

// When a single realm in the frames, PreviousRealm returns the user
// When 2 or more realms in the frames, PreviousRealm returns the second to last
func main() {
	var (
<<<<<<< HEAD
		eoa        = testutils.TestAddress("someone")
		rTestsAddr = chain.DerivePkgAddr("gno.land/r/demo/tests")
=======
		eoa = testutils.TestAddress("someone")
		_   = std.DerivePkgAddr("gno.land/r/demo/tests")
>>>>>>> a56a225e
	)
	testing.SetOriginCaller(eoa)
	println("tests.GetPreviousRealm().Address(): ", tests.GetPreviousRealm(cross).Address())
	println("tests.GetRSubtestsPreviousRealm().Address(): ", tests.GetRSubtestsPreviousRealm(cross).Address())
}

// Output:
// tests.GetPreviousRealm().Address():  g1wdhk6et0dej47h6lta047h6lta047h6lrnerlk
// tests.GetRSubtestsPreviousRealm().Address():  g1gz4ycmx0s6ln2wdrsh4e00l9fsel2wskqa3snq<|MERGE_RESOLUTION|>--- conflicted
+++ resolved
@@ -1,7 +1,7 @@
 package main
 
 import (
-	"chain"
+	"std"
 	"testing"
 
 	"gno.land/p/demo/testutils"
@@ -12,13 +12,8 @@
 // When 2 or more realms in the frames, PreviousRealm returns the second to last
 func main() {
 	var (
-<<<<<<< HEAD
-		eoa        = testutils.TestAddress("someone")
-		rTestsAddr = chain.DerivePkgAddr("gno.land/r/demo/tests")
-=======
 		eoa = testutils.TestAddress("someone")
 		_   = std.DerivePkgAddr("gno.land/r/demo/tests")
->>>>>>> a56a225e
 	)
 	testing.SetOriginCaller(eoa)
 	println("tests.GetPreviousRealm().Address(): ", tests.GetPreviousRealm(cross).Address())
