package crossrealm_b

import (
	"chain/runtime"

	"gno.land/r/demo/tests/crossrealm"
)

type fooer struct {
	s string
}

func (f *fooer) SetS(newVal string) {
	f.s = newVal
}

<<<<<<< HEAD
func (f *fooer) Foo() {
	println("hello " + f.s + " cur=" + runtime.CurrentRealm().PkgPath() + " prev=" + runtime.PreviousRealm().PkgPath())
=======
func (f *fooer) Foo(cur realm) {
	println("hello " + f.s + " cur=" + std.CurrentRealm().PkgPath() + " prev=" + std.PreviousRealm().PkgPath())
}

func (f *fooer) Bar() {
	println("hello " + f.s + " cur=" + std.CurrentRealm().PkgPath() + " prev=" + std.PreviousRealm().PkgPath())
>>>>>>> a56a225e
}

var (
	Fooer              = &fooer{s: "A"}
	FooerGetter        = func() crossrealm.Fooer { return Fooer }
	FooerGetterBuilder = func() crossrealm.FooerGetter { return func() crossrealm.Fooer { return Fooer } }
)

var Closure func()

func SetClosure(cur realm, f func()) {
	Closure = f
}

var Object any

func SetObject(cur realm, x any) {
	Object = x
}

func GetObject() any {
	return Object
}<|MERGE_RESOLUTION|>--- conflicted
+++ resolved
@@ -1,7 +1,7 @@
 package crossrealm_b
 
 import (
-	"chain/runtime"
+	"std"
 
 	"gno.land/r/demo/tests/crossrealm"
 )
@@ -14,17 +14,12 @@
 	f.s = newVal
 }
 
-<<<<<<< HEAD
-func (f *fooer) Foo() {
-	println("hello " + f.s + " cur=" + runtime.CurrentRealm().PkgPath() + " prev=" + runtime.PreviousRealm().PkgPath())
-=======
 func (f *fooer) Foo(cur realm) {
 	println("hello " + f.s + " cur=" + std.CurrentRealm().PkgPath() + " prev=" + std.PreviousRealm().PkgPath())
 }
 
 func (f *fooer) Bar() {
 	println("hello " + f.s + " cur=" + std.CurrentRealm().PkgPath() + " prev=" + std.PreviousRealm().PkgPath())
->>>>>>> a56a225e
 }
 
 var (
