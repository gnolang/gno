--- conflicted
+++ resolved
@@ -21,11 +21,7 @@
 
 	testing.SetRealm(std.NewCodeRealm("gno.land/r/demo/tests"))
 	// CallAssertOriginCall() from a block: abort
-<<<<<<< HEAD
-	uassert.AbortsWithMessage(t, "invalid non-origin call", func() {
-=======
 	r := revive(func() {
->>>>>>> 0a2214ee
 		// if called inside a function literal, this is no longer an origin call
 		// because there's one additional frame (the function literal block).
 		if tests.CallIsOriginCall(cross) {
@@ -33,16 +29,11 @@
 		}
 		tests.CallAssertOriginCall(cross) // <---
 	})
-<<<<<<< HEAD
-	// CallSubtestsAssertOriginCall(): abort
-	uassert.AbortsWithMessage(t, "invalid non-origin call", func() {
-=======
 	if fmt.Sprintf("%v", r) != "invalid non-origin call" {
 		t.Error("expected abort but did not")
 	}
 	// CallSubtestsAssertOriginCall(): abort
 	r = revive(func() {
->>>>>>> 0a2214ee
 		// if called inside a function literal, this is no longer an origin call
 		// because there's one additional frame (the function literal block).
 		if tests.CallSubtestsIsOriginCall(cross) {
@@ -50,13 +41,10 @@
 		}
 		tests.CallSubtestsAssertOriginCall(cross)
 	})
-<<<<<<< HEAD
-=======
 	if fmt.Sprintf("%v", r) != "invalid non-origin call" {
 		t.Error("expected abort but did not")
 	}
 
->>>>>>> 0a2214ee
 }
 
 func TestPreviousRealm(t *testing.T) {
