--- conflicted
+++ resolved
@@ -53,23 +53,13 @@
 		firstRealm = std.DerivePkgAddr("gno.land/r/demo/tests_test")
 		rTestsAddr = std.DerivePkgAddr("gno.land/r/demo/tests")
 	)
-<<<<<<< HEAD
-	// When a single realm in the frames, PreviousRealm returns the user
-	if addr := GetPreviousRealm().Address(); addr != user1Addr {
-		t.Errorf("want GetPreviousRealm().Addr==%s, got %s", user1Addr, addr)
+	// When only one realm in the frames, PreviousRealm returns the same realm
+	if addr := tests.GetPreviousRealm().Address(); addr != firstRealm {
+		println(tests.GetPreviousRealm())
+		t.Errorf("want GetPreviousRealm().Address==%s, got %s", firstRealm, addr)
 	}
 	// When 2 or more realms in the frames, PreviousRealm returns the second to last
-	if addr := GetRSubtestsPreviousRealm().Address(); addr != rTestsAddr {
-		t.Errorf("want GetRSubtestsPreviousRealm().Addr==%s, got %s", rTestsAddr, addr)
-=======
-	// When only one realm in the frames, PrevRealm returns the same realm
-	if addr := tests.GetPrevRealm().Addr(); addr != firstRealm {
-		println(tests.GetPrevRealm())
-		t.Errorf("want GetPrevRealm().Addr==%s, got %s", firstRealm, addr)
-	}
-	// When 2 or more realms in the frames, PrevRealm returns the second to last
-	if addr := tests.GetRSubtestsPrevRealm().Addr(); addr != rTestsAddr {
-		t.Errorf("want GetRSubtestsPrevRealm().Addr==%s, got %s", rTestsAddr, addr)
->>>>>>> 85a8740b
+	if addr := tests.GetRSubtestsPreviousRealm().Address(); addr != rTestsAddr {
+		t.Errorf("want GetRSubtestsPreviousRealm().Address==%s, got %s", rTestsAddr, addr)
 	}
 }