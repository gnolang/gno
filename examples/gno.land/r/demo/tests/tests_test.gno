package tests_test

import (
<<<<<<< HEAD
	"chain"
	"chain/runtime"
=======
	"fmt"
	"std"
>>>>>>> a56a225e
	"testing"

	"gno.land/p/demo/testutils"
	"gno.land/r/demo/tests"
)

func TestAssertOriginCall(t *testing.T) {
	// CallAssertOriginCall(): no panic
	caller := testutils.TestAddress("caller")
<<<<<<< HEAD
	testing.SetRealm(runtime.NewUserRealm(caller))
	tests.CallAssertOriginCall()
	if !tests.CallIsOriginCall() {
		t.Errorf("expected IsOriginCall=true but got false")
	}

	testing.SetRealm(runtime.NewCodeRealm("gno.land/r/demo/tests"))
	// CallAssertOriginCall() from a block: panic
	expectedReason := "invalid non-origin call"
	func() {
		defer func() {
			r := recover()
			if r == nil || r.(string) != expectedReason {
				t.Errorf("expected panic with '%v', got '%v'", expectedReason, r)
			}
		}()
=======
	testing.SetRealm(std.NewUserRealm(caller))
	tests.CallAssertOriginCall(cross)
	if !tests.CallIsOriginCall(cross) {
		t.Errorf("expected IsOriginCall=true but got false")
	}

	testing.SetRealm(std.NewCodeRealm("gno.land/r/demo/tests"))
	// CallAssertOriginCall() from a block: abort
	r := revive(func() {
>>>>>>> a56a225e
		// if called inside a function literal, this is no longer an origin call
		// because there's one additional frame (the function literal block).
		if tests.CallIsOriginCall(cross) {
			t.Errorf("expected IsOriginCall=false but got true")
		}
		tests.CallAssertOriginCall(cross) // <---
	})
	if fmt.Sprintf("%v", r) != "invalid non-origin call" {
		t.Error("expected abort but did not")
	}
	// CallSubtestsAssertOriginCall(): abort
	r = revive(func() {
		// if called inside a function literal, this is no longer an origin call
		// because there's one additional frame (the function literal block).
		if tests.CallSubtestsIsOriginCall(cross) {
			t.Errorf("expected IsOriginCall=false but got true")
		}
		tests.CallSubtestsAssertOriginCall(cross)
	})
	if fmt.Sprintf("%v", r) != "invalid non-origin call" {
		t.Error("expected abort but did not")
	}

}

func TestPreviousRealm(t *testing.T) {
	var (
		firstRealm = chain.DerivePkgAddr("gno.land/r/demo/tests_test")
		rTestsAddr = chain.DerivePkgAddr("gno.land/r/demo/tests")
	)
	// When only one realm in the frames, PreviousRealm returns the same realm
	if addr := tests.GetPreviousRealm(cross).Address(); addr != firstRealm {
		println(tests.GetPreviousRealm(cross))
		t.Errorf("want GetPreviousRealm().Address==%s, got %s", firstRealm, addr)
	}
	// When 2 or more realms in the frames, PreviousRealm returns the second to last
	if addr := tests.GetRSubtestsPreviousRealm(cross).Address(); addr != rTestsAddr {
		t.Errorf("want GetRSubtestsPreviousRealm().Address==%s, got %s", rTestsAddr, addr)
	}
}<|MERGE_RESOLUTION|>--- conflicted
+++ resolved
@@ -1,13 +1,8 @@
 package tests_test
 
 import (
-<<<<<<< HEAD
-	"chain"
-	"chain/runtime"
-=======
 	"fmt"
 	"std"
->>>>>>> a56a225e
 	"testing"
 
 	"gno.land/p/demo/testutils"
@@ -17,24 +12,6 @@
 func TestAssertOriginCall(t *testing.T) {
 	// CallAssertOriginCall(): no panic
 	caller := testutils.TestAddress("caller")
-<<<<<<< HEAD
-	testing.SetRealm(runtime.NewUserRealm(caller))
-	tests.CallAssertOriginCall()
-	if !tests.CallIsOriginCall() {
-		t.Errorf("expected IsOriginCall=true but got false")
-	}
-
-	testing.SetRealm(runtime.NewCodeRealm("gno.land/r/demo/tests"))
-	// CallAssertOriginCall() from a block: panic
-	expectedReason := "invalid non-origin call"
-	func() {
-		defer func() {
-			r := recover()
-			if r == nil || r.(string) != expectedReason {
-				t.Errorf("expected panic with '%v', got '%v'", expectedReason, r)
-			}
-		}()
-=======
 	testing.SetRealm(std.NewUserRealm(caller))
 	tests.CallAssertOriginCall(cross)
 	if !tests.CallIsOriginCall(cross) {
@@ -44,7 +21,6 @@
 	testing.SetRealm(std.NewCodeRealm("gno.land/r/demo/tests"))
 	// CallAssertOriginCall() from a block: abort
 	r := revive(func() {
->>>>>>> a56a225e
 		// if called inside a function literal, this is no longer an origin call
 		// because there's one additional frame (the function literal block).
 		if tests.CallIsOriginCall(cross) {
@@ -72,8 +48,8 @@
 
 func TestPreviousRealm(t *testing.T) {
 	var (
-		firstRealm = chain.DerivePkgAddr("gno.land/r/demo/tests_test")
-		rTestsAddr = chain.DerivePkgAddr("gno.land/r/demo/tests")
+		firstRealm = std.DerivePkgAddr("gno.land/r/demo/tests_test")
+		rTestsAddr = std.DerivePkgAddr("gno.land/r/demo/tests")
 	)
 	// When only one realm in the frames, PreviousRealm returns the same realm
 	if addr := tests.GetPreviousRealm(cross).Address(); addr != firstRealm {
