// PKGPATH: gno.land/r/demo/boards_test
package boards_test

// SEND: 1000000ugnot

import (
	"chain"
	"chain/runtime"
	"testing"

	"gno.land/r/demo/boards"
	users "gno.land/r/gnoland/users/v1"
)

var bid boards.BoardID

func init() {
<<<<<<< HEAD
	testing.SetRealm(runtime.NewUserRealm(chain.Address("g1wymu47drhr0kuq2098m792lytgtj2nyx77yrsm"))) // so that CurrentRealm.Addr() matches OrigCaller
	users.Register("gnouser123")
	bid = boards.CreateBoard("test_board")
	boards.CreateReply(bid, 0, 0, "Reply of the second post")
=======
	testing.SetRealm(std.NewUserRealm(std.Address("g1wymu47drhr0kuq2098m792lytgtj2nyx77yrsm"))) // so that CurrentRealm.Addr() matches OrigCaller
	users.Register(cross, "gnouser123")
	bid = boards.CreateBoard(cross, "test_board")
	boards.CreateReply(cross, bid, 0, 0, "Reply of the second post")
>>>>>>> a56a225e
}

func main() {
	println(boards.Render("test_board"))
}

// Error:
// thread not exist<|MERGE_RESOLUTION|>--- conflicted
+++ resolved
@@ -4,8 +4,7 @@
 // SEND: 1000000ugnot
 
 import (
-	"chain"
-	"chain/runtime"
+	"std"
 	"testing"
 
 	"gno.land/r/demo/boards"
@@ -15,17 +14,10 @@
 var bid boards.BoardID
 
 func init() {
-<<<<<<< HEAD
-	testing.SetRealm(runtime.NewUserRealm(chain.Address("g1wymu47drhr0kuq2098m792lytgtj2nyx77yrsm"))) // so that CurrentRealm.Addr() matches OrigCaller
-	users.Register("gnouser123")
-	bid = boards.CreateBoard("test_board")
-	boards.CreateReply(bid, 0, 0, "Reply of the second post")
-=======
 	testing.SetRealm(std.NewUserRealm(std.Address("g1wymu47drhr0kuq2098m792lytgtj2nyx77yrsm"))) // so that CurrentRealm.Addr() matches OrigCaller
 	users.Register(cross, "gnouser123")
 	bid = boards.CreateBoard(cross, "test_board")
 	boards.CreateReply(cross, bid, 0, 0, "Reply of the second post")
->>>>>>> a56a225e
 }
 
 func main() {
