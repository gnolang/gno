--- conflicted
+++ resolved
@@ -4,7 +4,7 @@
 // SEND: 1000000ugnot
 
 import (
-	"chain/runtime"
+	"std"
 	"testing"
 
 	"gno.land/p/demo/testutils"
@@ -15,19 +15,11 @@
 
 func init() {
 	caller := testutils.TestAddress("caller")
-<<<<<<< HEAD
-	testing.SetRealm(runtime.NewUserRealm(caller))
-	bid = boards.CreateBoard("test_board")
-	boards.CreateThread(bid, "First Post (title)", "Body of the first post. (body)")
-	pid := boards.CreateThread(bid, "Second Post (title)", "Body of the second post. (body)")
-	boards.CreateReply(bid, pid, pid, "Reply of the second post")
-=======
 	testing.SetRealm(std.NewUserRealm(caller))
 	bid = boards.CreateBoard(cross, "test_board")
 	boards.CreateThread(cross, bid, "First Post (title)", "Body of the first post. (body)")
 	pid := boards.CreateThread(cross, bid, "Second Post (title)", "Body of the second post. (body)")
 	boards.CreateReply(cross, bid, pid, pid, "Reply of the second post")
->>>>>>> a56a225e
 }
 
 func main() {
