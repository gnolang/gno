// PKGPATH: gno.land/r/demo/boards_test
package boards_test

// SEND: 1000000ugnot

import (
	"std"
	"strconv"
	"testing"

	"gno.land/r/demo/boards"
	users "gno.land/r/gnoland/users/v1"
)

var (
	bid boards.BoardID
	pid boards.PostID
)

func init() {
	testing.SetRealm(std.NewUserRealm(std.Address("g1wymu47drhr0kuq2098m792lytgtj2nyx77yrsm"))) // so that CurrentRealm.Addr() matches OrigCaller
	users.Register("gnouser123")

	bid = boards.CreateBoard("test_board")
	boards.CreateThread(bid, "First Post (title)", "Body of the first post. (body)")
	pid = boards.CreateThread(bid, "Second Post (title)", "Body of the second post. (body)")
	rid := boards.CreateReply(bid, pid, pid, "Reply of the second post")
	println(rid)
}

func main() {
	testing.SetRealm(std.NewUserRealm(std.Address("g1wymu47drhr0kuq2098m792lytgtj2nyx77yrsm")))
	rid2 := boards.CreateReply(bid, pid, pid, "Second reply of the second post")
	println(rid2)
	println(boards.Render("test_board/" + strconv.Itoa(int(pid))))
}

// Output:
// 3
// 4
// # Second Post (title)
//
// Body of the second post. (body)
// \- [@gnouser123](/u/gnouser123), [2009-02-13 11:31pm (UTC)](/r/demo/boards:test_board/2) \[[reply](/r/demo/boards$help&func=CreateReply&bid=1&postid=2&threadid=2)] \[[repost](/r/demo/boards$help&func=CreateRepost&bid=1&postid=2)] \[[x](/r/demo/boards$help&func=DeletePost&bid=1&postid=2&threadid=2)]
//
// > Reply of the second post
// > \- [@gnouser123](/u/gnouser123), [2009-02-13 11:31pm (UTC)](/r/demo/boards:test_board/2/3) \[[reply](/r/demo/boards$help&func=CreateReply&bid=1&postid=3&threadid=2)] \[[x](/r/demo/boards$help&func=DeletePost&bid=1&postid=3&threadid=2)]
//
// > Second reply of the second post
// > \- [@gnouser123](/u/gnouser123), [2009-02-13 11:31pm (UTC)](/r/demo/boards:test_board/2/4) \[[reply](/r/demo/boards$help&func=CreateReply&bid=1&postid=4&threadid=2)] \[[x](/r/demo/boards$help&func=DeletePost&bid=1&postid=4&threadid=2)]
//

// Realm:
// switchrealm["gno.land/r/sys/users"]
// switchrealm["gno.land/r/sys/users"]
// switchrealm["gno.land/r/demo/boards"]
// u[f6dbf411da22e67d74cd7ddba6a76cd7e14a4822:111]=
//     @@ -1,8 +1,8 @@
//      {
//          "ObjectInfo": {
//              "ID": "f6dbf411da22e67d74cd7ddba6a76cd7e14a4822:111",
//     -        "ModTime": "0",
//     -        "OwnerID": "f6dbf411da22e67d74cd7ddba6a76cd7e14a4822:106",
//     +        "ModTime": "123",
//     +        "OwnerID": "f6dbf411da22e67d74cd7ddba6a76cd7e14a4822:123",
//              "RefCount": "1"
//          },
//          "Value": {
// c[f6dbf411da22e67d74cd7ddba6a76cd7e14a4822:125]={
//     "Fields": [
//         {
//             "T": {
//                 "@type": "/gno.PrimitiveType",
//                 "value": "16"
//             },
//             "V": {
//                 "@type": "/gno.StringValue",
//                 "value": "0000000004"
//             }
//         },
//         {
//             "T": {
//                 "@type": "/gno.PointerType",
//                 "Elt": {
//                     "@type": "/gno.RefType",
//                     "ID": "gno.land/r/demo/boards.Post"
//                 }
//             },
//             "V": {
//                 "@type": "/gno.PointerValue",
//                 "Base": {
//                     "@type": "/gno.RefValue",
//                     "Escaped": true,
//                     "ObjectID": "f6dbf411da22e67d74cd7ddba6a76cd7e14a4822:126"
//                 },
//                 "Index": "0",
//                 "TV": null
//             }
//         },
//         {
//             "T": {
//                 "@type": "/gno.PrimitiveType",
//                 "value": "64"
//             }
//         },
//         {
//             "N": "AQAAAAAAAAA=",
//             "T": {
//                 "@type": "/gno.PrimitiveType",
//                 "value": "32"
//             }
//         },
//         {
//             "T": {
//                 "@type": "/gno.PointerType",
//                 "Elt": {
//                     "@type": "/gno.RefType",
//                     "ID": "gno.land/p/demo/avl.Node"
//                 }
//             }
//         },
//         {
//             "T": {
//                 "@type": "/gno.PointerType",
//                 "Elt": {
//                     "@type": "/gno.RefType",
//                     "ID": "gno.land/p/demo/avl.Node"
//                 }
//             }
//         }
//     ],
//     "ObjectInfo": {
//         "ID": "f6dbf411da22e67d74cd7ddba6a76cd7e14a4822:125",
//         "ModTime": "0",
//         "OwnerID": "f6dbf411da22e67d74cd7ddba6a76cd7e14a4822:124",
//         "RefCount": "1"
//     }
// }
// c[f6dbf411da22e67d74cd7ddba6a76cd7e14a4822:124]={
//     "ObjectInfo": {
//         "ID": "f6dbf411da22e67d74cd7ddba6a76cd7e14a4822:124",
//         "ModTime": "0",
//         "OwnerID": "f6dbf411da22e67d74cd7ddba6a76cd7e14a4822:123",
//         "RefCount": "1"
//     },
//     "Value": {
//         "T": {
//             "@type": "/gno.RefType",
//             "ID": "gno.land/p/demo/avl.Node"
//         },
//         "V": {
//             "@type": "/gno.RefValue",
//             "Hash": "3f34ac77289aa1d5f9a2f8b6d083138325816fb0",
//             "ObjectID": "f6dbf411da22e67d74cd7ddba6a76cd7e14a4822:125"
//         }
//     }
// }
// c[f6dbf411da22e67d74cd7ddba6a76cd7e14a4822:123]={
//     "Fields": [
//         {
//             "T": {
//                 "@type": "/gno.PrimitiveType",
//                 "value": "16"
//             },
//             "V": {
//                 "@type": "/gno.StringValue",
//                 "value": "0000000004"
//             }
//         },
//         {},
//         {
//             "N": "AQAAAAAAAAA=",
//             "T": {
//                 "@type": "/gno.PrimitiveType",
//                 "value": "64"
//             }
//         },
//         {
//             "N": "AgAAAAAAAAA=",
//             "T": {
//                 "@type": "/gno.PrimitiveType",
//                 "value": "32"
//             }
//         },
//         {
//             "T": {
//                 "@type": "/gno.PointerType",
//                 "Elt": {
//                     "@type": "/gno.RefType",
//                     "ID": "gno.land/p/demo/avl.Node"
//                 }
//             },
//             "V": {
//                 "@type": "/gno.PointerValue",
//                 "Base": {
//                     "@type": "/gno.RefValue",
//                     "Hash": "94a6665a44bac6ede7f3e3b87173e537b12f9532",
//                     "ObjectID": "f6dbf411da22e67d74cd7ddba6a76cd7e14a4822:111"
//                 },
//                 "Index": "0",
//                 "TV": null
//             }
//         },
//         {
//             "T": {
//                 "@type": "/gno.PointerType",
//                 "Elt": {
//                     "@type": "/gno.RefType",
//                     "ID": "gno.land/p/demo/avl.Node"
//                 }
//             },
//             "V": {
//                 "@type": "/gno.PointerValue",
//                 "Base": {
//                     "@type": "/gno.RefValue",
//                     "Hash": "bc8e5b4e782a0bbc4ac9689681f119beb7b34d59",
//                     "ObjectID": "f6dbf411da22e67d74cd7ddba6a76cd7e14a4822:124"
//                 },
//                 "Index": "0",
//                 "TV": null
//             }
//         }
//     ],
//     "ObjectInfo": {
//         "ID": "f6dbf411da22e67d74cd7ddba6a76cd7e14a4822:123",
//         "ModTime": "0",
//         "OwnerID": "f6dbf411da22e67d74cd7ddba6a76cd7e14a4822:122",
//         "RefCount": "1"
//     }
// }
// c[f6dbf411da22e67d74cd7ddba6a76cd7e14a4822:122]={
//     "ObjectInfo": {
//         "ID": "f6dbf411da22e67d74cd7ddba6a76cd7e14a4822:122",
//         "ModTime": "0",
//         "OwnerID": "f6dbf411da22e67d74cd7ddba6a76cd7e14a4822:106",
//         "RefCount": "1"
//     },
//     "Value": {
//         "T": {
//             "@type": "/gno.RefType",
//             "ID": "gno.land/p/demo/avl.Node"
//         },
//         "V": {
//             "@type": "/gno.RefValue",
//             "Hash": "9957eadbc91dd32f33b0d815e041a32dbdea0671",
//             "ObjectID": "f6dbf411da22e67d74cd7ddba6a76cd7e14a4822:123"
//         }
//     }
// }
// c[f6dbf411da22e67d74cd7ddba6a76cd7e14a4822:128]={
//     "Fields": [
//         {
//             "T": {
//                 "@type": "/gno.PointerType",
//                 "Elt": {
//                     "@type": "/gno.RefType",
//                     "ID": "gno.land/p/demo/avl.Node"
//                 }
//             }
//         }
//     ],
//     "ObjectInfo": {
//         "ID": "f6dbf411da22e67d74cd7ddba6a76cd7e14a4822:128",
//         "ModTime": "0",
//         "OwnerID": "f6dbf411da22e67d74cd7ddba6a76cd7e14a4822:127",
//         "RefCount": "1"
//     }
// }
// c[f6dbf411da22e67d74cd7ddba6a76cd7e14a4822:129]={
//     "Fields": [
//         {
//             "T": {
//                 "@type": "/gno.PointerType",
//                 "Elt": {
//                     "@type": "/gno.RefType",
//                     "ID": "gno.land/p/demo/avl.Node"
//                 }
//             }
//         }
//     ],
//     "ObjectInfo": {
//         "ID": "f6dbf411da22e67d74cd7ddba6a76cd7e14a4822:129",
//         "ModTime": "0",
//         "OwnerID": "f6dbf411da22e67d74cd7ddba6a76cd7e14a4822:127",
//         "RefCount": "1"
//     }
// }
// c[f6dbf411da22e67d74cd7ddba6a76cd7e14a4822:130]={
//     "Fields": [
//         {
//             "T": {
//                 "@type": "/gno.PointerType",
//                 "Elt": {
//                     "@type": "/gno.RefType",
//                     "ID": "gno.land/p/demo/avl.Node"
//                 }
//             }
//         }
//     ],
//     "ObjectInfo": {
//         "ID": "f6dbf411da22e67d74cd7ddba6a76cd7e14a4822:130",
//         "ModTime": "0",
//         "OwnerID": "f6dbf411da22e67d74cd7ddba6a76cd7e14a4822:127",
//         "RefCount": "1"
//     }
// }
// c[f6dbf411da22e67d74cd7ddba6a76cd7e14a4822:131]={
//     "Fields": [
//         {
//             "N": "0vknwQ4AAAA=",
//             "T": {
//                 "@type": "/gno.PrimitiveType",
//                 "value": "1024"
//             }
//         },
//         {
//             "T": {
//                 "@type": "/gno.PrimitiveType",
//                 "value": "512"
//             }
//         }
//     ],
//     "ObjectInfo": {
//         "ID": "f6dbf411da22e67d74cd7ddba6a76cd7e14a4822:131",
//         "ModTime": "0",
//         "OwnerID": "f6dbf411da22e67d74cd7ddba6a76cd7e14a4822:127",
//         "RefCount": "1"
//     }
// }
// c[f6dbf411da22e67d74cd7ddba6a76cd7e14a4822:132]={
//     "Fields": [
//         {
//             "T": {
//                 "@type": "/gno.PrimitiveType",
//                 "value": "1024"
//             }
//         },
//         {
//             "T": {
//                 "@type": "/gno.PrimitiveType",
//                 "value": "512"
//             }
//         }
//     ],
//     "ObjectInfo": {
//         "ID": "f6dbf411da22e67d74cd7ddba6a76cd7e14a4822:132",
//         "ModTime": "0",
//         "OwnerID": "f6dbf411da22e67d74cd7ddba6a76cd7e14a4822:127",
//         "RefCount": "1"
//     }
// }
// c[f6dbf411da22e67d74cd7ddba6a76cd7e14a4822:127]={
//     "Fields": [
//         {
//             "T": {
//                 "@type": "/gno.PointerType",
//                 "Elt": {
//                     "@type": "/gno.RefType",
//                     "ID": "gno.land/r/demo/boards.Board"
//                 }
//             },
//             "V": {
//                 "@type": "/gno.PointerValue",
//                 "Base": {
//                     "@type": "/gno.RefValue",
//                     "Escaped": true,
//                     "ObjectID": "f6dbf411da22e67d74cd7ddba6a76cd7e14a4822:84"
//                 },
//                 "Index": "0",
//                 "TV": null
//             }
//         },
//         {
//             "N": "BAAAAAAAAAA=",
//             "T": {
//                 "@type": "/gno.RefType",
//                 "ID": "gno.land/r/demo/boards.PostID"
//             }
//         },
//         {
//             "T": {
//                 "@type": "/gno.RefType",
//                 "ID": "std.Address"
//             },
//             "V": {
//                 "@type": "/gno.StringValue",
//                 "value": "g1wymu47drhr0kuq2098m792lytgtj2nyx77yrsm"
//             }
//         },
//         {
//             "T": {
//                 "@type": "/gno.PrimitiveType",
//                 "value": "16"
//             },
//             "V": {
//                 "@type": "/gno.StringValue",
//                 "value": ""
//             }
//         },
//         {
//             "T": {
//                 "@type": "/gno.PrimitiveType",
//                 "value": "16"
//             },
//             "V": {
//                 "@type": "/gno.StringValue",
//                 "value": "Second reply of the second post"
//             }
//         },
//         {
//             "T": {
//                 "@type": "/gno.RefType",
//                 "ID": "gno.land/p/demo/avl.Tree"
//             },
//             "V": {
//                 "@type": "/gno.RefValue",
//                 "Hash": "f91e355bd19240f0f3350a7fa0e6a82b72225916",
//                 "ObjectID": "f6dbf411da22e67d74cd7ddba6a76cd7e14a4822:128"
//             }
//         },
//         {
//             "T": {
//                 "@type": "/gno.RefType",
//                 "ID": "gno.land/p/demo/avl.Tree"
//             },
//             "V": {
//                 "@type": "/gno.RefValue",
//                 "Hash": "9ee9c4117be283fc51ffcc5ecd65b75ecef5a9dd",
//                 "ObjectID": "f6dbf411da22e67d74cd7ddba6a76cd7e14a4822:129"
//             }
//         },
//         {
//             "T": {
//                 "@type": "/gno.RefType",
//                 "ID": "gno.land/p/demo/avl.Tree"
//             },
//             "V": {
//                 "@type": "/gno.RefValue",
//                 "Hash": "eb768b0140a5fe95f9c58747f0960d647dacfd42",
//                 "ObjectID": "f6dbf411da22e67d74cd7ddba6a76cd7e14a4822:130"
//             }
//         },
//         {
//             "N": "AgAAAAAAAAA=",
//             "T": {
//                 "@type": "/gno.RefType",
//                 "ID": "gno.land/r/demo/boards.PostID"
//             }
//         },
//         {
//             "N": "AgAAAAAAAAA=",
//             "T": {
//                 "@type": "/gno.RefType",
//                 "ID": "gno.land/r/demo/boards.PostID"
//             }
//         },
//         {
//             "T": {
//                 "@type": "/gno.RefType",
//                 "ID": "gno.land/r/demo/boards.BoardID"
//             }
//         },
//         {
//             "T": {
//                 "@type": "/gno.RefType",
//                 "ID": "time.Time"
//             },
//             "V": {
//                 "@type": "/gno.RefValue",
//                 "Hash": "55cc9b7009f66b35f15d34ceed3fa25c9e36d54d",
//                 "ObjectID": "f6dbf411da22e67d74cd7ddba6a76cd7e14a4822:131"
//             }
//         },
//         {
//             "T": {
//                 "@type": "/gno.RefType",
//                 "ID": "time.Time"
//             },
//             "V": {
//                 "@type": "/gno.RefValue",
//                 "Hash": "d8d66a5855b0427c262cfce9891c88d469ab2351",
//                 "ObjectID": "f6dbf411da22e67d74cd7ddba6a76cd7e14a4822:132"
//             }
//         }
//     ],
//     "ObjectInfo": {
//         "ID": "f6dbf411da22e67d74cd7ddba6a76cd7e14a4822:127",
//         "ModTime": "0",
//         "OwnerID": "f6dbf411da22e67d74cd7ddba6a76cd7e14a4822:126",
//         "RefCount": "1"
//     }
// }
// c[f6dbf411da22e67d74cd7ddba6a76cd7e14a4822:126]={
//     "ObjectInfo": {
//         "ID": "f6dbf411da22e67d74cd7ddba6a76cd7e14a4822:126",
//         "IsEscaped": true,
//         "ModTime": "0",
//         "RefCount": "2"
//     },
//     "Value": {
//         "T": {
//             "@type": "/gno.RefType",
//             "ID": "gno.land/r/demo/boards.Post"
//         },
//         "V": {
//             "@type": "/gno.RefValue",
//             "Hash": "6b2cd34f216499f59540555be3fe11f40a67baa1",
//             "ObjectID": "f6dbf411da22e67d74cd7ddba6a76cd7e14a4822:127"
//         }
//     }
// }
// u[f6dbf411da22e67d74cd7ddba6a76cd7e14a4822:120]=
//     @@ -1,8 +1,8 @@
//      {
//          "ObjectInfo": {
//              "ID": "f6dbf411da22e67d74cd7ddba6a76cd7e14a4822:120",
//     -        "ModTime": "0",
//     -        "OwnerID": "f6dbf411da22e67d74cd7ddba6a76cd7e14a4822:107",
//     +        "ModTime": "134",
//     +        "OwnerID": "f6dbf411da22e67d74cd7ddba6a76cd7e14a4822:134",
//              "RefCount": "1"
//          },
//          "Value": {
// c[f6dbf411da22e67d74cd7ddba6a76cd7e14a4822:136]={
//     "Fields": [
//         {
//             "T": {
//                 "@type": "/gno.PrimitiveType",
//                 "value": "16"
//             },
//             "V": {
//                 "@type": "/gno.StringValue",
//                 "value": "0000000004"
//             }
//         },
//         {
//             "T": {
//                 "@type": "/gno.PointerType",
//                 "Elt": {
//                     "@type": "/gno.RefType",
//                     "ID": "gno.land/r/demo/boards.Post"
//                 }
//             },
//             "V": {
//                 "@type": "/gno.PointerValue",
//                 "Base": {
//                     "@type": "/gno.RefValue",
//                     "Escaped": true,
//                     "ObjectID": "f6dbf411da22e67d74cd7ddba6a76cd7e14a4822:126"
//                 },
//                 "Index": "0",
//                 "TV": null
//             }
//         },
//         {
//             "T": {
//                 "@type": "/gno.PrimitiveType",
//                 "value": "64"
//             }
//         },
//         {
//             "N": "AQAAAAAAAAA=",
//             "T": {
//                 "@type": "/gno.PrimitiveType",
//                 "value": "32"
//             }
//         },
//         {
//             "T": {
//                 "@type": "/gno.PointerType",
//                 "Elt": {
//                     "@type": "/gno.RefType",
//                     "ID": "gno.land/p/demo/avl.Node"
//                 }
//             }
//         },
//         {
//             "T": {
//                 "@type": "/gno.PointerType",
//                 "Elt": {
//                     "@type": "/gno.RefType",
//                     "ID": "gno.land/p/demo/avl.Node"
//                 }
//             }
//         }
//     ],
//     "ObjectInfo": {
//         "ID": "f6dbf411da22e67d74cd7ddba6a76cd7e14a4822:136",
//         "ModTime": "0",
//         "OwnerID": "f6dbf411da22e67d74cd7ddba6a76cd7e14a4822:135",
//         "RefCount": "1"
//     }
// }
// c[f6dbf411da22e67d74cd7ddba6a76cd7e14a4822:135]={
//     "ObjectInfo": {
//         "ID": "f6dbf411da22e67d74cd7ddba6a76cd7e14a4822:135",
//         "ModTime": "0",
//         "OwnerID": "f6dbf411da22e67d74cd7ddba6a76cd7e14a4822:134",
//         "RefCount": "1"
//     },
//     "Value": {
//         "T": {
//             "@type": "/gno.RefType",
//             "ID": "gno.land/p/demo/avl.Node"
//         },
//         "V": {
//             "@type": "/gno.RefValue",
//             "Hash": "96b86b4585c7f1075d7794180a5581f72733a7ab",
//             "ObjectID": "f6dbf411da22e67d74cd7ddba6a76cd7e14a4822:136"
//         }
//     }
// }
// c[f6dbf411da22e67d74cd7ddba6a76cd7e14a4822:134]={
//     "Fields": [
//         {
//             "T": {
//                 "@type": "/gno.PrimitiveType",
//                 "value": "16"
//             },
//             "V": {
//                 "@type": "/gno.StringValue",
//                 "value": "0000000004"
//             }
//         },
//         {},
//         {
//             "N": "AQAAAAAAAAA=",
//             "T": {
//                 "@type": "/gno.PrimitiveType",
//                 "value": "64"
//             }
//         },
//         {
//             "N": "AgAAAAAAAAA=",
//             "T": {
//                 "@type": "/gno.PrimitiveType",
//                 "value": "32"
//             }
//         },
//         {
//             "T": {
//                 "@type": "/gno.PointerType",
//                 "Elt": {
//                     "@type": "/gno.RefType",
//                     "ID": "gno.land/p/demo/avl.Node"
//                 }
//             },
//             "V": {
//                 "@type": "/gno.PointerValue",
//                 "Base": {
//                     "@type": "/gno.RefValue",
//                     "Hash": "32274e1f28fb2b97d67a1262afd362d370de7faa",
//                     "ObjectID": "f6dbf411da22e67d74cd7ddba6a76cd7e14a4822:120"
//                 },
//                 "Index": "0",
//                 "TV": null
//             }
//         },
//         {
//             "T": {
//                 "@type": "/gno.PointerType",
//                 "Elt": {
//                     "@type": "/gno.RefType",
//                     "ID": "gno.land/p/demo/avl.Node"
//                 }
//             },
//             "V": {
//                 "@type": "/gno.PointerValue",
//                 "Base": {
//                     "@type": "/gno.RefValue",
//                     "Hash": "c2cfd6aec36a462f35bf02e5bf4a127aa1bb7ac2",
//                     "ObjectID": "f6dbf411da22e67d74cd7ddba6a76cd7e14a4822:135"
//                 },
//                 "Index": "0",
//                 "TV": null
//             }
//         }
//     ],
//     "ObjectInfo": {
//         "ID": "f6dbf411da22e67d74cd7ddba6a76cd7e14a4822:134",
//         "ModTime": "0",
//         "OwnerID": "f6dbf411da22e67d74cd7ddba6a76cd7e14a4822:133",
//         "RefCount": "1"
//     }
// }
// c[f6dbf411da22e67d74cd7ddba6a76cd7e14a4822:133]={
//     "ObjectInfo": {
//         "ID": "f6dbf411da22e67d74cd7ddba6a76cd7e14a4822:133",
//         "ModTime": "0",
//         "OwnerID": "f6dbf411da22e67d74cd7ddba6a76cd7e14a4822:107",
//         "RefCount": "1"
//     },
//     "Value": {
//         "T": {
//             "@type": "/gno.RefType",
//             "ID": "gno.land/p/demo/avl.Node"
//         },
//         "V": {
//             "@type": "/gno.RefValue",
//             "Hash": "5cb875179e86d32c517322af7a323b2a5f3e6cc5",
//             "ObjectID": "f6dbf411da22e67d74cd7ddba6a76cd7e14a4822:134"
//         }
//     }
// }
<<<<<<< HEAD
// u[f6dbf411da22e67d74cd7ddba6a76cd7e14a4822:85]={
//     "Fields": [
//         {
//             "N": "AQAAAAAAAAA=",
//             "T": {
//                 "@type": "/gno.RefType",
//                 "ID": "gno.land/r/demo/boards.BoardID"
//             }
//         },
//         {
//             "T": {
//                 "@type": "/gno.PrimitiveType",
//                 "value": "16"
//             },
//             "V": {
//                 "@type": "/gno.StringValue",
//                 "value": "/r/demo/boards:test_board"
//             }
//         },
//         {
//             "T": {
//                 "@type": "/gno.PrimitiveType",
//                 "value": "16"
//             },
//             "V": {
//                 "@type": "/gno.StringValue",
//                 "value": "test_board"
//             }
//         },
//         {
//             "T": {
//                 "@type": "/gno.RefType",
//                 "ID": "std.Address"
//             },
//             "V": {
//                 "@type": "/gno.StringValue",
//                 "value": "g1wymu47drhr0kuq2098m792lytgtj2nyx77yrsm"
//             }
//         },
//         {
//             "T": {
//                 "@type": "/gno.RefType",
//                 "ID": "gno.land/p/demo/avl.Tree"
//             },
//             "V": {
//                 "@type": "/gno.RefValue",
//                 "Hash": "ed9d8105a90a05bc8d953538dd8810201e26ec6d",
//                 "ObjectID": "f6dbf411da22e67d74cd7ddba6a76cd7e14a4822:86"
//             }
//         },
//         {
//             "N": "BAAAAAAAAAA=",
//             "T": {
//                 "@type": "/gno.PrimitiveType",
//                 "value": "65536"
//             }
//         },
//         {
//             "T": {
//                 "@type": "/gno.RefType",
//                 "ID": "time.Time"
//             },
//             "V": {
//                 "@type": "/gno.RefValue",
//                 "Hash": "ef78d14dccddfaa802727058e543d3ecc87157f0",
//                 "ObjectID": "f6dbf411da22e67d74cd7ddba6a76cd7e14a4822:87"
//             }
//         },
//         {
//             "T": {
//                 "@type": "/gno.RefType",
//                 "ID": "gno.land/p/demo/avl.Tree"
//             },
//             "V": {
//                 "@type": "/gno.RefValue",
//                 "Hash": "af6ed0268f99b7f369329094eb6dfaea7812708b",
//                 "ObjectID": "f6dbf411da22e67d74cd7ddba6a76cd7e14a4822:88"
//             }
//         }
//     ],
//     "ObjectInfo": {
//         "ID": "f6dbf411da22e67d74cd7ddba6a76cd7e14a4822:85",
//         "ModTime": "121",
//         "OwnerID": "f6dbf411da22e67d74cd7ddba6a76cd7e14a4822:84",
//         "RefCount": "1"
//     }
// }
// u[f6dbf411da22e67d74cd7ddba6a76cd7e14a4822:106]={
//     "Fields": [
//         {
//             "T": {
//                 "@type": "/gno.PointerType",
//                 "Elt": {
//                     "@type": "/gno.RefType",
//                     "ID": "gno.land/p/demo/avl.Node"
//                 }
//             },
//             "V": {
//                 "@type": "/gno.PointerValue",
//                 "Base": {
//                     "@type": "/gno.RefValue",
//                     "Hash": "9809329dc1ddc5d3556f7a8fa3c2cebcbf65560b",
//                     "ObjectID": "f6dbf411da22e67d74cd7ddba6a76cd7e14a4822:122"
//                 },
//                 "Index": "0",
//                 "TV": null
//             }
//         }
//     ],
//     "ObjectInfo": {
//         "ID": "f6dbf411da22e67d74cd7ddba6a76cd7e14a4822:106",
//         "ModTime": "121",
//         "OwnerID": "f6dbf411da22e67d74cd7ddba6a76cd7e14a4822:105",
//         "RefCount": "1"
//     }
// }
// u[f6dbf411da22e67d74cd7ddba6a76cd7e14a4822:107]={
//     "Fields": [
//         {
//             "T": {
//                 "@type": "/gno.PointerType",
//                 "Elt": {
//                     "@type": "/gno.RefType",
//                     "ID": "gno.land/p/demo/avl.Node"
//                 }
//             },
//             "V": {
//                 "@type": "/gno.PointerValue",
//                 "Base": {
//                     "@type": "/gno.RefValue",
//                     "Hash": "ceae9a1c4ed28bb51062e6ccdccfad0caafd1c4f",
//                     "ObjectID": "f6dbf411da22e67d74cd7ddba6a76cd7e14a4822:133"
//                 },
//                 "Index": "0",
//                 "TV": null
//             }
//         }
//     ],
//     "ObjectInfo": {
//         "ID": "f6dbf411da22e67d74cd7ddba6a76cd7e14a4822:107",
//         "ModTime": "121",
//         "OwnerID": "f6dbf411da22e67d74cd7ddba6a76cd7e14a4822:105",
//         "RefCount": "1"
//     }
// }
=======
// u[f6dbf411da22e67d74cd7ddba6a76cd7e14a4822:85]=
//     @@ -49,7 +49,7 @@
//                  }
//              },
//              {
//     -            "N": "AwAAAAAAAAA=",
//     +            "N": "BAAAAAAAAAA=",
//                  "T": {
//                      "@type": "/gno.PrimitiveType",
//                      "value": "65536"
//     @@ -80,7 +80,7 @@
//          ],
//          "ObjectInfo": {
//              "ID": "f6dbf411da22e67d74cd7ddba6a76cd7e14a4822:85",
//     -        "ModTime": "110",
//     +        "ModTime": "121",
//              "OwnerID": "f6dbf411da22e67d74cd7ddba6a76cd7e14a4822:84",
//              "RefCount": "1"
//          }
// u[f6dbf411da22e67d74cd7ddba6a76cd7e14a4822:106]=
//     @@ -12,8 +12,8 @@
//                      "@type": "/gno.PointerValue",
//                      "Base": {
//                          "@type": "/gno.RefValue",
//     -                    "Hash": "3d6aa1e96f126aba3cfd48f0203b85a287a6f1c0",
//     -                    "ObjectID": "f6dbf411da22e67d74cd7ddba6a76cd7e14a4822:111"
//     +                    "Hash": "9809329dc1ddc5d3556f7a8fa3c2cebcbf65560b",
//     +                    "ObjectID": "f6dbf411da22e67d74cd7ddba6a76cd7e14a4822:122"
//                      },
//                      "Index": "0",
//                      "TV": null
//     @@ -22,7 +22,7 @@
//          ],
//          "ObjectInfo": {
//              "ID": "f6dbf411da22e67d74cd7ddba6a76cd7e14a4822:106",
//     -        "ModTime": "110",
//     +        "ModTime": "121",
//              "OwnerID": "f6dbf411da22e67d74cd7ddba6a76cd7e14a4822:105",
//              "RefCount": "1"
//          }
// u[f6dbf411da22e67d74cd7ddba6a76cd7e14a4822:107]=
//     @@ -12,8 +12,8 @@
//                      "@type": "/gno.PointerValue",
//                      "Base": {
//                          "@type": "/gno.RefValue",
//     -                    "Hash": "96a7d0b7b5bf5d366d10c559464ba56a50f78bbc",
//     -                    "ObjectID": "f6dbf411da22e67d74cd7ddba6a76cd7e14a4822:120"
//     +                    "Hash": "ceae9a1c4ed28bb51062e6ccdccfad0caafd1c4f",
//     +                    "ObjectID": "f6dbf411da22e67d74cd7ddba6a76cd7e14a4822:133"
//                      },
//                      "Index": "0",
//                      "TV": null
//     @@ -22,7 +22,7 @@
//          ],
//          "ObjectInfo": {
//              "ID": "f6dbf411da22e67d74cd7ddba6a76cd7e14a4822:107",
//     -        "ModTime": "110",
//     +        "ModTime": "121",
//              "OwnerID": "f6dbf411da22e67d74cd7ddba6a76cd7e14a4822:105",
//              "RefCount": "1"
//          }
// u[f6dbf411da22e67d74cd7ddba6a76cd7e14a4822:84]=
//     @@ -2,8 +2,8 @@
//          "ObjectInfo": {
//              "ID": "f6dbf411da22e67d74cd7ddba6a76cd7e14a4822:84",
//              "IsEscaped": true,
//     -        "ModTime": "114",
//     -        "RefCount": "5"
//     +        "ModTime": "127",
//     +        "RefCount": "6"
//          },
//          "Value": {
//              "T": {
//     @@ -12,7 +12,7 @@
//              },
//              "V": {
//                  "@type": "/gno.RefValue",
//     -            "Hash": "058a49e6ee26f75cc44901754d4c298fd1a1655c",
//     +            "Hash": "a88a9b837af217656ee27084309f7cd02cd94cb3",
//                  "ObjectID": "f6dbf411da22e67d74cd7ddba6a76cd7e14a4822:85"
//              }
//          }
// u[336074805fc853987abe6f7fe3ad97a6a6f3077a:2]=
//     @@ -3,8 +3,8 @@
//          "ObjectInfo": {
//              "ID": "336074805fc853987abe6f7fe3ad97a6a6f3077a:2",
//              "IsEscaped": true,
//     -        "ModTime": "118",
//     -        "RefCount": "11"
//     +        "ModTime": "131",
//     +        "RefCount": "12"
//          },
//          "Parent": null,
//          "Source": {
>>>>>>> f9e4457c
// switchrealm["gno.land/r/demo/boards"]
// switchrealm["gno.land/r/sys/users"]
// switchrealm["gno.land/r/sys/users"]
// switchrealm["gno.land/r/sys/users"]
// switchrealm["gno.land/r/sys/users"]
// switchrealm["gno.land/r/sys/users"]
// switchrealm["gno.land/r/sys/users"]
// switchrealm["gno.land/r/sys/users"]
// switchrealm["gno.land/r/sys/users"]
// switchrealm["gno.land/r/sys/users"]
// switchrealm["gno.land/r/demo/boards"]
// switchrealm["gno.land/r/demo/boards_test"]<|MERGE_RESOLUTION|>--- conflicted
+++ resolved
@@ -702,153 +702,6 @@
 //         }
 //     }
 // }
-<<<<<<< HEAD
-// u[f6dbf411da22e67d74cd7ddba6a76cd7e14a4822:85]={
-//     "Fields": [
-//         {
-//             "N": "AQAAAAAAAAA=",
-//             "T": {
-//                 "@type": "/gno.RefType",
-//                 "ID": "gno.land/r/demo/boards.BoardID"
-//             }
-//         },
-//         {
-//             "T": {
-//                 "@type": "/gno.PrimitiveType",
-//                 "value": "16"
-//             },
-//             "V": {
-//                 "@type": "/gno.StringValue",
-//                 "value": "/r/demo/boards:test_board"
-//             }
-//         },
-//         {
-//             "T": {
-//                 "@type": "/gno.PrimitiveType",
-//                 "value": "16"
-//             },
-//             "V": {
-//                 "@type": "/gno.StringValue",
-//                 "value": "test_board"
-//             }
-//         },
-//         {
-//             "T": {
-//                 "@type": "/gno.RefType",
-//                 "ID": "std.Address"
-//             },
-//             "V": {
-//                 "@type": "/gno.StringValue",
-//                 "value": "g1wymu47drhr0kuq2098m792lytgtj2nyx77yrsm"
-//             }
-//         },
-//         {
-//             "T": {
-//                 "@type": "/gno.RefType",
-//                 "ID": "gno.land/p/demo/avl.Tree"
-//             },
-//             "V": {
-//                 "@type": "/gno.RefValue",
-//                 "Hash": "ed9d8105a90a05bc8d953538dd8810201e26ec6d",
-//                 "ObjectID": "f6dbf411da22e67d74cd7ddba6a76cd7e14a4822:86"
-//             }
-//         },
-//         {
-//             "N": "BAAAAAAAAAA=",
-//             "T": {
-//                 "@type": "/gno.PrimitiveType",
-//                 "value": "65536"
-//             }
-//         },
-//         {
-//             "T": {
-//                 "@type": "/gno.RefType",
-//                 "ID": "time.Time"
-//             },
-//             "V": {
-//                 "@type": "/gno.RefValue",
-//                 "Hash": "ef78d14dccddfaa802727058e543d3ecc87157f0",
-//                 "ObjectID": "f6dbf411da22e67d74cd7ddba6a76cd7e14a4822:87"
-//             }
-//         },
-//         {
-//             "T": {
-//                 "@type": "/gno.RefType",
-//                 "ID": "gno.land/p/demo/avl.Tree"
-//             },
-//             "V": {
-//                 "@type": "/gno.RefValue",
-//                 "Hash": "af6ed0268f99b7f369329094eb6dfaea7812708b",
-//                 "ObjectID": "f6dbf411da22e67d74cd7ddba6a76cd7e14a4822:88"
-//             }
-//         }
-//     ],
-//     "ObjectInfo": {
-//         "ID": "f6dbf411da22e67d74cd7ddba6a76cd7e14a4822:85",
-//         "ModTime": "121",
-//         "OwnerID": "f6dbf411da22e67d74cd7ddba6a76cd7e14a4822:84",
-//         "RefCount": "1"
-//     }
-// }
-// u[f6dbf411da22e67d74cd7ddba6a76cd7e14a4822:106]={
-//     "Fields": [
-//         {
-//             "T": {
-//                 "@type": "/gno.PointerType",
-//                 "Elt": {
-//                     "@type": "/gno.RefType",
-//                     "ID": "gno.land/p/demo/avl.Node"
-//                 }
-//             },
-//             "V": {
-//                 "@type": "/gno.PointerValue",
-//                 "Base": {
-//                     "@type": "/gno.RefValue",
-//                     "Hash": "9809329dc1ddc5d3556f7a8fa3c2cebcbf65560b",
-//                     "ObjectID": "f6dbf411da22e67d74cd7ddba6a76cd7e14a4822:122"
-//                 },
-//                 "Index": "0",
-//                 "TV": null
-//             }
-//         }
-//     ],
-//     "ObjectInfo": {
-//         "ID": "f6dbf411da22e67d74cd7ddba6a76cd7e14a4822:106",
-//         "ModTime": "121",
-//         "OwnerID": "f6dbf411da22e67d74cd7ddba6a76cd7e14a4822:105",
-//         "RefCount": "1"
-//     }
-// }
-// u[f6dbf411da22e67d74cd7ddba6a76cd7e14a4822:107]={
-//     "Fields": [
-//         {
-//             "T": {
-//                 "@type": "/gno.PointerType",
-//                 "Elt": {
-//                     "@type": "/gno.RefType",
-//                     "ID": "gno.land/p/demo/avl.Node"
-//                 }
-//             },
-//             "V": {
-//                 "@type": "/gno.PointerValue",
-//                 "Base": {
-//                     "@type": "/gno.RefValue",
-//                     "Hash": "ceae9a1c4ed28bb51062e6ccdccfad0caafd1c4f",
-//                     "ObjectID": "f6dbf411da22e67d74cd7ddba6a76cd7e14a4822:133"
-//                 },
-//                 "Index": "0",
-//                 "TV": null
-//             }
-//         }
-//     ],
-//     "ObjectInfo": {
-//         "ID": "f6dbf411da22e67d74cd7ddba6a76cd7e14a4822:107",
-//         "ModTime": "121",
-//         "OwnerID": "f6dbf411da22e67d74cd7ddba6a76cd7e14a4822:105",
-//         "RefCount": "1"
-//     }
-// }
-=======
 // u[f6dbf411da22e67d74cd7ddba6a76cd7e14a4822:85]=
 //     @@ -49,7 +49,7 @@
 //                  }
@@ -943,7 +796,6 @@
 //          },
 //          "Parent": null,
 //          "Source": {
->>>>>>> f9e4457c
 // switchrealm["gno.land/r/demo/boards"]
 // switchrealm["gno.land/r/sys/users"]
 // switchrealm["gno.land/r/sys/users"]
