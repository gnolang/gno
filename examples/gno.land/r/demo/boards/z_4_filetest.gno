--- conflicted
+++ resolved
@@ -51,17 +51,10 @@
 //
 
 // Realm:
-<<<<<<< HEAD
-// switchrealm["gno.land/r/sys/users"]
-// switchrealm["gno.land/r/sys/users"]
-// switchrealm["gno.land/r/demo/boards"]
-// u[f6dbf411da22e67d74cd7ddba6a76cd7e14a4822:111](2)=
-=======
 // finalizerealm["gno.land/r/sys/users"]
 // finalizerealm["gno.land/r/sys/users"]
 // finalizerealm["gno.land/r/demo/boards"]
 // u[f6dbf411da22e67d74cd7ddba6a76cd7e14a4822:111]=
->>>>>>> 1de9aab6
 //     @@ -1,8 +1,8 @@
 //      {
 //          "ObjectInfo": {
