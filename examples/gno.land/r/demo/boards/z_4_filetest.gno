package main

// SEND: 1000000ugnot

import (
	"std"
	"strconv"
	"testing"

	"gno.land/r/demo/boards"
	users "gno.land/r/gnoland/users/v1"
)

var (
	bid boards.BoardID
	pid boards.PostID
)

func init() {
	testing.SetRealm(std.NewUserRealm(std.Address("g1wymu47drhr0kuq2098m792lytgtj2nyx77yrsm"))) // so that CurrentRealm.Addr() matches OrigCaller
	cross(users.Register)("gnouser123")

	bid = cross(boards.CreateBoard)("test_board")
	cross(boards.CreateThread)(bid, "First Post (title)", "Body of the first post. (body)")
	pid = cross(boards.CreateThread)(bid, "Second Post (title)", "Body of the second post. (body)")
	rid := cross(boards.CreateReply)(bid, pid, pid, "Reply of the second post")
	println(rid)
}

func main() {
	testing.SetRealm(std.NewUserRealm(std.Address("g1wymu47drhr0kuq2098m792lytgtj2nyx77yrsm")))
	rid2 := cross(boards.CreateReply)(bid, pid, pid, "Second reply of the second post")
	println(rid2)
	println(boards.Render("test_board/" + strconv.Itoa(int(pid))))
}

// Output:
// 3
// 4
// # Second Post (title)
//
// Body of the second post. (body)
// \- [@gnouser123](/u/gnouser123), [2009-02-13 11:31pm (UTC)](/r/demo/boards:test_board/2) \[[reply](/r/demo/boards$help&func=CreateReply&bid=1&postid=2&threadid=2)] \[[repost](/r/demo/boards$help&func=CreateRepost&bid=1&postid=2)] \[[x](/r/demo/boards$help&func=DeletePost&bid=1&postid=2&threadid=2)]
//
// > Reply of the second post
// > \- [@gnouser123](/u/gnouser123), [2009-02-13 11:31pm (UTC)](/r/demo/boards:test_board/2/3) \[[reply](/r/demo/boards$help&func=CreateReply&bid=1&postid=3&threadid=2)] \[[x](/r/demo/boards$help&func=DeletePost&bid=1&postid=3&threadid=2)]
//
// > Second reply of the second post
// > \- [@gnouser123](/u/gnouser123), [2009-02-13 11:31pm (UTC)](/r/demo/boards:test_board/2/4) \[[reply](/r/demo/boards$help&func=CreateReply&bid=1&postid=4&threadid=2)] \[[x](/r/demo/boards$help&func=DeletePost&bid=1&postid=4&threadid=2)]
<<<<<<< HEAD
//

// Realm:
// finalizerealm["gno.land/r/sys/users"]
// finalizerealm["gno.land/r/sys/users"]
// finalizerealm["gno.land/r/demo/boards"]
// u[f6dbf411da22e67d74cd7ddba6a76cd7e14a4822:111]=
//     @@ -1,8 +1,8 @@
//      {
//          "ObjectInfo": {
//              "ID": "f6dbf411da22e67d74cd7ddba6a76cd7e14a4822:111",
//     -        "ModTime": "0",
//     -        "OwnerID": "f6dbf411da22e67d74cd7ddba6a76cd7e14a4822:106",
//     +        "ModTime": "123",
//     +        "OwnerID": "f6dbf411da22e67d74cd7ddba6a76cd7e14a4822:123",
//              "RefCount": "1"
//          },
//          "Value": {
// c[f6dbf411da22e67d74cd7ddba6a76cd7e14a4822:125]={
//     "Fields": [
//         {
//             "T": {
//                 "@type": "/gno.PrimitiveType",
//                 "value": "16"
//             },
//             "V": {
//                 "@type": "/gno.StringValue",
//                 "value": "0000000004"
//             }
//         },
//         {
//             "T": {
//                 "@type": "/gno.PointerType",
//                 "Elt": {
//                     "@type": "/gno.RefType",
//                     "ID": "gno.land/r/demo/boards.Post"
//                 }
//             },
//             "V": {
//                 "@type": "/gno.PointerValue",
//                 "Base": {
//                     "@type": "/gno.RefValue",
//                     "Escaped": true,
//                     "ObjectID": "f6dbf411da22e67d74cd7ddba6a76cd7e14a4822:126"
//                 },
//                 "Index": "0",
//                 "TV": null
//             }
//         },
//         {
//             "T": {
//                 "@type": "/gno.PrimitiveType",
//                 "value": "64"
//             }
//         },
//         {
//             "N": "AQAAAAAAAAA=",
//             "T": {
//                 "@type": "/gno.PrimitiveType",
//                 "value": "32"
//             }
//         },
//         {
//             "T": {
//                 "@type": "/gno.PointerType",
//                 "Elt": {
//                     "@type": "/gno.RefType",
//                     "ID": "gno.land/p/demo/avl.Node"
//                 }
//             }
//         },
//         {
//             "T": {
//                 "@type": "/gno.PointerType",
//                 "Elt": {
//                     "@type": "/gno.RefType",
//                     "ID": "gno.land/p/demo/avl.Node"
//                 }
//             }
//         }
//     ],
//     "ObjectInfo": {
//         "ID": "f6dbf411da22e67d74cd7ddba6a76cd7e14a4822:125",
//         "ModTime": "0",
//         "OwnerID": "f6dbf411da22e67d74cd7ddba6a76cd7e14a4822:124",
//         "RefCount": "1"
//     }
// }
// c[f6dbf411da22e67d74cd7ddba6a76cd7e14a4822:124]={
//     "ObjectInfo": {
//         "ID": "f6dbf411da22e67d74cd7ddba6a76cd7e14a4822:124",
//         "ModTime": "0",
//         "OwnerID": "f6dbf411da22e67d74cd7ddba6a76cd7e14a4822:123",
//         "RefCount": "1"
//     },
//     "Value": {
//         "T": {
//             "@type": "/gno.RefType",
//             "ID": "gno.land/p/demo/avl.Node"
//         },
//         "V": {
//             "@type": "/gno.RefValue",
//             "Hash": "3f34ac77289aa1d5f9a2f8b6d083138325816fb0",
//             "ObjectID": "f6dbf411da22e67d74cd7ddba6a76cd7e14a4822:125"
//         }
//     }
// }
// c[f6dbf411da22e67d74cd7ddba6a76cd7e14a4822:123]={
//     "Fields": [
//         {
//             "T": {
//                 "@type": "/gno.PrimitiveType",
//                 "value": "16"
//             },
//             "V": {
//                 "@type": "/gno.StringValue",
//                 "value": "0000000004"
//             }
//         },
//         {},
//         {
//             "N": "AQAAAAAAAAA=",
//             "T": {
//                 "@type": "/gno.PrimitiveType",
//                 "value": "64"
//             }
//         },
//         {
//             "N": "AgAAAAAAAAA=",
//             "T": {
//                 "@type": "/gno.PrimitiveType",
//                 "value": "32"
//             }
//         },
//         {
//             "T": {
//                 "@type": "/gno.PointerType",
//                 "Elt": {
//                     "@type": "/gno.RefType",
//                     "ID": "gno.land/p/demo/avl.Node"
//                 }
//             },
//             "V": {
//                 "@type": "/gno.PointerValue",
//                 "Base": {
//                     "@type": "/gno.RefValue",
//                     "Hash": "94a6665a44bac6ede7f3e3b87173e537b12f9532",
//                     "ObjectID": "f6dbf411da22e67d74cd7ddba6a76cd7e14a4822:111"
//                 },
//                 "Index": "0",
//                 "TV": null
//             }
//         },
//         {
//             "T": {
//                 "@type": "/gno.PointerType",
//                 "Elt": {
//                     "@type": "/gno.RefType",
//                     "ID": "gno.land/p/demo/avl.Node"
//                 }
//             },
//             "V": {
//                 "@type": "/gno.PointerValue",
//                 "Base": {
//                     "@type": "/gno.RefValue",
//                     "Hash": "bc8e5b4e782a0bbc4ac9689681f119beb7b34d59",
//                     "ObjectID": "f6dbf411da22e67d74cd7ddba6a76cd7e14a4822:124"
//                 },
//                 "Index": "0",
//                 "TV": null
//             }
//         }
//     ],
//     "ObjectInfo": {
//         "ID": "f6dbf411da22e67d74cd7ddba6a76cd7e14a4822:123",
//         "ModTime": "0",
//         "OwnerID": "f6dbf411da22e67d74cd7ddba6a76cd7e14a4822:122",
//         "RefCount": "1"
//     }
// }
// c[f6dbf411da22e67d74cd7ddba6a76cd7e14a4822:122]={
//     "ObjectInfo": {
//         "ID": "f6dbf411da22e67d74cd7ddba6a76cd7e14a4822:122",
//         "ModTime": "0",
//         "OwnerID": "f6dbf411da22e67d74cd7ddba6a76cd7e14a4822:106",
//         "RefCount": "1"
//     },
//     "Value": {
//         "T": {
//             "@type": "/gno.RefType",
//             "ID": "gno.land/p/demo/avl.Node"
//         },
//         "V": {
//             "@type": "/gno.RefValue",
//             "Hash": "9957eadbc91dd32f33b0d815e041a32dbdea0671",
//             "ObjectID": "f6dbf411da22e67d74cd7ddba6a76cd7e14a4822:123"
//         }
//     }
// }
// c[f6dbf411da22e67d74cd7ddba6a76cd7e14a4822:128]={
//     "Fields": [
//         {
//             "T": {
//                 "@type": "/gno.PointerType",
//                 "Elt": {
//                     "@type": "/gno.RefType",
//                     "ID": "gno.land/p/demo/avl.Node"
//                 }
//             }
//         }
//     ],
//     "ObjectInfo": {
//         "ID": "f6dbf411da22e67d74cd7ddba6a76cd7e14a4822:128",
//         "ModTime": "0",
//         "OwnerID": "f6dbf411da22e67d74cd7ddba6a76cd7e14a4822:127",
//         "RefCount": "1"
//     }
// }
// c[f6dbf411da22e67d74cd7ddba6a76cd7e14a4822:129]={
//     "Fields": [
//         {
//             "T": {
//                 "@type": "/gno.PointerType",
//                 "Elt": {
//                     "@type": "/gno.RefType",
//                     "ID": "gno.land/p/demo/avl.Node"
//                 }
//             }
//         }
//     ],
//     "ObjectInfo": {
//         "ID": "f6dbf411da22e67d74cd7ddba6a76cd7e14a4822:129",
//         "ModTime": "0",
//         "OwnerID": "f6dbf411da22e67d74cd7ddba6a76cd7e14a4822:127",
//         "RefCount": "1"
//     }
// }
// c[f6dbf411da22e67d74cd7ddba6a76cd7e14a4822:130]={
//     "Fields": [
//         {
//             "T": {
//                 "@type": "/gno.PointerType",
//                 "Elt": {
//                     "@type": "/gno.RefType",
//                     "ID": "gno.land/p/demo/avl.Node"
//                 }
//             }
//         }
//     ],
//     "ObjectInfo": {
//         "ID": "f6dbf411da22e67d74cd7ddba6a76cd7e14a4822:130",
//         "ModTime": "0",
//         "OwnerID": "f6dbf411da22e67d74cd7ddba6a76cd7e14a4822:127",
//         "RefCount": "1"
//     }
// }
// c[f6dbf411da22e67d74cd7ddba6a76cd7e14a4822:131]={
//     "Fields": [
//         {
//             "N": "0vknwQ4AAAA=",
//             "T": {
//                 "@type": "/gno.PrimitiveType",
//                 "value": "1024"
//             }
//         },
//         {
//             "T": {
//                 "@type": "/gno.PrimitiveType",
//                 "value": "512"
//             }
//         },
//         {
//             "T": {
//                 "@type": "/gno.PointerType",
//                 "Elt": {
//                     "@type": "/gno.RefType",
//                     "ID": "time.Location"
//                 }
//             },
//             "V": {
//                 "@type": "/gno.PointerValue",
//                 "Base": {
//                     "@type": "/gno.RefValue",
//                     "Escaped": true,
//                     "ObjectID": "336074805fc853987abe6f7fe3ad97a6a6f3077a:2"
//                 },
//                 "Index": "173",
//                 "TV": null
//             }
//         }
//     ],
//     "ObjectInfo": {
//         "ID": "f6dbf411da22e67d74cd7ddba6a76cd7e14a4822:131",
//         "ModTime": "0",
//         "OwnerID": "f6dbf411da22e67d74cd7ddba6a76cd7e14a4822:127",
//         "RefCount": "1"
//     }
// }
// c[f6dbf411da22e67d74cd7ddba6a76cd7e14a4822:132]={
//     "Fields": [
//         {
//             "T": {
//                 "@type": "/gno.PrimitiveType",
//                 "value": "1024"
//             }
//         },
//         {
//             "T": {
//                 "@type": "/gno.PrimitiveType",
//                 "value": "512"
//             }
//         },
//         {
//             "T": {
//                 "@type": "/gno.PointerType",
//                 "Elt": {
//                     "@type": "/gno.RefType",
//                     "ID": "time.Location"
//                 }
//             }
//         }
//     ],
//     "ObjectInfo": {
//         "ID": "f6dbf411da22e67d74cd7ddba6a76cd7e14a4822:132",
//         "ModTime": "0",
//         "OwnerID": "f6dbf411da22e67d74cd7ddba6a76cd7e14a4822:127",
//         "RefCount": "1"
//     }
// }
// c[f6dbf411da22e67d74cd7ddba6a76cd7e14a4822:127]={
//     "Fields": [
//         {
//             "T": {
//                 "@type": "/gno.PointerType",
//                 "Elt": {
//                     "@type": "/gno.RefType",
//                     "ID": "gno.land/r/demo/boards.Board"
//                 }
//             },
//             "V": {
//                 "@type": "/gno.PointerValue",
//                 "Base": {
//                     "@type": "/gno.RefValue",
//                     "Escaped": true,
//                     "ObjectID": "f6dbf411da22e67d74cd7ddba6a76cd7e14a4822:84"
//                 },
//                 "Index": "0",
//                 "TV": null
//             }
//         },
//         {
//             "N": "BAAAAAAAAAA=",
//             "T": {
//                 "@type": "/gno.RefType",
//                 "ID": "gno.land/r/demo/boards.PostID"
//             }
//         },
//         {
//             "T": {
//                 "@type": "/gno.RefType",
//                 "ID": "std.Address"
//             },
//             "V": {
//                 "@type": "/gno.StringValue",
//                 "value": "g1wymu47drhr0kuq2098m792lytgtj2nyx77yrsm"
//             }
//         },
//         {
//             "T": {
//                 "@type": "/gno.PrimitiveType",
//                 "value": "16"
//             },
//             "V": {
//                 "@type": "/gno.StringValue",
//                 "value": ""
//             }
//         },
//         {
//             "T": {
//                 "@type": "/gno.PrimitiveType",
//                 "value": "16"
//             },
//             "V": {
//                 "@type": "/gno.StringValue",
//                 "value": "Second reply of the second post"
//             }
//         },
//         {
//             "T": {
//                 "@type": "/gno.RefType",
//                 "ID": "gno.land/p/demo/avl.Tree"
//             },
//             "V": {
//                 "@type": "/gno.RefValue",
//                 "Hash": "f91e355bd19240f0f3350a7fa0e6a82b72225916",
//                 "ObjectID": "f6dbf411da22e67d74cd7ddba6a76cd7e14a4822:128"
//             }
//         },
//         {
//             "T": {
//                 "@type": "/gno.RefType",
//                 "ID": "gno.land/p/demo/avl.Tree"
//             },
//             "V": {
//                 "@type": "/gno.RefValue",
//                 "Hash": "9ee9c4117be283fc51ffcc5ecd65b75ecef5a9dd",
//                 "ObjectID": "f6dbf411da22e67d74cd7ddba6a76cd7e14a4822:129"
//             }
//         },
//         {
//             "T": {
//                 "@type": "/gno.RefType",
//                 "ID": "gno.land/p/demo/avl.Tree"
//             },
//             "V": {
//                 "@type": "/gno.RefValue",
//                 "Hash": "eb768b0140a5fe95f9c58747f0960d647dacfd42",
//                 "ObjectID": "f6dbf411da22e67d74cd7ddba6a76cd7e14a4822:130"
//             }
//         },
//         {
//             "N": "AgAAAAAAAAA=",
//             "T": {
//                 "@type": "/gno.RefType",
//                 "ID": "gno.land/r/demo/boards.PostID"
//             }
//         },
//         {
//             "N": "AgAAAAAAAAA=",
//             "T": {
//                 "@type": "/gno.RefType",
//                 "ID": "gno.land/r/demo/boards.PostID"
//             }
//         },
//         {
//             "T": {
//                 "@type": "/gno.RefType",
//                 "ID": "gno.land/r/demo/boards.BoardID"
//             }
//         },
//         {
//             "T": {
//                 "@type": "/gno.RefType",
//                 "ID": "time.Time"
//             },
//             "V": {
//                 "@type": "/gno.RefValue",
//                 "Hash": "116a8be553d995ba271754dba8e0aa2a78af2a1f",
//                 "ObjectID": "f6dbf411da22e67d74cd7ddba6a76cd7e14a4822:131"
//             }
//         },
//         {
//             "T": {
//                 "@type": "/gno.RefType",
//                 "ID": "time.Time"
//             },
//             "V": {
//                 "@type": "/gno.RefValue",
//                 "Hash": "75a43303d2c14b05d8a1498ba933328d27cfc8b1",
//                 "ObjectID": "f6dbf411da22e67d74cd7ddba6a76cd7e14a4822:132"
//             }
//         }
//     ],
//     "ObjectInfo": {
//         "ID": "f6dbf411da22e67d74cd7ddba6a76cd7e14a4822:127",
//         "ModTime": "0",
//         "OwnerID": "f6dbf411da22e67d74cd7ddba6a76cd7e14a4822:126",
//         "RefCount": "1"
//     }
// }
// c[f6dbf411da22e67d74cd7ddba6a76cd7e14a4822:126]={
//     "ObjectInfo": {
//         "ID": "f6dbf411da22e67d74cd7ddba6a76cd7e14a4822:126",
//         "IsEscaped": true,
//         "ModTime": "0",
//         "RefCount": "2"
//     },
//     "Value": {
//         "T": {
//             "@type": "/gno.RefType",
//             "ID": "gno.land/r/demo/boards.Post"
//         },
//         "V": {
//             "@type": "/gno.RefValue",
//             "Hash": "a2aa9c300f43ad4f357fb708c881998abbb2807b",
//             "ObjectID": "f6dbf411da22e67d74cd7ddba6a76cd7e14a4822:127"
//         }
//     }
// }
// u[f6dbf411da22e67d74cd7ddba6a76cd7e14a4822:120]=
//     @@ -1,8 +1,8 @@
//      {
//          "ObjectInfo": {
//              "ID": "f6dbf411da22e67d74cd7ddba6a76cd7e14a4822:120",
//     -        "ModTime": "0",
//     -        "OwnerID": "f6dbf411da22e67d74cd7ddba6a76cd7e14a4822:107",
//     +        "ModTime": "134",
//     +        "OwnerID": "f6dbf411da22e67d74cd7ddba6a76cd7e14a4822:134",
//              "RefCount": "1"
//          },
//          "Value": {
// c[f6dbf411da22e67d74cd7ddba6a76cd7e14a4822:136]={
//     "Fields": [
//         {
//             "T": {
//                 "@type": "/gno.PrimitiveType",
//                 "value": "16"
//             },
//             "V": {
//                 "@type": "/gno.StringValue",
//                 "value": "0000000004"
//             }
//         },
//         {
//             "T": {
//                 "@type": "/gno.PointerType",
//                 "Elt": {
//                     "@type": "/gno.RefType",
//                     "ID": "gno.land/r/demo/boards.Post"
//                 }
//             },
//             "V": {
//                 "@type": "/gno.PointerValue",
//                 "Base": {
//                     "@type": "/gno.RefValue",
//                     "Escaped": true,
//                     "ObjectID": "f6dbf411da22e67d74cd7ddba6a76cd7e14a4822:126"
//                 },
//                 "Index": "0",
//                 "TV": null
//             }
//         },
//         {
//             "T": {
//                 "@type": "/gno.PrimitiveType",
//                 "value": "64"
//             }
//         },
//         {
//             "N": "AQAAAAAAAAA=",
//             "T": {
//                 "@type": "/gno.PrimitiveType",
//                 "value": "32"
//             }
//         },
//         {
//             "T": {
//                 "@type": "/gno.PointerType",
//                 "Elt": {
//                     "@type": "/gno.RefType",
//                     "ID": "gno.land/p/demo/avl.Node"
//                 }
//             }
//         },
//         {
//             "T": {
//                 "@type": "/gno.PointerType",
//                 "Elt": {
//                     "@type": "/gno.RefType",
//                     "ID": "gno.land/p/demo/avl.Node"
//                 }
//             }
//         }
//     ],
//     "ObjectInfo": {
//         "ID": "f6dbf411da22e67d74cd7ddba6a76cd7e14a4822:136",
//         "ModTime": "0",
//         "OwnerID": "f6dbf411da22e67d74cd7ddba6a76cd7e14a4822:135",
//         "RefCount": "1"
//     }
// }
// c[f6dbf411da22e67d74cd7ddba6a76cd7e14a4822:135]={
//     "ObjectInfo": {
//         "ID": "f6dbf411da22e67d74cd7ddba6a76cd7e14a4822:135",
//         "ModTime": "0",
//         "OwnerID": "f6dbf411da22e67d74cd7ddba6a76cd7e14a4822:134",
//         "RefCount": "1"
//     },
//     "Value": {
//         "T": {
//             "@type": "/gno.RefType",
//             "ID": "gno.land/p/demo/avl.Node"
//         },
//         "V": {
//             "@type": "/gno.RefValue",
//             "Hash": "96b86b4585c7f1075d7794180a5581f72733a7ab",
//             "ObjectID": "f6dbf411da22e67d74cd7ddba6a76cd7e14a4822:136"
//         }
//     }
// }
// c[f6dbf411da22e67d74cd7ddba6a76cd7e14a4822:134]={
//     "Fields": [
//         {
//             "T": {
//                 "@type": "/gno.PrimitiveType",
//                 "value": "16"
//             },
//             "V": {
//                 "@type": "/gno.StringValue",
//                 "value": "0000000004"
//             }
//         },
//         {},
//         {
//             "N": "AQAAAAAAAAA=",
//             "T": {
//                 "@type": "/gno.PrimitiveType",
//                 "value": "64"
//             }
//         },
//         {
//             "N": "AgAAAAAAAAA=",
//             "T": {
//                 "@type": "/gno.PrimitiveType",
//                 "value": "32"
//             }
//         },
//         {
//             "T": {
//                 "@type": "/gno.PointerType",
//                 "Elt": {
//                     "@type": "/gno.RefType",
//                     "ID": "gno.land/p/demo/avl.Node"
//                 }
//             },
//             "V": {
//                 "@type": "/gno.PointerValue",
//                 "Base": {
//                     "@type": "/gno.RefValue",
//                     "Hash": "32274e1f28fb2b97d67a1262afd362d370de7faa",
//                     "ObjectID": "f6dbf411da22e67d74cd7ddba6a76cd7e14a4822:120"
//                 },
//                 "Index": "0",
//                 "TV": null
//             }
//         },
//         {
//             "T": {
//                 "@type": "/gno.PointerType",
//                 "Elt": {
//                     "@type": "/gno.RefType",
//                     "ID": "gno.land/p/demo/avl.Node"
//                 }
//             },
//             "V": {
//                 "@type": "/gno.PointerValue",
//                 "Base": {
//                     "@type": "/gno.RefValue",
//                     "Hash": "c2cfd6aec36a462f35bf02e5bf4a127aa1bb7ac2",
//                     "ObjectID": "f6dbf411da22e67d74cd7ddba6a76cd7e14a4822:135"
//                 },
//                 "Index": "0",
//                 "TV": null
//             }
//         }
//     ],
//     "ObjectInfo": {
//         "ID": "f6dbf411da22e67d74cd7ddba6a76cd7e14a4822:134",
//         "ModTime": "0",
//         "OwnerID": "f6dbf411da22e67d74cd7ddba6a76cd7e14a4822:133",
//         "RefCount": "1"
//     }
// }
// c[f6dbf411da22e67d74cd7ddba6a76cd7e14a4822:133]={
//     "ObjectInfo": {
//         "ID": "f6dbf411da22e67d74cd7ddba6a76cd7e14a4822:133",
//         "ModTime": "0",
//         "OwnerID": "f6dbf411da22e67d74cd7ddba6a76cd7e14a4822:107",
//         "RefCount": "1"
//     },
//     "Value": {
//         "T": {
//             "@type": "/gno.RefType",
//             "ID": "gno.land/p/demo/avl.Node"
//         },
//         "V": {
//             "@type": "/gno.RefValue",
//             "Hash": "5cb875179e86d32c517322af7a323b2a5f3e6cc5",
//             "ObjectID": "f6dbf411da22e67d74cd7ddba6a76cd7e14a4822:134"
//         }
//     }
// }
// u[f6dbf411da22e67d74cd7ddba6a76cd7e14a4822:85]=
//     @@ -49,7 +49,7 @@
//                  }
//              },
//              {
//     -            "N": "AwAAAAAAAAA=",
//     +            "N": "BAAAAAAAAAA=",
//                  "T": {
//                      "@type": "/gno.PrimitiveType",
//                      "value": "65536"
//     @@ -80,7 +80,7 @@
//          ],
//          "ObjectInfo": {
//              "ID": "f6dbf411da22e67d74cd7ddba6a76cd7e14a4822:85",
//     -        "ModTime": "110",
//     +        "ModTime": "121",
//              "OwnerID": "f6dbf411da22e67d74cd7ddba6a76cd7e14a4822:84",
//              "RefCount": "1"
//          }
// u[f6dbf411da22e67d74cd7ddba6a76cd7e14a4822:106]=
//     @@ -12,8 +12,8 @@
//                      "@type": "/gno.PointerValue",
//                      "Base": {
//                          "@type": "/gno.RefValue",
//     -                    "Hash": "3d6aa1e96f126aba3cfd48f0203b85a287a6f1c0",
//     -                    "ObjectID": "f6dbf411da22e67d74cd7ddba6a76cd7e14a4822:111"
//     +                    "Hash": "9809329dc1ddc5d3556f7a8fa3c2cebcbf65560b",
//     +                    "ObjectID": "f6dbf411da22e67d74cd7ddba6a76cd7e14a4822:122"
//                      },
//                      "Index": "0",
//                      "TV": null
//     @@ -22,7 +22,7 @@
//          ],
//          "ObjectInfo": {
//              "ID": "f6dbf411da22e67d74cd7ddba6a76cd7e14a4822:106",
//     -        "ModTime": "110",
//     +        "ModTime": "121",
//              "OwnerID": "f6dbf411da22e67d74cd7ddba6a76cd7e14a4822:105",
//              "RefCount": "1"
//          }
// u[f6dbf411da22e67d74cd7ddba6a76cd7e14a4822:107]=
//     @@ -12,8 +12,8 @@
//                      "@type": "/gno.PointerValue",
//                      "Base": {
//                          "@type": "/gno.RefValue",
//     -                    "Hash": "96a7d0b7b5bf5d366d10c559464ba56a50f78bbc",
//     -                    "ObjectID": "f6dbf411da22e67d74cd7ddba6a76cd7e14a4822:120"
//     +                    "Hash": "ceae9a1c4ed28bb51062e6ccdccfad0caafd1c4f",
//     +                    "ObjectID": "f6dbf411da22e67d74cd7ddba6a76cd7e14a4822:133"
//                      },
//                      "Index": "0",
//                      "TV": null
//     @@ -22,7 +22,7 @@
//          ],
//          "ObjectInfo": {
//              "ID": "f6dbf411da22e67d74cd7ddba6a76cd7e14a4822:107",
//     -        "ModTime": "110",
//     +        "ModTime": "121",
//              "OwnerID": "f6dbf411da22e67d74cd7ddba6a76cd7e14a4822:105",
//              "RefCount": "1"
//          }
// u[f6dbf411da22e67d74cd7ddba6a76cd7e14a4822:84]=
//     @@ -2,8 +2,8 @@
//          "ObjectInfo": {
//              "ID": "f6dbf411da22e67d74cd7ddba6a76cd7e14a4822:84",
//              "IsEscaped": true,
//     -        "ModTime": "114",
//     -        "RefCount": "5"
//     +        "ModTime": "127",
//     +        "RefCount": "6"
//          },
//          "Value": {
//              "T": {
//     @@ -12,7 +12,7 @@
//              },
//              "V": {
//                  "@type": "/gno.RefValue",
//     -            "Hash": "52e5307f7721d5bfa377551a85a0b3dc87adb686",
//     +            "Hash": "501453af96608bf2798635dfcb95a19a65dfd961",
//                  "ObjectID": "f6dbf411da22e67d74cd7ddba6a76cd7e14a4822:85"
//              }
//          }
// u[336074805fc853987abe6f7fe3ad97a6a6f3077a:2]=
//     @@ -3,8 +3,8 @@
//          "ObjectInfo": {
//              "ID": "336074805fc853987abe6f7fe3ad97a6a6f3077a:2",
//              "IsEscaped": true,
//     -        "ModTime": "118",
//     -        "RefCount": "11"
//     +        "ModTime": "131",
//     +        "RefCount": "12"
//          },
//          "Parent": null,
//          "Source": {
// finalizerealm["gno.land/r/demo/boards"]
// finalizerealm["gno.land/r/sys/users"]
// finalizerealm["gno.land/r/sys/users"]
// finalizerealm["gno.land/r/sys/users"]
// finalizerealm["gno.land/r/sys/users"]
// finalizerealm["gno.land/r/sys/users"]
// finalizerealm["gno.land/r/sys/users"]
// finalizerealm["gno.land/r/sys/users"]
// finalizerealm["gno.land/r/sys/users"]
// finalizerealm["gno.land/r/sys/users"]
// finalizerealm["gno.land/r/demo/boards"]
// finalizerealm["gno.land/r/demo/boards_test"]
=======
//
>>>>>>> c1219b1f
<|MERGE_RESOLUTION|>--- conflicted
+++ resolved
@@ -47,795 +47,3 @@
 //
 // > Second reply of the second post
 // > \- [@gnouser123](/u/gnouser123), [2009-02-13 11:31pm (UTC)](/r/demo/boards:test_board/2/4) \[[reply](/r/demo/boards$help&func=CreateReply&bid=1&postid=4&threadid=2)] \[[x](/r/demo/boards$help&func=DeletePost&bid=1&postid=4&threadid=2)]
-<<<<<<< HEAD
-//
-
-// Realm:
-// finalizerealm["gno.land/r/sys/users"]
-// finalizerealm["gno.land/r/sys/users"]
-// finalizerealm["gno.land/r/demo/boards"]
-// u[f6dbf411da22e67d74cd7ddba6a76cd7e14a4822:111]=
-//     @@ -1,8 +1,8 @@
-//      {
-//          "ObjectInfo": {
-//              "ID": "f6dbf411da22e67d74cd7ddba6a76cd7e14a4822:111",
-//     -        "ModTime": "0",
-//     -        "OwnerID": "f6dbf411da22e67d74cd7ddba6a76cd7e14a4822:106",
-//     +        "ModTime": "123",
-//     +        "OwnerID": "f6dbf411da22e67d74cd7ddba6a76cd7e14a4822:123",
-//              "RefCount": "1"
-//          },
-//          "Value": {
-// c[f6dbf411da22e67d74cd7ddba6a76cd7e14a4822:125]={
-//     "Fields": [
-//         {
-//             "T": {
-//                 "@type": "/gno.PrimitiveType",
-//                 "value": "16"
-//             },
-//             "V": {
-//                 "@type": "/gno.StringValue",
-//                 "value": "0000000004"
-//             }
-//         },
-//         {
-//             "T": {
-//                 "@type": "/gno.PointerType",
-//                 "Elt": {
-//                     "@type": "/gno.RefType",
-//                     "ID": "gno.land/r/demo/boards.Post"
-//                 }
-//             },
-//             "V": {
-//                 "@type": "/gno.PointerValue",
-//                 "Base": {
-//                     "@type": "/gno.RefValue",
-//                     "Escaped": true,
-//                     "ObjectID": "f6dbf411da22e67d74cd7ddba6a76cd7e14a4822:126"
-//                 },
-//                 "Index": "0",
-//                 "TV": null
-//             }
-//         },
-//         {
-//             "T": {
-//                 "@type": "/gno.PrimitiveType",
-//                 "value": "64"
-//             }
-//         },
-//         {
-//             "N": "AQAAAAAAAAA=",
-//             "T": {
-//                 "@type": "/gno.PrimitiveType",
-//                 "value": "32"
-//             }
-//         },
-//         {
-//             "T": {
-//                 "@type": "/gno.PointerType",
-//                 "Elt": {
-//                     "@type": "/gno.RefType",
-//                     "ID": "gno.land/p/demo/avl.Node"
-//                 }
-//             }
-//         },
-//         {
-//             "T": {
-//                 "@type": "/gno.PointerType",
-//                 "Elt": {
-//                     "@type": "/gno.RefType",
-//                     "ID": "gno.land/p/demo/avl.Node"
-//                 }
-//             }
-//         }
-//     ],
-//     "ObjectInfo": {
-//         "ID": "f6dbf411da22e67d74cd7ddba6a76cd7e14a4822:125",
-//         "ModTime": "0",
-//         "OwnerID": "f6dbf411da22e67d74cd7ddba6a76cd7e14a4822:124",
-//         "RefCount": "1"
-//     }
-// }
-// c[f6dbf411da22e67d74cd7ddba6a76cd7e14a4822:124]={
-//     "ObjectInfo": {
-//         "ID": "f6dbf411da22e67d74cd7ddba6a76cd7e14a4822:124",
-//         "ModTime": "0",
-//         "OwnerID": "f6dbf411da22e67d74cd7ddba6a76cd7e14a4822:123",
-//         "RefCount": "1"
-//     },
-//     "Value": {
-//         "T": {
-//             "@type": "/gno.RefType",
-//             "ID": "gno.land/p/demo/avl.Node"
-//         },
-//         "V": {
-//             "@type": "/gno.RefValue",
-//             "Hash": "3f34ac77289aa1d5f9a2f8b6d083138325816fb0",
-//             "ObjectID": "f6dbf411da22e67d74cd7ddba6a76cd7e14a4822:125"
-//         }
-//     }
-// }
-// c[f6dbf411da22e67d74cd7ddba6a76cd7e14a4822:123]={
-//     "Fields": [
-//         {
-//             "T": {
-//                 "@type": "/gno.PrimitiveType",
-//                 "value": "16"
-//             },
-//             "V": {
-//                 "@type": "/gno.StringValue",
-//                 "value": "0000000004"
-//             }
-//         },
-//         {},
-//         {
-//             "N": "AQAAAAAAAAA=",
-//             "T": {
-//                 "@type": "/gno.PrimitiveType",
-//                 "value": "64"
-//             }
-//         },
-//         {
-//             "N": "AgAAAAAAAAA=",
-//             "T": {
-//                 "@type": "/gno.PrimitiveType",
-//                 "value": "32"
-//             }
-//         },
-//         {
-//             "T": {
-//                 "@type": "/gno.PointerType",
-//                 "Elt": {
-//                     "@type": "/gno.RefType",
-//                     "ID": "gno.land/p/demo/avl.Node"
-//                 }
-//             },
-//             "V": {
-//                 "@type": "/gno.PointerValue",
-//                 "Base": {
-//                     "@type": "/gno.RefValue",
-//                     "Hash": "94a6665a44bac6ede7f3e3b87173e537b12f9532",
-//                     "ObjectID": "f6dbf411da22e67d74cd7ddba6a76cd7e14a4822:111"
-//                 },
-//                 "Index": "0",
-//                 "TV": null
-//             }
-//         },
-//         {
-//             "T": {
-//                 "@type": "/gno.PointerType",
-//                 "Elt": {
-//                     "@type": "/gno.RefType",
-//                     "ID": "gno.land/p/demo/avl.Node"
-//                 }
-//             },
-//             "V": {
-//                 "@type": "/gno.PointerValue",
-//                 "Base": {
-//                     "@type": "/gno.RefValue",
-//                     "Hash": "bc8e5b4e782a0bbc4ac9689681f119beb7b34d59",
-//                     "ObjectID": "f6dbf411da22e67d74cd7ddba6a76cd7e14a4822:124"
-//                 },
-//                 "Index": "0",
-//                 "TV": null
-//             }
-//         }
-//     ],
-//     "ObjectInfo": {
-//         "ID": "f6dbf411da22e67d74cd7ddba6a76cd7e14a4822:123",
-//         "ModTime": "0",
-//         "OwnerID": "f6dbf411da22e67d74cd7ddba6a76cd7e14a4822:122",
-//         "RefCount": "1"
-//     }
-// }
-// c[f6dbf411da22e67d74cd7ddba6a76cd7e14a4822:122]={
-//     "ObjectInfo": {
-//         "ID": "f6dbf411da22e67d74cd7ddba6a76cd7e14a4822:122",
-//         "ModTime": "0",
-//         "OwnerID": "f6dbf411da22e67d74cd7ddba6a76cd7e14a4822:106",
-//         "RefCount": "1"
-//     },
-//     "Value": {
-//         "T": {
-//             "@type": "/gno.RefType",
-//             "ID": "gno.land/p/demo/avl.Node"
-//         },
-//         "V": {
-//             "@type": "/gno.RefValue",
-//             "Hash": "9957eadbc91dd32f33b0d815e041a32dbdea0671",
-//             "ObjectID": "f6dbf411da22e67d74cd7ddba6a76cd7e14a4822:123"
-//         }
-//     }
-// }
-// c[f6dbf411da22e67d74cd7ddba6a76cd7e14a4822:128]={
-//     "Fields": [
-//         {
-//             "T": {
-//                 "@type": "/gno.PointerType",
-//                 "Elt": {
-//                     "@type": "/gno.RefType",
-//                     "ID": "gno.land/p/demo/avl.Node"
-//                 }
-//             }
-//         }
-//     ],
-//     "ObjectInfo": {
-//         "ID": "f6dbf411da22e67d74cd7ddba6a76cd7e14a4822:128",
-//         "ModTime": "0",
-//         "OwnerID": "f6dbf411da22e67d74cd7ddba6a76cd7e14a4822:127",
-//         "RefCount": "1"
-//     }
-// }
-// c[f6dbf411da22e67d74cd7ddba6a76cd7e14a4822:129]={
-//     "Fields": [
-//         {
-//             "T": {
-//                 "@type": "/gno.PointerType",
-//                 "Elt": {
-//                     "@type": "/gno.RefType",
-//                     "ID": "gno.land/p/demo/avl.Node"
-//                 }
-//             }
-//         }
-//     ],
-//     "ObjectInfo": {
-//         "ID": "f6dbf411da22e67d74cd7ddba6a76cd7e14a4822:129",
-//         "ModTime": "0",
-//         "OwnerID": "f6dbf411da22e67d74cd7ddba6a76cd7e14a4822:127",
-//         "RefCount": "1"
-//     }
-// }
-// c[f6dbf411da22e67d74cd7ddba6a76cd7e14a4822:130]={
-//     "Fields": [
-//         {
-//             "T": {
-//                 "@type": "/gno.PointerType",
-//                 "Elt": {
-//                     "@type": "/gno.RefType",
-//                     "ID": "gno.land/p/demo/avl.Node"
-//                 }
-//             }
-//         }
-//     ],
-//     "ObjectInfo": {
-//         "ID": "f6dbf411da22e67d74cd7ddba6a76cd7e14a4822:130",
-//         "ModTime": "0",
-//         "OwnerID": "f6dbf411da22e67d74cd7ddba6a76cd7e14a4822:127",
-//         "RefCount": "1"
-//     }
-// }
-// c[f6dbf411da22e67d74cd7ddba6a76cd7e14a4822:131]={
-//     "Fields": [
-//         {
-//             "N": "0vknwQ4AAAA=",
-//             "T": {
-//                 "@type": "/gno.PrimitiveType",
-//                 "value": "1024"
-//             }
-//         },
-//         {
-//             "T": {
-//                 "@type": "/gno.PrimitiveType",
-//                 "value": "512"
-//             }
-//         },
-//         {
-//             "T": {
-//                 "@type": "/gno.PointerType",
-//                 "Elt": {
-//                     "@type": "/gno.RefType",
-//                     "ID": "time.Location"
-//                 }
-//             },
-//             "V": {
-//                 "@type": "/gno.PointerValue",
-//                 "Base": {
-//                     "@type": "/gno.RefValue",
-//                     "Escaped": true,
-//                     "ObjectID": "336074805fc853987abe6f7fe3ad97a6a6f3077a:2"
-//                 },
-//                 "Index": "173",
-//                 "TV": null
-//             }
-//         }
-//     ],
-//     "ObjectInfo": {
-//         "ID": "f6dbf411da22e67d74cd7ddba6a76cd7e14a4822:131",
-//         "ModTime": "0",
-//         "OwnerID": "f6dbf411da22e67d74cd7ddba6a76cd7e14a4822:127",
-//         "RefCount": "1"
-//     }
-// }
-// c[f6dbf411da22e67d74cd7ddba6a76cd7e14a4822:132]={
-//     "Fields": [
-//         {
-//             "T": {
-//                 "@type": "/gno.PrimitiveType",
-//                 "value": "1024"
-//             }
-//         },
-//         {
-//             "T": {
-//                 "@type": "/gno.PrimitiveType",
-//                 "value": "512"
-//             }
-//         },
-//         {
-//             "T": {
-//                 "@type": "/gno.PointerType",
-//                 "Elt": {
-//                     "@type": "/gno.RefType",
-//                     "ID": "time.Location"
-//                 }
-//             }
-//         }
-//     ],
-//     "ObjectInfo": {
-//         "ID": "f6dbf411da22e67d74cd7ddba6a76cd7e14a4822:132",
-//         "ModTime": "0",
-//         "OwnerID": "f6dbf411da22e67d74cd7ddba6a76cd7e14a4822:127",
-//         "RefCount": "1"
-//     }
-// }
-// c[f6dbf411da22e67d74cd7ddba6a76cd7e14a4822:127]={
-//     "Fields": [
-//         {
-//             "T": {
-//                 "@type": "/gno.PointerType",
-//                 "Elt": {
-//                     "@type": "/gno.RefType",
-//                     "ID": "gno.land/r/demo/boards.Board"
-//                 }
-//             },
-//             "V": {
-//                 "@type": "/gno.PointerValue",
-//                 "Base": {
-//                     "@type": "/gno.RefValue",
-//                     "Escaped": true,
-//                     "ObjectID": "f6dbf411da22e67d74cd7ddba6a76cd7e14a4822:84"
-//                 },
-//                 "Index": "0",
-//                 "TV": null
-//             }
-//         },
-//         {
-//             "N": "BAAAAAAAAAA=",
-//             "T": {
-//                 "@type": "/gno.RefType",
-//                 "ID": "gno.land/r/demo/boards.PostID"
-//             }
-//         },
-//         {
-//             "T": {
-//                 "@type": "/gno.RefType",
-//                 "ID": "std.Address"
-//             },
-//             "V": {
-//                 "@type": "/gno.StringValue",
-//                 "value": "g1wymu47drhr0kuq2098m792lytgtj2nyx77yrsm"
-//             }
-//         },
-//         {
-//             "T": {
-//                 "@type": "/gno.PrimitiveType",
-//                 "value": "16"
-//             },
-//             "V": {
-//                 "@type": "/gno.StringValue",
-//                 "value": ""
-//             }
-//         },
-//         {
-//             "T": {
-//                 "@type": "/gno.PrimitiveType",
-//                 "value": "16"
-//             },
-//             "V": {
-//                 "@type": "/gno.StringValue",
-//                 "value": "Second reply of the second post"
-//             }
-//         },
-//         {
-//             "T": {
-//                 "@type": "/gno.RefType",
-//                 "ID": "gno.land/p/demo/avl.Tree"
-//             },
-//             "V": {
-//                 "@type": "/gno.RefValue",
-//                 "Hash": "f91e355bd19240f0f3350a7fa0e6a82b72225916",
-//                 "ObjectID": "f6dbf411da22e67d74cd7ddba6a76cd7e14a4822:128"
-//             }
-//         },
-//         {
-//             "T": {
-//                 "@type": "/gno.RefType",
-//                 "ID": "gno.land/p/demo/avl.Tree"
-//             },
-//             "V": {
-//                 "@type": "/gno.RefValue",
-//                 "Hash": "9ee9c4117be283fc51ffcc5ecd65b75ecef5a9dd",
-//                 "ObjectID": "f6dbf411da22e67d74cd7ddba6a76cd7e14a4822:129"
-//             }
-//         },
-//         {
-//             "T": {
-//                 "@type": "/gno.RefType",
-//                 "ID": "gno.land/p/demo/avl.Tree"
-//             },
-//             "V": {
-//                 "@type": "/gno.RefValue",
-//                 "Hash": "eb768b0140a5fe95f9c58747f0960d647dacfd42",
-//                 "ObjectID": "f6dbf411da22e67d74cd7ddba6a76cd7e14a4822:130"
-//             }
-//         },
-//         {
-//             "N": "AgAAAAAAAAA=",
-//             "T": {
-//                 "@type": "/gno.RefType",
-//                 "ID": "gno.land/r/demo/boards.PostID"
-//             }
-//         },
-//         {
-//             "N": "AgAAAAAAAAA=",
-//             "T": {
-//                 "@type": "/gno.RefType",
-//                 "ID": "gno.land/r/demo/boards.PostID"
-//             }
-//         },
-//         {
-//             "T": {
-//                 "@type": "/gno.RefType",
-//                 "ID": "gno.land/r/demo/boards.BoardID"
-//             }
-//         },
-//         {
-//             "T": {
-//                 "@type": "/gno.RefType",
-//                 "ID": "time.Time"
-//             },
-//             "V": {
-//                 "@type": "/gno.RefValue",
-//                 "Hash": "116a8be553d995ba271754dba8e0aa2a78af2a1f",
-//                 "ObjectID": "f6dbf411da22e67d74cd7ddba6a76cd7e14a4822:131"
-//             }
-//         },
-//         {
-//             "T": {
-//                 "@type": "/gno.RefType",
-//                 "ID": "time.Time"
-//             },
-//             "V": {
-//                 "@type": "/gno.RefValue",
-//                 "Hash": "75a43303d2c14b05d8a1498ba933328d27cfc8b1",
-//                 "ObjectID": "f6dbf411da22e67d74cd7ddba6a76cd7e14a4822:132"
-//             }
-//         }
-//     ],
-//     "ObjectInfo": {
-//         "ID": "f6dbf411da22e67d74cd7ddba6a76cd7e14a4822:127",
-//         "ModTime": "0",
-//         "OwnerID": "f6dbf411da22e67d74cd7ddba6a76cd7e14a4822:126",
-//         "RefCount": "1"
-//     }
-// }
-// c[f6dbf411da22e67d74cd7ddba6a76cd7e14a4822:126]={
-//     "ObjectInfo": {
-//         "ID": "f6dbf411da22e67d74cd7ddba6a76cd7e14a4822:126",
-//         "IsEscaped": true,
-//         "ModTime": "0",
-//         "RefCount": "2"
-//     },
-//     "Value": {
-//         "T": {
-//             "@type": "/gno.RefType",
-//             "ID": "gno.land/r/demo/boards.Post"
-//         },
-//         "V": {
-//             "@type": "/gno.RefValue",
-//             "Hash": "a2aa9c300f43ad4f357fb708c881998abbb2807b",
-//             "ObjectID": "f6dbf411da22e67d74cd7ddba6a76cd7e14a4822:127"
-//         }
-//     }
-// }
-// u[f6dbf411da22e67d74cd7ddba6a76cd7e14a4822:120]=
-//     @@ -1,8 +1,8 @@
-//      {
-//          "ObjectInfo": {
-//              "ID": "f6dbf411da22e67d74cd7ddba6a76cd7e14a4822:120",
-//     -        "ModTime": "0",
-//     -        "OwnerID": "f6dbf411da22e67d74cd7ddba6a76cd7e14a4822:107",
-//     +        "ModTime": "134",
-//     +        "OwnerID": "f6dbf411da22e67d74cd7ddba6a76cd7e14a4822:134",
-//              "RefCount": "1"
-//          },
-//          "Value": {
-// c[f6dbf411da22e67d74cd7ddba6a76cd7e14a4822:136]={
-//     "Fields": [
-//         {
-//             "T": {
-//                 "@type": "/gno.PrimitiveType",
-//                 "value": "16"
-//             },
-//             "V": {
-//                 "@type": "/gno.StringValue",
-//                 "value": "0000000004"
-//             }
-//         },
-//         {
-//             "T": {
-//                 "@type": "/gno.PointerType",
-//                 "Elt": {
-//                     "@type": "/gno.RefType",
-//                     "ID": "gno.land/r/demo/boards.Post"
-//                 }
-//             },
-//             "V": {
-//                 "@type": "/gno.PointerValue",
-//                 "Base": {
-//                     "@type": "/gno.RefValue",
-//                     "Escaped": true,
-//                     "ObjectID": "f6dbf411da22e67d74cd7ddba6a76cd7e14a4822:126"
-//                 },
-//                 "Index": "0",
-//                 "TV": null
-//             }
-//         },
-//         {
-//             "T": {
-//                 "@type": "/gno.PrimitiveType",
-//                 "value": "64"
-//             }
-//         },
-//         {
-//             "N": "AQAAAAAAAAA=",
-//             "T": {
-//                 "@type": "/gno.PrimitiveType",
-//                 "value": "32"
-//             }
-//         },
-//         {
-//             "T": {
-//                 "@type": "/gno.PointerType",
-//                 "Elt": {
-//                     "@type": "/gno.RefType",
-//                     "ID": "gno.land/p/demo/avl.Node"
-//                 }
-//             }
-//         },
-//         {
-//             "T": {
-//                 "@type": "/gno.PointerType",
-//                 "Elt": {
-//                     "@type": "/gno.RefType",
-//                     "ID": "gno.land/p/demo/avl.Node"
-//                 }
-//             }
-//         }
-//     ],
-//     "ObjectInfo": {
-//         "ID": "f6dbf411da22e67d74cd7ddba6a76cd7e14a4822:136",
-//         "ModTime": "0",
-//         "OwnerID": "f6dbf411da22e67d74cd7ddba6a76cd7e14a4822:135",
-//         "RefCount": "1"
-//     }
-// }
-// c[f6dbf411da22e67d74cd7ddba6a76cd7e14a4822:135]={
-//     "ObjectInfo": {
-//         "ID": "f6dbf411da22e67d74cd7ddba6a76cd7e14a4822:135",
-//         "ModTime": "0",
-//         "OwnerID": "f6dbf411da22e67d74cd7ddba6a76cd7e14a4822:134",
-//         "RefCount": "1"
-//     },
-//     "Value": {
-//         "T": {
-//             "@type": "/gno.RefType",
-//             "ID": "gno.land/p/demo/avl.Node"
-//         },
-//         "V": {
-//             "@type": "/gno.RefValue",
-//             "Hash": "96b86b4585c7f1075d7794180a5581f72733a7ab",
-//             "ObjectID": "f6dbf411da22e67d74cd7ddba6a76cd7e14a4822:136"
-//         }
-//     }
-// }
-// c[f6dbf411da22e67d74cd7ddba6a76cd7e14a4822:134]={
-//     "Fields": [
-//         {
-//             "T": {
-//                 "@type": "/gno.PrimitiveType",
-//                 "value": "16"
-//             },
-//             "V": {
-//                 "@type": "/gno.StringValue",
-//                 "value": "0000000004"
-//             }
-//         },
-//         {},
-//         {
-//             "N": "AQAAAAAAAAA=",
-//             "T": {
-//                 "@type": "/gno.PrimitiveType",
-//                 "value": "64"
-//             }
-//         },
-//         {
-//             "N": "AgAAAAAAAAA=",
-//             "T": {
-//                 "@type": "/gno.PrimitiveType",
-//                 "value": "32"
-//             }
-//         },
-//         {
-//             "T": {
-//                 "@type": "/gno.PointerType",
-//                 "Elt": {
-//                     "@type": "/gno.RefType",
-//                     "ID": "gno.land/p/demo/avl.Node"
-//                 }
-//             },
-//             "V": {
-//                 "@type": "/gno.PointerValue",
-//                 "Base": {
-//                     "@type": "/gno.RefValue",
-//                     "Hash": "32274e1f28fb2b97d67a1262afd362d370de7faa",
-//                     "ObjectID": "f6dbf411da22e67d74cd7ddba6a76cd7e14a4822:120"
-//                 },
-//                 "Index": "0",
-//                 "TV": null
-//             }
-//         },
-//         {
-//             "T": {
-//                 "@type": "/gno.PointerType",
-//                 "Elt": {
-//                     "@type": "/gno.RefType",
-//                     "ID": "gno.land/p/demo/avl.Node"
-//                 }
-//             },
-//             "V": {
-//                 "@type": "/gno.PointerValue",
-//                 "Base": {
-//                     "@type": "/gno.RefValue",
-//                     "Hash": "c2cfd6aec36a462f35bf02e5bf4a127aa1bb7ac2",
-//                     "ObjectID": "f6dbf411da22e67d74cd7ddba6a76cd7e14a4822:135"
-//                 },
-//                 "Index": "0",
-//                 "TV": null
-//             }
-//         }
-//     ],
-//     "ObjectInfo": {
-//         "ID": "f6dbf411da22e67d74cd7ddba6a76cd7e14a4822:134",
-//         "ModTime": "0",
-//         "OwnerID": "f6dbf411da22e67d74cd7ddba6a76cd7e14a4822:133",
-//         "RefCount": "1"
-//     }
-// }
-// c[f6dbf411da22e67d74cd7ddba6a76cd7e14a4822:133]={
-//     "ObjectInfo": {
-//         "ID": "f6dbf411da22e67d74cd7ddba6a76cd7e14a4822:133",
-//         "ModTime": "0",
-//         "OwnerID": "f6dbf411da22e67d74cd7ddba6a76cd7e14a4822:107",
-//         "RefCount": "1"
-//     },
-//     "Value": {
-//         "T": {
-//             "@type": "/gno.RefType",
-//             "ID": "gno.land/p/demo/avl.Node"
-//         },
-//         "V": {
-//             "@type": "/gno.RefValue",
-//             "Hash": "5cb875179e86d32c517322af7a323b2a5f3e6cc5",
-//             "ObjectID": "f6dbf411da22e67d74cd7ddba6a76cd7e14a4822:134"
-//         }
-//     }
-// }
-// u[f6dbf411da22e67d74cd7ddba6a76cd7e14a4822:85]=
-//     @@ -49,7 +49,7 @@
-//                  }
-//              },
-//              {
-//     -            "N": "AwAAAAAAAAA=",
-//     +            "N": "BAAAAAAAAAA=",
-//                  "T": {
-//                      "@type": "/gno.PrimitiveType",
-//                      "value": "65536"
-//     @@ -80,7 +80,7 @@
-//          ],
-//          "ObjectInfo": {
-//              "ID": "f6dbf411da22e67d74cd7ddba6a76cd7e14a4822:85",
-//     -        "ModTime": "110",
-//     +        "ModTime": "121",
-//              "OwnerID": "f6dbf411da22e67d74cd7ddba6a76cd7e14a4822:84",
-//              "RefCount": "1"
-//          }
-// u[f6dbf411da22e67d74cd7ddba6a76cd7e14a4822:106]=
-//     @@ -12,8 +12,8 @@
-//                      "@type": "/gno.PointerValue",
-//                      "Base": {
-//                          "@type": "/gno.RefValue",
-//     -                    "Hash": "3d6aa1e96f126aba3cfd48f0203b85a287a6f1c0",
-//     -                    "ObjectID": "f6dbf411da22e67d74cd7ddba6a76cd7e14a4822:111"
-//     +                    "Hash": "9809329dc1ddc5d3556f7a8fa3c2cebcbf65560b",
-//     +                    "ObjectID": "f6dbf411da22e67d74cd7ddba6a76cd7e14a4822:122"
-//                      },
-//                      "Index": "0",
-//                      "TV": null
-//     @@ -22,7 +22,7 @@
-//          ],
-//          "ObjectInfo": {
-//              "ID": "f6dbf411da22e67d74cd7ddba6a76cd7e14a4822:106",
-//     -        "ModTime": "110",
-//     +        "ModTime": "121",
-//              "OwnerID": "f6dbf411da22e67d74cd7ddba6a76cd7e14a4822:105",
-//              "RefCount": "1"
-//          }
-// u[f6dbf411da22e67d74cd7ddba6a76cd7e14a4822:107]=
-//     @@ -12,8 +12,8 @@
-//                      "@type": "/gno.PointerValue",
-//                      "Base": {
-//                          "@type": "/gno.RefValue",
-//     -                    "Hash": "96a7d0b7b5bf5d366d10c559464ba56a50f78bbc",
-//     -                    "ObjectID": "f6dbf411da22e67d74cd7ddba6a76cd7e14a4822:120"
-//     +                    "Hash": "ceae9a1c4ed28bb51062e6ccdccfad0caafd1c4f",
-//     +                    "ObjectID": "f6dbf411da22e67d74cd7ddba6a76cd7e14a4822:133"
-//                      },
-//                      "Index": "0",
-//                      "TV": null
-//     @@ -22,7 +22,7 @@
-//          ],
-//          "ObjectInfo": {
-//              "ID": "f6dbf411da22e67d74cd7ddba6a76cd7e14a4822:107",
-//     -        "ModTime": "110",
-//     +        "ModTime": "121",
-//              "OwnerID": "f6dbf411da22e67d74cd7ddba6a76cd7e14a4822:105",
-//              "RefCount": "1"
-//          }
-// u[f6dbf411da22e67d74cd7ddba6a76cd7e14a4822:84]=
-//     @@ -2,8 +2,8 @@
-//          "ObjectInfo": {
-//              "ID": "f6dbf411da22e67d74cd7ddba6a76cd7e14a4822:84",
-//              "IsEscaped": true,
-//     -        "ModTime": "114",
-//     -        "RefCount": "5"
-//     +        "ModTime": "127",
-//     +        "RefCount": "6"
-//          },
-//          "Value": {
-//              "T": {
-//     @@ -12,7 +12,7 @@
-//              },
-//              "V": {
-//                  "@type": "/gno.RefValue",
-//     -            "Hash": "52e5307f7721d5bfa377551a85a0b3dc87adb686",
-//     +            "Hash": "501453af96608bf2798635dfcb95a19a65dfd961",
-//                  "ObjectID": "f6dbf411da22e67d74cd7ddba6a76cd7e14a4822:85"
-//              }
-//          }
-// u[336074805fc853987abe6f7fe3ad97a6a6f3077a:2]=
-//     @@ -3,8 +3,8 @@
-//          "ObjectInfo": {
-//              "ID": "336074805fc853987abe6f7fe3ad97a6a6f3077a:2",
-//              "IsEscaped": true,
-//     -        "ModTime": "118",
-//     -        "RefCount": "11"
-//     +        "ModTime": "131",
-//     +        "RefCount": "12"
-//          },
-//          "Parent": null,
-//          "Source": {
-// finalizerealm["gno.land/r/demo/boards"]
-// finalizerealm["gno.land/r/sys/users"]
-// finalizerealm["gno.land/r/sys/users"]
-// finalizerealm["gno.land/r/sys/users"]
-// finalizerealm["gno.land/r/sys/users"]
-// finalizerealm["gno.land/r/sys/users"]
-// finalizerealm["gno.land/r/sys/users"]
-// finalizerealm["gno.land/r/sys/users"]
-// finalizerealm["gno.land/r/sys/users"]
-// finalizerealm["gno.land/r/sys/users"]
-// finalizerealm["gno.land/r/demo/boards"]
-// finalizerealm["gno.land/r/demo/boards_test"]
-=======
-//
->>>>>>> c1219b1f
