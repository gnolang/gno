package boards

import (
	"std"
	"strconv"
)

//----------------------------------------
// Public facing functions

func GetBoardIDFromName(name string) (BoardID, bool) {
	boardI, exists := gBoardsByName.Get(name)
	if !exists {
		return 0, false
	}
	return boardI.(*Board).id, true
}

func CreateBoard(name string) BoardID {
<<<<<<< HEAD
	if !(std.IsOriginCall() || std.PreviousRealm().IsUser()) {
=======
	if !std.PrevRealm().IsUser() {
>>>>>>> 85a8740b
		panic("invalid non-user call")
	}
	bid := incGetBoardID()
	caller := std.OriginCaller()
	if usernameOf(caller) == "" {
		panic("unauthorized")
	}
	url := "/r/demo/boards:" + name
	board := newBoard(bid, url, name, caller)
	bidkey := boardIDKey(bid)
	gBoards.Set(bidkey, board)
	gBoardsByName.Set(name, board)
	return board.id
}

func checkAnonFee() bool {
	sent := std.OriginSend()
	anonFeeCoin := std.NewCoin("ugnot", int64(gDefaultAnonFee))
	if len(sent) == 1 && sent[0].IsGTE(anonFeeCoin) {
		return true
	}
	return false
}

func CreateThread(bid BoardID, title string, body string) PostID {
<<<<<<< HEAD
	if !(std.IsOriginCall() || std.PreviousRealm().IsUser()) {
=======
	if !std.PrevRealm().IsUser() {
>>>>>>> 85a8740b
		panic("invalid non-user call")
	}
	caller := std.OriginCaller()
	if usernameOf(caller) == "" {
		if !checkAnonFee() {
			panic("please register, otherwise minimum fee " + strconv.Itoa(gDefaultAnonFee) + " is required if anonymous")
		}
	}
	board := getBoard(bid)
	if board == nil {
		panic("board not exist")
	}
	thread := board.AddThread(caller, title, body)
	return thread.id
}

func CreateReply(bid BoardID, threadid, postid PostID, body string) PostID {
<<<<<<< HEAD
	if !(std.IsOriginCall() || std.PreviousRealm().IsUser()) {
=======
	if !std.PrevRealm().IsUser() {
>>>>>>> 85a8740b
		panic("invalid non-user call")
	}
	caller := std.OriginCaller()
	if usernameOf(caller) == "" {
		if !checkAnonFee() {
			panic("please register, otherwise minimum fee " + strconv.Itoa(gDefaultAnonFee) + " is required if anonymous")
		}
	}
	board := getBoard(bid)
	if board == nil {
		panic("board not exist")
	}
	thread := board.GetThread(threadid)
	if thread == nil {
		panic("thread not exist")
	}
	if postid == threadid {
		reply := thread.AddReply(caller, body)
		return reply.id
	} else {
		post := thread.GetReply(postid)
		reply := post.AddReply(caller, body)
		return reply.id
	}
}

// If dstBoard is private, does not ping back.
// If board specified by bid is private, panics.
func CreateRepost(bid BoardID, postid PostID, title string, body string, dstBoardID BoardID) PostID {
<<<<<<< HEAD
	if !(std.IsOriginCall() || std.PreviousRealm().IsUser()) {
=======
	if !std.PrevRealm().IsUser() {
>>>>>>> 85a8740b
		panic("invalid non-user call")
	}
	caller := std.OriginCaller()
	if usernameOf(caller) == "" {
		// TODO: allow with gDefaultAnonFee payment.
		if !checkAnonFee() {
			panic("please register, otherwise minimum fee " + strconv.Itoa(gDefaultAnonFee) + " is required if anonymous")
		}
	}
	board := getBoard(bid)
	if board == nil {
		panic("src board not exist")
	}
	if board.IsPrivate() {
		panic("cannot repost from a private board")
	}
	dst := getBoard(dstBoardID)
	if dst == nil {
		panic("dst board not exist")
	}
	thread := board.GetThread(postid)
	if thread == nil {
		panic("thread not exist")
	}
	repost := thread.AddRepostTo(caller, title, body, dst)
	return repost.id
}

func DeletePost(bid BoardID, threadid, postid PostID, reason string) {
<<<<<<< HEAD
	if !(std.IsOriginCall() || std.PreviousRealm().IsUser()) {
=======
	if !std.PrevRealm().IsUser() {
>>>>>>> 85a8740b
		panic("invalid non-user call")
	}
	caller := std.OriginCaller()
	board := getBoard(bid)
	if board == nil {
		panic("board not exist")
	}
	thread := board.GetThread(threadid)
	if thread == nil {
		panic("thread not exist")
	}
	if postid == threadid {
		// delete thread
		if !thread.HasPermission(caller, DeletePermission) {
			panic("unauthorized")
		}
		board.DeleteThread(threadid)
	} else {
		// delete thread's post
		post := thread.GetReply(postid)
		if post == nil {
			panic("post not exist")
		}
		if !post.HasPermission(caller, DeletePermission) {
			panic("unauthorized")
		}
		thread.DeletePost(postid)
	}
}

func EditPost(bid BoardID, threadid, postid PostID, title, body string) {
<<<<<<< HEAD
	if !(std.IsOriginCall() || std.PreviousRealm().IsUser()) {
=======
	if !std.PrevRealm().IsUser() {
>>>>>>> 85a8740b
		panic("invalid non-user call")
	}
	caller := std.OriginCaller()
	board := getBoard(bid)
	if board == nil {
		panic("board not exist")
	}
	thread := board.GetThread(threadid)
	if thread == nil {
		panic("thread not exist")
	}
	if postid == threadid {
		// edit thread
		if !thread.HasPermission(caller, EditPermission) {
			panic("unauthorized")
		}
		thread.Update(title, body)
	} else {
		// edit thread's post
		post := thread.GetReply(postid)
		if post == nil {
			panic("post not exist")
		}
		if !post.HasPermission(caller, EditPermission) {
			panic("unauthorized")
		}
		post.Update(title, body)
	}
}<|MERGE_RESOLUTION|>--- conflicted
+++ resolved
@@ -17,11 +17,7 @@
 }
 
 func CreateBoard(name string) BoardID {
-<<<<<<< HEAD
-	if !(std.IsOriginCall() || std.PreviousRealm().IsUser()) {
-=======
-	if !std.PrevRealm().IsUser() {
->>>>>>> 85a8740b
+	if !std.PreviousRealm().IsUser() {
 		panic("invalid non-user call")
 	}
 	bid := incGetBoardID()
@@ -47,11 +43,7 @@
 }
 
 func CreateThread(bid BoardID, title string, body string) PostID {
-<<<<<<< HEAD
-	if !(std.IsOriginCall() || std.PreviousRealm().IsUser()) {
-=======
-	if !std.PrevRealm().IsUser() {
->>>>>>> 85a8740b
+	if !std.PreviousRealm().IsUser() {
 		panic("invalid non-user call")
 	}
 	caller := std.OriginCaller()
@@ -69,11 +61,7 @@
 }
 
 func CreateReply(bid BoardID, threadid, postid PostID, body string) PostID {
-<<<<<<< HEAD
-	if !(std.IsOriginCall() || std.PreviousRealm().IsUser()) {
-=======
-	if !std.PrevRealm().IsUser() {
->>>>>>> 85a8740b
+	if !std.PreviousRealm().IsUser() {
 		panic("invalid non-user call")
 	}
 	caller := std.OriginCaller()
@@ -103,11 +91,7 @@
 // If dstBoard is private, does not ping back.
 // If board specified by bid is private, panics.
 func CreateRepost(bid BoardID, postid PostID, title string, body string, dstBoardID BoardID) PostID {
-<<<<<<< HEAD
-	if !(std.IsOriginCall() || std.PreviousRealm().IsUser()) {
-=======
-	if !std.PrevRealm().IsUser() {
->>>>>>> 85a8740b
+	if !std.PreviousRealm().IsUser() {
 		panic("invalid non-user call")
 	}
 	caller := std.OriginCaller()
@@ -137,11 +121,7 @@
 }
 
 func DeletePost(bid BoardID, threadid, postid PostID, reason string) {
-<<<<<<< HEAD
-	if !(std.IsOriginCall() || std.PreviousRealm().IsUser()) {
-=======
-	if !std.PrevRealm().IsUser() {
->>>>>>> 85a8740b
+	if !std.PreviousRealm().IsUser() {
 		panic("invalid non-user call")
 	}
 	caller := std.OriginCaller()
@@ -173,11 +153,7 @@
 }
 
 func EditPost(bid BoardID, threadid, postid PostID, title, body string) {
-<<<<<<< HEAD
-	if !(std.IsOriginCall() || std.PreviousRealm().IsUser()) {
-=======
-	if !std.PrevRealm().IsUser() {
->>>>>>> 85a8740b
+	if !std.PreviousRealm().IsUser() {
 		panic("invalid non-user call")
 	}
 	caller := std.OriginCaller()
