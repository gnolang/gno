--- conflicted
+++ resolved
@@ -1,8 +1,7 @@
 package boards
 
 import (
-	"chain/banker"
-	"chain/runtime"
+	"std"
 	"strconv"
 )
 
@@ -17,18 +16,13 @@
 	return boardI.(*Board).id, true
 }
 
-<<<<<<< HEAD
-func CreateBoard(name string) BoardID {
-	if !runtime.PreviousRealm().IsUser() {
-=======
 func CreateBoard(cur realm, name string) BoardID {
 	if !std.PreviousRealm().IsUser() {
->>>>>>> a56a225e
 		panic("invalid non-user call")
 	}
 
 	bid := incGetBoardID()
-	caller := runtime.OriginCaller()
+	caller := std.OriginCaller()
 	if usernameOf(caller) == "" {
 		panic("unauthorized")
 	}
@@ -41,28 +35,20 @@
 }
 
 func checkAnonFee() bool {
-	sent := banker.OriginSend()
-	anonFeeCoin := banker.NewCoin("ugnot", int64(gDefaultAnonFee))
+	sent := std.OriginSend()
+	anonFeeCoin := std.NewCoin("ugnot", int64(gDefaultAnonFee))
 	if len(sent) == 1 && sent[0].IsGTE(anonFeeCoin) {
 		return true
 	}
 	return false
 }
 
-<<<<<<< HEAD
-func CreateThread(bid BoardID, title string, body string) PostID {
-	if !runtime.PreviousRealm().IsUser() {
-		panic("invalid non-user call")
-	}
-	caller := runtime.OriginCaller()
-=======
 func CreateThread(cur realm, bid BoardID, title string, body string) PostID {
 	if !std.PreviousRealm().IsUser() {
 		panic("invalid non-user call")
 	}
 
 	caller := std.OriginCaller()
->>>>>>> a56a225e
 	if usernameOf(caller) == "" {
 		if !checkAnonFee() {
 			panic("please register, otherwise minimum fee " + strconv.Itoa(gDefaultAnonFee) + " is required if anonymous")
@@ -76,20 +62,12 @@
 	return thread.id
 }
 
-<<<<<<< HEAD
-func CreateReply(bid BoardID, threadid, postid PostID, body string) PostID {
-	if !runtime.PreviousRealm().IsUser() {
-		panic("invalid non-user call")
-	}
-	caller := runtime.OriginCaller()
-=======
 func CreateReply(cur realm, bid BoardID, threadid, postid PostID, body string) PostID {
 	if !std.PreviousRealm().IsUser() {
 		panic("invalid non-user call")
 	}
 
 	caller := std.OriginCaller()
->>>>>>> a56a225e
 	if usernameOf(caller) == "" {
 		if !checkAnonFee() {
 			panic("please register, otherwise minimum fee " + strconv.Itoa(gDefaultAnonFee) + " is required if anonymous")
@@ -115,20 +93,12 @@
 
 // If dstBoard is private, does not ping back.
 // If board specified by bid is private, panics.
-<<<<<<< HEAD
-func CreateRepost(bid BoardID, postid PostID, title string, body string, dstBoardID BoardID) PostID {
-	if !runtime.PreviousRealm().IsUser() {
-		panic("invalid non-user call")
-	}
-	caller := runtime.OriginCaller()
-=======
 func CreateRepost(cur realm, bid BoardID, postid PostID, title string, body string, dstBoardID BoardID) PostID {
 	if !std.PreviousRealm().IsUser() {
 		panic("invalid non-user call")
 	}
 
 	caller := std.OriginCaller()
->>>>>>> a56a225e
 	if usernameOf(caller) == "" {
 		// TODO: allow with gDefaultAnonFee payment.
 		if !checkAnonFee() {
@@ -154,20 +124,12 @@
 	return repost.id
 }
 
-<<<<<<< HEAD
-func DeletePost(bid BoardID, threadid, postid PostID, reason string) {
-	if !runtime.PreviousRealm().IsUser() {
-		panic("invalid non-user call")
-	}
-	caller := runtime.OriginCaller()
-=======
 func DeletePost(cur realm, bid BoardID, threadid, postid PostID, reason string) {
 	if !std.PreviousRealm().IsUser() {
 		panic("invalid non-user call")
 	}
 
 	caller := std.OriginCaller()
->>>>>>> a56a225e
 	board := getBoard(bid)
 	if board == nil {
 		panic("board not exist")
@@ -195,20 +157,12 @@
 	}
 }
 
-<<<<<<< HEAD
-func EditPost(bid BoardID, threadid, postid PostID, title, body string) {
-	if !runtime.PreviousRealm().IsUser() {
-		panic("invalid non-user call")
-	}
-	caller := runtime.OriginCaller()
-=======
 func EditPost(cur realm, bid BoardID, threadid, postid PostID, title, body string) {
 	if !std.PreviousRealm().IsUser() {
 		panic("invalid non-user call")
 	}
 
 	caller := std.OriginCaller()
->>>>>>> a56a225e
 	board := getBoard(bid)
 	if board == nil {
 		panic("board not exist")
