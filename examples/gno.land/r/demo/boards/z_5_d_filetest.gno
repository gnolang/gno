package main

// SEND: 1000000ugnot

import (
	"chain"
	"chain/banker"
	"chain/runtime"
	"strconv"
	"testing"

	"gno.land/p/demo/testutils"
	"gno.land/r/demo/boards"
	users "gno.land/r/gnoland/users/v1"
)

const admin = chain.Address("g1us8428u2a5satrlxzagqqa5m6vmuze025anjlj")

func main() {
<<<<<<< HEAD
	testing.SetRealm(runtime.NewUserRealm(chain.Address("g1wymu47drhr0kuq2098m792lytgtj2nyx77yrsm"))) // so that CurrentRealm.Addr() matches OrigCaller
	users.Register("gnouser123")
=======
	testing.SetRealm(std.NewUserRealm(std.Address("g1wymu47drhr0kuq2098m792lytgtj2nyx77yrsm"))) // so that CurrentRealm.Addr() matches OrigCaller
	users.Register(cross, "gnouser123")
>>>>>>> a56a225e
	// create board via registered user
	bid := boards.CreateBoard(cross, "test_board")
	pid := boards.CreateThread(cross, bid, "First Post (title)", "Body of the first post. (body)")

	// create reply via anon user
	test2 := testutils.TestAddress("test2")
	testing.SetOriginCaller(test2)
<<<<<<< HEAD
	testing.SetOriginSend(banker.Coins{{"ugnot", 9000000}})
	boards.CreateReply(bid, pid, pid, "Reply of the first post")
=======
	testing.SetOriginSend(std.Coins{{"ugnot", 9000000}})
	boards.CreateReply(cross, bid, pid, pid, "Reply of the first post")
>>>>>>> a56a225e

	println(boards.Render("test_board/" + strconv.Itoa(int(pid))))
}

// Error:
// please register, otherwise minimum fee 100000000 is required if anonymous<|MERGE_RESOLUTION|>--- conflicted
+++ resolved
@@ -3,9 +3,7 @@
 // SEND: 1000000ugnot
 
 import (
-	"chain"
-	"chain/banker"
-	"chain/runtime"
+	"std"
 	"strconv"
 	"testing"
 
@@ -14,16 +12,11 @@
 	users "gno.land/r/gnoland/users/v1"
 )
 
-const admin = chain.Address("g1us8428u2a5satrlxzagqqa5m6vmuze025anjlj")
+const admin = std.Address("g1us8428u2a5satrlxzagqqa5m6vmuze025anjlj")
 
 func main() {
-<<<<<<< HEAD
-	testing.SetRealm(runtime.NewUserRealm(chain.Address("g1wymu47drhr0kuq2098m792lytgtj2nyx77yrsm"))) // so that CurrentRealm.Addr() matches OrigCaller
-	users.Register("gnouser123")
-=======
 	testing.SetRealm(std.NewUserRealm(std.Address("g1wymu47drhr0kuq2098m792lytgtj2nyx77yrsm"))) // so that CurrentRealm.Addr() matches OrigCaller
 	users.Register(cross, "gnouser123")
->>>>>>> a56a225e
 	// create board via registered user
 	bid := boards.CreateBoard(cross, "test_board")
 	pid := boards.CreateThread(cross, bid, "First Post (title)", "Body of the first post. (body)")
@@ -31,13 +24,8 @@
 	// create reply via anon user
 	test2 := testutils.TestAddress("test2")
 	testing.SetOriginCaller(test2)
-<<<<<<< HEAD
-	testing.SetOriginSend(banker.Coins{{"ugnot", 9000000}})
-	boards.CreateReply(bid, pid, pid, "Reply of the first post")
-=======
 	testing.SetOriginSend(std.Coins{{"ugnot", 9000000}})
 	boards.CreateReply(cross, bid, pid, pid, "Reply of the first post")
->>>>>>> a56a225e
 
 	println(boards.Render("test_board/" + strconv.Itoa(int(pid))))
 }
