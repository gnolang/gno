--- conflicted
+++ resolved
@@ -3,9 +3,7 @@
 // SEND: 1000000ugnot
 
 import (
-	"chain"
-	"chain/banker"
-	"chain/runtime"
+	"std"
 	"testing"
 
 	"gno.land/p/demo/testutils"
@@ -14,13 +12,8 @@
 )
 
 func main() {
-<<<<<<< HEAD
-	testing.SetRealm(runtime.NewUserRealm(chain.Address("g1wymu47drhr0kuq2098m792lytgtj2nyx77yrsm"))) // so that CurrentRealm.Addr() matches OrigCaller
-	users.Register("gnouser123")
-=======
 	testing.SetRealm(std.NewUserRealm(std.Address("g1wymu47drhr0kuq2098m792lytgtj2nyx77yrsm"))) // so that CurrentRealm.Addr() matches OrigCaller
 	users.Register(cross, "gnouser123")
->>>>>>> a56a225e
 	// create a post via registered user
 	bid1 := boards.CreateBoard(cross, "test_board1")
 	pid := boards.CreateThread(cross, bid1, "First Post (title)", "Body of the first post. (body)")
@@ -29,7 +22,7 @@
 	// create a repost via anon user
 	test2 := testutils.TestAddress("test2")
 	testing.SetOriginCaller(test2)
-	testing.SetOriginSend(banker.Coins{{"ugnot", 9000000}})
+	testing.SetOriginSend(std.Coins{{"ugnot", 9000000}})
 
 	rid := boards.CreateRepost(cross, bid1, pid, "", "Check this out", bid2)
 	println(rid)
