package main

// SEND: 1000000ugnot

import (
	"chain"
	"chain/banker"
	"chain/runtime"
	"strconv"
	"testing"

	"gno.land/p/demo/testutils"
	"gno.land/r/demo/boards"
	users "gno.land/r/gnoland/users/v1"
)

const admin = chain.Address("g1us8428u2a5satrlxzagqqa5m6vmuze025anjlj")

func main() {
<<<<<<< HEAD
	testing.SetRealm(runtime.NewUserRealm(chain.Address("g1wymu47drhr0kuq2098m792lytgtj2nyx77yrsm"))) // so that CurrentRealm.Addr() matches OrigCaller
	users.Register("gnouser123")
=======
	testing.SetRealm(std.NewUserRealm(std.Address("g1wymu47drhr0kuq2098m792lytgtj2nyx77yrsm"))) // so that CurrentRealm.Addr() matches OrigCaller
	users.Register(cross, "gnouser123")
>>>>>>> a56a225e
	// create board via registered user
	bid := boards.CreateBoard(cross, "test_board")

	// create post via anon user
	test2 := testutils.TestAddress("test2")
	testing.SetOriginCaller(test2)
	testing.SetOriginSend(banker.Coins{{"ugnot", 101000000}})

	pid := boards.CreateThread(cross, bid, "First Post (title)", "Body of the first post. (body)")
	boards.CreateReply(cross, bid, pid, pid, "Reply of the first post")

	println(boards.Render("test_board/" + strconv.Itoa(int(pid))))
}

// Output:
// # First Post (title)
//
// Body of the first post. (body)
// \- [g1w3jhxapjta047h6lta047h6lta047h6laqcyu4](/u/g1w3jhxapjta047h6lta047h6lta047h6laqcyu4), [2009-02-13 11:31pm (UTC)](/r/demo/boards:test_board/1) \[[reply](/r/demo/boards$help&func=CreateReply&bid=1&postid=1&threadid=1)] \[[repost](/r/demo/boards$help&func=CreateRepost&bid=1&postid=1)] \[[x](/r/demo/boards$help&func=DeletePost&bid=1&postid=1&threadid=1)]
//
// > Reply of the first post
// > \- [g1w3jhxapjta047h6lta047h6lta047h6laqcyu4](/u/g1w3jhxapjta047h6lta047h6lta047h6laqcyu4), [2009-02-13 11:31pm (UTC)](/r/demo/boards:test_board/1/2) \[[reply](/r/demo/boards$help&func=CreateReply&bid=1&postid=2&threadid=1)] \[[x](/r/demo/boards$help&func=DeletePost&bid=1&postid=2&threadid=1)]
//<|MERGE_RESOLUTION|>--- conflicted
+++ resolved
@@ -3,9 +3,7 @@
 // SEND: 1000000ugnot
 
 import (
-	"chain"
-	"chain/banker"
-	"chain/runtime"
+	"std"
 	"strconv"
 	"testing"
 
@@ -14,23 +12,18 @@
 	users "gno.land/r/gnoland/users/v1"
 )
 
-const admin = chain.Address("g1us8428u2a5satrlxzagqqa5m6vmuze025anjlj")
+const admin = std.Address("g1us8428u2a5satrlxzagqqa5m6vmuze025anjlj")
 
 func main() {
-<<<<<<< HEAD
-	testing.SetRealm(runtime.NewUserRealm(chain.Address("g1wymu47drhr0kuq2098m792lytgtj2nyx77yrsm"))) // so that CurrentRealm.Addr() matches OrigCaller
-	users.Register("gnouser123")
-=======
 	testing.SetRealm(std.NewUserRealm(std.Address("g1wymu47drhr0kuq2098m792lytgtj2nyx77yrsm"))) // so that CurrentRealm.Addr() matches OrigCaller
 	users.Register(cross, "gnouser123")
->>>>>>> a56a225e
 	// create board via registered user
 	bid := boards.CreateBoard(cross, "test_board")
 
 	// create post via anon user
 	test2 := testutils.TestAddress("test2")
 	testing.SetOriginCaller(test2)
-	testing.SetOriginSend(banker.Coins{{"ugnot", 101000000}})
+	testing.SetOriginSend(std.Coins{{"ugnot", 101000000}})
 
 	pid := boards.CreateThread(cross, bid, "First Post (title)", "Body of the first post. (body)")
 	boards.CreateReply(cross, bid, pid, pid, "Reply of the first post")
