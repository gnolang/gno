--- conflicted
+++ resolved
@@ -3,8 +3,7 @@
 // SEND: 1000000ugnot
 
 import (
-	"chain"
-	"chain/runtime"
+	"std"
 	"testing"
 
 	"gno.land/r/demo/boards"
@@ -12,19 +11,11 @@
 )
 
 func main() {
-<<<<<<< HEAD
-	testing.SetRealm(runtime.NewUserRealm(chain.Address("g1wymu47drhr0kuq2098m792lytgtj2nyx77yrsm"))) // so that CurrentRealm.Addr() matches OrigCaller
-	users.Register("gnouser123")
-	bid1 := boards.CreateBoard("test_board1")
-	pid := boards.CreateThread(bid1, "First Post (title)", "Body of the first post. (body)")
-	bid2 := boards.CreateBoard("test_board2")
-=======
 	testing.SetRealm(std.NewUserRealm(std.Address("g1wymu47drhr0kuq2098m792lytgtj2nyx77yrsm"))) // so that CurrentRealm.Addr() matches OrigCaller
 	users.Register(cross, "gnouser123")
 	bid1 := boards.CreateBoard(cross, "test_board1")
 	pid := boards.CreateThread(cross, bid1, "First Post (title)", "Body of the first post. (body)")
 	bid2 := boards.CreateBoard(cross, "test_board2")
->>>>>>> a56a225e
 
 	// create a repost to a non-existing board
 	rid := boards.CreateRepost(cross, 5, pid, "", "Check this out", bid2)
