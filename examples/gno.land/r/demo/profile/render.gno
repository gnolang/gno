--- conflicted
+++ resolved
@@ -2,8 +2,8 @@
 
 import (
 	"bytes"
-	"chain"
 	"net/url"
+	"std"
 
 	"gno.land/p/demo/mux"
 	"gno.land/p/demo/ufmt"
@@ -48,11 +48,7 @@
 
 	b.WriteString(ufmt.Sprintf("# Profile %s\n", addr))
 
-<<<<<<< HEAD
-	address := chain.Address(addr)
-=======
 	address_XXX := std.Address(addr)
->>>>>>> a56a225e
 
 	for field := range stringFields {
 		value := GetStringField(address_XXX, field, "n/a")
@@ -82,11 +78,7 @@
 
 	b.WriteString(ufmt.Sprintf("# Field %s for %s\n", field, addr))
 
-<<<<<<< HEAD
-	address := chain.Address(addr)
-=======
 	address_XXX := std.Address(addr)
->>>>>>> a56a225e
 	value := "n/a"
 	var editLink string
 
