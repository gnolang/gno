package profile

import (
	"chain"
	"chain/runtime"

	"gno.land/p/demo/avl"
	"gno.land/p/demo/mux"
	"gno.land/p/demo/ufmt"
)

var (
	fields = avl.NewTree()
	router = mux.NewRouter()
)

// Standard fields
const (
	DisplayName        = "DisplayName"
	Homepage           = "Homepage"
	Bio                = "Bio"
	Age                = "Age"
	Location           = "Location"
	Avatar             = "Avatar"
	GravatarEmail      = "GravatarEmail"
	AvailableForHiring = "AvailableForHiring"
	InvalidField       = "InvalidField"
)

// Events
const (
	ProfileFieldCreated = "ProfileFieldCreated"
	ProfileFieldUpdated = "ProfileFieldUpdated"
)

// Field types used when emitting event
const FieldType = "FieldType"

const (
	BoolField   = "BoolField"
	StringField = "StringField"
	IntField    = "IntField"
)

func init() {
	router.HandleFunc("", homeHandler)
	router.HandleFunc("u/{addr}", profileHandler)
	router.HandleFunc("f/{addr}/{field}", fieldHandler)
}

// List of supported string fields
var stringFields = map[string]bool{
	DisplayName:   true,
	Homepage:      true,
	Bio:           true,
	Location:      true,
	Avatar:        true,
	GravatarEmail: true,
}

// List of support int fields
var intFields = map[string]bool{
	Age: true,
}

// List of support bool fields
var boolFields = map[string]bool{
	AvailableForHiring: true,
}

// Setters

<<<<<<< HEAD
func SetStringField(field, value string) bool {
	addr := runtime.PreviousRealm().Address()
=======
func SetStringField(cur realm, field, value string) bool {
	addr := std.PreviousRealm().Address()
>>>>>>> a56a225e
	key := addr.String() + ":" + field
	updated := fields.Set(key, value)

	event := ProfileFieldCreated
	if updated {
		event = ProfileFieldUpdated
	}

	chain.Emit(event, FieldType, StringField, field, value)

	return updated
}

<<<<<<< HEAD
func SetIntField(field string, value int) bool {
	addr := runtime.PreviousRealm().Address()
=======
func SetIntField(cur realm, field string, value int) bool {
	addr := std.PreviousRealm().Address()
>>>>>>> a56a225e
	key := addr.String() + ":" + field
	updated := fields.Set(key, value)

	event := ProfileFieldCreated
	if updated {
		event = ProfileFieldUpdated
	}

	chain.Emit(event, FieldType, IntField, field, string(value))

	return updated
}

<<<<<<< HEAD
func SetBoolField(field string, value bool) bool {
	addr := runtime.PreviousRealm().Address()
=======
func SetBoolField(cur realm, field string, value bool) bool {
	addr := std.PreviousRealm().Address()
>>>>>>> a56a225e
	key := addr.String() + ":" + field
	updated := fields.Set(key, value)

	event := ProfileFieldCreated
	if updated {
		event = ProfileFieldUpdated
	}

	chain.Emit(event, FieldType, BoolField, field, ufmt.Sprintf("%t", value))

	return updated
}

// Getters

func GetStringField(addr chain.Address, field, def string) string {
	key := addr.String() + ":" + field
	if value, ok := fields.Get(key); ok {
		return value.(string)
	}

	return def
}

func GetBoolField(addr chain.Address, field string, def bool) bool {
	key := addr.String() + ":" + field
	if value, ok := fields.Get(key); ok {
		return value.(bool)
	}

	return def
}

func GetIntField(addr chain.Address, field string, def int) int {
	key := addr.String() + ":" + field
	if value, ok := fields.Get(key); ok {
		return value.(int)
	}

	return def
}<|MERGE_RESOLUTION|>--- conflicted
+++ resolved
@@ -1,8 +1,7 @@
 package profile
 
 import (
-	"chain"
-	"chain/runtime"
+	"std"
 
 	"gno.land/p/demo/avl"
 	"gno.land/p/demo/mux"
@@ -70,13 +69,8 @@
 
 // Setters
 
-<<<<<<< HEAD
-func SetStringField(field, value string) bool {
-	addr := runtime.PreviousRealm().Address()
-=======
 func SetStringField(cur realm, field, value string) bool {
 	addr := std.PreviousRealm().Address()
->>>>>>> a56a225e
 	key := addr.String() + ":" + field
 	updated := fields.Set(key, value)
 
@@ -85,18 +79,13 @@
 		event = ProfileFieldUpdated
 	}
 
-	chain.Emit(event, FieldType, StringField, field, value)
+	std.Emit(event, FieldType, StringField, field, value)
 
 	return updated
 }
 
-<<<<<<< HEAD
-func SetIntField(field string, value int) bool {
-	addr := runtime.PreviousRealm().Address()
-=======
 func SetIntField(cur realm, field string, value int) bool {
 	addr := std.PreviousRealm().Address()
->>>>>>> a56a225e
 	key := addr.String() + ":" + field
 	updated := fields.Set(key, value)
 
@@ -105,18 +94,13 @@
 		event = ProfileFieldUpdated
 	}
 
-	chain.Emit(event, FieldType, IntField, field, string(value))
+	std.Emit(event, FieldType, IntField, field, string(value))
 
 	return updated
 }
 
-<<<<<<< HEAD
-func SetBoolField(field string, value bool) bool {
-	addr := runtime.PreviousRealm().Address()
-=======
 func SetBoolField(cur realm, field string, value bool) bool {
 	addr := std.PreviousRealm().Address()
->>>>>>> a56a225e
 	key := addr.String() + ":" + field
 	updated := fields.Set(key, value)
 
@@ -125,14 +109,14 @@
 		event = ProfileFieldUpdated
 	}
 
-	chain.Emit(event, FieldType, BoolField, field, ufmt.Sprintf("%t", value))
+	std.Emit(event, FieldType, BoolField, field, ufmt.Sprintf("%t", value))
 
 	return updated
 }
 
 // Getters
 
-func GetStringField(addr chain.Address, field, def string) string {
+func GetStringField(addr std.Address, field, def string) string {
 	key := addr.String() + ":" + field
 	if value, ok := fields.Get(key); ok {
 		return value.(string)
@@ -141,7 +125,7 @@
 	return def
 }
 
-func GetBoolField(addr chain.Address, field string, def bool) bool {
+func GetBoolField(addr std.Address, field string, def bool) bool {
 	key := addr.String() + ":" + field
 	if value, ok := fields.Get(key); ok {
 		return value.(bool)
@@ -150,7 +134,7 @@
 	return def
 }
 
-func GetIntField(addr chain.Address, field string, def int) int {
+func GetIntField(addr std.Address, field string, def int) int {
 	key := addr.String() + ":" + field
 	if value, ok := fields.Get(key); ok {
 		return value.(int)
