// PKGPATH: gno.land/r/demo/groups_test
package groups_test

// SEND: 1000000ugnot

import (
	"chain/banker"
	"chain/runtime"
	"testing"

	"gno.land/p/demo/testutils"
	"gno.land/r/demo/groups"
	users "gno.land/r/gnoland/users/v1"
)

var gid groups.GroupID

func main() {
<<<<<<< HEAD
	caller := runtime.OriginCaller()
	testing.SetRealm(runtime.NewUserRealm(caller))
	users.Register("gnouser123")
=======
	caller := std.OriginCaller()
	testing.SetRealm(std.NewUserRealm(caller))
	users.Register(cross, "gnouser123")
>>>>>>> a56a225e

	gid = groups.CreateGroup(cross, "test_group")
	println(gid)

	// delete group via anon user
	test2 := testutils.TestAddress("test2")
	testing.SetOriginCaller(test2)
	testing.SetOriginSend(banker.Coins{{"ugnot", 9000000}})

	groups.DeleteGroup(cross, gid)
	println(groups.Render(""))
}

// Error:
// unauthorized to delete group<|MERGE_RESOLUTION|>--- conflicted
+++ resolved
@@ -4,8 +4,7 @@
 // SEND: 1000000ugnot
 
 import (
-	"chain/banker"
-	"chain/runtime"
+	"std"
 	"testing"
 
 	"gno.land/p/demo/testutils"
@@ -16,15 +15,9 @@
 var gid groups.GroupID
 
 func main() {
-<<<<<<< HEAD
-	caller := runtime.OriginCaller()
-	testing.SetRealm(runtime.NewUserRealm(caller))
-	users.Register("gnouser123")
-=======
 	caller := std.OriginCaller()
 	testing.SetRealm(std.NewUserRealm(caller))
 	users.Register(cross, "gnouser123")
->>>>>>> a56a225e
 
 	gid = groups.CreateGroup(cross, "test_group")
 	println(gid)
@@ -32,7 +25,7 @@
 	// delete group via anon user
 	test2 := testutils.TestAddress("test2")
 	testing.SetOriginCaller(test2)
-	testing.SetOriginSend(banker.Coins{{"ugnot", 9000000}})
+	testing.SetOriginSend(std.Coins{{"ugnot", 9000000}})
 
 	groups.DeleteGroup(cross, gid)
 	println(groups.Render(""))
