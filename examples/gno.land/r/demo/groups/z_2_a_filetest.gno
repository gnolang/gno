// PKGPATH: gno.land/r/demo/groups_test
package groups_test

// SEND: 200000000ugnot

import (
	"std"
	"testing"

	"gno.land/p/demo/testutils"
	"gno.land/r/demo/groups"
	"gno.land/r/demo/users"
)

var gid groups.GroupID

const admin = std.Address("g1manfred47kzduec920z88wfr64ylksmdcedlf5")

func main() {
	caller := std.OriginCaller() // main
	users.Register("", "gnouser0", "my profile 1")

<<<<<<< HEAD
	testing.SetOriginCaller(admin)
	users.GrantInvites(caller.String() + ":1")
	// switch back to caller
	testing.SetOriginCaller(caller)
=======
	std.TestSetOriginCaller(admin)
	users.GrantInvites(caller.String() + ":1")
	// switch back to caller
	std.TestSetOriginCaller(caller)
>>>>>>> 85b3c0b7
	// invite another addr
	test1 := testutils.TestAddress("gnouser1")
	users.Invite(test1.String())
	// switch to test1
<<<<<<< HEAD
	testing.SetOriginCaller(test1)
	users.Register(caller, "gnouser1", "my other profile 1")

	testing.SetOriginCaller(admin)
	users.GrantInvites(caller.String() + ":1")
	// switch back to caller
	testing.SetOriginCaller(caller)
=======
	std.TestSetOriginCaller(test1)
	users.Register(caller, "gnouser1", "my other profile 1")

	std.TestSetOriginCaller(admin)
	users.GrantInvites(caller.String() + ":1")
	// switch back to caller
	std.TestSetOriginCaller(caller)
>>>>>>> 85b3c0b7
	// invite another addr
	test2 := testutils.TestAddress("gnouser2")
	users.Invite(test2.String())
	// switch to test1
<<<<<<< HEAD
	testing.SetOriginCaller(test2)
	users.Register(caller, "gnouser2", "my other profile 2")

	testing.SetOriginCaller(admin)
	users.GrantInvites(caller.String() + ":1")
	// switch back to caller
	testing.SetOriginCaller(caller)
=======
	std.TestSetOriginCaller(test2)
	users.Register(caller, "gnouser2", "my other profile 2")

	std.TestSetOriginCaller(admin)
	users.GrantInvites(caller.String() + ":1")
	// switch back to caller
	std.TestSetOriginCaller(caller)
>>>>>>> 85b3c0b7
	// invite another addr
	test3 := testutils.TestAddress("gnouser3")
	users.Invite(test3.String())
	// switch to test1
<<<<<<< HEAD
	testing.SetOriginCaller(test3)
	users.Register(caller, "gnouser3", "my other profile 3")

	testing.SetOriginCaller(caller)
=======
	std.TestSetOriginCaller(test3)
	users.Register(caller, "gnouser3", "my other profile 3")

	std.TestSetOriginCaller(caller)
>>>>>>> 85b3c0b7

	gid = groups.CreateGroup("test_group")
	println(gid)

	groups.AddMember(gid, test2.String(), 42, "metadata3")

	groups.DeleteMember(gid, 0)
	println(groups.RenderGroup(gid))
}

// Output:
// 1
// Group ID: 0000000001
//
// Group Name: test_group
//
// Group Creator: gnouser0
//
// Group createdAt: 2009-02-13 23:31:30 +0000 UTC m=+1234567890.000000001
//
// Group Last MemberID: 0000000001
//
// Group Members:
//
//<|MERGE_RESOLUTION|>--- conflicted
+++ resolved
@@ -20,22 +20,14 @@
 	caller := std.OriginCaller() // main
 	users.Register("", "gnouser0", "my profile 1")
 
-<<<<<<< HEAD
 	testing.SetOriginCaller(admin)
 	users.GrantInvites(caller.String() + ":1")
 	// switch back to caller
 	testing.SetOriginCaller(caller)
-=======
-	std.TestSetOriginCaller(admin)
-	users.GrantInvites(caller.String() + ":1")
-	// switch back to caller
-	std.TestSetOriginCaller(caller)
->>>>>>> 85b3c0b7
 	// invite another addr
 	test1 := testutils.TestAddress("gnouser1")
 	users.Invite(test1.String())
 	// switch to test1
-<<<<<<< HEAD
 	testing.SetOriginCaller(test1)
 	users.Register(caller, "gnouser1", "my other profile 1")
 
@@ -43,20 +35,10 @@
 	users.GrantInvites(caller.String() + ":1")
 	// switch back to caller
 	testing.SetOriginCaller(caller)
-=======
-	std.TestSetOriginCaller(test1)
-	users.Register(caller, "gnouser1", "my other profile 1")
-
-	std.TestSetOriginCaller(admin)
-	users.GrantInvites(caller.String() + ":1")
-	// switch back to caller
-	std.TestSetOriginCaller(caller)
->>>>>>> 85b3c0b7
 	// invite another addr
 	test2 := testutils.TestAddress("gnouser2")
 	users.Invite(test2.String())
 	// switch to test1
-<<<<<<< HEAD
 	testing.SetOriginCaller(test2)
 	users.Register(caller, "gnouser2", "my other profile 2")
 
@@ -64,30 +46,14 @@
 	users.GrantInvites(caller.String() + ":1")
 	// switch back to caller
 	testing.SetOriginCaller(caller)
-=======
-	std.TestSetOriginCaller(test2)
-	users.Register(caller, "gnouser2", "my other profile 2")
-
-	std.TestSetOriginCaller(admin)
-	users.GrantInvites(caller.String() + ":1")
-	// switch back to caller
-	std.TestSetOriginCaller(caller)
->>>>>>> 85b3c0b7
 	// invite another addr
 	test3 := testutils.TestAddress("gnouser3")
 	users.Invite(test3.String())
 	// switch to test1
-<<<<<<< HEAD
 	testing.SetOriginCaller(test3)
 	users.Register(caller, "gnouser3", "my other profile 3")
 
 	testing.SetOriginCaller(caller)
-=======
-	std.TestSetOriginCaller(test3)
-	users.Register(caller, "gnouser3", "my other profile 3")
-
-	std.TestSetOriginCaller(caller)
->>>>>>> 85b3c0b7
 
 	gid = groups.CreateGroup("test_group")
 	println(gid)
