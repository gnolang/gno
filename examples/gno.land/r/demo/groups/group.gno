package groups

import (
	"chain"
	"strconv"
	"time"

	"gno.land/p/demo/avl"
)

type GroupID uint64

func (gid GroupID) String() string {
	return strconv.Itoa(int(gid))
}

type Group struct {
	id           GroupID
	url          string
	name         string
	lastMemberID MemberID
	members      avl.Tree
	creator      chain.Address
	createdAt    time.Time
}

func newGroup(url string, name string, creator chain.Address) *Group {
	if !reName.MatchString(name) {
		panic("invalid name: " + name)
	}
	if gGroupsByName.Has(name) {
		panic("Group with such name already exists")
	}
	return &Group{
		id:        incGetGroupID(),
		url:       url,
		name:      name,
		creator:   creator,
		members:   avl.Tree{},
		createdAt: time.Now(),
	}
}

<<<<<<< HEAD
func (group *Group) newMember(id MemberID, address chain.Address, weight int, metadata string) *Member {
	if group.members.Has(address.String()) {
=======
func (group *Group) newMember(id MemberID, address_XXX std.Address, weight int, metadata string) *Member {
	if group.members.Has(address_XXX.String()) {
>>>>>>> a56a225e
		panic("this member for this group already exists")
	}
	return &Member{
		id:          id,
		address_XXX: address_XXX,
		weight:      weight,
		metadata:    metadata,
		createdAt:   time.Now(),
	}
}

func (group *Group) HasPermission(addr chain.Address, perm Permission) bool {
	if group.creator != addr {
		return false
	}
	return isValidPermission(perm)
}

func (group *Group) RenderGroup() string {
	str := "Group ID: " + groupIDKey(group.id) + "\n\n" +
		"Group Name: " + group.name + "\n\n" +
		"Group Creator: " + usernameOf(group.creator) + "\n\n" +
		"Group createdAt: " + group.createdAt.String() + "\n\n" +
		"Group Last MemberID: " + memberIDKey(group.lastMemberID) + "\n\n"

	str += "Group Members: \n\n"
	group.members.Iterate("", "", func(key string, value any) bool {
		member := value.(*Member)
		str += member.getMemberStr()
		return false
	})
	return str
}

func (group *Group) deleteGroup() {
	gidkey := groupIDKey(group.id)
	_, gGroupsRemoved := gGroups.Remove(gidkey)
	if !gGroupsRemoved {
		panic("group does not exist with id " + group.id.String())
	}
	gGroupsByName.Remove(group.name)
}

func (group *Group) deleteMember(mid MemberID) {
	gidkey := groupIDKey(group.id)
	if !gGroups.Has(gidkey) {
		panic("group does not exist with id " + group.id.String())
	}

	g := getGroup(group.id)
	midkey := memberIDKey(mid)
	g.members.Remove(midkey)
}<|MERGE_RESOLUTION|>--- conflicted
+++ resolved
@@ -1,7 +1,7 @@
 package groups
 
 import (
-	"chain"
+	"std"
 	"strconv"
 	"time"
 
@@ -20,11 +20,11 @@
 	name         string
 	lastMemberID MemberID
 	members      avl.Tree
-	creator      chain.Address
+	creator      std.Address
 	createdAt    time.Time
 }
 
-func newGroup(url string, name string, creator chain.Address) *Group {
+func newGroup(url string, name string, creator std.Address) *Group {
 	if !reName.MatchString(name) {
 		panic("invalid name: " + name)
 	}
@@ -41,13 +41,8 @@
 	}
 }
 
-<<<<<<< HEAD
-func (group *Group) newMember(id MemberID, address chain.Address, weight int, metadata string) *Member {
-	if group.members.Has(address.String()) {
-=======
 func (group *Group) newMember(id MemberID, address_XXX std.Address, weight int, metadata string) *Member {
 	if group.members.Has(address_XXX.String()) {
->>>>>>> a56a225e
 		panic("this member for this group already exists")
 	}
 	return &Member{
@@ -59,7 +54,7 @@
 	}
 }
 
-func (group *Group) HasPermission(addr chain.Address, perm Permission) bool {
+func (group *Group) HasPermission(addr std.Address, perm Permission) bool {
 	if group.creator != addr {
 		return false
 	}
