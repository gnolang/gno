// Package bar20 is similar to gno.land/r/demo/foo20 but exposes a safe-object
// that can be used by `maketx run`, another contract importing foo20, and in
// the future when we'll support `maketx call Token.XXX`.
package bar20

import (
	"std"
	"strings"

	"gno.land/p/demo/grc/grc20"
	"gno.land/p/demo/ufmt"
	"gno.land/r/demo/grc20reg"
)

var (
	Token, adm = grc20.NewToken("Bar", "BAR", 4)
	UserTeller = Token.CallerTeller()
)

func init() {
<<<<<<< HEAD
	banker = grc20.NewBanker("Bar", "BAR", 4)
	Token = banker.Token()
	grc20reg.Register(Token, "")
=======
	// XXX: grc20reg.Register(Token, "")
>>>>>>> a1a7cb3a
}

func Faucet() string {
	caller := std.PrevRealm().Addr()
	if err := adm.Mint(caller, 1_000_000); err != nil {
		return "error: " + err.Error()
	}
	return "OK"
}

func Render(path string) string {
	parts := strings.Split(path, "/")
	c := len(parts)

	switch {
	case path == "":
		return Token.RenderHome()
	case c == 2 && parts[0] == "balance":
		owner := std.Address(parts[1])
		balance := Token.BalanceOf(owner)
		return ufmt.Sprintf("%d\n", balance)
	default:
		return "404\n"
	}
}<|MERGE_RESOLUTION|>--- conflicted
+++ resolved
@@ -18,13 +18,7 @@
 )
 
 func init() {
-<<<<<<< HEAD
-	banker = grc20.NewBanker("Bar", "BAR", 4)
-	Token = banker.Token()
 	grc20reg.Register(Token, "")
-=======
-	// XXX: grc20reg.Register(Token, "")
->>>>>>> a1a7cb3a
 }
 
 func Faucet() string {
