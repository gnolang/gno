--- conflicted
+++ resolved
@@ -5,11 +5,7 @@
 	"testing"
 
 	"gno.land/p/demo/testutils"
-<<<<<<< HEAD
-	"gno.land/p/demo/uassert"
-=======
 	"gno.land/p/demo/urequire"
->>>>>>> 62fc9b43
 )
 
 func TestPackage(t *testing.T) {
@@ -17,20 +13,7 @@
 	std.TestSetRealm(std.NewUserRealm(alice))
 	std.TestSetOrigCaller(alice) // XXX: should not need this
 
-<<<<<<< HEAD
-	balance, _ := Token.BalanceOf(alice)
-	expected := uint64(0)
-	uassert.Equal(t, expected, balance, "balance does not match")
-
-	ret := Faucet()
-	uassert.Equal(t, "OK", ret, "faucet should be OK")
-
-	balance, _ = Token.BalanceOf(alice)
-	expected = uint64(1_000_000)
-	uassert.Equal(t, expected, balance, "balance does not match")
-=======
 	urequire.Equal(t, Token.BalanceOf(alice), uint64(0))
 	urequire.Equal(t, Faucet(), "OK")
 	urequire.Equal(t, Token.BalanceOf(alice), uint64(1_000_000))
->>>>>>> 62fc9b43
 }