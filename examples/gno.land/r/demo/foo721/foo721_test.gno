--- conflicted
+++ resolved
@@ -16,17 +16,10 @@
 		expected any
 		fn       func() any
 	}{
-<<<<<<< HEAD
 		{"BalanceOf(admin)", uint64(10), func() interface{} { return BalanceOf(admin) }},
 		{"BalanceOf(hariom)", uint64(5), func() interface{} { return BalanceOf(hariom) }},
 		{"OwnerOf(0)", admin, func() interface{} { return OwnerOf(grc721.TokenID("0")) }},
 		{"IsApprovedForAll(admin, hariom)", false, func() interface{} { return IsApprovedForAll(admin, hariom) }},
-=======
-		{"BalanceOf(admin)", uint64(10), func() any { return BalanceOf(admin) }},
-		{"BalanceOf(hariom)", uint64(5), func() any { return BalanceOf(hariom) }},
-		{"OwnerOf(0)", users.Resolve(admin), func() any { return OwnerOf(grc721.TokenID("0")) }},
-		{"IsApprovedForAll(admin, hariom)", false, func() any { return IsApprovedForAll(admin, hariom) }},
->>>>>>> 253c7661
 	} {
 		t.Run(tc.name, func(t *testing.T) {
 			got := tc.fn()
