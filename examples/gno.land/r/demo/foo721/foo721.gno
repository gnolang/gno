package foo721

import (
	"std"

	"gno.land/p/demo/grc/grc721"
	"gno.land/p/demo/ufmt"
)

var (
	admin std.Address = "g1us8428u2a5satrlxzagqqa5m6vmuze025anjlj"
	foo               = grc721.NewBasicNFT("FooNFT", "FNFT")
)

func init() {
	mintNNFT(admin, 10)                                     // @administrator (10)
	mintNNFT("g1var589z07ppjsjd24ukm4uguzwdt0tw7g47cgm", 5) // @hariom (5)
}

func mintNNFT(owner std.Address, n uint64) {
	count := foo.TokenCount()
	for i := count; i < count+n; i++ {
		tid := grc721.TokenID(ufmt.Sprintf("%d", i))
		foo.Mint(owner, tid)
	}
}

// Getters

func BalanceOf(addr std.Address) uint64 {
	balance, err := foo.BalanceOf(addr)
	if err != nil {
		panic(err)
	}

	return balance
}

func OwnerOf(tid grc721.TokenID) std.Address {
	owner, err := foo.OwnerOf(tid)
	if err != nil {
		panic(err)
	}

	return owner
}

func IsApprovedForAll(owner, user std.Address) bool {
	return foo.IsApprovedForAll(owner, user)
}

func GetApproved(tid grc721.TokenID) std.Address {
	addr, err := foo.GetApproved(tid)
	if err != nil {
		panic(err)
	}

	return addr
}

// Setters

func Approve(user std.Address, tid grc721.TokenID) {
	err := foo.Approve(user, tid)
	if err != nil {
		panic(err)
	}
}

func SetApprovalForAll(user std.Address, approved bool) {
	err := foo.SetApprovalForAll(user, approved)
	if err != nil {
		panic(err)
	}
}

func TransferFrom(from, to std.Address, tid grc721.TokenID) {
	err := foo.TransferFrom(from, to, tid)
	if err != nil {
		panic(err)
	}
}

// Admin

<<<<<<< HEAD
func Mint(to std.Address, tid grc721.TokenID) {
	caller := std.PrevRealm().Addr()
=======
func Mint(to pusers.AddressOrName, tid grc721.TokenID) {
	caller := std.PreviousRealm().Address()
>>>>>>> 955e1cad
	assertIsAdmin(caller)
	err := foo.Mint(to, tid)
	if err != nil {
		panic(err)
	}
}

func Burn(tid grc721.TokenID) {
	caller := std.PreviousRealm().Address()
	assertIsAdmin(caller)
	err := foo.Burn(tid)
	if err != nil {
		panic(err)
	}
}

// Render

func Render(path string) string {
	switch {
	case path == "":
		return foo.RenderHome()
	default:
		return "404\n"
	}
}

// Util

func assertIsAdmin(address std.Address) {
	if address != admin {
		panic("restricted access")
	}
}<|MERGE_RESOLUTION|>--- conflicted
+++ resolved
@@ -5,6 +5,9 @@
 
 	"gno.land/p/demo/grc/grc721"
 	"gno.land/p/demo/ufmt"
+	"gno.land/r/demo/users"
+
+	pusers "gno.land/p/demo/users"
 )
 
 var (
@@ -27,8 +30,8 @@
 
 // Getters
 
-func BalanceOf(addr std.Address) uint64 {
-	balance, err := foo.BalanceOf(addr)
+func BalanceOf(user pusers.AddressOrName) uint64 {
+	balance, err := foo.BalanceOf(users.Resolve(user))
 	if err != nil {
 		panic(err)
 	}
@@ -45,8 +48,8 @@
 	return owner
 }
 
-func IsApprovedForAll(owner, user std.Address) bool {
-	return foo.IsApprovedForAll(owner, user)
+func IsApprovedForAll(owner, user pusers.AddressOrName) bool {
+	return foo.IsApprovedForAll(users.Resolve(owner), users.Resolve(user))
 }
 
 func GetApproved(tid grc721.TokenID) std.Address {
@@ -60,22 +63,22 @@
 
 // Setters
 
-func Approve(user std.Address, tid grc721.TokenID) {
-	err := foo.Approve(user, tid)
+func Approve(user pusers.AddressOrName, tid grc721.TokenID) {
+	err := foo.Approve(users.Resolve(user), tid)
 	if err != nil {
 		panic(err)
 	}
 }
 
-func SetApprovalForAll(user std.Address, approved bool) {
-	err := foo.SetApprovalForAll(user, approved)
+func SetApprovalForAll(user pusers.AddressOrName, approved bool) {
+	err := foo.SetApprovalForAll(users.Resolve(user), approved)
 	if err != nil {
 		panic(err)
 	}
 }
 
-func TransferFrom(from, to std.Address, tid grc721.TokenID) {
-	err := foo.TransferFrom(from, to, tid)
+func TransferFrom(from, to pusers.AddressOrName, tid grc721.TokenID) {
+	err := foo.TransferFrom(users.Resolve(from), users.Resolve(to), tid)
 	if err != nil {
 		panic(err)
 	}
@@ -83,15 +86,10 @@
 
 // Admin
 
-<<<<<<< HEAD
-func Mint(to std.Address, tid grc721.TokenID) {
-	caller := std.PrevRealm().Addr()
-=======
 func Mint(to pusers.AddressOrName, tid grc721.TokenID) {
 	caller := std.PreviousRealm().Address()
->>>>>>> 955e1cad
 	assertIsAdmin(caller)
-	err := foo.Mint(to, tid)
+	err := foo.Mint(users.Resolve(to), tid)
 	if err != nil {
 		panic(err)
 	}
