--- conflicted
+++ resolved
@@ -1,16 +1,15 @@
 package foo721
 
 import (
-	"chain"
-	"chain/runtime"
+	"std"
 
 	"gno.land/p/demo/grc/grc721"
 	"gno.land/p/demo/ufmt"
 )
 
 var (
-	admin chain.Address = "g1us8428u2a5satrlxzagqqa5m6vmuze025anjlj"
-	foo                 = grc721.NewBasicNFT("FooNFT", "FNFT")
+	admin std.Address = "g1us8428u2a5satrlxzagqqa5m6vmuze025anjlj"
+	foo               = grc721.NewBasicNFT("FooNFT", "FNFT")
 )
 
 func init() {
@@ -18,11 +17,7 @@
 	mintNNFT("g1var589z07ppjsjd24ukm4uguzwdt0tw7g47cgm", 5) // @hariom (5)
 }
 
-<<<<<<< HEAD
-func mintNNFT(owner chain.Address, n uint64) {
-=======
 func mintNNFT(owner std.Address, n int64) {
->>>>>>> a56a225e
 	count := foo.TokenCount()
 	for i := count; i < count+n; i++ {
 		tid := grc721.TokenID(ufmt.Sprintf("%d", i))
@@ -32,11 +27,7 @@
 
 // Getters
 
-<<<<<<< HEAD
-func BalanceOf(user chain.Address) uint64 {
-=======
 func BalanceOf(user std.Address) int64 {
->>>>>>> a56a225e
 	balance, err := foo.BalanceOf(user)
 	if err != nil {
 		panic(err)
@@ -45,7 +36,7 @@
 	return balance
 }
 
-func OwnerOf(tid grc721.TokenID) chain.Address {
+func OwnerOf(tid grc721.TokenID) std.Address {
 	owner, err := foo.OwnerOf(tid)
 	if err != nil {
 		panic(err)
@@ -54,11 +45,11 @@
 	return owner
 }
 
-func IsApprovedForAll(owner, user chain.Address) bool {
+func IsApprovedForAll(owner, user std.Address) bool {
 	return foo.IsApprovedForAll(owner, user)
 }
 
-func GetApproved(tid grc721.TokenID) chain.Address {
+func GetApproved(tid grc721.TokenID) std.Address {
 	addr, err := foo.GetApproved(tid)
 	if err != nil {
 		panic(err)
@@ -69,33 +60,21 @@
 
 // Setters
 
-<<<<<<< HEAD
-func Approve(user chain.Address, tid grc721.TokenID) {
-=======
 func Approve(_ realm, user std.Address, tid grc721.TokenID) {
->>>>>>> a56a225e
 	err := foo.Approve(user, tid)
 	if err != nil {
 		panic(err)
 	}
 }
 
-<<<<<<< HEAD
-func SetApprovalForAll(user chain.Address, approved bool) {
-=======
 func SetApprovalForAll(_ realm, user std.Address, approved bool) {
->>>>>>> a56a225e
 	err := foo.SetApprovalForAll(user, approved)
 	if err != nil {
 		panic(err)
 	}
 }
 
-<<<<<<< HEAD
-func TransferFrom(from, to chain.Address, tid grc721.TokenID) {
-=======
 func TransferFrom(_ realm, from, to std.Address, tid grc721.TokenID) {
->>>>>>> a56a225e
 	err := foo.TransferFrom(from, to, tid)
 	if err != nil {
 		panic(err)
@@ -104,13 +83,8 @@
 
 // Admin
 
-<<<<<<< HEAD
-func Mint(to chain.Address, tid grc721.TokenID) {
-	caller := runtime.PreviousRealm().Address()
-=======
 func Mint(_ realm, to std.Address, tid grc721.TokenID) {
 	caller := std.PreviousRealm().Address()
->>>>>>> a56a225e
 	assertIsAdmin(caller)
 	err := foo.Mint(to, tid)
 	if err != nil {
@@ -118,13 +92,8 @@
 	}
 }
 
-<<<<<<< HEAD
-func Burn(tid grc721.TokenID) {
-	caller := runtime.PreviousRealm().Address()
-=======
 func Burn(_ realm, tid grc721.TokenID) {
 	caller := std.PreviousRealm().Address()
->>>>>>> a56a225e
 	assertIsAdmin(caller)
 	err := foo.Burn(tid)
 	if err != nil {
@@ -145,13 +114,8 @@
 
 // Util
 
-<<<<<<< HEAD
-func assertIsAdmin(address chain.Address) {
-	if address != admin {
-=======
 func assertIsAdmin(address_XXX std.Address) {
 	if address_XXX != admin {
->>>>>>> a56a225e
 		panic("restricted access")
 	}
 }