--- conflicted
+++ resolved
@@ -1,34 +1,20 @@
 package disperse
 
 import (
-	"chain"
-	"chain/banker"
-	"chain/runtime"
+	"std"
 
 	tokens "gno.land/r/demo/grc20factory"
 )
 
-<<<<<<< HEAD
-// Get address of Disperse realm
-var realmAddr = runtime.CurrentRealm().Address()
-=======
 var realmAddr = std.CurrentRealm().Address()
->>>>>>> a56a225e
 
 // DisperseUgnot parses receivers and amounts and sends out ugnot
 // The function will send out the coins to the addresses and return the leftover coins to the caller
 // if there are any to return
-<<<<<<< HEAD
-func DisperseUgnot(addresses []chain.Address, coins banker.Coins) {
-	coinSent := banker.OriginSend()
-	caller := runtime.PreviousRealm().Address()
-	banker_ := banker.NewBanker(banker.BankerTypeOriginSend)
-=======
 func DisperseUgnot(cur realm, addresses []std.Address, coins std.Coins) {
 	coinSent := std.OriginSend()
 	caller := std.PreviousRealm().Address()
 	banker := std.NewBanker(std.BankerTypeRealmSend)
->>>>>>> a56a225e
 
 	if len(addresses) != len(coins) {
 		panic(ErrNumAddrValMismatch)
@@ -39,27 +25,22 @@
 			panic(ErrNegativeCoinAmount)
 		}
 
-		if banker_.GetCoins(realmAddr).AmountOf(coin.Denom) < coin.Amount {
+		if banker.GetCoins(realmAddr).AmountOf(coin.Denom) < coin.Amount {
 			panic(ErrMismatchBetweenSentAndParams)
 		}
 	}
 
 	// Send coins
-<<<<<<< HEAD
-	for i, _ := range addresses {
-		banker_.SendCoins(realmAddr, addresses[i], banker.NewCoins(coins[i]))
-=======
 	for i := range addresses {
 		banker.SendCoins(realmAddr, addresses[i], std.NewCoins(coins[i]))
->>>>>>> a56a225e
 	}
 
 	// Return possible leftover coins
 	for _, coin := range coinSent {
-		leftoverAmt := banker_.GetCoins(realmAddr).AmountOf(coin.Denom)
+		leftoverAmt := banker.GetCoins(realmAddr).AmountOf(coin.Denom)
 		if leftoverAmt > 0 {
-			send := banker.Coins{banker.NewCoin(coin.Denom, leftoverAmt)}
-			banker_.SendCoins(realmAddr, caller, send)
+			send := std.Coins{std.NewCoin(coin.Denom, leftoverAmt)}
+			banker.SendCoins(realmAddr, caller, send)
 		}
 	}
 }
@@ -88,13 +69,8 @@
 // DisperseGRC20 disperses tokens to multiple addresses
 // Note that it is necessary to approve the realm to spend the tokens before calling this function
 // see the corresponding filetests for examples
-<<<<<<< HEAD
-func DisperseGRC20(addresses []chain.Address, amounts []uint64, symbols []string) {
-	caller := runtime.PreviousRealm().Address()
-=======
 func DisperseGRC20(cur realm, addresses []std.Address, amounts []int64, symbols []string) {
 	caller := std.PreviousRealm().Address()
->>>>>>> a56a225e
 
 	if (len(addresses) != len(amounts)) || (len(amounts) != len(symbols)) {
 		panic(ErrArgLenAndSentLenMismatch)
@@ -123,30 +99,5 @@
 		panic(err)
 	}
 
-<<<<<<< HEAD
-	DisperseGRC20(parsedAddresses, parsedAmounts, parsedSymbols)
-}
-
-// DisperseUgnotString receives a string of addresses and a string of amounts
-// and parses them to be used in DisperseUgnot
-func DisperseUgnotString(addresses string, amounts string) {
-	parsedAddresses, err := parseAddresses(addresses)
-	if err != nil {
-		panic(err)
-	}
-
-	parsedAmounts, err := parseAmounts(amounts)
-	if err != nil {
-		panic(err)
-	}
-
-	coins := make(banker.Coins, len(parsedAmounts))
-	for i, amount := range parsedAmounts {
-		coins[i] = banker.NewCoin("ugnot", amount)
-	}
-
-	DisperseUgnot(parsedAddresses, coins)
-=======
 	DisperseGRC20(cur, parsedAddresses, parsedAmounts, parsedSymbols)
->>>>>>> a56a225e
 }