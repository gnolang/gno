--- conflicted
+++ resolved
@@ -159,19 +159,13 @@
 	board := mustGetBoard(bid)
 	thread := mustGetThread(board, threadID)
 	reply := mustGetReply(thread, replyID)
-<<<<<<< HEAD
-=======
 	assertReplyVisible(reply)
 
->>>>>>> 2f99874b
 	caller := std.GetOrigCaller()
 	if caller != reply.GetCreator() {
 		assertHasBoardPermission(board, caller, PermissionReplyDelete)
 	}
 
-<<<<<<< HEAD
-	thread.DeleteReply(replyID)
-=======
 	// Soft delete reply by changing its body when it contains
 	// sub-replies, otherwise hard delete it.
 	if reply.HasReplies() {
@@ -179,7 +173,6 @@
 	} else {
 		thread.DeleteReply(replyID)
 	}
->>>>>>> 2f99874b
 }
 
 func EditThread(bid BoardID, threadID PostID, title, body string) {
