--- conflicted
+++ resolved
@@ -157,16 +157,10 @@
 		return errors.New("reply not found in thread")
 	}
 
-<<<<<<< HEAD
 	// TODO: Remove child replies too!
-	post := v.(*Post)
-	if post.parentID != thread.id {
-		parent, _ := thread.GetReply(post.parentID)
-=======
 	reply := v.(*Post)
 	if reply.parentID != post.id {
 		parent, _ := post.GetReply(reply.parentID)
->>>>>>> 1f6d61f3
 		parent.replies.Remove(key)
 	} else {
 		post.replies.Remove(key)
