package foo20

import (
	"std"
	"testing"

	"gno.land/p/demo/testutils"
	"gno.land/p/demo/uassert"
	pusers "gno.land/p/demo/users"
	"gno.land/r/demo/users"
)

func TestReadOnlyPublicMethods(t *testing.T) {
	var (
		admin = pusers.AddressOrName("g1u7y667z64x2h7vc6fmpcprgey4ck233jaww9zq")
		alice = pusers.AddressOrName(testutils.TestAddress("alice"))
		bob   = pusers.AddressOrName(testutils.TestAddress("bob"))
	)

	type test struct {
		name    string
		balance uint64
		fn      func() uint64
	}

	// check balances #1.
	{
		tests := []test{
			{"TotalSupply", 10_000_000_000, func() uint64 { return TotalSupply() }},
			{"BalanceOf(admin)", 10_000_000_000, func() uint64 { return BalanceOf(admin) }},
			{"BalanceOf(alice)", 0, func() uint64 { return BalanceOf(alice) }},
			{"Allowance(admin, alice)", 0, func() uint64 { return Allowance(admin, alice) }},
			{"BalanceOf(bob)", 0, func() uint64 { return BalanceOf(bob) }},
		}
		for _, tc := range tests {
<<<<<<< HEAD
			uassert.Equal(t, tc.balance, tc.fn(), "balance does not match")
=======
			got := tc.fn()
			uassert.Equal(t, got, tc.balance)
>>>>>>> 62fc9b43
		}
	}

	// bob uses the faucet.
	std.TestSetOrigCaller(users.Resolve(bob))
	Faucet()

	// check balances #2.
	{
		tests := []test{
			{"TotalSupply", 10_010_000_000, func() uint64 { return TotalSupply() }},
			{"BalanceOf(admin)", 10_000_000_000, func() uint64 { return BalanceOf(admin) }},
			{"BalanceOf(alice)", 0, func() uint64 { return BalanceOf(alice) }},
			{"Allowance(admin, alice)", 0, func() uint64 { return Allowance(admin, alice) }},
			{"BalanceOf(bob)", 10_000_000, func() uint64 { return BalanceOf(bob) }},
		}
		for _, tc := range tests {
<<<<<<< HEAD
			uassert.Equal(t, tc.balance, tc.fn(), "balance does not match")
=======
			got := tc.fn()
			uassert.Equal(t, got, tc.balance)
>>>>>>> 62fc9b43
		}
	}
}

func TestErrConditions(t *testing.T) {
	var (
		admin = pusers.AddressOrName("g1u7y667z64x2h7vc6fmpcprgey4ck233jaww9zq")
		alice = pusers.AddressOrName(testutils.TestAddress("alice"))
		empty = pusers.AddressOrName("")
	)

	type test struct {
		name string
		msg  string
		fn   func()
	}

	std.TestSetOrigCaller(users.Resolve(admin))
	{
		tests := []test{
			{"Transfer(admin, 1)", "cannot send transfer to self", func() { Transfer(admin, 1) }},
			{"Approve(empty, 1))", "invalid address", func() { Approve(empty, 1) }},
		}
		for _, tc := range tests {
			t.Run(tc.name, func(t *testing.T) {
				uassert.PanicsWithMessage(t, tc.msg, tc.fn)
			})
		}
	}
}<|MERGE_RESOLUTION|>--- conflicted
+++ resolved
@@ -33,12 +33,8 @@
 			{"BalanceOf(bob)", 0, func() uint64 { return BalanceOf(bob) }},
 		}
 		for _, tc := range tests {
-<<<<<<< HEAD
-			uassert.Equal(t, tc.balance, tc.fn(), "balance does not match")
-=======
 			got := tc.fn()
 			uassert.Equal(t, got, tc.balance)
->>>>>>> 62fc9b43
 		}
 	}
 
@@ -56,12 +52,8 @@
 			{"BalanceOf(bob)", 10_000_000, func() uint64 { return BalanceOf(bob) }},
 		}
 		for _, tc := range tests {
-<<<<<<< HEAD
-			uassert.Equal(t, tc.balance, tc.fn(), "balance does not match")
-=======
 			got := tc.fn()
 			uassert.Equal(t, got, tc.balance)
->>>>>>> 62fc9b43
 		}
 	}
 }
