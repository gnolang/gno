package foo20

import (
	"std"
	"testing"

	"gno.land/p/demo/testutils"
	"gno.land/p/demo/uassert"
)

func TestReadOnlyPublicMethods(t *testing.T) {
	var (
		admin = std.Address("g1manfred47kzduec920z88wfr64ylksmdcedlf5")
		alice = testutils.TestAddress("alice")
		bob   = testutils.TestAddress("bob")
	)

	type test struct {
		name    string
		balance uint64
		fn      func() uint64
	}

	// check balances #1.
	{
		tests := []test{
			{"TotalSupply", 10_000_000_000, func() uint64 { return TotalSupply() }},
			{"BalanceOf(admin)", 10_000_000_000, func() uint64 { return BalanceOf(admin) }},
			{"BalanceOf(alice)", 0, func() uint64 { return BalanceOf(alice) }},
			{"Allowance(admin, alice)", 0, func() uint64 { return Allowance(admin, alice) }},
			{"BalanceOf(bob)", 0, func() uint64 { return BalanceOf(bob) }},
		}
		for _, tc := range tests {
			got := tc.fn()
			uassert.Equal(t, got, tc.balance)
		}
	}

	// bob uses the faucet.
<<<<<<< HEAD
	std.TestSetOriginCaller(users.Resolve(bob))
=======
	std.TestSetOrigCaller(bob)
>>>>>>> ad93c332
	Faucet()

	// check balances #2.
	{
		tests := []test{
			{"TotalSupply", 10_010_000_000, func() uint64 { return TotalSupply() }},
			{"BalanceOf(admin)", 10_000_000_000, func() uint64 { return BalanceOf(admin) }},
			{"BalanceOf(alice)", 0, func() uint64 { return BalanceOf(alice) }},
			{"Allowance(admin, alice)", 0, func() uint64 { return Allowance(admin, alice) }},
			{"BalanceOf(bob)", 10_000_000, func() uint64 { return BalanceOf(bob) }},
		}
		for _, tc := range tests {
			got := tc.fn()
			uassert.Equal(t, got, tc.balance)
		}
	}
}

func TestErrConditions(t *testing.T) {
	var (
		admin = std.Address("g1manfred47kzduec920z88wfr64ylksmdcedlf5")
		empty = std.Address("")
	)

	type test struct {
		name string
		msg  string
		fn   func()
	}

	privateLedger.Mint(std.Address(admin), 10000)
	{
		tests := []test{
			{"Transfer(admin, 1)", "cannot send transfer to self", func() {
				// XXX: should replace with: Transfer(admin, 1)
				// but there is currently a limitation in manipulating the frame stack and simulate
				// calling this package from an outside point of view.
				adminAddr := std.Address(admin)
				if err := privateLedger.Transfer(adminAddr, adminAddr, 1); err != nil {
					panic(err)
				}
			}},
			{"Approve(empty, 1))", "invalid address", func() { Approve(empty, 1) }},
		}
		for _, tc := range tests {
			t.Run(tc.name, func(t *testing.T) {
				uassert.PanicsWithMessage(t, tc.msg, tc.fn)
			})
		}
	}
}<|MERGE_RESOLUTION|>--- conflicted
+++ resolved
@@ -37,11 +37,7 @@
 	}
 
 	// bob uses the faucet.
-<<<<<<< HEAD
-	std.TestSetOriginCaller(users.Resolve(bob))
-=======
-	std.TestSetOrigCaller(bob)
->>>>>>> ad93c332
+	std.TestSetOriginCaller(bob)
 	Faucet()
 
 	// check balances #2.
