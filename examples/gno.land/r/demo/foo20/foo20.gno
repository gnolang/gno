--- conflicted
+++ resolved
@@ -21,14 +21,8 @@
 )
 
 func init() {
-<<<<<<< HEAD
-	privateLedger.Mint(owner.Owner(), 1_000_000*10_000) // @privateLedgeristrator (1M)
+	privateLedger.Mint(Ownable.Owner(), 1_000_000*10_000) // @privateLedgeristrator (1M)
 	grc20reg.Register(Token.Getter(), "")
-=======
-	privateLedger.Mint(Ownable.Owner(), 1_000_000*10_000) // @privateLedgeristrator (1M)
-	getter := func() *grc20.Token { return Token }
-	grc20reg.Register(getter, "")
->>>>>>> 88fb8cb3
 }
 
 func TotalSupply() uint64 {
