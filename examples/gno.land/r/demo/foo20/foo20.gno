// foo20 is a GRC20 token contract where all the grc20.Teller methods are
// proxified with top-level functions. see also gno.land/r/demo/bar20.
package foo20

import (
	"chain"
	"chain/runtime"
	"strings"

	"gno.land/p/demo/grc/grc20"
	"gno.land/p/demo/ownable"
	"gno.land/p/demo/ufmt"
	"gno.land/r/demo/grc20reg"
)

var (
	Token, privateLedger = grc20.NewToken("Foo", "FOO", 4)
	UserTeller           = Token.CallerTeller()
	Ownable              = ownable.NewWithAddress("g1manfred47kzduec920z88wfr64ylksmdcedlf5") // @manfred
)

func init() {
	privateLedger.Mint(Ownable.Owner(), 1_000_000*10_000) // @privateLedgeristrator (1M)
	grc20reg.Register(cross, Token, "")
}

func TotalSupply() int64 {
	return UserTeller.TotalSupply()
}

<<<<<<< HEAD
func BalanceOf(owner chain.Address) uint64 {
	return UserTeller.BalanceOf(owner)
}

func Allowance(owner, spender chain.Address) uint64 {
	return UserTeller.Allowance(owner, spender)
}

func Transfer(to chain.Address, amount uint64) {
	checkErr(UserTeller.Transfer(to, amount))
}

func Approve(spender chain.Address, amount uint64) {
	checkErr(UserTeller.Approve(spender, amount))
}

func TransferFrom(from, to chain.Address, amount uint64) {
=======
func BalanceOf(owner std.Address) int64 {
	return UserTeller.BalanceOf(owner)
}

func Allowance(owner, spender std.Address) int64 {
	return UserTeller.Allowance(owner, spender)
}

func Transfer(cur realm, to std.Address, amount int64) {
	checkErr(UserTeller.Transfer(to, amount))
}

func Approve(cur realm, spender std.Address, amount int64) {
	checkErr(UserTeller.Approve(spender, amount))
}

func TransferFrom(cur realm, from, to std.Address, amount int64) {
>>>>>>> a56a225e
	checkErr(UserTeller.TransferFrom(from, to, amount))
}

// Faucet is distributing foo20 tokens without restriction (unsafe).
// For a real token faucet, you should take care of setting limits are asking payment.
<<<<<<< HEAD
func Faucet() {
	caller := runtime.PreviousRealm().Address()
	amount := uint64(1_000 * 10_000) // 1k
	checkErr(privateLedger.Mint(caller, amount))
}

func Mint(to chain.Address, amount uint64) {
	Ownable.AssertCallerIsOwner()
	checkErr(privateLedger.Mint(to, amount))
}

func Burn(from chain.Address, amount uint64) {
	Ownable.AssertCallerIsOwner()
=======
func Faucet(cur realm) {
	caller := std.PreviousRealm().Address()
	amount := int64(1_000 * 10_000) // 1k
	checkErr(privateLedger.Mint(caller, amount))
}

func Mint(cur realm, to std.Address, amount int64) {
	Ownable.AssertOwnedByPrevious()
	checkErr(privateLedger.Mint(to, amount))
}

func Burn(cur realm, from std.Address, amount int64) {
	Ownable.AssertOwnedByPrevious()
>>>>>>> a56a225e
	checkErr(privateLedger.Burn(from, amount))
}

func Render(path string) string {
	parts := strings.Split(path, "/")
	c := len(parts)

	switch {
	case path == "":
		return Token.RenderHome()
	case c == 2 && parts[0] == "balance":
		owner := chain.Address(parts[1])
		balance := UserTeller.BalanceOf(owner)
		return ufmt.Sprintf("%d\n", balance)
	default:
		return "404\n"
	}
}

func checkErr(err error) {
	if err != nil {
		panic(err.Error())
	}
}<|MERGE_RESOLUTION|>--- conflicted
+++ resolved
@@ -3,8 +3,7 @@
 package foo20
 
 import (
-	"chain"
-	"chain/runtime"
+	"std"
 	"strings"
 
 	"gno.land/p/demo/grc/grc20"
@@ -28,25 +27,6 @@
 	return UserTeller.TotalSupply()
 }
 
-<<<<<<< HEAD
-func BalanceOf(owner chain.Address) uint64 {
-	return UserTeller.BalanceOf(owner)
-}
-
-func Allowance(owner, spender chain.Address) uint64 {
-	return UserTeller.Allowance(owner, spender)
-}
-
-func Transfer(to chain.Address, amount uint64) {
-	checkErr(UserTeller.Transfer(to, amount))
-}
-
-func Approve(spender chain.Address, amount uint64) {
-	checkErr(UserTeller.Approve(spender, amount))
-}
-
-func TransferFrom(from, to chain.Address, amount uint64) {
-=======
 func BalanceOf(owner std.Address) int64 {
 	return UserTeller.BalanceOf(owner)
 }
@@ -64,27 +44,11 @@
 }
 
 func TransferFrom(cur realm, from, to std.Address, amount int64) {
->>>>>>> a56a225e
 	checkErr(UserTeller.TransferFrom(from, to, amount))
 }
 
 // Faucet is distributing foo20 tokens without restriction (unsafe).
 // For a real token faucet, you should take care of setting limits are asking payment.
-<<<<<<< HEAD
-func Faucet() {
-	caller := runtime.PreviousRealm().Address()
-	amount := uint64(1_000 * 10_000) // 1k
-	checkErr(privateLedger.Mint(caller, amount))
-}
-
-func Mint(to chain.Address, amount uint64) {
-	Ownable.AssertCallerIsOwner()
-	checkErr(privateLedger.Mint(to, amount))
-}
-
-func Burn(from chain.Address, amount uint64) {
-	Ownable.AssertCallerIsOwner()
-=======
 func Faucet(cur realm) {
 	caller := std.PreviousRealm().Address()
 	amount := int64(1_000 * 10_000) // 1k
@@ -98,7 +62,6 @@
 
 func Burn(cur realm, from std.Address, amount int64) {
 	Ownable.AssertOwnedByPrevious()
->>>>>>> a56a225e
 	checkErr(privateLedger.Burn(from, amount))
 }
 
@@ -110,7 +73,7 @@
 	case path == "":
 		return Token.RenderHome()
 	case c == 2 && parts[0] == "balance":
-		owner := chain.Address(parts[1])
+		owner := std.Address(parts[1])
 		balance := UserTeller.BalanceOf(owner)
 		return ufmt.Sprintf("%d\n", balance)
 	default:
