// foo20 is a GRC20 token contract where all the grc20.Teller methods are
// proxified with top-level functions. see also gno.land/r/demo/bar20.
package foo20

import (
	"std"
	"strings"

	"gno.land/p/demo/grc/grc20"
	"gno.land/p/demo/ownable"
	"gno.land/p/demo/ufmt"
	pusers "gno.land/p/demo/users"
	"gno.land/r/demo/grc20reg"
	"gno.land/r/demo/users"
)

var (
	Token, privateLedger = grc20.NewToken("Foo", "FOO", 4)
	UserTeller           = Token.CallerTeller()
	owner                = ownable.NewWithAddress("g1u7y667z64x2h7vc6fmpcprgey4ck233jaww9zq") // @manfred
)

func init() {
<<<<<<< HEAD
	admin = ownable.NewWithAddress("g1u7y667z64x2h7vc6fmpcprgey4ck233jaww9zq") // @manfred
	banker = grc20.NewBanker("Foo", "FOO", 4)
	banker.Mint(admin.Owner(), 1000000*10000) // @administrator (1M)
	token = banker.Token()
	grc20reg.Register(token, "")
=======
	privateLedger.Mint(owner.Owner(), 1_000_000*10_000) // @privateLedgeristrator (1M)
	// XXX: grc20reg.Register(Token, "")
>>>>>>> a1a7cb3a
}

func TotalSupply() uint64 {
	return UserTeller.TotalSupply()
}

func BalanceOf(owner pusers.AddressOrName) uint64 {
	ownerAddr := users.Resolve(owner)
	return UserTeller.BalanceOf(ownerAddr)
}

func Allowance(owner, spender pusers.AddressOrName) uint64 {
	ownerAddr := users.Resolve(owner)
	spenderAddr := users.Resolve(spender)
	return UserTeller.Allowance(ownerAddr, spenderAddr)
}

func Transfer(to pusers.AddressOrName, amount uint64) {
	toAddr := users.Resolve(to)
	checkErr(UserTeller.Transfer(toAddr, amount))
}

func Approve(spender pusers.AddressOrName, amount uint64) {
	spenderAddr := users.Resolve(spender)
	checkErr(UserTeller.Approve(spenderAddr, amount))
}

func TransferFrom(from, to pusers.AddressOrName, amount uint64) {
	fromAddr := users.Resolve(from)
	toAddr := users.Resolve(to)
	checkErr(UserTeller.TransferFrom(fromAddr, toAddr, amount))
}

// Faucet is distributing foo20 tokens without restriction (unsafe).
// For a real token faucet, you should take care of setting limits are asking payment.
func Faucet() {
	caller := std.PrevRealm().Addr()
	amount := uint64(1_000 * 10_000) // 1k
	checkErr(privateLedger.Mint(caller, amount))
}

func Mint(to pusers.AddressOrName, amount uint64) {
	owner.AssertCallerIsOwner()
	toAddr := users.Resolve(to)
	checkErr(privateLedger.Mint(toAddr, amount))
}

func Burn(from pusers.AddressOrName, amount uint64) {
	owner.AssertCallerIsOwner()
	fromAddr := users.Resolve(from)
	checkErr(privateLedger.Burn(fromAddr, amount))
}

func Render(path string) string {
	parts := strings.Split(path, "/")
	c := len(parts)

	switch {
	case path == "":
		return Token.RenderHome()
	case c == 2 && parts[0] == "balance":
		owner := pusers.AddressOrName(parts[1])
		ownerAddr := users.Resolve(owner)
		balance := UserTeller.BalanceOf(ownerAddr)
		return ufmt.Sprintf("%d\n", balance)
	default:
		return "404\n"
	}
}

func checkErr(err error) {
	if err != nil {
		panic(err)
	}
}<|MERGE_RESOLUTION|>--- conflicted
+++ resolved
@@ -21,16 +21,8 @@
 )
 
 func init() {
-<<<<<<< HEAD
-	admin = ownable.NewWithAddress("g1u7y667z64x2h7vc6fmpcprgey4ck233jaww9zq") // @manfred
-	banker = grc20.NewBanker("Foo", "FOO", 4)
-	banker.Mint(admin.Owner(), 1000000*10000) // @administrator (1M)
-	token = banker.Token()
-	grc20reg.Register(token, "")
-=======
 	privateLedger.Mint(owner.Owner(), 1_000_000*10_000) // @privateLedgeristrator (1M)
-	// XXX: grc20reg.Register(Token, "")
->>>>>>> a1a7cb3a
+	grc20reg.Register(Token, "")
 }
 
 func TotalSupply() uint64 {
