// foo20 is a GRC20 token contract where all the GRC20 methods are proxified
// with top-level functions. see also gno.land/r/demo/bar20.
package foo20

import (
	"std"
	"strings"

	"gno.land/p/demo/grc/grc20"
	"gno.land/p/demo/ownable"
	"gno.land/p/demo/ufmt"
	pusers "gno.land/p/demo/users"
<<<<<<< HEAD
	"gno.land/r/demo/grc20reg"
=======
>>>>>>> fafc8f64
	"gno.land/r/demo/users"
)

var (
	banker *grc20.Banker
	admin  *ownable.Ownable
	token  grc20.Token
)

func init() {
<<<<<<< HEAD
	foo = grc20.NewAdminToken("Foo", "FOO", 4)
	foo.Mint(admin, 1000000*10000)                                    // @administrator (1M)
	foo.Mint("g1u7y667z64x2h7vc6fmpcprgey4ck233jaww9zq", 10000*10000) // @manfred (10k)
	grc20reg.Register(foo.GRC20(), "")
=======
	admin = ownable.NewWithAddress("g1u7y667z64x2h7vc6fmpcprgey4ck233jaww9zq") // @manfred
	banker = grc20.NewBanker("Foo", "FOO", 4)
	banker.Mint(admin.Owner(), 1000000*10000) // @administrator (1M)
	token = banker.Token()
>>>>>>> fafc8f64
}

func TotalSupply() uint64 { return token.TotalSupply() }

func BalanceOf(owner pusers.AddressOrName) uint64 {
	ownerAddr := users.Resolve(owner)
	return token.BalanceOf(ownerAddr)
}

func Allowance(owner, spender pusers.AddressOrName) uint64 {
	ownerAddr := users.Resolve(owner)
	spenderAddr := users.Resolve(spender)
	return token.Allowance(ownerAddr, spenderAddr)
}

func Transfer(to pusers.AddressOrName, amount uint64) {
	toAddr := users.Resolve(to)
	checkErr(token.Transfer(toAddr, amount))
}

func Approve(spender pusers.AddressOrName, amount uint64) {
	spenderAddr := users.Resolve(spender)
	checkErr(token.Approve(spenderAddr, amount))
}

func TransferFrom(from, to pusers.AddressOrName, amount uint64) {
	fromAddr := users.Resolve(from)
	toAddr := users.Resolve(to)
	checkErr(token.TransferFrom(fromAddr, toAddr, amount))
}

// Faucet is distributing foo20 tokens without restriction (unsafe).
// For a real token faucet, you should take care of setting limits are asking payment.
func Faucet() {
	caller := std.PrevRealm().Addr()
	amount := uint64(1_000 * 10_000) // 1k
	checkErr(banker.Mint(caller, amount))
}

func Mint(to pusers.AddressOrName, amount uint64) {
	admin.AssertCallerIsOwner()
	toAddr := users.Resolve(to)
	checkErr(banker.Mint(toAddr, amount))
}

func Burn(from pusers.AddressOrName, amount uint64) {
	admin.AssertCallerIsOwner()
	fromAddr := users.Resolve(from)
	checkErr(banker.Burn(fromAddr, amount))
}

func Render(path string) string {
	parts := strings.Split(path, "/")
	c := len(parts)

	switch {
	case path == "":
		return banker.RenderHome()
	case c == 2 && parts[0] == "balance":
		owner := pusers.AddressOrName(parts[1])
		ownerAddr := users.Resolve(owner)
		balance := banker.BalanceOf(ownerAddr)
		return ufmt.Sprintf("%d\n", balance)
	default:
		return "404\n"
	}
}

func checkErr(err error) {
	if err != nil {
		panic(err)
	}
}<|MERGE_RESOLUTION|>--- conflicted
+++ resolved
@@ -10,10 +10,7 @@
 	"gno.land/p/demo/ownable"
 	"gno.land/p/demo/ufmt"
 	pusers "gno.land/p/demo/users"
-<<<<<<< HEAD
 	"gno.land/r/demo/grc20reg"
-=======
->>>>>>> fafc8f64
 	"gno.land/r/demo/users"
 )
 
@@ -24,17 +21,11 @@
 )
 
 func init() {
-<<<<<<< HEAD
-	foo = grc20.NewAdminToken("Foo", "FOO", 4)
-	foo.Mint(admin, 1000000*10000)                                    // @administrator (1M)
-	foo.Mint("g1u7y667z64x2h7vc6fmpcprgey4ck233jaww9zq", 10000*10000) // @manfred (10k)
-	grc20reg.Register(foo.GRC20(), "")
-=======
 	admin = ownable.NewWithAddress("g1u7y667z64x2h7vc6fmpcprgey4ck233jaww9zq") // @manfred
 	banker = grc20.NewBanker("Foo", "FOO", 4)
 	banker.Mint(admin.Owner(), 1000000*10000) // @administrator (1M)
 	token = banker.Token()
->>>>>>> fafc8f64
+	grc20reg.Register(token, "")
 }
 
 func TotalSupply() uint64 { return token.TotalSupply() }
