// foo20 is a GRC20 token contract where all the grc20.Teller methods are
// proxified with top-level functions. see also gno.land/r/demo/bar20.
package foo20

import (
	"std"
	"strings"

	"gno.land/p/demo/grc/grc20"
	"gno.land/p/demo/ownable"
	"gno.land/p/demo/ufmt"
	pusers "gno.land/p/demo/users"
	"gno.land/r/demo/users"
)

var (
	Token, privateLedger = grc20.NewToken("Foo", "FOO", 4)
	UserTeller           = Token.CallerTeller()
	owner                = ownable.NewWithAddress("g1u7y667z64x2h7vc6fmpcprgey4ck233jaww9zq") // @manfred
)

func init() {
<<<<<<< HEAD
	admin = ownable.NewWithAddress("g1manfred47kzduec920z88wfr64ylksmdcedlf5") // @moul
	banker = grc20.NewBanker("Foo", "FOO", 4)
	banker.Mint(admin.Owner(), 1000000*10000) // @administrator (1M)
	token = banker.Token()
=======
	privateLedger.Mint(owner.Owner(), 1_000_000*10_000) // @privateLedgeristrator (1M)
	// XXX: grc20reg.Register(Token, "")
>>>>>>> d0493dff
}

func TotalSupply() uint64 {
	return UserTeller.TotalSupply()
}

func BalanceOf(owner pusers.AddressOrName) uint64 {
	ownerAddr := users.Resolve(owner)
	return UserTeller.BalanceOf(ownerAddr)
}

func Allowance(owner, spender pusers.AddressOrName) uint64 {
	ownerAddr := users.Resolve(owner)
	spenderAddr := users.Resolve(spender)
	return UserTeller.Allowance(ownerAddr, spenderAddr)
}

func Transfer(to pusers.AddressOrName, amount uint64) {
	toAddr := users.Resolve(to)
	checkErr(UserTeller.Transfer(toAddr, amount))
}

func Approve(spender pusers.AddressOrName, amount uint64) {
	spenderAddr := users.Resolve(spender)
	checkErr(UserTeller.Approve(spenderAddr, amount))
}

func TransferFrom(from, to pusers.AddressOrName, amount uint64) {
	fromAddr := users.Resolve(from)
	toAddr := users.Resolve(to)
	checkErr(UserTeller.TransferFrom(fromAddr, toAddr, amount))
}

// Faucet is distributing foo20 tokens without restriction (unsafe).
// For a real token faucet, you should take care of setting limits are asking payment.
func Faucet() {
	caller := std.PrevRealm().Addr()
	amount := uint64(1_000 * 10_000) // 1k
	checkErr(privateLedger.Mint(caller, amount))
}

func Mint(to pusers.AddressOrName, amount uint64) {
	owner.AssertCallerIsOwner()
	toAddr := users.Resolve(to)
	checkErr(privateLedger.Mint(toAddr, amount))
}

func Burn(from pusers.AddressOrName, amount uint64) {
	owner.AssertCallerIsOwner()
	fromAddr := users.Resolve(from)
	checkErr(privateLedger.Burn(fromAddr, amount))
}

func Render(path string) string {
	parts := strings.Split(path, "/")
	c := len(parts)

	switch {
	case path == "":
		return Token.RenderHome()
	case c == 2 && parts[0] == "balance":
		owner := pusers.AddressOrName(parts[1])
		ownerAddr := users.Resolve(owner)
		balance := UserTeller.BalanceOf(ownerAddr)
		return ufmt.Sprintf("%d\n", balance)
	default:
		return "404\n"
	}
}

func checkErr(err error) {
	if err != nil {
		panic(err)
	}
}<|MERGE_RESOLUTION|>--- conflicted
+++ resolved
@@ -20,15 +20,8 @@
 )
 
 func init() {
-<<<<<<< HEAD
-	admin = ownable.NewWithAddress("g1manfred47kzduec920z88wfr64ylksmdcedlf5") // @moul
-	banker = grc20.NewBanker("Foo", "FOO", 4)
-	banker.Mint(admin.Owner(), 1000000*10000) // @administrator (1M)
-	token = banker.Token()
-=======
 	privateLedger.Mint(owner.Owner(), 1_000_000*10_000) // @privateLedgeristrator (1M)
 	// XXX: grc20reg.Register(Token, "")
->>>>>>> d0493dff
 }
 
 func TotalSupply() uint64 {
