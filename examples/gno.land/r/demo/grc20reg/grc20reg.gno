package grc20reg

import (
	"chain"
	"chain/runtime"

	"gno.land/p/demo/avl"
	"gno.land/p/demo/avl/rotree"
	"gno.land/p/demo/fqname"
	"gno.land/p/demo/grc/grc20"
	"gno.land/p/demo/ufmt"
)

<<<<<<< HEAD
var registry = avl.NewTree() // rlmPath[.slug] -> TokenGetter (slug is optional)

func Register(tokenGetter grc20.TokenGetter, slug string) {
	rlmPath := runtime.PreviousRealm().PkgPath()
	key := fqname.Construct(rlmPath, slug)
	registry.Set(key, tokenGetter)
	chain.Emit(
=======
var registry = avl.NewTree() // rlmPath[.slug] -> *Token (slug is optional)
func Register(cur realm, token *grc20.Token, slug string) {
	rlmPath := std.PreviousRealm().PkgPath()
	key := fqname.Construct(rlmPath, slug)
	registry.Set(key, token)
	std.Emit(
>>>>>>> a56a225e
		registerEvent,
		"pkgpath", rlmPath,
		"slug", slug,
	)
}

func Get(key string) *grc20.Token {
	token, ok := registry.Get(key)
	if !ok {
		return nil
	}
	return token.(*grc20.Token)
}

func MustGet(key string) *grc20.Token {
	token := Get(key)
	if token == nil {
		panic("unknown token: " + key)
	}
	return token
}

func Render(path string) string {
	switch {
	case path == "": // home
		// TODO: add pagination
		s := ""
		count := 0
		registry.Iterate("", "", func(key string, tokenI any) bool {
			count++
			token := tokenI.(*grc20.Token)
			rlmPath, slug := fqname.Parse(key)
			rlmLink := fqname.RenderLink(rlmPath, slug)
			infoLink := "/r/demo/grc20reg:" + key
			s += ufmt.Sprintf("- **%s** - %s - [info](%s)\n", token.GetName(), rlmLink, infoLink)
			return false
		})
		if count == 0 {
			return "No registered token."
		}
		return s
	default: // specific token
		key := path
		token := MustGet(key)
		rlmPath, slug := fqname.Parse(key)
		rlmLink := fqname.RenderLink(rlmPath, slug)
		s := ufmt.Sprintf("# %s\n", token.GetName())
		s += ufmt.Sprintf("- symbol: **%s**\n", token.GetSymbol())
		s += ufmt.Sprintf("- realm: %s\n", rlmLink)
		s += ufmt.Sprintf("- decimals: %d\n", token.GetDecimals())
		s += ufmt.Sprintf("- total supply: %d\n", token.TotalSupply())
		return s
	}
}

const registerEvent = "register"

func GetRegistry() *rotree.ReadOnlyTree {
	return rotree.Wrap(registry, nil)
}<|MERGE_RESOLUTION|>--- conflicted
+++ resolved
@@ -1,8 +1,7 @@
 package grc20reg
 
 import (
-	"chain"
-	"chain/runtime"
+	"std"
 
 	"gno.land/p/demo/avl"
 	"gno.land/p/demo/avl/rotree"
@@ -11,22 +10,12 @@
 	"gno.land/p/demo/ufmt"
 )
 
-<<<<<<< HEAD
-var registry = avl.NewTree() // rlmPath[.slug] -> TokenGetter (slug is optional)
-
-func Register(tokenGetter grc20.TokenGetter, slug string) {
-	rlmPath := runtime.PreviousRealm().PkgPath()
-	key := fqname.Construct(rlmPath, slug)
-	registry.Set(key, tokenGetter)
-	chain.Emit(
-=======
 var registry = avl.NewTree() // rlmPath[.slug] -> *Token (slug is optional)
 func Register(cur realm, token *grc20.Token, slug string) {
 	rlmPath := std.PreviousRealm().PkgPath()
 	key := fqname.Construct(rlmPath, slug)
 	registry.Set(key, token)
 	std.Emit(
->>>>>>> a56a225e
 		registerEvent,
 		"pkgpath", rlmPath,
 		"slug", slug,
