--- conflicted
+++ resolved
@@ -2,8 +2,7 @@
 package userbook
 
 import (
-	"chain"
-	"chain/runtime"
+	"std"
 	"time"
 
 	"gno.land/p/demo/avl"
@@ -12,15 +11,9 @@
 )
 
 type Signup struct {
-<<<<<<< HEAD
-	address   chain.Address
-	ordinal   int
-	timestamp time.Time
-=======
 	address_XXX std.Address
 	ordinal     int
 	timestamp   time.Time
->>>>>>> a56a225e
 }
 
 var (
@@ -37,7 +30,7 @@
 
 func SignUp(cur realm) string {
 	// Get transaction caller
-	caller := runtime.PreviousRealm().Address()
+	caller := std.PreviousRealm().Address()
 
 	// Check if the user is already signed up
 	if _, exists := tracker.Get(caller.String()); exists {
@@ -55,7 +48,7 @@
 
 	tracker.Set(caller.String(), struct{}{})
 
-	chain.Emit(signUpEvent, "account", caller.String())
+	std.Emit(signUpEvent, "account", caller.String())
 
 	return ufmt.Sprintf("%s added to userbook! Timestamp: %s", caller.String(), now.Format(time.RFC822Z))
 }