--- conflicted
+++ resolved
@@ -4,11 +4,8 @@
 	"std"
 	"testing"
 
-<<<<<<< HEAD
 	"gno.land/p/demo/testutils"
-=======
 	"gno.land/p/demo/uassert"
->>>>>>> 5503cca2
 )
 
 func TestReadOnlyPublicMethods(t *testing.T) {
