--- conflicted
+++ resolved
@@ -43,12 +43,7 @@
 		faucet: faucet,
 	}
 	instances.Set(symbol, &inst)
-<<<<<<< HEAD
 	grc20reg.Register(token.Getter(), symbol)
-=======
-	getter := func() *grc20.Token { return token }
-	grc20reg.Register(getter, symbol)
->>>>>>> 88fb8cb3
 }
 
 func (inst instance) Token() *grc20.Token {
