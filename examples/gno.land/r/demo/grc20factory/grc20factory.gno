package foo20

import (
<<<<<<< HEAD
	"chain"
	"chain/runtime"
	"strings"
=======
	"std"
>>>>>>> a56a225e

	"gno.land/p/demo/avl"
	p "gno.land/p/demo/avl/pager"
	"gno.land/p/demo/avl/rotree"
	"gno.land/p/demo/grc/grc20"
	"gno.land/p/demo/mux"
	"gno.land/p/demo/ownable"
	"gno.land/p/demo/ufmt"
	"gno.land/p/moul/md"
	"gno.land/r/demo/grc20reg"
)

var (
	instances avl.Tree // symbol -> *instance
	pager     = p.NewPager(rotree.Wrap(&instances, nil), 20, false)
)

type instance struct {
	token  *grc20.Token
	ledger *grc20.PrivateLedger
	admin  *ownable.Ownable
	faucet int64 // per-request amount. disabled if 0.
}

<<<<<<< HEAD
func New(name, symbol string, decimals uint, initialMint, faucet uint64) {
	caller := runtime.PreviousRealm().Address()
	NewWithAdmin(name, symbol, decimals, initialMint, faucet, caller)
}

func NewWithAdmin(name, symbol string, decimals uint, initialMint, faucet uint64, admin chain.Address) {
=======
func New(cur realm, name, symbol string, decimals int, initialMint, faucet int64) {
	caller := std.PreviousRealm().Address()
	NewWithAdmin(cur, name, symbol, decimals, initialMint, faucet, caller)
}

func NewWithAdmin(cur realm, name, symbol string, decimals int, initialMint, faucet int64, admin std.Address) {
>>>>>>> a56a225e
	exists := instances.Has(symbol)
	if exists {
		panic("token already exists")
	}

	token, ledger := grc20.NewToken(name, symbol, decimals)
	if initialMint > 0 {
		ledger.Mint(admin, initialMint)
	}

	inst := instance{
		token:  token,
		ledger: ledger,
		admin:  ownable.NewWithAddress(admin),
		faucet: faucet,
	}
	instances.Set(symbol, &inst)

	grc20reg.Register(cross, token, symbol)
}

func Bank(symbol string) *grc20.Token {
	inst := mustGetInstance(symbol)
	return inst.token
}

func TotalSupply(symbol string) int64 {
	inst := mustGetInstance(symbol)
	return inst.token.ReadonlyTeller().TotalSupply()
}

<<<<<<< HEAD
func BalanceOf(symbol string, owner chain.Address) uint64 {
=======
func HasAddr(symbol string, owner std.Address) bool {
	inst := mustGetInstance(symbol)
	return inst.token.HasAddr(owner)
}

func BalanceOf(symbol string, owner std.Address) int64 {
>>>>>>> a56a225e
	inst := mustGetInstance(symbol)
	return inst.token.ReadonlyTeller().BalanceOf(owner)
}

<<<<<<< HEAD
func Allowance(symbol string, owner, spender chain.Address) uint64 {
=======
func Allowance(symbol string, owner, spender std.Address) int64 {
>>>>>>> a56a225e
	inst := mustGetInstance(symbol)
	return inst.token.ReadonlyTeller().Allowance(owner, spender)
}

<<<<<<< HEAD
func Transfer(symbol string, to chain.Address, amount uint64) {
=======
func Transfer(cur realm, symbol string, to std.Address, amount int64) {
>>>>>>> a56a225e
	inst := mustGetInstance(symbol)
	caller := runtime.PreviousRealm().Address()
	teller := inst.ledger.ImpersonateTeller(caller)
	checkErr(teller.Transfer(to, amount))
}

<<<<<<< HEAD
func Approve(symbol string, spender chain.Address, amount uint64) {
=======
func Approve(cur realm, symbol string, spender std.Address, amount int64) {
>>>>>>> a56a225e
	inst := mustGetInstance(symbol)
	caller := runtime.PreviousRealm().Address()
	teller := inst.ledger.ImpersonateTeller(caller)
	checkErr(teller.Approve(spender, amount))
}

<<<<<<< HEAD
func TransferFrom(symbol string, from, to chain.Address, amount uint64) {
=======
func TransferFrom(cur realm, symbol string, from, to std.Address, amount int64) {
>>>>>>> a56a225e
	inst := mustGetInstance(symbol)
	caller := runtime.PreviousRealm().Address()
	teller := inst.ledger.ImpersonateTeller(caller)
	checkErr(teller.TransferFrom(from, to, amount))
}

// faucet.
func Faucet(cur realm, symbol string) {
	inst := mustGetInstance(symbol)
	if inst.faucet == 0 {
		panic("faucet disabled for this token")
	}
	// FIXME: add limits?
	// FIXME: add payment in gnot?
	caller := runtime.PreviousRealm().Address()
	checkErr(inst.ledger.Mint(caller, inst.faucet))
}

<<<<<<< HEAD
func Mint(symbol string, to chain.Address, amount uint64) {
=======
func Mint(cur realm, symbol string, to std.Address, amount int64) {
>>>>>>> a56a225e
	inst := mustGetInstance(symbol)
	inst.admin.AssertOwnedByPrevious()
	checkErr(inst.ledger.Mint(to, amount))
}

<<<<<<< HEAD
func Burn(symbol string, from chain.Address, amount uint64) {
=======
func Burn(cur realm, symbol string, from std.Address, amount int64) {
>>>>>>> a56a225e
	inst := mustGetInstance(symbol)
	inst.admin.AssertOwnedByPrevious()
	checkErr(inst.ledger.Burn(from, amount))
}

// instance admin functionality
func DropInstanceOwnership(cur realm, symbol string) {
	inst := mustGetInstance(symbol)
	checkErr(inst.admin.DropOwnershipByCurrent())
}

<<<<<<< HEAD
func TransferInstanceOwnership(symbol string, newOwner chain.Address) {
=======
func TransferInstanceOwnership(cur realm, symbol string, newOwner std.Address) {
>>>>>>> a56a225e
	inst := mustGetInstance(symbol)
	checkErr(inst.admin.TransferOwnership(newOwner))
}

func ListTokens(pageNumber, pageSize int) []*grc20.Token {
	page := pager.GetPageWithSize(pageNumber, pageSize)

	tokens := make([]*grc20.Token, len(page.Items))
	for i := range page.Items {
		tokens[i] = page.Items[i].Value.(*instance).token
	}

	return tokens
}

func Render(path string) string {
<<<<<<< HEAD
	parts := strings.Split(path, "/")
	c := len(parts)

	switch {
	case path == "":
		return "TODO: list existing tokens and admins"
	case c == 1:
		symbol := parts[0]
		inst := mustGetInstance(symbol)
		return inst.token.RenderHome()
	case c == 3 && parts[1] == "balance":
		symbol := parts[0]
		inst := mustGetInstance(symbol)
		owner := chain.Address(parts[2])
		balance := inst.token.CallerTeller().BalanceOf(owner)
		return ufmt.Sprintf("%d", balance)
	default:
		return "404\n"
=======
	router := mux.NewRouter()
	router.HandleFunc("", renderHome)
	router.HandleFunc("{symbol}", renderToken)
	router.HandleFunc("{symbol}/balance/{address}", renderBalance)
	return router.Render(path)
}

func renderHome(res *mux.ResponseWriter, req *mux.Request) {
	out := md.H1(ufmt.Sprintf("GRC20 Tokens (%d)", instances.Size()))

	// Get the current page of tokens based on the request path.
	page := pager.MustGetPageByPath(req.RawPath)

	// Render the list of tokens.
	for _, item := range page.Items {
		token := item.Value.(*instance).token
		out += md.BulletItem(
			md.Link(
				ufmt.Sprintf("%s ($%s)", token.GetName(), token.GetSymbol()),
				ufmt.Sprintf("/r/demo/grc20factory:%s", token.GetSymbol()),
			),
		)
>>>>>>> a56a225e
	}
	out += "\n"

	// Add the page picker.
	out += md.Paragraph(page.Picker(req.Path))

	res.Write(out)
}

func renderToken(res *mux.ResponseWriter, req *mux.Request) {
	// Get the token symbol from the request.
	symbol := req.GetVar("symbol")
	inst := mustGetInstance(symbol)

	// Render the token details.
	out := inst.token.RenderHome()
	out += md.BulletItem(
		ufmt.Sprintf("%s: %s", md.Bold("Admin"), inst.admin.Owner()),
	)

	res.Write(out)
}

func renderBalance(res *mux.ResponseWriter, req *mux.Request) {
	var (
		symbol = req.GetVar("symbol")
		addr   = req.GetVar("address")
	)

	// Get the balance of the specified address for the token.
	inst := mustGetInstance(symbol)
	balance := inst.token.CallerTeller().BalanceOf(std.Address(addr))

	// Render the balance information.
	out := md.Paragraph(
		ufmt.Sprintf("%s balance: %d", md.Bold(addr), balance),
	)

	res.Write(out)
}

func mustGetInstance(symbol string) *instance {
	t, exists := instances.Get(symbol)
	if !exists {
		panic("token instance does not exist")
	}
	return t.(*instance)
}

func checkErr(err error) {
	if err != nil {
		panic(err.Error())
	}
}<|MERGE_RESOLUTION|>--- conflicted
+++ resolved
@@ -1,13 +1,7 @@
 package foo20
 
 import (
-<<<<<<< HEAD
-	"chain"
-	"chain/runtime"
-	"strings"
-=======
 	"std"
->>>>>>> a56a225e
 
 	"gno.land/p/demo/avl"
 	p "gno.land/p/demo/avl/pager"
@@ -32,21 +26,12 @@
 	faucet int64 // per-request amount. disabled if 0.
 }
 
-<<<<<<< HEAD
-func New(name, symbol string, decimals uint, initialMint, faucet uint64) {
-	caller := runtime.PreviousRealm().Address()
-	NewWithAdmin(name, symbol, decimals, initialMint, faucet, caller)
-}
-
-func NewWithAdmin(name, symbol string, decimals uint, initialMint, faucet uint64, admin chain.Address) {
-=======
 func New(cur realm, name, symbol string, decimals int, initialMint, faucet int64) {
 	caller := std.PreviousRealm().Address()
 	NewWithAdmin(cur, name, symbol, decimals, initialMint, faucet, caller)
 }
 
 func NewWithAdmin(cur realm, name, symbol string, decimals int, initialMint, faucet int64, admin std.Address) {
->>>>>>> a56a225e
 	exists := instances.Has(symbol)
 	if exists {
 		panic("token already exists")
@@ -78,58 +63,38 @@
 	return inst.token.ReadonlyTeller().TotalSupply()
 }
 
-<<<<<<< HEAD
-func BalanceOf(symbol string, owner chain.Address) uint64 {
-=======
 func HasAddr(symbol string, owner std.Address) bool {
 	inst := mustGetInstance(symbol)
 	return inst.token.HasAddr(owner)
 }
 
 func BalanceOf(symbol string, owner std.Address) int64 {
->>>>>>> a56a225e
 	inst := mustGetInstance(symbol)
 	return inst.token.ReadonlyTeller().BalanceOf(owner)
 }
 
-<<<<<<< HEAD
-func Allowance(symbol string, owner, spender chain.Address) uint64 {
-=======
 func Allowance(symbol string, owner, spender std.Address) int64 {
->>>>>>> a56a225e
 	inst := mustGetInstance(symbol)
 	return inst.token.ReadonlyTeller().Allowance(owner, spender)
 }
 
-<<<<<<< HEAD
-func Transfer(symbol string, to chain.Address, amount uint64) {
-=======
 func Transfer(cur realm, symbol string, to std.Address, amount int64) {
->>>>>>> a56a225e
-	inst := mustGetInstance(symbol)
-	caller := runtime.PreviousRealm().Address()
+	inst := mustGetInstance(symbol)
+	caller := std.PreviousRealm().Address()
 	teller := inst.ledger.ImpersonateTeller(caller)
 	checkErr(teller.Transfer(to, amount))
 }
 
-<<<<<<< HEAD
-func Approve(symbol string, spender chain.Address, amount uint64) {
-=======
 func Approve(cur realm, symbol string, spender std.Address, amount int64) {
->>>>>>> a56a225e
-	inst := mustGetInstance(symbol)
-	caller := runtime.PreviousRealm().Address()
+	inst := mustGetInstance(symbol)
+	caller := std.PreviousRealm().Address()
 	teller := inst.ledger.ImpersonateTeller(caller)
 	checkErr(teller.Approve(spender, amount))
 }
 
-<<<<<<< HEAD
-func TransferFrom(symbol string, from, to chain.Address, amount uint64) {
-=======
 func TransferFrom(cur realm, symbol string, from, to std.Address, amount int64) {
->>>>>>> a56a225e
-	inst := mustGetInstance(symbol)
-	caller := runtime.PreviousRealm().Address()
+	inst := mustGetInstance(symbol)
+	caller := std.PreviousRealm().Address()
 	teller := inst.ledger.ImpersonateTeller(caller)
 	checkErr(teller.TransferFrom(from, to, amount))
 }
@@ -142,25 +107,17 @@
 	}
 	// FIXME: add limits?
 	// FIXME: add payment in gnot?
-	caller := runtime.PreviousRealm().Address()
+	caller := std.PreviousRealm().Address()
 	checkErr(inst.ledger.Mint(caller, inst.faucet))
 }
 
-<<<<<<< HEAD
-func Mint(symbol string, to chain.Address, amount uint64) {
-=======
 func Mint(cur realm, symbol string, to std.Address, amount int64) {
->>>>>>> a56a225e
 	inst := mustGetInstance(symbol)
 	inst.admin.AssertOwnedByPrevious()
 	checkErr(inst.ledger.Mint(to, amount))
 }
 
-<<<<<<< HEAD
-func Burn(symbol string, from chain.Address, amount uint64) {
-=======
 func Burn(cur realm, symbol string, from std.Address, amount int64) {
->>>>>>> a56a225e
 	inst := mustGetInstance(symbol)
 	inst.admin.AssertOwnedByPrevious()
 	checkErr(inst.ledger.Burn(from, amount))
@@ -172,11 +129,7 @@
 	checkErr(inst.admin.DropOwnershipByCurrent())
 }
 
-<<<<<<< HEAD
-func TransferInstanceOwnership(symbol string, newOwner chain.Address) {
-=======
 func TransferInstanceOwnership(cur realm, symbol string, newOwner std.Address) {
->>>>>>> a56a225e
 	inst := mustGetInstance(symbol)
 	checkErr(inst.admin.TransferOwnership(newOwner))
 }
@@ -193,26 +146,6 @@
 }
 
 func Render(path string) string {
-<<<<<<< HEAD
-	parts := strings.Split(path, "/")
-	c := len(parts)
-
-	switch {
-	case path == "":
-		return "TODO: list existing tokens and admins"
-	case c == 1:
-		symbol := parts[0]
-		inst := mustGetInstance(symbol)
-		return inst.token.RenderHome()
-	case c == 3 && parts[1] == "balance":
-		symbol := parts[0]
-		inst := mustGetInstance(symbol)
-		owner := chain.Address(parts[2])
-		balance := inst.token.CallerTeller().BalanceOf(owner)
-		return ufmt.Sprintf("%d", balance)
-	default:
-		return "404\n"
-=======
 	router := mux.NewRouter()
 	router.HandleFunc("", renderHome)
 	router.HandleFunc("{symbol}", renderToken)
@@ -235,7 +168,6 @@
 				ufmt.Sprintf("/r/demo/grc20factory:%s", token.GetSymbol()),
 			),
 		)
->>>>>>> a56a225e
 	}
 	out += "\n"
 
