--- conflicted
+++ resolved
@@ -1,12 +1,6 @@
 package millipede
 
-<<<<<<< HEAD
 import "testing"
-=======
-import (
-	"testing"
-)
->>>>>>> e7e47d25
 
 func TestRender(t *testing.T) {
 	cases := []struct {
