// PKGPATH: gno.land/r/demo/nft_test
package nft_test

import (
	"gno.land/p/demo/testutils"
	"gno.land/r/demo/nft"
)

func main() {
	addr1 := testutils.TestAddress("addr1")
	// addr2 := testutils.TestAddress("addr2")
	grc721 := nft.GetToken()
	tid := grc721.Mint(addr1, "NFT#1")
	println(grc721.OwnerOf(tid))
	println(addr1)
}

// Output:
// g1v9jxgu33ta047h6lta047h6lta047h6l43dqc5
// g1v9jxgu33ta047h6lta047h6lta047h6l43dqc5

// Realm:
<<<<<<< HEAD
// switchrealm["gno.land/r/demo/nft"]
// switchrealm["gno.land/r/demo/nft"]
// c[67c479d3d51d4056b2f4111d5352912a00be311e:11](486)={
=======
// finalizerealm["gno.land/r/demo/nft"]
// finalizerealm["gno.land/r/demo/nft"]
// c[67c479d3d51d4056b2f4111d5352912a00be311e:11]={
>>>>>>> 1de9aab6
//     "Fields": [
//         {
//             "T": {
//                 "@type": "/gno.RefType",
//                 "ID": "std.Address"
//             },
//             "V": {
//                 "@type": "/gno.StringValue",
//                 "value": "g1v9jxgu33ta047h6lta047h6lta047h6l43dqc5"
//             }
//         },
//         {
//             "T": {
//                 "@type": "/gno.RefType",
//                 "ID": "std.Address"
//             }
//         },
//         {
//             "T": {
//                 "@type": "/gno.RefType",
//                 "ID": "gno.land/p/demo/grc/grc721.TokenID"
//             },
//             "V": {
//                 "@type": "/gno.StringValue",
//                 "value": "1"
//             }
//         },
//         {
//             "T": {
//                 "@type": "/gno.PrimitiveType",
//                 "value": "16"
//             },
//             "V": {
//                 "@type": "/gno.StringValue",
//                 "value": "NFT#1"
//             }
//         }
//     ],
//     "ObjectInfo": {
//         "ID": "67c479d3d51d4056b2f4111d5352912a00be311e:11",
//         "ModTime": "0",
//         "OwnerID": "67c479d3d51d4056b2f4111d5352912a00be311e:10",
//         "RefCount": "1"
//     }
// }
// c[67c479d3d51d4056b2f4111d5352912a00be311e:10](345)={
//     "ObjectInfo": {
//         "ID": "67c479d3d51d4056b2f4111d5352912a00be311e:10",
//         "ModTime": "0",
//         "OwnerID": "67c479d3d51d4056b2f4111d5352912a00be311e:9",
//         "RefCount": "1"
//     },
//     "Value": {
//         "T": {
//             "@type": "/gno.RefType",
//             "ID": "gno.land/r/demo/nft.NFToken"
//         },
//         "V": {
//             "@type": "/gno.RefValue",
//             "Hash": "564a9e78be869bd258fc3c9ad56f5a75ed68818f",
//             "ObjectID": "67c479d3d51d4056b2f4111d5352912a00be311e:11"
//         }
//     }
// }
// c[67c479d3d51d4056b2f4111d5352912a00be311e:9](683)={
//     "Fields": [
//         {
//             "T": {
//                 "@type": "/gno.PrimitiveType",
//                 "value": "16"
//             },
//             "V": {
//                 "@type": "/gno.StringValue",
//                 "value": "1"
//             }
//         },
//         {
//             "T": {
//                 "@type": "/gno.PointerType",
//                 "Elt": {
//                     "@type": "/gno.RefType",
//                     "ID": "gno.land/r/demo/nft.NFToken"
//                 }
//             },
//             "V": {
//                 "@type": "/gno.PointerValue",
//                 "Base": {
//                     "@type": "/gno.RefValue",
//                     "Hash": "b53ffc464e1b5655d19b9d5277f3491717c24aca",
//                     "ObjectID": "67c479d3d51d4056b2f4111d5352912a00be311e:10"
//                 },
//                 "Index": "0",
//                 "TV": null
//             }
//         },
//         {
//             "T": {
//                 "@type": "/gno.PrimitiveType",
//                 "value": "64"
//             }
//         },
//         {
//             "N": "AQAAAAAAAAA=",
//             "T": {
//                 "@type": "/gno.PrimitiveType",
//                 "value": "32"
//             }
//         },
//         {
//             "T": {
//                 "@type": "/gno.PointerType",
//                 "Elt": {
//                     "@type": "/gno.RefType",
//                     "ID": "gno.land/p/demo/avl.Node"
//                 }
//             }
//         },
//         {
//             "T": {
//                 "@type": "/gno.PointerType",
//                 "Elt": {
//                     "@type": "/gno.RefType",
//                     "ID": "gno.land/p/demo/avl.Node"
//                 }
//             }
//         }
//     ],
//     "ObjectInfo": {
//         "ID": "67c479d3d51d4056b2f4111d5352912a00be311e:9",
//         "ModTime": "0",
//         "OwnerID": "67c479d3d51d4056b2f4111d5352912a00be311e:8",
//         "RefCount": "1"
//     }
// }
// c[67c479d3d51d4056b2f4111d5352912a00be311e:8](340)={
//     "ObjectInfo": {
//         "ID": "67c479d3d51d4056b2f4111d5352912a00be311e:8",
//         "ModTime": "0",
//         "OwnerID": "67c479d3d51d4056b2f4111d5352912a00be311e:5",
//         "RefCount": "1"
//     },
//     "Value": {
//         "T": {
//             "@type": "/gno.RefType",
//             "ID": "gno.land/p/demo/avl.Node"
//         },
//         "V": {
//             "@type": "/gno.RefValue",
//             "Hash": "b1d928b3716b147c92730e8d234162bec2f0f2fc",
//             "ObjectID": "67c479d3d51d4056b2f4111d5352912a00be311e:9"
//         }
//     }
// }
// u[67c479d3d51d4056b2f4111d5352912a00be311e:5](131)=
//     @@ -7,12 +7,22 @@
//                          "@type": "/gno.RefType",
//                          "ID": "gno.land/p/demo/avl.Node"
//                      }
//     +            },
//     +            "V": {
//     +                "@type": "/gno.PointerValue",
//     +                "Base": {
//     +                    "@type": "/gno.RefValue",
//     +                    "Hash": "b229b824842ec3e7f2341e33d0fa0ca77af2f480",
//     +                    "ObjectID": "67c479d3d51d4056b2f4111d5352912a00be311e:8"
//     +                },
//     +                "Index": "0",
//     +                "TV": null
//                  }
//              }
//          ],
//          "ObjectInfo": {
//              "ID": "67c479d3d51d4056b2f4111d5352912a00be311e:5",
//     -        "ModTime": "0",
//     +        "ModTime": "7",
//              "OwnerID": "67c479d3d51d4056b2f4111d5352912a00be311e:4",
//              "RefCount": "1"
//          }
// u[67c479d3d51d4056b2f4111d5352912a00be311e:4](2)=
//     @@ -2,6 +2,7 @@
//          "Fields": [
//              {},
//              {
//     +            "N": "AQAAAAAAAAA=",
//                  "T": {
//                      "@type": "/gno.PrimitiveType",
//                      "value": "32"
//     @@ -14,7 +15,7 @@
//                  },
//                  "V": {
//                      "@type": "/gno.RefValue",
//     -                "Hash": "872ac4fb1c12756da1e64712e7496f1d8db57ee0",
//     +                "Hash": "1e0b9dddb406b4f50500a022266a4cb8a4ea38c6",
//                      "ObjectID": "67c479d3d51d4056b2f4111d5352912a00be311e:5"
//                  }
//              },
//     @@ -32,7 +33,7 @@
//          ],
//          "ObjectInfo": {
//              "ID": "67c479d3d51d4056b2f4111d5352912a00be311e:4",
//     -        "ModTime": "0",
//     +        "ModTime": "7",
//              "OwnerID": "67c479d3d51d4056b2f4111d5352912a00be311e:3",
//              "RefCount": "1"
//          }
// finalizerealm["gno.land/r/demo/nft"]
// finalizerealm["gno.land/r/demo/nft_test"]<|MERGE_RESOLUTION|>--- conflicted
+++ resolved
@@ -20,15 +20,9 @@
 // g1v9jxgu33ta047h6lta047h6lta047h6l43dqc5
 
 // Realm:
-<<<<<<< HEAD
-// switchrealm["gno.land/r/demo/nft"]
-// switchrealm["gno.land/r/demo/nft"]
-// c[67c479d3d51d4056b2f4111d5352912a00be311e:11](486)={
-=======
 // finalizerealm["gno.land/r/demo/nft"]
 // finalizerealm["gno.land/r/demo/nft"]
 // c[67c479d3d51d4056b2f4111d5352912a00be311e:11]={
->>>>>>> 1de9aab6
 //     "Fields": [
 //         {
 //             "T": {
