package foo1155

import (
	"std"

	"gno.land/p/demo/grc/grc1155"
	"gno.land/p/demo/ufmt"
)

var (
	dummyURI             = "ipfs://xyz"
	admin    std.Address = "g10x5phu0k6p64cwrhfpsc8tk43st9kug6wft530"
	foo                  = grc1155.NewBasicGRC1155Token(dummyURI)
)

func init() {
	mintGRC1155Token(admin) // @administrator (10)
}

func mintGRC1155Token(owner std.Address) {
	for i := 1; i <= 10; i++ {
		tid := grc1155.TokenID(ufmt.Sprintf("%d", i))
		foo.SafeMint(owner, tid, 100)
	}
}

// Getters

func BalanceOf(user std.Address, tid grc1155.TokenID) uint64 {
	balance, err := foo.BalanceOf(user, tid)
	if err != nil {
		panic(err)
	}

	return balance
}

func BalanceOfBatch(ul []std.Address, batch []grc1155.TokenID) []uint64 {
	var usersResolved []std.Address

	for i := 0; i < len(ul); i++ {
		usersResolved[i] = ul[i]
	}
	balanceBatch, err := foo.BalanceOfBatch(usersResolved, batch)
	if err != nil {
		panic(err)
	}

	return balanceBatch
}

func IsApprovedForAll(owner, user std.Address) bool {
	return foo.IsApprovedForAll(owner, user)
}

// Setters

func SetApprovalForAll(user std.Address, approved bool) {
	err := foo.SetApprovalForAll(user, approved)
	if err != nil {
		panic(err)
	}
}

func TransferFrom(from, to std.Address, tid grc1155.TokenID, amount uint64) {
	err := foo.SafeTransferFrom(from, to, tid, amount)
	if err != nil {
		panic(err)
	}
}

func BatchTransferFrom(from, to std.Address, batch []grc1155.TokenID, amounts []uint64) {
	err := foo.SafeBatchTransferFrom(from, to, batch, amounts)
	if err != nil {
		panic(err)
	}
}

// Admin

<<<<<<< HEAD
func Mint(to std.Address, tid grc1155.TokenID, amount uint64) {
	caller := std.GetOrigCaller()
=======
func Mint(to pusers.AddressOrName, tid grc1155.TokenID, amount uint64) {
	caller := std.OriginCaller()
>>>>>>> 955e1cad
	assertIsAdmin(caller)
	err := foo.SafeMint(to, tid, amount)
	if err != nil {
		panic(err)
	}
}

<<<<<<< HEAD
func MintBatch(to std.Address, batch []grc1155.TokenID, amounts []uint64) {
	caller := std.GetOrigCaller()
=======
func MintBatch(to pusers.AddressOrName, batch []grc1155.TokenID, amounts []uint64) {
	caller := std.OriginCaller()
>>>>>>> 955e1cad
	assertIsAdmin(caller)
	err := foo.SafeBatchMint(to, batch, amounts)
	if err != nil {
		panic(err)
	}
}

<<<<<<< HEAD
func Burn(from std.Address, tid grc1155.TokenID, amount uint64) {
	caller := std.GetOrigCaller()
=======
func Burn(from pusers.AddressOrName, tid grc1155.TokenID, amount uint64) {
	caller := std.OriginCaller()
>>>>>>> 955e1cad
	assertIsAdmin(caller)
	err := foo.Burn(from, tid, amount)
	if err != nil {
		panic(err)
	}
}

<<<<<<< HEAD
func BurnBatch(from std.Address, batch []grc1155.TokenID, amounts []uint64) {
	caller := std.GetOrigCaller()
=======
func BurnBatch(from pusers.AddressOrName, batch []grc1155.TokenID, amounts []uint64) {
	caller := std.OriginCaller()
>>>>>>> 955e1cad
	assertIsAdmin(caller)
	err := foo.BatchBurn(from, batch, amounts)
	if err != nil {
		panic(err)
	}
}

// Render

func Render(path string) string {
	switch {
	case path == "":
		return foo.RenderHome()
	default:
		return "404\n"
	}
}

// Util

func assertIsAdmin(address std.Address) {
	if address != admin {
		panic("restricted access")
	}
}<|MERGE_RESOLUTION|>--- conflicted
+++ resolved
@@ -5,6 +5,9 @@
 
 	"gno.land/p/demo/grc/grc1155"
 	"gno.land/p/demo/ufmt"
+	"gno.land/r/demo/users"
+
+	pusers "gno.land/p/demo/users"
 )
 
 var (
@@ -26,8 +29,8 @@
 
 // Getters
 
-func BalanceOf(user std.Address, tid grc1155.TokenID) uint64 {
-	balance, err := foo.BalanceOf(user, tid)
+func BalanceOf(user pusers.AddressOrName, tid grc1155.TokenID) uint64 {
+	balance, err := foo.BalanceOf(users.Resolve(user), tid)
 	if err != nil {
 		panic(err)
 	}
@@ -35,11 +38,11 @@
 	return balance
 }
 
-func BalanceOfBatch(ul []std.Address, batch []grc1155.TokenID) []uint64 {
+func BalanceOfBatch(ul []pusers.AddressOrName, batch []grc1155.TokenID) []uint64 {
 	var usersResolved []std.Address
 
 	for i := 0; i < len(ul); i++ {
-		usersResolved[i] = ul[i]
+		usersResolved[i] = users.Resolve(ul[i])
 	}
 	balanceBatch, err := foo.BalanceOfBatch(usersResolved, batch)
 	if err != nil {
@@ -49,28 +52,28 @@
 	return balanceBatch
 }
 
-func IsApprovedForAll(owner, user std.Address) bool {
-	return foo.IsApprovedForAll(owner, user)
+func IsApprovedForAll(owner, user pusers.AddressOrName) bool {
+	return foo.IsApprovedForAll(users.Resolve(owner), users.Resolve(user))
 }
 
 // Setters
 
-func SetApprovalForAll(user std.Address, approved bool) {
-	err := foo.SetApprovalForAll(user, approved)
+func SetApprovalForAll(user pusers.AddressOrName, approved bool) {
+	err := foo.SetApprovalForAll(users.Resolve(user), approved)
 	if err != nil {
 		panic(err)
 	}
 }
 
-func TransferFrom(from, to std.Address, tid grc1155.TokenID, amount uint64) {
-	err := foo.SafeTransferFrom(from, to, tid, amount)
+func TransferFrom(from, to pusers.AddressOrName, tid grc1155.TokenID, amount uint64) {
+	err := foo.SafeTransferFrom(users.Resolve(from), users.Resolve(to), tid, amount)
 	if err != nil {
 		panic(err)
 	}
 }
 
-func BatchTransferFrom(from, to std.Address, batch []grc1155.TokenID, amounts []uint64) {
-	err := foo.SafeBatchTransferFrom(from, to, batch, amounts)
+func BatchTransferFrom(from, to pusers.AddressOrName, batch []grc1155.TokenID, amounts []uint64) {
+	err := foo.SafeBatchTransferFrom(users.Resolve(from), users.Resolve(to), batch, amounts)
 	if err != nil {
 		panic(err)
 	}
@@ -78,57 +81,37 @@
 
 // Admin
 
-<<<<<<< HEAD
-func Mint(to std.Address, tid grc1155.TokenID, amount uint64) {
-	caller := std.GetOrigCaller()
-=======
 func Mint(to pusers.AddressOrName, tid grc1155.TokenID, amount uint64) {
 	caller := std.OriginCaller()
->>>>>>> 955e1cad
 	assertIsAdmin(caller)
-	err := foo.SafeMint(to, tid, amount)
+	err := foo.SafeMint(users.Resolve(to), tid, amount)
 	if err != nil {
 		panic(err)
 	}
 }
 
-<<<<<<< HEAD
-func MintBatch(to std.Address, batch []grc1155.TokenID, amounts []uint64) {
-	caller := std.GetOrigCaller()
-=======
 func MintBatch(to pusers.AddressOrName, batch []grc1155.TokenID, amounts []uint64) {
 	caller := std.OriginCaller()
->>>>>>> 955e1cad
 	assertIsAdmin(caller)
-	err := foo.SafeBatchMint(to, batch, amounts)
+	err := foo.SafeBatchMint(users.Resolve(to), batch, amounts)
 	if err != nil {
 		panic(err)
 	}
 }
 
-<<<<<<< HEAD
-func Burn(from std.Address, tid grc1155.TokenID, amount uint64) {
-	caller := std.GetOrigCaller()
-=======
 func Burn(from pusers.AddressOrName, tid grc1155.TokenID, amount uint64) {
 	caller := std.OriginCaller()
->>>>>>> 955e1cad
 	assertIsAdmin(caller)
-	err := foo.Burn(from, tid, amount)
+	err := foo.Burn(users.Resolve(from), tid, amount)
 	if err != nil {
 		panic(err)
 	}
 }
 
-<<<<<<< HEAD
-func BurnBatch(from std.Address, batch []grc1155.TokenID, amounts []uint64) {
-	caller := std.GetOrigCaller()
-=======
 func BurnBatch(from pusers.AddressOrName, batch []grc1155.TokenID, amounts []uint64) {
 	caller := std.OriginCaller()
->>>>>>> 955e1cad
 	assertIsAdmin(caller)
-	err := foo.BatchBurn(from, batch, amounts)
+	err := foo.BatchBurn(users.Resolve(from), batch, amounts)
 	if err != nil {
 		panic(err)
 	}
