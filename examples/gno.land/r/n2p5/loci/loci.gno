package loci

import (
	"chain"
	"chain/runtime"
	"encoding/base64"

	"gno.land/p/demo/ufmt"
	"gno.land/p/n2p5/loci"
)

var store *loci.LociStore

func init() {
	store = loci.New()
}

// Set takes a base64 encoded string and stores it in the Loci store.
// Keyed by the address of the caller. It also emits a "set" event with
// the address of the caller.
func Set(_ realm, value string) {
	b, err := base64.StdEncoding.DecodeString(value)
	if err != nil {
		panic(err)
	}
	store.Set(b)
	chain.Emit("SetValue", "ForAddr", string(runtime.PreviousRealm().Address()))
}

// Get retrieves the value stored at the provided address and
// returns it as a base64 encoded string.
<<<<<<< HEAD
func Get(addr chain.Address) string {
=======
func Get(_ realm, addr std.Address) string {
>>>>>>> a56a225e
	return base64.StdEncoding.EncodeToString(store.Get(addr))
}

func Render(path string) string {
	if path == "" {
<<<<<<< HEAD
		return about
	}
	return renderGet(chain.Address(path))
}

func renderGet(addr chain.Address) string {
	value := "```\n" + Get(addr) + "\n```"

	return ufmt.Sprintf(`
# Loci Value Viewer

**Address:** %s

%s

`, addr, value)
}

const about = `
=======
		return `
>>>>>>> a56a225e
# Welcome to Loci

Loci is a simple key-value store keyed by the caller's gno.land address. 
Only the caller can set the value for their address, but anyone can 
retrieve the value for any address. There are only two functions: Set and Get.
If you'd like to set a value, simply base64 encode any message you'd like and
it will be stored in in Loci. If you'd like to retrieve a value, simply provide 
the address of the value you'd like to retrieve.

For convenience, you can also use gnoweb to view the value for a given address,
if one exists. For instance append :g1j39fhg29uehm7twwnhvnpz3ggrm6tprhq65t0t to
this URL to view the value stored at that address.
`
	}
	return renderGet(cross, std.Address(path))
}

func renderGet(cur realm, addr std.Address) string {
	value := "```\n" + Get(cur, addr) + "\n```"

	return ufmt.Sprintf(`
# Loci Value Viewer

**Address:** %s

%s

`, addr, value)
}<|MERGE_RESOLUTION|>--- conflicted
+++ resolved
@@ -1,9 +1,8 @@
 package loci
 
 import (
-	"chain"
-	"chain/runtime"
 	"encoding/base64"
+	"std"
 
 	"gno.land/p/demo/ufmt"
 	"gno.land/p/n2p5/loci"
@@ -24,44 +23,18 @@
 		panic(err)
 	}
 	store.Set(b)
-	chain.Emit("SetValue", "ForAddr", string(runtime.PreviousRealm().Address()))
+	std.Emit("SetValue", "ForAddr", string(std.PreviousRealm().Address()))
 }
 
 // Get retrieves the value stored at the provided address and
 // returns it as a base64 encoded string.
-<<<<<<< HEAD
-func Get(addr chain.Address) string {
-=======
 func Get(_ realm, addr std.Address) string {
->>>>>>> a56a225e
 	return base64.StdEncoding.EncodeToString(store.Get(addr))
 }
 
 func Render(path string) string {
 	if path == "" {
-<<<<<<< HEAD
-		return about
-	}
-	return renderGet(chain.Address(path))
-}
-
-func renderGet(addr chain.Address) string {
-	value := "```\n" + Get(addr) + "\n```"
-
-	return ufmt.Sprintf(`
-# Loci Value Viewer
-
-**Address:** %s
-
-%s
-
-`, addr, value)
-}
-
-const about = `
-=======
 		return `
->>>>>>> a56a225e
 # Welcome to Loci
 
 Loci is a simple key-value store keyed by the caller's gno.land address. 
