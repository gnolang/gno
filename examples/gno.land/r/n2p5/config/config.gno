package config

import (
<<<<<<< HEAD
	"gno.land/p/demo/ufmt"
=======
	"std"

>>>>>>> 6fb2be68
	"gno.land/p/n2p5/mgroup"
	"gno.land/p/nt/ufmt"
)

const (
	originalOwner = "g1j39fhg29uehm7twwnhvnpz3ggrm6tprhq65t0t" // n2p5
)

var (
	adminGroup  = mgroup.New(originalOwner)
	description = ""
)

// AddBackupOwner adds a backup owner to the Owner Group.
// A backup owner can claim ownership of the contract.
func AddBackupOwner(cur realm, addr address) {
	if err := adminGroup.AddBackupOwner(addr); err != nil {
		panic(err)
	}
}

// RemoveBackupOwner removes a backup owner from the Owner Group.
// The primary owner cannot be removed.
func RemoveBackupOwner(cur realm, addr address) {
	if err := adminGroup.RemoveBackupOwner(addr); err != nil {
		panic(err)
	}
}

// ClaimOwnership allows an authorized user in the ownerGroup
// to claim ownership of the contract.
func ClaimOwnership(cur realm) {
	if err := adminGroup.ClaimOwnership(); err != nil {
		panic(err)
	}
}

// AddAdmin adds an admin to the Admin Group.
func AddAdmin(cur realm, addr address) {
	if err := adminGroup.AddMember(addr); err != nil {
		panic(err)
	}
}

// RemoveAdmin removes an admin from the Admin Group.
// The primary owner cannot be removed.
func RemoveAdmin(cur realm, addr address) {
	if err := adminGroup.RemoveMember(addr); err != nil {
		panic(err)
	}
}

// Owner returns the current owner of the claims contract.
func Owner() address {
	return adminGroup.Owner()
}

// BackupOwners returns the current backup owners of the claims contract.
func BackupOwners() []string {
	return adminGroup.BackupOwners()
}

// Admins returns the current admin members of the claims contract.
func Admins() []string {
	return adminGroup.Members()
}

// IsAdmin checks if an address is in the config adminGroup.
func IsAdmin(addr address) bool {
	return adminGroup.IsMember(addr)
}

// toMarkdownList formats a slice of strings as a markdown list.
func toMarkdownList(items []string) string {
	var result string
	for _, item := range items {
		result += ufmt.Sprintf("- %s\n", item)
	}
	return result
}

func Render(path string) string {
	owner := adminGroup.Owner().String()
	backupOwners := toMarkdownList(BackupOwners())
	adminMembers := toMarkdownList(Admins())
	return ufmt.Sprintf(`
# Config Dashboard

This dashboard shows the current configuration owner, backup owners, and admin members.
- The owner has the exclusive ability to manage the backup owners and admin members.
- Backup owners can claim ownership of the contract and become the owner.
- Admin members are used to authorize actions in other realms, such as [my home realm](/r/n2p5/home).

#### Owner

%s

#### Backup Owners

%s

#### Admin Members

%s

`,
		owner,
		backupOwners,
		adminMembers)
}<|MERGE_RESOLUTION|>--- conflicted
+++ resolved
@@ -1,12 +1,8 @@
 package config
 
 import (
-<<<<<<< HEAD
-	"gno.land/p/demo/ufmt"
-=======
 	"std"
 
->>>>>>> 6fb2be68
 	"gno.land/p/n2p5/mgroup"
 	"gno.land/p/nt/ufmt"
 )
