package config

import (
	"chain"

	"gno.land/p/demo/ufmt"
	"gno.land/p/n2p5/mgroup"
)

const (
	originalOwner = "g1j39fhg29uehm7twwnhvnpz3ggrm6tprhq65t0t" // n2p5
)

var (
	adminGroup  = mgroup.New(originalOwner)
	description = ""
)

// AddBackupOwner adds a backup owner to the Owner Group.
// A backup owner can claim ownership of the contract.
<<<<<<< HEAD
func AddBackupOwner(addr chain.Address) {
	err := adminGroup.AddBackupOwner(addr)
	if err != nil {
=======
func AddBackupOwner(cur realm, addr std.Address) {
	if err := adminGroup.AddBackupOwner(addr); err != nil {
>>>>>>> a56a225e
		panic(err)
	}
}

// RemoveBackupOwner removes a backup owner from the Owner Group.
// The primary owner cannot be removed.
<<<<<<< HEAD
func RemoveBackupOwner(addr chain.Address) {
	err := adminGroup.RemoveBackupOwner(addr)
	if err != nil {
=======
func RemoveBackupOwner(cur realm, addr std.Address) {
	if err := adminGroup.RemoveBackupOwner(addr); err != nil {
>>>>>>> a56a225e
		panic(err)
	}
}

// ClaimOwnership allows an authorized user in the ownerGroup
// to claim ownership of the contract.
func ClaimOwnership(cur realm) {
	if err := adminGroup.ClaimOwnership(); err != nil {
		panic(err)
	}
}

// AddAdmin adds an admin to the Admin Group.
<<<<<<< HEAD
func AddAdmin(addr chain.Address) {
	err := adminGroup.AddMember(addr)
	if err != nil {
=======
func AddAdmin(cur realm, addr std.Address) {
	if err := adminGroup.AddMember(addr); err != nil {
>>>>>>> a56a225e
		panic(err)
	}
}

// RemoveAdmin removes an admin from the Admin Group.
// The primary owner cannot be removed.
<<<<<<< HEAD
func RemoveAdmin(addr chain.Address) {
	err := adminGroup.RemoveMember(addr)
	if err != nil {
=======
func RemoveAdmin(cur realm, addr std.Address) {
	if err := adminGroup.RemoveMember(addr); err != nil {
>>>>>>> a56a225e
		panic(err)
	}
}

// Owner returns the current owner of the claims contract.
func Owner() chain.Address {
	return adminGroup.Owner()
}

// BackupOwners returns the current backup owners of the claims contract.
func BackupOwners() []string {
	return adminGroup.BackupOwners()
}

// Admins returns the current admin members of the claims contract.
func Admins() []string {
	return adminGroup.Members()
}

// IsAdmin checks if an address is in the config adminGroup.
func IsAdmin(addr chain.Address) bool {
	return adminGroup.IsMember(addr)
}

// toMarkdownList formats a slice of strings as a markdown list.
func toMarkdownList(items []string) string {
	var result string
	for _, item := range items {
		result += ufmt.Sprintf("- %s\n", item)
	}
	return result
}

func Render(path string) string {
	owner := adminGroup.Owner().String()
	backupOwners := toMarkdownList(BackupOwners())
	adminMembers := toMarkdownList(Admins())
	return ufmt.Sprintf(`
# Config Dashboard

This dashboard shows the current configuration owner, backup owners, and admin members.
- The owner has the exclusive ability to manage the backup owners and admin members.
- Backup owners can claim ownership of the contract and become the owner.
- Admin members are used to authorize actions in other realms, such as [my home realm](/r/n2p5/home).

#### Owner

%s

#### Backup Owners

%s

#### Admin Members

%s

`,
		owner,
		backupOwners,
		adminMembers)
}<|MERGE_RESOLUTION|>--- conflicted
+++ resolved
@@ -1,7 +1,7 @@
 package config
 
 import (
-	"chain"
+	"std"
 
 	"gno.land/p/demo/ufmt"
 	"gno.land/p/n2p5/mgroup"
@@ -18,28 +18,16 @@
 
 // AddBackupOwner adds a backup owner to the Owner Group.
 // A backup owner can claim ownership of the contract.
-<<<<<<< HEAD
-func AddBackupOwner(addr chain.Address) {
-	err := adminGroup.AddBackupOwner(addr)
-	if err != nil {
-=======
 func AddBackupOwner(cur realm, addr std.Address) {
 	if err := adminGroup.AddBackupOwner(addr); err != nil {
->>>>>>> a56a225e
 		panic(err)
 	}
 }
 
 // RemoveBackupOwner removes a backup owner from the Owner Group.
 // The primary owner cannot be removed.
-<<<<<<< HEAD
-func RemoveBackupOwner(addr chain.Address) {
-	err := adminGroup.RemoveBackupOwner(addr)
-	if err != nil {
-=======
 func RemoveBackupOwner(cur realm, addr std.Address) {
 	if err := adminGroup.RemoveBackupOwner(addr); err != nil {
->>>>>>> a56a225e
 		panic(err)
 	}
 }
@@ -53,34 +41,22 @@
 }
 
 // AddAdmin adds an admin to the Admin Group.
-<<<<<<< HEAD
-func AddAdmin(addr chain.Address) {
-	err := adminGroup.AddMember(addr)
-	if err != nil {
-=======
 func AddAdmin(cur realm, addr std.Address) {
 	if err := adminGroup.AddMember(addr); err != nil {
->>>>>>> a56a225e
 		panic(err)
 	}
 }
 
 // RemoveAdmin removes an admin from the Admin Group.
 // The primary owner cannot be removed.
-<<<<<<< HEAD
-func RemoveAdmin(addr chain.Address) {
-	err := adminGroup.RemoveMember(addr)
-	if err != nil {
-=======
 func RemoveAdmin(cur realm, addr std.Address) {
 	if err := adminGroup.RemoveMember(addr); err != nil {
->>>>>>> a56a225e
 		panic(err)
 	}
 }
 
 // Owner returns the current owner of the claims contract.
-func Owner() chain.Address {
+func Owner() std.Address {
 	return adminGroup.Owner()
 }
 
@@ -95,7 +71,7 @@
 }
 
 // IsAdmin checks if an address is in the config adminGroup.
-func IsAdmin(addr chain.Address) bool {
+func IsAdmin(addr std.Address) bool {
 	return adminGroup.IsMember(addr)
 }
 
