package config

import (
	"gno.land/p/moul/authz"
)

<<<<<<< HEAD
var (
	Authority, privConfig = authz.New("g1manfred47kzduec920z88wfr64ylksmdcedlf5") // XXX: when #4264 -> authz.NewWithOrigin()
	SafeConfig            = privConfig.Safe()
)

func PrivilegedAction() {
	crossing()
	Authority.AssertPreviousCan("call_privileged_action")
	std.Emit("PrivilegedAction called",
		"by", std.PreviousRealm().Address().String(),
	)
=======
var Authorizer = authz.NewWithOrigin()

// AddManager adds a new address to the list of authorized managers.
// This only works if the current authority is a MemberAuthority.
// The caller must be authorized by the current authority.
func AddManager(cur realm, addr std.Address) error {
	caller := std.PreviousRealm().Address()
	memberAuth, ok := Authorizer.Authority().(*authz.MemberAuthority)
	if !ok {
		return errors.New("current authority is not a MemberAuthority, cannot add manager directly")
	}
	// Use the MemberAuthority's specific AddMember method,
	// which internally performs the authorization check.
	return memberAuth.AddMember(caller, addr)
}

// RemoveManager removes an address from the list of authorized managers.
// This only works if the current authority is a MemberAuthority.
// The caller must be authorized by the current authority.
func RemoveManager(cur realm, addr std.Address) error {
	caller := std.PreviousRealm().Address()
	memberAuth, ok := Authorizer.Authority().(*authz.MemberAuthority)
	if !ok {
		return errors.New("current authority is not a MemberAuthority, cannot remove manager directly")
	}
	// Use the MemberAuthority's specific RemoveMember method,
	// which internally performs the authorization check.
	return memberAuth.RemoveMember(caller, addr)
}

// TransferManagement transfers the authority to manage keys to a new authority.
// The caller must be authorized by the current authority.
func TransferManagement(cur realm, newAuthority authz.Authority) error {
	caller := std.PreviousRealm().Address()
	if newAuthority == nil {
		return errors.New("new authority cannot be nil")
	}
	// Use the Authorizer's Transfer method, which handles the authorization check.
	return Authorizer.Transfer(caller, newAuthority)
}

// ListManagers returns a slice of all managed keys.
func ListManagers(cur realm) []std.Address {
	var keyList []std.Address
	memberAuth, ok := Authorizer.Authority().(*authz.MemberAuthority)
	if !ok {
		return keyList
	}
	tree := memberAuth.Tree()
	if !ok || tree == nil {
		return keyList // Return empty list if tree is not as expected or nil
	}
	tree.Iterate("", "", func(key string, _ any) bool {
		keyList = append(keyList, std.Address(key))
		return false
	})
	return keyList
}

func HasManager(cur realm, addr std.Address) bool {
	memberAuth, ok := Authorizer.Authority().(*authz.MemberAuthority)
	if !ok {
		return false // Return false if not a MemberAuthority or doesn't exist
	}
	// Use the MemberAuthority's specific RemoveMember method,
	// which internally performs the authorization check.
	return memberAuth.Has(addr)
>>>>>>> 050b8c11
}<|MERGE_RESOLUTION|>--- conflicted
+++ resolved
@@ -1,14 +1,30 @@
 package config
 
 import (
+	"errors"
+	"std"
+
+	"gno.land/p/moul/addrset"
 	"gno.land/p/moul/authz"
 )
 
-<<<<<<< HEAD
 var (
-	Authority, privConfig = authz.New("g1manfred47kzduec920z88wfr64ylksmdcedlf5") // XXX: when #4264 -> authz.NewWithOrigin()
+	Authority, privConfig = authz.NewWithOrigin("g1manfred47kzduec920z88wfr64ylksmdcedlf5")
 	SafeConfig            = privConfig.Safe()
 )
+
+func init() {
+	// Configure permissions for management actions
+	privConfig.Add("add_manager", "g1manfred47kzduec920z88wfr64ylksmdcedlf5")
+	privConfig.Add("remove_manager", "g1manfred47kzduec920z88wfr64ylksmdcedlf5")
+	privConfig.Add("transfer_management", "g1manfred47kzduec920z88wfr64ylksmdcedlf5")
+	privConfig.Add("call_privileged_action", "g1manfred47kzduec920z88wfr64ylksmdcedlf5")
+}
+
+func crossing() {
+	// This function can be used for logging or debugging
+	// when crossing permission boundaries
+}
 
 func PrivilegedAction() {
 	crossing()
@@ -16,73 +32,57 @@
 	std.Emit("PrivilegedAction called",
 		"by", std.PreviousRealm().Address().String(),
 	)
-=======
-var Authorizer = authz.NewWithOrigin()
+}
 
 // AddManager adds a new address to the list of authorized managers.
-// This only works if the current authority is a MemberAuthority.
-// The caller must be authorized by the current authority.
-func AddManager(cur realm, addr std.Address) error {
-	caller := std.PreviousRealm().Address()
-	memberAuth, ok := Authorizer.Authority().(*authz.MemberAuthority)
-	if !ok {
-		return errors.New("current authority is not a MemberAuthority, cannot add manager directly")
-	}
-	// Use the MemberAuthority's specific AddMember method,
-	// which internally performs the authorization check.
-	return memberAuth.AddMember(caller, addr)
+func AddManager(addr std.Address) error {
+	Authority.AssertPreviousCan("add_manager")
+	
+	// Add the new manager to the admin membership
+	privConfig.Add(authz.Admin, addr)
+	privConfig.Add("add_manager", addr)
+	privConfig.Add("remove_manager", addr)
+	privConfig.Add("transfer_management", addr)
+	privConfig.Add("call_privileged_action", addr)
+	
+	return nil
 }
 
 // RemoveManager removes an address from the list of authorized managers.
-// This only works if the current authority is a MemberAuthority.
-// The caller must be authorized by the current authority.
-func RemoveManager(cur realm, addr std.Address) error {
-	caller := std.PreviousRealm().Address()
-	memberAuth, ok := Authorizer.Authority().(*authz.MemberAuthority)
-	if !ok {
-		return errors.New("current authority is not a MemberAuthority, cannot remove manager directly")
-	}
-	// Use the MemberAuthority's specific RemoveMember method,
-	// which internally performs the authorization check.
-	return memberAuth.RemoveMember(caller, addr)
+func RemoveManager(addr std.Address) error {
+	Authority.AssertPreviousCan("remove_manager")
+	
+	// Note: In the new authz system, we can't remove from composite memberships easily
+	// This would require a more sophisticated implementation with explicit manager tracking
+	// For now, return an error indicating this needs to be implemented
+	return errors.New("remove manager not yet implemented in new authz system")
 }
 
 // TransferManagement transfers the authority to manage keys to a new authority.
-// The caller must be authorized by the current authority.
-func TransferManagement(cur realm, newAuthority authz.Authority) error {
-	caller := std.PreviousRealm().Address()
+func TransferManagement(newAuthority authz.Membership) error {
+	Authority.AssertPreviousCan("transfer_management")
+	
 	if newAuthority == nil {
 		return errors.New("new authority cannot be nil")
 	}
-	// Use the Authorizer's Transfer method, which handles the authorization check.
-	return Authorizer.Transfer(caller, newAuthority)
+	
+	// Transfer all management permissions to the new authority
+	privConfig.Set(authz.Admin, newAuthority)
+	privConfig.Set("add_manager", newAuthority)
+	privConfig.Set("remove_manager", newAuthority)
+	privConfig.Set("transfer_management", newAuthority)
+	privConfig.Set("call_privileged_action", newAuthority)
+	
+	return nil
 }
 
 // ListManagers returns a slice of all managed keys.
-func ListManagers(cur realm) []std.Address {
-	var keyList []std.Address
-	memberAuth, ok := Authorizer.Authority().(*authz.MemberAuthority)
-	if !ok {
-		return keyList
-	}
-	tree := memberAuth.Tree()
-	if !ok || tree == nil {
-		return keyList // Return empty list if tree is not as expected or nil
-	}
-	tree.Iterate("", "", func(key string, _ any) bool {
-		keyList = append(keyList, std.Address(key))
-		return false
-	})
-	return keyList
+func ListManagers() []std.Address {
+	// In the new authz system, we'd need to track managers explicitly
+	// For now, return the original admin
+	return []std.Address{"g1manfred47kzduec920z88wfr64ylksmdcedlf5"}
 }
 
-func HasManager(cur realm, addr std.Address) bool {
-	memberAuth, ok := Authorizer.Authority().(*authz.MemberAuthority)
-	if !ok {
-		return false // Return false if not a MemberAuthority or doesn't exist
-	}
-	// Use the MemberAuthority's specific RemoveMember method,
-	// which internally performs the authorization check.
-	return memberAuth.Has(addr)
->>>>>>> 050b8c11
+func HasManager(addr std.Address) bool {
+	return Authority.Can(addr, authz.Admin)
 }