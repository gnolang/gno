package config

import (
	"errors"
	"std"
	"strconv"
	"strings"
	"time"

	"gno.land/p/demo/avl"
	p "gno.land/p/demo/avl/pager"
	"gno.land/p/demo/ownable"
	"gno.land/p/demo/ufmt"
	"gno.land/p/moul/md"
	"gno.land/p/moul/realmpath"
)

var (
	configs = avl.NewTree()
	pager   = p.NewPager(configs, 10, false)
	banner  = "---\n[[Leon's Home page]](/r/leon/home) | [[GitHub: @leohhhn]](https://github.com/leohhhn)\n\n---"
	absPath = strings.TrimPrefix(std.CurrentRealm().PkgPath(), std.GetChainDomain())

	// SafeObjects
	OwnableMain   = ownable.NewWithAddress("g125em6arxsnj49vx35f0n0z34putv5ty3376fg5")
	OwnableBackup = ownable.NewWithAddress("g1lavlav7zwsjqlzzl3qdl3nl242qtf638vnhdjh")

	ErrUnauthorized = errors.New("leon's config: unauthorized")
)

type Config struct {
	lines   string
	updated time.Time
}

func AddConfig(name, lines string) {
	if !IsAuthorized(std.PrevRealm().Addr()) {
		panic(ErrUnauthorized)
	}

	configs.Set(name, Config{
		lines:   lines,
		updated: time.Now(),
	}) // no overwrite check
}

func RemoveConfig(name string) {
	if !IsAuthorized(std.PrevRealm().Addr()) {
		panic(ErrUnauthorized)
	}

	if _, ok := configs.Remove(name); !ok {
		panic("no config with that name")
	}
}

func UpdateBanner(newBanner string) {
	if !IsAuthorized(std.PrevRealm().Addr()) {
		panic(ErrUnauthorized)
	}

	banner = newBanner
}

func IsAuthorized(addr std.Address) bool {
	return addr == OwnableMain.Owner() || addr == OwnableBackup.Owner()
}

<<<<<<< HEAD
func checkAuthorized() error {
	caller := std.PreviousRealm().Address()
	isAuthorized := caller == main || caller == backup
=======
func Banner() string {
	return banner
}

func Render(path string) (out string) {
	req := realmpath.Parse(path)
	if req.Path == "" {
		out += md.H1("Leon's config package")

		out += ufmt.Sprintf("Leon's main address: %s\n\n", OwnableMain.Owner().String())
		out += ufmt.Sprintf("Leon's backup address: %s\n\n", OwnableBackup.Owner().String())
>>>>>>> c24f69fd

		out += md.H2("Leon's configs")

		if configs.Size() == 0 {
			out += "No configs yet :c\n\n"
		}

		page := pager.MustGetPageByPath(path)
		for _, item := range page.Items {
			out += ufmt.Sprintf("- [%s](%s:%s)\n\n", item.Key, absPath, item.Key)
		}

		out += page.Picker()
		out += "\n\n"
		out += "Page " + strconv.Itoa(page.PageNumber) + " of " + strconv.Itoa(page.TotalPages) + "\n\n"

		out += Banner()

		return out
	}

	return renderConfPage(req.Path)
}

func renderConfPage(confName string) (out string) {
	raw, ok := configs.Get(confName)
	if !ok {
		out += md.H1("404")
		out += "That config does not exist :/"
		return out
	}

	conf := raw.(Config)
	out += md.H1(confName)
	out += ufmt.Sprintf("```\n%s\n```\n\n", conf.lines)
	out += ufmt.Sprintf("_Last updated on %s_", conf.updated.Format("02 Jan, 2006"))

	return out
}<|MERGE_RESOLUTION|>--- conflicted
+++ resolved
@@ -66,11 +66,6 @@
 	return addr == OwnableMain.Owner() || addr == OwnableBackup.Owner()
 }
 
-<<<<<<< HEAD
-func checkAuthorized() error {
-	caller := std.PreviousRealm().Address()
-	isAuthorized := caller == main || caller == backup
-=======
 func Banner() string {
 	return banner
 }
@@ -82,7 +77,6 @@
 
 		out += ufmt.Sprintf("Leon's main address: %s\n\n", OwnableMain.Owner().String())
 		out += ufmt.Sprintf("Leon's backup address: %s\n\n", OwnableBackup.Owner().String())
->>>>>>> c24f69fd
 
 		out += md.H2("Leon's configs")
 
