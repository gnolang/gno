--- conflicted
+++ resolved
@@ -14,14 +14,8 @@
 var (
 	cfgID   seqid.ID
 	configs = avl.NewTree()
-<<<<<<< HEAD
-	pager   = p.NewPager(configs, 10, false)
-	banner  = "---\n[[Leon's Home page]](/r/leon/home) | [[GitHub: @leohhhn]](https://github.com/leohhhn)\n\n---"
+
 	absPath = strings.TrimPrefix(std.CurrentRealm().PkgPath(), std.ChainDomain())
-=======
-
-	absPath = strings.TrimPrefix(std.CurrentRealm().PkgPath(), std.GetChainDomain())
->>>>>>> ec696d40
 
 	// SafeObjects
 	OwnableMain   = ownable.NewWithAddress("g125em6arxsnj49vx35f0n0z34putv5ty3376fg5")
@@ -51,13 +45,8 @@
 	})
 }
 
-<<<<<<< HEAD
-func RemoveConfig(name string) {
-	if !IsAuthorized(std.PreviousRealm().Address()) {
-=======
 func EditConfig(id string, name, lines string) {
 	if !IsAuthorized(std.PrevRealm().Addr()) {
->>>>>>> ec696d40
 		panic(ErrUnauthorized)
 	}
 
@@ -73,13 +62,8 @@
 	conf.updated = time.Now()
 }
 
-<<<<<<< HEAD
-func UpdateBanner(newBanner string) {
+func RemoveConfig(id string) {
 	if !IsAuthorized(std.PreviousRealm().Address()) {
-=======
-func RemoveConfig(id string) {
-	if !IsAuthorized(std.PrevRealm().Addr()) {
->>>>>>> ec696d40
 		panic(ErrUnauthorized)
 	}
 
@@ -89,7 +73,7 @@
 }
 
 func UpdateBanner(newBanner string) {
-	if !IsAuthorized(std.PrevRealm().Addr()) {
+	if !IsAuthorized(std.PreviousRealm().Address()) {
 		panic(ErrUnauthorized)
 	}
 
