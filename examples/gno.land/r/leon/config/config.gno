package config

import (
	"chain"
	"chain/runtime"
	"errors"
	"strings"
	"time"

	"gno.land/p/demo/avl"
	"gno.land/p/demo/ownable"
	"gno.land/p/demo/seqid"
)

var (
	cfgID   seqid.ID
	configs = avl.NewTree()

	absPath = strings.TrimPrefix(runtime.CurrentRealm().PkgPath(), runtime.ChainDomain())

	// SafeObjects
	OwnableMain   = ownable.NewWithAddress("g125em6arxsnj49vx35f0n0z34putv5ty3376fg5")
	OwnableBackup = ownable.NewWithAddress("g1lavlav7zwsjqlzzl3qdl3nl242qtf638vnhdjh")

	ErrUnauthorized = errors.New("leon's config: unauthorized")
)

type Config struct {
	id      seqid.ID
	name    string
	lines   string
	updated time.Time
}

<<<<<<< HEAD
func AddConfig(name, lines string) {
	if !IsAuthorized(runtime.PreviousRealm().Address()) {
=======
func AddConfig(cur realm, name, lines string) {
	if !IsAuthorized(std.PreviousRealm().Address()) {
>>>>>>> a56a225e
		panic(ErrUnauthorized)
	}

	id := cfgID.Next()
	configs.Set(id.String(), Config{
		id:      id,
		name:    name,
		lines:   lines,
		updated: time.Now(),
	})
}

<<<<<<< HEAD
func EditConfig(id string, name, lines string) {
	if !IsAuthorized(runtime.PreviousRealm().Address()) {
=======
func EditConfig(cur realm, id string, name, lines string) {
	if !IsAuthorized(std.PreviousRealm().Address()) {
>>>>>>> a56a225e
		panic(ErrUnauthorized)
	}

	raw, ok := configs.Remove(id)
	if !ok {
		panic("no config with that id")
	}

	conf := raw.(Config)
	// Overwrites data
	conf.lines = lines
	conf.name = name
	conf.updated = time.Now()
}

<<<<<<< HEAD
func RemoveConfig(id string) {
	if !IsAuthorized(runtime.PreviousRealm().Address()) {
=======
func RemoveConfig(cur realm, id string) {
	if !IsAuthorized(std.PreviousRealm().Address()) {
>>>>>>> a56a225e
		panic(ErrUnauthorized)
	}

	if _, ok := configs.Remove(id); !ok {
		panic("no config with that id")
	}
}

<<<<<<< HEAD
func UpdateBanner(newBanner string) {
	if !IsAuthorized(runtime.PreviousRealm().Address()) {
=======
func UpdateBanner(cur realm, newBanner string) {
	if !IsAuthorized(std.PreviousRealm().Address()) {
>>>>>>> a56a225e
		panic(ErrUnauthorized)
	}

	banner = newBanner
}

func IsAuthorized(addr chain.Address) bool {
	return addr == OwnableMain.Owner() || addr == OwnableBackup.Owner()
}<|MERGE_RESOLUTION|>--- conflicted
+++ resolved
@@ -1,9 +1,8 @@
 package config
 
 import (
-	"chain"
-	"chain/runtime"
 	"errors"
+	"std"
 	"strings"
 	"time"
 
@@ -16,7 +15,7 @@
 	cfgID   seqid.ID
 	configs = avl.NewTree()
 
-	absPath = strings.TrimPrefix(runtime.CurrentRealm().PkgPath(), runtime.ChainDomain())
+	absPath = strings.TrimPrefix(std.CurrentRealm().PkgPath(), std.ChainDomain())
 
 	// SafeObjects
 	OwnableMain   = ownable.NewWithAddress("g125em6arxsnj49vx35f0n0z34putv5ty3376fg5")
@@ -32,13 +31,8 @@
 	updated time.Time
 }
 
-<<<<<<< HEAD
-func AddConfig(name, lines string) {
-	if !IsAuthorized(runtime.PreviousRealm().Address()) {
-=======
 func AddConfig(cur realm, name, lines string) {
 	if !IsAuthorized(std.PreviousRealm().Address()) {
->>>>>>> a56a225e
 		panic(ErrUnauthorized)
 	}
 
@@ -51,13 +45,8 @@
 	})
 }
 
-<<<<<<< HEAD
-func EditConfig(id string, name, lines string) {
-	if !IsAuthorized(runtime.PreviousRealm().Address()) {
-=======
 func EditConfig(cur realm, id string, name, lines string) {
 	if !IsAuthorized(std.PreviousRealm().Address()) {
->>>>>>> a56a225e
 		panic(ErrUnauthorized)
 	}
 
@@ -73,13 +62,8 @@
 	conf.updated = time.Now()
 }
 
-<<<<<<< HEAD
-func RemoveConfig(id string) {
-	if !IsAuthorized(runtime.PreviousRealm().Address()) {
-=======
 func RemoveConfig(cur realm, id string) {
 	if !IsAuthorized(std.PreviousRealm().Address()) {
->>>>>>> a56a225e
 		panic(ErrUnauthorized)
 	}
 
@@ -88,19 +72,14 @@
 	}
 }
 
-<<<<<<< HEAD
-func UpdateBanner(newBanner string) {
-	if !IsAuthorized(runtime.PreviousRealm().Address()) {
-=======
 func UpdateBanner(cur realm, newBanner string) {
 	if !IsAuthorized(std.PreviousRealm().Address()) {
->>>>>>> a56a225e
 		panic(ErrUnauthorized)
 	}
 
 	banner = newBanner
 }
 
-func IsAuthorized(addr chain.Address) bool {
+func IsAuthorized(addr std.Address) bool {
 	return addr == OwnableMain.Owner() || addr == OwnableBackup.Owner()
 }