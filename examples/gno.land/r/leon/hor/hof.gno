// Package hor is the hall of realms.
// The Hall of Realms is an exhibition that holds items. Users can add their realms to the Hall of Realms by
// importing the Hall of Realms package and calling hor.Register() from their init function.
package hor

import (
	"std"
	"strconv"
	"strings"

	"gno.land/p/demo/avl"
	"gno.land/p/demo/ownable"
	"gno.land/p/demo/pausable"
	"gno.land/p/demo/seqid"
	"gno.land/p/moul/addrset"
	"gno.land/r/leon/config"
)

const (
	maxTitleLength       = 30
	maxDescriptionLength = 50
)

var (
	exhibition *Exhibition

	// Safe objects
	Ownable  *ownable.Ownable
	Pausable *pausable.Pausable
)

type (
	Exhibition struct {
		itemCounter            seqid.ID
		description            string
		items                  *avl.Tree // pkgPath > *Item
		itemsSortedByCreation  *avl.Tree // same data but sorted by creation time
		itemsSortedByUpvotes   *avl.Tree // same data but sorted by upvotes
		itemsSortedByDownvotes *avl.Tree // same data but sorted by downvotes
	}

	Item struct {
		id          seqid.ID
		title       string
		description string
		pkgpath     string
		blockNum    int64
		upvote      *addrset.Set
		downvote    *addrset.Set
	}
)

func init() {
	exhibition = &Exhibition{
		items:                  avl.NewTree(),
		itemsSortedByCreation:  avl.NewTree(),
		itemsSortedByUpvotes:   avl.NewTree(),
		itemsSortedByDownvotes: avl.NewTree(),
	}

	Ownable = ownable.NewWithAddress(config.OwnableMain.Owner()) // OrigSendOwnable?
	Pausable = pausable.NewFromOwnable(Ownable)
}

// Register registers your realm to the Hall of Fame
// Should be called from within code
func Register(title, description string) {
	crossing()

	if Pausable.IsPaused() {
		return
	}

	submission := std.PreviousRealm()
	pkgpath := submission.PkgPath()

	// Must be called from code
	if submission.IsUser() {
		return
	}

	// Must not yet exist
	if exhibition.items.Has(pkgpath) {
		return
	}

	// Title must be between 1 maxTitleLength long
	if title == "" || len(title) > maxTitleLength {
		return
	}

	// Description must be between 1 maxDescriptionLength long
	if len(description) > maxDescriptionLength {
		return
	}

	id := exhibition.itemCounter.Next()
	i := &Item{
		id:          id,
		title:       title,
		description: description,
		pkgpath:     pkgpath,
		blockNum:    std.ChainHeight(),
		upvote:      &addrset.Set{},
		downvote:    &addrset.Set{},
	}

	exhibition.items.Set(pkgpath, i)
	exhibition.itemsSortedByCreation.Set(getCreationSortKey(i.blockNum, i.id), i)
	exhibition.itemsSortedByUpvotes.Set(getVoteSortKey(i.upvote.Size(), i.id), i)
	exhibition.itemsSortedByDownvotes.Set(getVoteSortKey(i.downvote.Size(), i.id), i)

	std.Emit("Registration")
}

func Upvote(pkgpath string) {
	crossing()

	rawItem, ok := exhibition.items.Get(pkgpath)
	if !ok {
		panic(ErrNoSuchItem)
	}

	item := rawItem.(*Item)
	caller := std.PreviousRealm().Address()

	if item.upvote.Has(caller) {
		panic(ErrDoubleUpvote)
	}

	if _, exists := exhibition.itemsSortedByUpvotes.Remove(getVoteSortKey(item.upvote.Size(), item.id)); !exists {
		panic("error removing old upvote entry")
	}

	item.upvote.Add(caller)

	exhibition.itemsSortedByUpvotes.Set(getVoteSortKey(item.upvote.Size(), item.id), item)
}

func Downvote(pkgpath string) {
	crossing()

	rawItem, ok := exhibition.items.Get(pkgpath)
	if !ok {
		panic(ErrNoSuchItem)
	}

	item := rawItem.(*Item)
	caller := std.PreviousRealm().Address()

	if item.downvote.Has(caller) {
		panic(ErrDoubleDownvote)
	}

	if _, exist := exhibition.itemsSortedByDownvotes.Remove(getVoteSortKey(item.downvote.Size(), item.id)); !exist {
		panic("error removing old downvote entry")

	}

	item.downvote.Add(caller)

	exhibition.itemsSortedByDownvotes.Set(getVoteSortKey(item.downvote.Size(), item.id), item)
}

func Delete(pkgpath string) {
	crossing()

<<<<<<< HEAD
	if !Ownable.CallerIsOwner() {
=======
	if !Ownable.OwnedByPrevious() {
>>>>>>> 1de9aab6
		panic(ownable.ErrUnauthorized)
	}

	i, ok := exhibition.items.Get(pkgpath)
	if !ok {
		panic(ErrNoSuchItem)
	}

	item := i.(*Item)
	upvoteKey := getVoteSortKey(item.upvote.Size(), item.id)
	downvoteKey := getVoteSortKey(item.downvote.Size(), item.id)

	if _, removed := exhibition.items.Remove(pkgpath); !removed {
		panic(ErrNoSuchItem)
	}

	if _, removed := exhibition.itemsSortedByUpvotes.Remove(upvoteKey); !removed {
		panic(ErrNoSuchItem)
	}

	if _, removed := exhibition.itemsSortedByDownvotes.Remove(downvoteKey); !removed {
		panic(ErrNoSuchItem)
	}

	if _, removed := exhibition.itemsSortedByCreation.Remove(getCreationSortKey(item.blockNum, item.id)); !removed {
		panic(ErrNoSuchItem)
	}
}

func getVoteSortKey(votes int, id seqid.ID) string {
	votesStr := strconv.Itoa(votes)
	paddedVotes := strings.Repeat("0", 10-len(votesStr)) + votesStr
	return paddedVotes + ":" + strconv.FormatUint(uint64(id), 10)
}

func getCreationSortKey(blockNum int64, id seqid.ID) string {
	blockNumStr := strconv.Itoa(int(blockNum))
	paddedBlockNum := strings.Repeat("0", 10-len(blockNumStr)) + blockNumStr
	return paddedBlockNum + ":" + strconv.FormatUint(uint64(id), 10)
}<|MERGE_RESOLUTION|>--- conflicted
+++ resolved
@@ -165,11 +165,7 @@
 func Delete(pkgpath string) {
 	crossing()
 
-<<<<<<< HEAD
-	if !Ownable.CallerIsOwner() {
-=======
 	if !Ownable.OwnedByPrevious() {
->>>>>>> 1de9aab6
 		panic(ownable.ErrUnauthorized)
 	}
 
