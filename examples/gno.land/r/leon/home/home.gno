package home

import (
	"std"
	"strconv"

	"gno.land/p/demo/ufmt"

	"gno.land/r/demo/art/gnoface"
	"gno.land/r/demo/art/millipede"
	"gno.land/r/demo/mirror"
	"gno.land/r/leon/config"
	"gno.land/r/leon/hof"
)

var (
	pfp        string // link to profile picture
	pfpCaption string // profile picture caption
	abtMe      [2]string
)

func Render(path string) string {
	out := "# Leon's Homepage\n\n"

	out += renderAboutMe()
	out += renderBlogPosts()
	out += "\n\n"
	out += renderArt()
	out += "\n\n"
	out += config.Banner()
	out += "\n\n"

	return out
}

func init() {
	hof.Register()
	mirror.Register(std.CurrentRealm().PkgPath(), Render)

	pfp = "https://i.imgflip.com/91vskx.jpg"
	pfpCaption = "[My favourite painting & pfp](https://en.wikipedia.org/wiki/Wanderer_above_the_Sea_of_Fog)"
	abtMe = [2]string{
		`### About me
Hi, I'm Leon, a DevRel Engineer at gno.land. I am a tech enthusiast, 
life-long learner, and sharer of knowledge.`,
		`### Contributions
My contributions to gno.land can mainly be found 
[here](https://github.com/gnolang/gno/issues?q=sort:updated-desc+author:leohhhn).

TODO import r/gh`,
	}
}

func UpdatePFP(url, caption string) {
<<<<<<< HEAD
	if !isAuthorized(std.PreviousRealm().Address()) {
=======
	if !config.IsAuthorized(std.PrevRealm().Addr()) {
>>>>>>> c24f69fd
		panic(config.ErrUnauthorized)
	}

	pfp = url
	pfpCaption = caption
}

func UpdateAboutMe(col1, col2 string) {
<<<<<<< HEAD
	if !isAuthorized(std.PreviousRealm().Address()) {
=======
	if !config.IsAuthorized(std.PrevRealm().Addr()) {
>>>>>>> c24f69fd
		panic(config.ErrUnauthorized)
	}

	abtMe[0] = col1
	abtMe[1] = col2
}

func renderBlogPosts() string {
	out := ""
	//out += "## Leon's Blog Posts"

	// todo fetch blog posts authored by @leohhhn
	// and render them
	return out
}

func renderAboutMe() string {
	out := "<div class='columns-3'>"

	out += "<div>\n\n"
	out += ufmt.Sprintf("![my profile pic](%s)\n\n%s\n\n", pfp, pfpCaption)
	out += "</div>\n\n"

	out += "<div>\n\n"
	out += abtMe[0] + "\n\n"
	out += "</div>\n\n"

	out += "<div>\n\n"
	out += abtMe[1] + "\n\n"
	out += "</div>\n\n"

	out += "</div><!-- /columns-3 -->\n\n"

	return out
}

func renderArt() string {
	out := `<div class="jumbotron">` + "\n\n"
	out += "# Gno Art\n\n"

	out += "<div class='columns-3'>"

	out += renderGnoFace()
	out += renderMillipede()
	out += "Empty spot :/"

	out += "</div><!-- /columns-3 -->\n\n"

	out += "This art is dynamic; it will change with every new block.\n\n"
	out += `</div><!-- /jumbotron -->` + "\n"

	return out
}

func renderGnoFace() string {
	out := "<div>\n\n"
	out += gnoface.Render(strconv.Itoa(int(std.ChainHeight())))
	out += "</div>\n\n"

	return out
}

func renderMillipede() string {
	out := "<div>\n\n"
	out += "Millipede\n\n"
	out += "```\n" + millipede.Draw(int(std.ChainHeight())%10+1) + "```\n"
	out += "</div>\n\n"

	return out
}<|MERGE_RESOLUTION|>--- conflicted
+++ resolved
@@ -52,11 +52,7 @@
 }
 
 func UpdatePFP(url, caption string) {
-<<<<<<< HEAD
-	if !isAuthorized(std.PreviousRealm().Address()) {
-=======
-	if !config.IsAuthorized(std.PrevRealm().Addr()) {
->>>>>>> c24f69fd
+	if !config.IsAuthorized(std.PreviousRealm().Address()) {
 		panic(config.ErrUnauthorized)
 	}
 
@@ -65,11 +61,7 @@
 }
 
 func UpdateAboutMe(col1, col2 string) {
-<<<<<<< HEAD
-	if !isAuthorized(std.PreviousRealm().Address()) {
-=======
-	if !config.IsAuthorized(std.PrevRealm().Addr()) {
->>>>>>> c24f69fd
+	if !config.IsAuthorized(std.PreviousRealm().Address()) {
 		panic(config.ErrUnauthorized)
 	}
 
@@ -79,7 +71,7 @@
 
 func renderBlogPosts() string {
 	out := ""
-	//out += "## Leon's Blog Posts"
+	// out += "## Leon's Blog Posts"
 
 	// todo fetch blog posts authored by @leohhhn
 	// and render them
