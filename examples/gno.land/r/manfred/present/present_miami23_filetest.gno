package main

import (
	"gno.land/r/manfred/present"
)

func main() {
	println(present.Render(""))
	println("------------------------------------")
	println(present.Render("p/miami23"))
<<<<<<< HEAD
}

// Output:
// <div class='columns-3'><div>
//
// ## [Portal Loop Demo (Miami 2023)](/r/manfred/present:p/miami23)
// **[Learn More](/r/manfred/present:p/miami23)**
//
// </div></div>
// ------------------------------------
// # Portal Loop Demo (Miami 2023)
//
// Rendered by Gno.
//
// [Source (WIP)](https://github.com/gnolang/gno/pull/1176)
//
// ## Portal Loop
//
// - DONE: Dynamic homepage, key pages, aliases, and redirects.
// - TODO: Deploy with history, complete worxdao v0.
// - Will replace the static gno.land site.
// - Enhances local development.
//
// [GitHub Issue](https://github.com/gnolang/gno/issues/1108)
//
// ## Roadmap
//
// - Crafting the roadmap this week, open to collaboration.
// - Combining onchain (portal loop) and offchain (GitHub).
// - Next week: Unveiling the official v0 roadmap.
//
// ## Teams, DAOs, Projects
//
// - Developing worxDAO contracts for directories of projects and teams.
// - GitHub teams and projects align with this structure.
// - CODEOWNER file updates coming.
// - Initial teams announced next week.
//
// ## Tech Team Retreat Plan
//
// - Continue Portal Loop.
// - Consider dApp development.
// - Explore new topics [here](https://github.com/orgs/gnolang/projects/15/).
// - Engage in workshops.
// - Connect and have fun with colleagues.
//
// [#demo](/r/manfred/present:t/demo) [#portal-loop](/r/manfred/present:t/portal-loop) [#miami](/r/manfred/present:t/miami)
//
// by g1u7y667z64x2h7vc6fmpcprgey4ck233jaww9zq on 2009-02-13 11:31pm UTC
=======
}
>>>>>>> 719ee920
<|MERGE_RESOLUTION|>--- conflicted
+++ resolved
@@ -8,17 +8,17 @@
 	println(present.Render(""))
 	println("------------------------------------")
 	println(present.Render("p/miami23"))
-<<<<<<< HEAD
 }
 
 // Output:
 // <div class='columns-3'><div>
 //
-// ## [Portal Loop Demo (Miami 2023)](/r/manfred/present:p/miami23)
-// **[Learn More](/r/manfred/present:p/miami23)**
-//
+// ### [Portal Loop Demo (Miami 2023)](/r/manfred/present:p/miami23)
+//  15 Oct 2023
 // </div></div>
 // ------------------------------------
+// <main class='gno-tmpl-page'>
+//
 // # Portal Loop Demo (Miami 2023)
 //
 // Rendered by Gno.
@@ -55,9 +55,16 @@
 // - Engage in workshops.
 // - Connect and have fun with colleagues.
 //
-// [#demo](/r/manfred/present:t/demo) [#portal-loop](/r/manfred/present:t/portal-loop) [#miami](/r/manfred/present:t/miami)
+// ---
 //
-// by g1u7y667z64x2h7vc6fmpcprgey4ck233jaww9zq on 2009-02-13 11:31pm UTC
-=======
-}
->>>>>>> 719ee920
+// Tags: [#demo](/r/manfred/present:t/demo) [#portal-loop](/r/manfred/present:t/portal-loop) [#miami](/r/manfred/present:t/miami)
+//
+// Written by moul on 15 Oct 2023
+//
+// Published by g1u7y667z64x2h7vc6fmpcprgey4ck233jaww9zq to Manfred's Presentations
+//
+// ---
+// <details><summary>Comment section</summary>
+//
+// </details>
+// </main>