--- conflicted
+++ resolved
@@ -1,14 +1,10 @@
 package home
 
 import (
-<<<<<<< HEAD
 	"gno.land/p/moul/udao"
+	"gno.land/r/leon/hof"
 	"gno.land/r/manfred/config"
 	mouldao "gno.land/r/moul/dao"
-=======
-	"gno.land/r/leon/hof"
-	"gno.land/r/manfred/config"
->>>>>>> 07650e30
 )
 
 var (
