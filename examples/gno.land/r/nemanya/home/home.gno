package home

import (
	"std"
	"strings"

	"gno.land/p/demo/ufmt"
	"gno.land/r/nemanya/config"
)

type SocialLink struct {
	URL  string
	Text string
}

type Sponsor struct {
	Address std.Address
	Amount  std.Coins
}

type Project struct {
	Name        string
	Description string
	URL         string
	ImageURL    string
	Sponsors    map[std.Address]Sponsor
}

var (
	textArt        string
	aboutMe        string
	sponsorInfo    string
	socialLinks    map[string]SocialLink
	gnoProjects    map[string]Project
	otherProjects  map[string]Project
	totalDonations std.Coins
)

func init() {
	textArt = renderTextArt()
	aboutMe = "I am a student of IT at Faculty of Sciences in Novi Sad, Serbia. My background is mainly in web and low-level programming, but since Web3 Bootcamp at Petnica this year I've been actively learning about blockchain and adjacent technologies. I am excited about contributing to the gno.land ecosystem and learning from the community.\n\n"
	sponsorInfo = "You can sponsor a project by sending GNOT to this address. Your sponsorship will be displayed on the project page. Thank you for supporting the development of gno.land!\n\n"

	socialLinks = map[string]SocialLink{
		"GitHub":   {URL: "https://github.com/Nemanya8", Text: "Explore my repositories and open-source contributions."},
		"LinkedIn": {URL: "https://www.linkedin.com/in/nemanjamatic/", Text: "Connect with me professionally."},
		"Email Me": {URL: "mailto:matic.nemanya@gmail.com", Text: "Reach out for collaboration or inquiries."},
	}

	gnoProjects = make(map[string]Project)
	otherProjects = make(map[string]Project)

	gnoProjects["Liberty Bridge"] = Project{
		Name:        "Liberty Bridge",
		Description: "Liberty Bridge was my first Web3 project, developed as part of the Web3 Bootcamp at Petnica. This project served as a centralized bridge between Ethereum and gno.land, enabling seamless asset transfers and fostering interoperability between the two ecosystems.\n\n The primary objective of Liberty Bridge was to address the challenges of connecting decentralized networks by implementing a user-friendly solution that simplified the process for users. The project incorporated mechanisms to securely transfer assets between the Ethereum and gno.land blockchains, ensuring efficiency and reliability while maintaining a centralized framework for governance and operations.\n\n Through this project, I gained hands-on knowledge of blockchain interoperability, Web3 protocols, and the intricacies of building solutions that bridge different blockchain ecosystems.\n\n",
		URL:         "https://gno.land",
		ImageURL:    "https://github.com/Milosevic02/LibertyBridge/raw/main/lb_banner.png",
		Sponsors:    make(map[std.Address]Sponsor),
	}

	otherProjects["Incognito"] = Project{
		Name:        "Incognito",
		Description: "Incognito is a Web3 platform built for Ethereum-based chains, designed to connect advertisers with users in a privacy-first and mutually beneficial way. Its modular architecture makes it easily expandable to other blockchains. Developed during the ETH Sofia Hackathon, it was recognized as a winning project for its innovation and impact.\n\n The platform allows advertisers to send personalized ads while sharing a portion of the marketing budget with users. It uses machine learning to match users based on wallet activity, ensuring precise targeting. User emails are stored securely on-chain and never shared, prioritizing privacy and transparency.\n\n With all campaign data stored on-chain, Incognito ensures decentralization and accountability. By rewarding users and empowering advertisers, it sets a new standard for fair and transparent blockchain-based advertising.",
		URL:         "https://github.com/Milosevic02/Incognito-ETHSofia",
		ImageURL:    "",
		Sponsors:    make(map[std.Address]Sponsor),
	}
}

func Render(path string) string {
	var sb strings.Builder
	sb.WriteString("# Hi, I'm\n")
	sb.WriteString(textArt)
	sb.WriteString("---\n")
	sb.WriteString("## About me\n")
	sb.WriteString(aboutMe)
	sb.WriteString(sponsorInfo)
	sb.WriteString(ufmt.Sprintf("# Total Sponsor Donations: %s\n", totalDonations.String()))
	sb.WriteString("---\n")
	sb.WriteString(renderProjects(gnoProjects, "Gno Projects"))
	sb.WriteString("---\n")
	sb.WriteString(renderProjects(otherProjects, "Other Projects"))
	sb.WriteString("---\n")
	sb.WriteString(renderSocialLinks())

	return sb.String()
}

func renderTextArt() string {
	var sb strings.Builder
	sb.WriteString("```\n")
	sb.WriteString("      ___           ___           ___           ___           ___           ___           ___     \n")
	sb.WriteString("     /\\__\\         /\\  \\         /\\__\\         /\\  \\         /\\__\\         |\\__\\         /\\  \\    \n")
	sb.WriteString("    /::|  |       /::\\  \\       /::|  |       /::\\  \\       /::|  |        |:|  |       /::\\  \\   \n")
	sb.WriteString("   /:|:|  |      /:/\\:\\  \\     /:|:|  |      /:/\\:\\  \\     /:|:|  |        |:|  |      /:/\\:\\  \\  \n")
	sb.WriteString("  /:/|:|  |__   /::\\~\\:\\  \\   /:/|:|__|__   /::\\~\\:\\  \\   /:/|:|  |__      |:|__|__   /::\\~\\:\\  \\ \n")
	sb.WriteString(" /:/ |:| /\\__\\ /:/\\:\\ \\:\\__\\ /:/ |::::\\__\\ /:/\\:\\ \\:\\__\\ /:/ |:| /\\__\\     /::::\\__\\ /:/\\:\\ \\:\\__\\\n")
	sb.WriteString(" \\/__|:|/:/  / \\:\\~\\:\\ \\/__/ \\/__/~~/:/  / \\/__\\:\\/:/  / \\/__|:|/:/  /    /:/~~/~    \\/__\\:\\/:/  / \n")
	sb.WriteString("     |:/:/  /   \\:\\ \\:\\__\\         /:/  /       \\::/  /      |:/:/  /    /:/  /           \\::/  /  \n")
	sb.WriteString("     |::/  /     \\:\\ \\/__/        /:/  /        /:/  /       |::/  /     \\/__/            /:/  /   \n")
	sb.WriteString("     /:/  /       \\:\\__\\         /:/  /        /:/  /        /:/  /                      /:/  /    \n")
	sb.WriteString("     \\/__/         \\/__/         \\/__/         \\/__/         \\/__/                       \\/__/     \n")
	sb.WriteString("\n```\n")
	return sb.String()
}

func renderSocialLinks() string {
	var sb strings.Builder
	sb.WriteString("## Links\n\n")
	sb.WriteString("You can find me here:\n\n")
	sb.WriteString(ufmt.Sprintf("- [GitHub](%s) - %s\n", socialLinks["GitHub"].URL, socialLinks["GitHub"].Text))
	sb.WriteString(ufmt.Sprintf("- [LinkedIn](%s) - %s\n", socialLinks["LinkedIn"].URL, socialLinks["LinkedIn"].Text))
	sb.WriteString(ufmt.Sprintf("- [Email Me](%s) - %s\n", socialLinks["Email Me"].URL, socialLinks["Email Me"].Text))
	sb.WriteString("\n")
	return sb.String()
}

func renderProjects(projectsMap map[string]Project, title string) string {
	var sb strings.Builder
	sb.WriteString(ufmt.Sprintf("## %s\n\n", title))
	for _, project := range projectsMap {
		if project.ImageURL != "" {
			sb.WriteString(ufmt.Sprintf("![%s](%s)\n\n", project.Name, project.ImageURL))
		}
		sb.WriteString(ufmt.Sprintf("### [%s](%s)\n\n", project.Name, project.URL))
		sb.WriteString(project.Description + "\n\n")

		if len(project.Sponsors) > 0 {
			sb.WriteString(ufmt.Sprintf("#### %s Sponsors\n", project.Name))
			for _, sponsor := range project.Sponsors {
				sb.WriteString(ufmt.Sprintf("- %s: %s\n", sponsor.Address.String(), sponsor.Amount.String()))
			}
			sb.WriteString("\n")
		}
	}
	return sb.String()
}

func UpdateLink(name, newURL string) {
	if !isAuthorized(std.PreviousRealm().Address()) {
		panic(config.ErrUnauthorized)
	}

	if _, exists := socialLinks[name]; !exists {
		panic("Link with the given name does not exist")
	}

	socialLinks[name] = SocialLink{
		URL:  newURL,
		Text: socialLinks[name].Text,
	}
}

func UpdateAboutMe(text string) {
	if !isAuthorized(std.PreviousRealm().Address()) {
		panic(config.ErrUnauthorized)
	}

	aboutMe = text
}

func AddGnoProject(name, description, url, imageURL string) {
	if !isAuthorized(std.PreviousRealm().Address()) {
		panic(config.ErrUnauthorized)
	}
	project := Project{
		Name:        name,
		Description: description,
		URL:         url,
		ImageURL:    imageURL,
		Sponsors:    make(map[std.Address]Sponsor),
	}
	gnoProjects[name] = project
}

func DeleteGnoProject(projectName string) {
	if !isAuthorized(std.PreviousRealm().Address()) {
		panic(config.ErrUnauthorized)
	}

	if _, exists := gnoProjects[projectName]; !exists {
		panic("Project not found")
	}

	delete(gnoProjects, projectName)
}

func AddOtherProject(name, description, url, imageURL string) {
	if !isAuthorized(std.PreviousRealm().Address()) {
		panic(config.ErrUnauthorized)
	}
	project := Project{
		Name:        name,
		Description: description,
		URL:         url,
		ImageURL:    imageURL,
		Sponsors:    make(map[std.Address]Sponsor),
	}
	otherProjects[name] = project
}

func RemoveOtherProject(projectName string) {
	if !isAuthorized(std.PreviousRealm().Address()) {
		panic(config.ErrUnauthorized)
	}

	if _, exists := otherProjects[projectName]; !exists {
		panic("Project not found")
	}

	delete(otherProjects, projectName)
}

func isAuthorized(addr std.Address) bool {
	return addr == config.Address() || addr == config.Backup()
}

func SponsorGnoProject(projectName string) {
	address := std.OriginCaller()
	amount := std.OriginSend()

	if amount.AmountOf("ugnot") == 0 {
		panic("Donation must include GNOT")
	}

	project, exists := gnoProjects[projectName]
	if !exists {
		panic("Gno project not found")
	}

	project.Sponsors[address] = Sponsor{
		Address: address,
		Amount:  project.Sponsors[address].Amount.Add(amount),
	}

	totalDonations = totalDonations.Add(amount)

	gnoProjects[projectName] = project
}

func SponsorOtherProject(projectName string) {
	address := std.OriginCaller()
	amount := std.OriginSend()

	if amount.AmountOf("ugnot") == 0 {
		panic("Donation must include GNOT")
	}

	project, exists := otherProjects[projectName]
	if !exists {
		panic("Other project not found")
	}

	project.Sponsors[address] = Sponsor{
		Address: address,
		Amount:  project.Sponsors[address].Amount.Add(amount),
	}

	totalDonations = totalDonations.Add(amount)

	otherProjects[projectName] = project
}

func Withdraw() string {
	if !isAuthorized(std.PreviousRealm().Address()) {
		panic(config.ErrUnauthorized)
	}

<<<<<<< HEAD
	banker := std.GetBanker(std.BankerTypeRealmSend)
	realmAddress := std.GetOrigPkgAddr()
=======
	banker := std.NewBanker(std.BankerTypeRealmSend)
	realmAddress := std.OriginPkgAddress()
>>>>>>> cbaaf392
	coins := banker.GetCoins(realmAddress)

	if len(coins) == 0 {
		return "No coins available to withdraw"
	}

	banker.SendCoins(realmAddress, config.Address(), coins)

	return "Successfully withdrew all coins to config address"
}<|MERGE_RESOLUTION|>--- conflicted
+++ resolved
@@ -266,13 +266,8 @@
 		panic(config.ErrUnauthorized)
 	}
 
-<<<<<<< HEAD
-	banker := std.GetBanker(std.BankerTypeRealmSend)
-	realmAddress := std.GetOrigPkgAddr()
-=======
 	banker := std.NewBanker(std.BankerTypeRealmSend)
 	realmAddress := std.OriginPkgAddress()
->>>>>>> cbaaf392
 	coins := banker.GetCoins(realmAddress)
 
 	if len(coins) == 0 {
