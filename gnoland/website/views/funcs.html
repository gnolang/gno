{{ define "header_buttons" }}
<div id="header_buttons">
  <a href="https://github.com/gnolang/gno"
    ><img src="/static/img/github-mark-32px.png" alt="Github"
  /></a>
  <a href="#" title="Toggle dark mode" id="theme-toggle">
    <!--
      Copyright (c) 2013-2017 Cole Bemis
      https://feathericons.com/
    -->
    <svg
      xmlns="http://www.w3.org/2000/svg"
      width="32"
      height="32"
      viewBox="0 0 24 24"
      fill="none"
      stroke="currentColor"
      stroke-width="2"
      stroke-linecap="round"
      stroke-linejoin="round"
      id="theme-toggle-sun"
    >
      <circle cx="12" cy="12" r="5"></circle>
      <line x1="12" y1="1" x2="12" y2="3"></line>
      <line x1="12" y1="21" x2="12" y2="23"></line>
      <line x1="4.22" y1="4.22" x2="5.64" y2="5.64"></line>
      <line x1="18.36" y1="18.36" x2="19.78" y2="19.78"></line>
      <line x1="1" y1="12" x2="3" y2="12"></line>
      <line x1="21" y1="12" x2="23" y2="12"></line>
      <line x1="4.22" y1="19.78" x2="5.64" y2="18.36"></line>
      <line x1="18.36" y1="5.64" x2="19.78" y2="4.22"></line>
    </svg>
    <svg
      xmlns="http://www.w3.org/2000/svg"
      width="32"
      height="32"
      viewBox="0 0 24 24"
      fill="none"
      stroke="currentColor"
      stroke-width="2"
      stroke-linecap="round"
      stroke-linejoin="round"
      id="theme-toggle-moon"
    >
      <path d="M21 12.79A9 9 0 1 1 11.21 3 7 7 0 0 0 21 12.79z"></path>
    </svg>
  </a>
</div>
{{ end }}
{{ define "html_head" }}
<meta name="viewport" content="width=device-width,initial-scale=1" />
<link rel="stylesheet" href="/static/css/app.css" />
<link rel="stylesheet" href="/static/css/normalize.css" />
<noscript>
  <style type="text/css">
    #source {
      display: block;
    }
    #theme-toggle {
      display: none;
    }
  </style>
</noscript>
<script>
  (function () {
    const storageKey = "website_theme";
    const themeDark = "dark";
    const themeLight = "light";

    function getColorPreference() {
      if (localStorage.getItem(storageKey))
        return localStorage.getItem(storageKey);
      return window.matchMedia("(prefers-color-scheme: dark)").matches
        ? themeDark
        : themeLight;
    }
    function setTheme(value) {
      document.firstElementChild.setAttribute("data-theme", value);
    }
    setTheme(getColorPreference());
    window
      .matchMedia("(prefers-color-scheme: dark)")
      .addEventListener("change", function (e) {
        if (!localStorage.getItem(storageKey))
          setTheme(e.matches ? themeDark : themeLight);
      });
    window.addEventListener("load", function () {
      document
        .getElementById("theme-toggle")
        .addEventListener("click", function (e) {
          e.preventDefault();
          const newValue =
            getColorPreference() === themeLight ? themeDark : themeLight;
          localStorage.setItem(storageKey, newValue);
          setTheme(newValue);
        });
    });
  })();
</script>
{{ end }}
{{ define "header_logo" }}
<a id="logo" href="/">
  <img
    src="/static/img/logo.png"
    alt="Gno.land"
    title="Gno.land"
    height="38"
  />
</a>
{{ end }}
{{ define "footer" }}
<hr />
{{ end }}
{{ define "js" }}
<script type="text/javascript" src="/static/js/marked.min.js"></script>
<script type="text/javascript" src="/static/js/purify.min.js"></script>
<script type="text/javascript">
  function main() {
    marked.setOptions({ gfm: true });
    window.contents = document.getElementById("source").innerHTML;
    const doc = new DOMParser().parseFromString(window.contents, "text/html");
    const contents = doc.documentElement.textContent;
    const parsed = marked.parse(contents);
    document.getElementById("home").innerHTML = DOMPurify.sanitize(parsed, {
      USE_PROFILES: { html: true },
    });
  }
</script>
<<<<<<< HEAD
{{ end }} 
{{ define "hljs" }}
  <script type="text/javascript" src="/static/js/highlight.min.js"></script>
  <script>
    hljs.configure({
        throwUnescapedHTML: true, // important to avoid inserting escaped html
    });
    hljs.highlightAll(); // applied to all <pre><code>...</code></pre>
  </script>
=======
>>>>>>> 2afacce1
{{ end }}
{{ define "subscribe" }}
<!-- mailchimp -->
<div id="mc_embed_signup">
  <form
    action="https://land.us18.list-manage.com/subscribe/post?u=8befe3303cf82796d2c1a1aff&amp;id=271812000b&amp;f_id=009170e7f0"
    method="post"
    id="mc-embedded-subscribe-form"
    name="mc-embedded-subscribe-form"
    class="validate"
    target="_self"
  >
    <label for="mce-EMAIL">Subscribe by email:</label>
    <div id="mc_embed_signup_scroll">
      <div class="mc-field-group">
        <input
          type="email"
          value=""
          name="EMAIL"
          class="required email"
          id="mce-EMAIL"
          placeholder="Type your email here"
          required
        />
        <input
          type="submit"
          value="Subscribe"
          name="subscribe"
          id="mc-embedded-subscribe"
          class="button"
        />
        <span id="mce-EMAIL-HELPERTEXT" class="helper_text"></span>
      </div>
      <div id="mce-responses" class="clear">
        <div
          class="response"
          id="mce-error-response"
          style="display: none"
        ></div>
        <div
          class="response"
          id="mce-success-response"
          style="display: none"
        ></div>
      </div>
      <div style="position: absolute; left: -5000px" aria-hidden="true">
        <input
          type="text"
          name="b_8befe3303cf82796d2c1a1aff_271812000b"
          tabindex="-1"
          value=""
        />
      </div>
    </div>
  </form>
</div>
<!-- /mailchimp -->
{{ end }}<|MERGE_RESOLUTION|>--- conflicted
+++ resolved
@@ -126,8 +126,7 @@
     });
   }
 </script>
-<<<<<<< HEAD
-{{ end }} 
+{{ end }}
 {{ define "hljs" }}
   <script type="text/javascript" src="/static/js/highlight.min.js"></script>
   <script>
@@ -136,8 +135,6 @@
     });
     hljs.highlightAll(); // applied to all <pre><code>...</code></pre>
   </script>
-=======
->>>>>>> 2afacce1
 {{ end }}
 {{ define "subscribe" }}
 <!-- mailchimp -->
