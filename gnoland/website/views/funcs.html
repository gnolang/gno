--- conflicted
+++ resolved
@@ -105,36 +105,6 @@
   /> </a
 >{{ end }} {{ define "footer" }}
 <hr />
-<<<<<<< HEAD
-{{ end }}
-
-{{ define "js" }}
-  <script type="text/javascript" src="/static/js/marked.min.js"></script>
-  <script type="text/javascript" src="/static/js/purify.min.js"></script>
-  <script type="text/javascript">
-    function main() {
-        marked.setOptions({gfm:true});
-        window.contents = document.getElementById("source").innerHTML;
-        var doc = new DOMParser().parseFromString(window.contents, "text/html");
-        var contents = doc.documentElement.textContent
-        var parsed = marked.parse(contents);
-        document.getElementById("home").innerHTML = DOMPurify.sanitize(parsed, { USE_PROFILES: { html: true } });
-    };
-  </script>
-{{ end }}
-
-{{ define "hljs" }}
-  <script type="text/javascript" src="/static/js/highlight.min.js"></script>
-  <script>
-    hljs.configure({
-        throwUnescapedHTML: true, // important to avoid inserting escaped html
-    });
-    hljs.highlightAll(); // applied to all <pre><code>...</code></pre>
-  </script>
-{{ end }}
-
-{{ define "subscribe" }}
-=======
 {{ end }} {{ define "js" }}
 <script type="text/javascript" src="/static/js/marked.min.js"></script>
 <script type="text/javascript" src="/static/js/purify.min.js"></script>
@@ -150,8 +120,17 @@
     });
   }
 </script>
-{{ end }} {{ define "subscribe" }}
->>>>>>> 74f5f26f
+{{ end }} 
+{{ define "hljs" }}
+  <script type="text/javascript" src="/static/js/highlight.min.js"></script>
+  <script>
+    hljs.configure({
+        throwUnescapedHTML: true, // important to avoid inserting escaped html
+    });
+    hljs.highlightAll(); // applied to all <pre><code>...</code></pre>
+  </script>
+{{ end }}
+{{ define "subscribe" }}
 <!-- mailchimp -->
 <div id="mc_embed_signup">
   <form
