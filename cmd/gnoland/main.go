package main

import (
	"context"
	"flag"
	"fmt"
	"os"
	"path/filepath"
	"strings"
	"time"

	"github.com/gnolang/gno/gnoland"
	"github.com/gnolang/gno/pkgs/amino"
	abci "github.com/gnolang/gno/pkgs/bft/abci/types"
	"github.com/gnolang/gno/pkgs/bft/config"
	"github.com/gnolang/gno/pkgs/bft/node"
	"github.com/gnolang/gno/pkgs/bft/privval"
	indexercfg "github.com/gnolang/gno/pkgs/bft/state/txindex/config"
	"github.com/gnolang/gno/pkgs/bft/state/txindex/file"
	"github.com/gnolang/gno/pkgs/bft/state/txindex/null"
	bft "github.com/gnolang/gno/pkgs/bft/types"
	"github.com/gnolang/gno/pkgs/commands"
	"github.com/gnolang/gno/pkgs/crypto"
	"github.com/gnolang/gno/pkgs/errors"
	gno "github.com/gnolang/gno/pkgs/gnolang"
	"github.com/gnolang/gno/pkgs/log"
	osm "github.com/gnolang/gno/pkgs/os"
	vmm "github.com/gnolang/gno/pkgs/sdk/vm"
	"github.com/gnolang/gno/pkgs/std"
)

type gnolandCfg struct {
	skipFailingGenesisTxs bool
	skipStart             bool
	genesisBalancesFile   string
	genesisTxsFile        string
	chainID               string
	genesisRemote         string
	rootDir               string

	txIndexerType string
	txIndexerPath string
}

<<<<<<< HEAD
func runMain(args []string) error {
	fs := flag.NewFlagSet("gnoland", flag.ExitOnError)
	fs.BoolVar(&flags.skipFailingGenesisTxs, "skip-failing-genesis-txs", false, "don't panic when replaying invalid genesis txs")
	fs.BoolVar(&flags.skipStart, "skip-start", false, "quit after initialization, don't start the node")
	fs.StringVar(&flags.genesisBalancesFile, "genesis-balances-file", "./gnoland/genesis/genesis_balances.txt", "initial distribution file")
	fs.StringVar(&flags.genesisTxsFile, "genesis-txs-file", "./gnoland/genesis/genesis_txs.txt", "initial txs to replay")
	fs.StringVar(&flags.chainID, "chainid", "dev", "chainid")
	fs.StringVar(&flags.rootDir, "root-dir", "testdir", "directory for config and data")
	fs.StringVar(&flags.genesisRemote, "genesis-remote", "localhost:26657", "replacement for '%%REMOTE%%' in genesis")

	fs.StringVar(&flags.txIndexerType, "tx-indexer-type", null.IndexerType, fmt.Sprintf("type of transaction indexer [%s, %s]", null.IndexerType, file.IndexerType))
	fs.StringVar(&flags.txIndexerPath, "tx-indexer-path", "", fmt.Sprintf("path for the file tx-indexer (required if indexer if '%s')", file.IndexerType))

	fs.Parse(args)
=======
func main() {
	cfg := &gnolandCfg{}

	cmd := commands.NewCommand(
		commands.Metadata{
			ShortUsage: "[flags] [<arg>...]",
			LongHelp:   "Starts the gnoland blockchain node",
		},
		cfg,
		func(_ context.Context, _ []string) error {
			return exec(cfg)
		},
	)

	if err := cmd.ParseAndRun(context.Background(), os.Args[1:]); err != nil {
		_, _ = fmt.Fprintf(os.Stderr, "%+v", err)

		os.Exit(1)
	}
}

func (c *gnolandCfg) RegisterFlags(fs *flag.FlagSet) {
	fs.BoolVar(
		&c.skipFailingGenesisTxs,
		"skip-failing-genesis-txs",
		false,
		"don't panic when replaying invalid genesis txs",
	)
>>>>>>> eabc5c40

	fs.BoolVar(
		&c.skipStart,
		"skip-start",
		false,
		"quit after initialization, don't start the node",
	)

	fs.StringVar(
		&c.genesisBalancesFile,
		"genesis-balances-file",
		"./gnoland/genesis/genesis_balances.txt",
		"initial distribution file",
	)

	fs.StringVar(
		&c.genesisTxsFile,
		"genesis-txs-file",
		"./gnoland/genesis/genesis_txs.txt",
		"initial txs to replay",
	)

	fs.StringVar(
		&c.chainID,
		"chainid",
		"dev",
		"the ID of the chain",
	)

	fs.StringVar(
		&c.rootDir,
		"root-dir",
		"testdir",
		"directory for config and data",
	)

	fs.StringVar(
		&c.genesisRemote,
		"genesis-remote",
		"localhost:26657",
		"replacement for '%%REMOTE%%' in genesis",
	)
}

func exec(c *gnolandCfg) error {
	logger := log.NewTMLogger(log.NewSyncWriter(os.Stdout))
	rootDir := c.rootDir

	cfg := config.LoadOrMakeConfigWithOptions(rootDir, func(cfg *config.Config) {
		cfg.Consensus.CreateEmptyBlocks = false
		cfg.Consensus.CreateEmptyBlocksInterval = 60 * time.Second
	})

	// create priv validator first.
	// need it to generate genesis.json
	newPrivValKey := cfg.PrivValidatorKeyFile()
	newPrivValState := cfg.PrivValidatorStateFile()
	priv := privval.LoadOrGenFilePV(newPrivValKey, newPrivValState)

	// write genesis file if missing.
	genesisFilePath := filepath.Join(rootDir, cfg.Genesis)
	if !osm.FileExists(genesisFilePath) {
		genDoc := makeGenesisDoc(
			priv.GetPubKey(),
			c.chainID,
			c.genesisBalancesFile,
			loadGenesisTxs(c.genesisTxsFile, c.chainID, c.genesisRemote),
		)
		writeGenesisFile(genDoc, genesisFilePath)
	}

	// Initialize the indexer config
	indexerCfg, err := getIndexerConfig()
	if err != nil {
		return fmt.Errorf("unable to parse indexer config, %w", err)
	}

	cfg.Indexer = indexerCfg

	// create application and node.
	gnoApp, err := gnoland.NewApp(rootDir, c.skipFailingGenesisTxs, logger)
	if err != nil {
		return fmt.Errorf("error in creating new app: %w", err)
	}

	cfg.LocalApp = gnoApp

	gnoNode, err := node.DefaultNewNode(cfg, logger)
	if err != nil {
		return fmt.Errorf("error in creating node: %w", err)
	}

	fmt.Fprintln(os.Stderr, "Node created.")

	if c.skipStart {
		fmt.Fprintln(os.Stderr, "'--skip-start' is set. Exiting.")

		return nil
	}

	if err := gnoNode.Start(); err != nil {
		return fmt.Errorf("error in start node: %w", err)
	}

	// run forever
	osm.TrapSignal(func() {
		if gnoNode.IsRunning() {
			_ = gnoNode.Stop()
		}
	})

	select {} // run forever
}

// getIndexerConfig constructs an indexer config from provided user options
func getIndexerConfig() (*indexercfg.Config, error) {
	var cfg *indexercfg.Config

	switch flags.txIndexerType {
	case file.IndexerType:
		if flags.txIndexerPath == "" {
			return nil, errors.New("unspecified file transaction indexer path")
		}

		// Fill out the configuration
		cfg = &indexercfg.Config{
			IndexerType: file.IndexerType,
			Params: map[string]any{
				file.Path: flags.txIndexerPath,
			},
		}
	default:
		cfg = indexercfg.DefaultIndexerConfig()
	}

	return cfg, nil
}

// Makes a local test genesis doc with local privValidator.
func makeGenesisDoc(
	pvPub crypto.PubKey,
	chainID string,
	genesisBalancesFile string,
	genesisTxs []std.Tx,
) *bft.GenesisDoc {
	gen := &bft.GenesisDoc{}

	gen.GenesisTime = time.Now()
	gen.ChainID = chainID
	gen.ConsensusParams = abci.ConsensusParams{
		Block: &abci.BlockParams{
			// TODO: update limits.
			MaxTxBytes:   1000000,  // 1MB,
			MaxDataBytes: 2000000,  // 2MB,
			MaxGas:       10000000, // 10M gas
			TimeIotaMS:   100,      // 100ms
		},
	}
	gen.Validators = []bft.GenesisValidator{
		{
			Address: pvPub.Address(),
			PubKey:  pvPub,
			Power:   10,
			Name:    "testvalidator",
		},
	}

	// Load distribution.
	balances := loadGenesisBalances(genesisBalancesFile)
	// debug: for _, balance := range balances { fmt.Println(balance) }

	// Load initial packages from examples.
	test1 := crypto.MustAddressFromString("g1jg8mtutu9khhfwc4nxmuhcpftf0pajdhfvsqf5")
	txs := []std.Tx{}
	for _, path := range []string{
		"p/demo/ufmt",
		"p/demo/avl",
		"p/demo/grc/exts",
		"p/demo/grc/grc20",
		"p/demo/grc/grc721",
		"p/demo/grc/grc1155",
		"p/demo/maths",
		"p/demo/blog",
		"r/demo/users",
		"r/demo/foo20",
		"r/demo/foo1155",
		"r/demo/boards",
		"r/demo/banktest",
		"r/demo/types",
		"r/demo/markdown_test",
		"r/gnoland/blog",
		"r/gnoland/faucet",
		"r/system/validators",
		"r/system/names",
		"r/system/rewards",
	} {
		// open files in directory as MemPackage.
		memPkg := gno.ReadMemPackage(filepath.Join(".", "examples", "gno.land", path), "gno.land/"+path)
		var tx std.Tx
		tx.Msgs = []std.Msg{
			vmm.MsgAddPackage{
				Creator: test1,
				Package: memPkg,
				Deposit: nil,
			},
		}
		tx.Fee = std.NewFee(50000, std.MustParseCoin("1000000ugnot"))
		tx.Signatures = make([]std.Signature, len(tx.GetSigners()))
		txs = append(txs, tx)
	}

	// load genesis txs from file.
	txs = append(txs, genesisTxs...)

	// construct genesis AppState.
	gen.AppState = gnoland.GnoGenesisState{
		Balances: balances,
		Txs:      txs,
	}
	return gen
}

func writeGenesisFile(gen *bft.GenesisDoc, filePath string) {
	err := gen.SaveAs(filePath)
	if err != nil {
		panic(err)
	}
}

func loadGenesisTxs(
	path string,
	chainID string,
	genesisRemote string,
) []std.Tx {
	txs := []std.Tx{}
	txsBz := osm.MustReadFile(path)
	txsLines := strings.Split(string(txsBz), "\n")
	for _, txLine := range txsLines {
		if txLine == "" {
			continue // skip empty line
		}

		// patch the TX
		txLine = strings.ReplaceAll(txLine, "%%CHAINID%%", chainID)
		txLine = strings.ReplaceAll(txLine, "%%REMOTE%%", genesisRemote)

		var tx std.Tx
		amino.MustUnmarshalJSON([]byte(txLine), &tx)
		txs = append(txs, tx)
	}

	return txs
}

func loadGenesisBalances(path string) []string {
	// each balance is in the form: g1xxxxxxxxxxxxxxxx=100000ugnot
	balances := []string{}
	content := osm.MustReadFile(path)
	lines := strings.Split(string(content), "\n")
	for _, line := range lines {
		line = strings.TrimSpace(line)

		// remove comments.
		line = strings.Split(line, "#")[0]
		line = strings.TrimSpace(line)

		// skip empty lines.
		if line == "" {
			continue
		}

		parts := strings.Split(line, "=")
		if len(parts) != 2 {
			panic("invalid genesis_balance line: " + line)
		}

		balances = append(balances, line)
	}
	return balances
}<|MERGE_RESOLUTION|>--- conflicted
+++ resolved
@@ -42,22 +42,6 @@
 	txIndexerPath string
 }
 
-<<<<<<< HEAD
-func runMain(args []string) error {
-	fs := flag.NewFlagSet("gnoland", flag.ExitOnError)
-	fs.BoolVar(&flags.skipFailingGenesisTxs, "skip-failing-genesis-txs", false, "don't panic when replaying invalid genesis txs")
-	fs.BoolVar(&flags.skipStart, "skip-start", false, "quit after initialization, don't start the node")
-	fs.StringVar(&flags.genesisBalancesFile, "genesis-balances-file", "./gnoland/genesis/genesis_balances.txt", "initial distribution file")
-	fs.StringVar(&flags.genesisTxsFile, "genesis-txs-file", "./gnoland/genesis/genesis_txs.txt", "initial txs to replay")
-	fs.StringVar(&flags.chainID, "chainid", "dev", "chainid")
-	fs.StringVar(&flags.rootDir, "root-dir", "testdir", "directory for config and data")
-	fs.StringVar(&flags.genesisRemote, "genesis-remote", "localhost:26657", "replacement for '%%REMOTE%%' in genesis")
-
-	fs.StringVar(&flags.txIndexerType, "tx-indexer-type", null.IndexerType, fmt.Sprintf("type of transaction indexer [%s, %s]", null.IndexerType, file.IndexerType))
-	fs.StringVar(&flags.txIndexerPath, "tx-indexer-path", "", fmt.Sprintf("path for the file tx-indexer (required if indexer if '%s')", file.IndexerType))
-
-	fs.Parse(args)
-=======
 func main() {
 	cfg := &gnolandCfg{}
 
@@ -86,7 +70,6 @@
 		false,
 		"don't panic when replaying invalid genesis txs",
 	)
->>>>>>> eabc5c40
 
 	fs.BoolVar(
 		&c.skipStart,
@@ -128,6 +111,20 @@
 		"genesis-remote",
 		"localhost:26657",
 		"replacement for '%%REMOTE%%' in genesis",
+	)
+
+	fs.StringVar(
+		&c.txIndexerType,
+		"tx-indexer-type",
+		null.IndexerType,
+		fmt.Sprintf("type of transaction indexer [%s, %s]", null.IndexerType, file.IndexerType),
+	)
+
+	fs.StringVar(
+		&c.txIndexerPath,
+		"tx-indexer-path",
+		"",
+		fmt.Sprintf("path for the file tx-indexer (required if indexer if '%s')", file.IndexerType),
 	)
 }
 
@@ -159,7 +156,7 @@
 	}
 
 	// Initialize the indexer config
-	indexerCfg, err := getIndexerConfig()
+	indexerCfg, err := getIndexerConfig(c)
 	if err != nil {
 		return fmt.Errorf("unable to parse indexer config, %w", err)
 	}
@@ -202,12 +199,12 @@
 }
 
 // getIndexerConfig constructs an indexer config from provided user options
-func getIndexerConfig() (*indexercfg.Config, error) {
+func getIndexerConfig(c *gnolandCfg) (*indexercfg.Config, error) {
 	var cfg *indexercfg.Config
 
-	switch flags.txIndexerType {
+	switch c.txIndexerType {
 	case file.IndexerType:
-		if flags.txIndexerPath == "" {
+		if c.txIndexerPath == "" {
 			return nil, errors.New("unspecified file transaction indexer path")
 		}
 
@@ -215,7 +212,7 @@
 		cfg = &indexercfg.Config{
 			IndexerType: file.IndexerType,
 			Params: map[string]any{
-				file.Path: flags.txIndexerPath,
+				file.Path: c.txIndexerPath,
 			},
 		}
 	default:
