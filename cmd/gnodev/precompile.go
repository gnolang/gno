package main

import (
	"fmt"
	"log"
	"os"
	"path/filepath"

	"github.com/gnolang/gno/pkgs/command"
	"github.com/gnolang/gno/pkgs/errors"
	gno "github.com/gnolang/gno/pkgs/gnolang"
)

type importPath string

type precompileFlags struct {
	Verbose     bool   `flag:"verbose" help:"verbose"`
	SkipFmt     bool   `flag:"skip-fmt" help:"do not check syntax of generated .go files"`
	SkipImports bool   `flag:"skip-imports" help:"do not precompile imports recursively"`
	GoBinary    string `flag:"go-binary" help:"go binary to use for building"`
	GofmtBinary string `flag:"go-binary" help:"gofmt binary to use for syntax checking"`
	Output      string `flag:"output" help:"output directory"`
}

var defaultPrecompileFlags = precompileFlags{
	Verbose:     false,
	SkipFmt:     false,
	SkipImports: false,
	GoBinary:    "go",
	GofmtBinary: "gofmt",
	Output:      ".",
}

type precompileOptions struct {
	flags precompileFlags
	// precompiled is the set of packages already
	// precompiled from .gno to .go.
	precompiled map[importPath]struct{}
}

func newPrecompileOptions(flags precompileFlags) *precompileOptions {
	return &precompileOptions{flags, map[importPath]struct{}{}}
}

func (p *precompileOptions) getFlags() precompileFlags {
	return p.flags
}

func (p *precompileOptions) isPrecompiled(pkg importPath) bool {
	_, precompiled := p.precompiled[pkg]

	return precompiled
}

func (p *precompileOptions) markAsPrecompiled(pkg importPath) {
	p.precompiled[pkg] = struct{}{}
}

func precompileApp(cmd *command.Command, args []string, f interface{}) error {
	flags := f.(precompileFlags)

	if len(args) < 1 {
		cmd.ErrPrintfln("Usage: precompile [precompile flags] [packages]")

		return errors.New("invalid args")
	}

	// precompile .gno files.
	paths, err := gnoFilesFromArgs(args)
	if err != nil {
		return fmt.Errorf("list paths: %w", err)
	}

	opts := newPrecompileOptions(flags)
	errCount := 0

	for _, filepath := range paths {
		err = precompileFile(filepath, opts)
		if err != nil {
			err = fmt.Errorf("%s: precompile: %w", filepath, err)
			cmd.ErrPrintfln("%s", err.Error())
			errCount++
		}
	}

	if errCount > 0 {
		return fmt.Errorf("%d precompile errors", errCount)
	}

	return nil
}

func precompilePkg(pkgPath importPath, opts *precompileOptions) error {
	if opts.isPrecompiled(pkgPath) {
		return nil
	}

	opts.markAsPrecompiled(pkgPath)

	files, err := filepath.Glob(filepath.Join(string(pkgPath), "*.gno"))
	if err != nil {
		log.Fatal(err)
	}

	for _, file := range files {
		if err = precompileFile(file, opts); err != nil {
			return fmt.Errorf("%s: %w", file, err)
		}
	}

	return nil
}

func precompileFile(srcPath string, opts *precompileOptions) error {
	flags := opts.getFlags()
	gofmt := flags.GofmtBinary

	if gofmt == "" {
		gofmt = defaultPrecompileFlags.GofmtBinary
	}

	if flags.Verbose {
		fmt.Fprintf(os.Stderr, "%s\n", srcPath)
	}

	// parse .gno.
	source, err := os.ReadFile(srcPath)
	if err != nil {
		return fmt.Errorf("read: %w", err)
	}

	// compute attributes based on filename.
<<<<<<< HEAD
	var (
		targetFilename string
		tags           string
	)

	nameNoExtension := strings.TrimSuffix(filepath.Base(srcPath), ".gno")

	switch {
	case strings.HasSuffix(srcPath, "_filetest.gno"):
		tags = "gno,filetest"
		targetFilename = "." + nameNoExtension + ".gno.gen.go"
	case strings.HasSuffix(srcPath, "_test.gno"):
		tags = "gno,test"
		targetFilename = "." + nameNoExtension + ".gno.gen_test.go"
	default:
		tags = "gno"
		targetFilename = nameNoExtension + ".gno.gen.go"
	}
=======
	targetFilename, tags := gno.GetPrecompileFilenameAndTags(srcPath)
>>>>>>> 76d23efe

	// preprocess.
	precompileRes, err := gno.Precompile(string(source), tags, srcPath)
	if err != nil {
		return fmt.Errorf("%w", err)
	}

	// resolve target path
	var targetPath string

	if flags.Output != defaultPrecompileFlags.Output {
		path, err := ResolvePath(flags.Output, importPath(filepath.Dir(srcPath)))
		if err != nil {
			return fmt.Errorf("resolve output path: %w", err)
		}

		targetPath = filepath.Join(path, targetFilename)
	} else {
		targetPath = filepath.Join(filepath.Dir(srcPath), targetFilename)
	}

	// write .go file.
	err = WriteDirFile(targetPath, []byte(precompileRes.Translated))
	if err != nil {
		return fmt.Errorf("write .go file: %w", err)
	}

	// check .go fmt, if `SkipFmt` sets to false.
	if !flags.SkipFmt {
		err = gno.PrecompileVerifyFile(targetPath, gofmt)
		if err != nil {
			return fmt.Errorf("check .go file: %w", err)
		}
	}

	// precompile imported packages, if `SkipImports` sets to false
	if !flags.SkipImports {
		importPaths := getPathsFromImportSpec(precompileRes.Imports)
		for _, path := range importPaths {
			precompilePkg(path, opts)
		}
	}

	return nil
}<|MERGE_RESOLUTION|>--- conflicted
+++ resolved
@@ -130,28 +130,7 @@
 	}
 
 	// compute attributes based on filename.
-<<<<<<< HEAD
-	var (
-		targetFilename string
-		tags           string
-	)
-
-	nameNoExtension := strings.TrimSuffix(filepath.Base(srcPath), ".gno")
-
-	switch {
-	case strings.HasSuffix(srcPath, "_filetest.gno"):
-		tags = "gno,filetest"
-		targetFilename = "." + nameNoExtension + ".gno.gen.go"
-	case strings.HasSuffix(srcPath, "_test.gno"):
-		tags = "gno,test"
-		targetFilename = "." + nameNoExtension + ".gno.gen_test.go"
-	default:
-		tags = "gno"
-		targetFilename = nameNoExtension + ".gno.gen.go"
-	}
-=======
 	targetFilename, tags := gno.GetPrecompileFilenameAndTags(srcPath)
->>>>>>> 76d23efe
 
 	// preprocess.
 	precompileRes, err := gno.Precompile(string(source), tags, srcPath)
