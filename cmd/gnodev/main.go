--- conflicted
+++ resolved
@@ -9,7 +9,6 @@
 )
 
 func main() {
-<<<<<<< HEAD
 	cmd := commands.NewCommand(
 		commands.Metadata{
 			ShortUsage: "<subcommand> [flags] [<arg>...]",
@@ -25,6 +24,7 @@
 		newPrecompileCmd(),
 		newTestCmd(),
 		newReplCmd(),
+		newModCmd(),
 		// fmt -- gofmt
 		// clean
 		// graph
@@ -41,61 +41,6 @@
 
 	if err := cmd.ParseAndRun(context.Background(), os.Args[1:]); err != nil {
 		_, _ = fmt.Fprintf(os.Stderr, "%+v", err)
-=======
-	cmd := command.NewStdCommand()
-	exec := os.Args[0]
-	args := os.Args[1:]
-	err := runMain(cmd, exec, args)
-	if err != nil {
-		cmd.ErrPrintfln("%s", err.Error())
-		// cmd.ErrPrintfln("%#v", err)
-		os.Exit(1)
-	}
-}
-
-type (
-	AppItem = command.AppItem
-	AppList = command.AppList
-)
-
-var mainApps AppList = []AppItem{
-	{
-		App:      runApp,
-		Name:     "run",
-		Desc:     "run a Gno file",
-		Defaults: defaultRunOptions,
-	},
-	{
-		App:      buildApp,
-		Name:     "build",
-		Desc:     "build a gno package",
-		Defaults: defaultBuildOptions,
-	},
-	{
-		App:      modApp,
-		Name:     "mod",
-		Desc:     "manage gno.mod",
-		Defaults: defaultModFlags,
-	},
-	{
-		App:      precompileApp,
-		Name:     "precompile",
-		Desc:     "precompile .gno to .go",
-		Defaults: defaultPrecompileFlags,
-	},
-	{
-		App:      testApp,
-		Name:     "test",
-		Desc:     "test a gno package",
-		Defaults: defaultTestOptions,
-	},
-	{
-		App:      replApp,
-		Name:     "repl",
-		Desc:     "start a GnoVM REPL",
-		Defaults: defaultReplOptions,
-	},
->>>>>>> 302bd07f
 
 		os.Exit(1)
 	}
