# Gno

> At first, there was Bitcoin, out of entropy soup of the greater All.
> Then, there was Ethereum, which was created in the likeness of Bitcoin,
> but made Turing complete.
>
> Among these were Tendermint and Cosmos to engineer robust PoS and IBC.
> Then came Gno upon Cosmos and there spring forth Gnoland,
> simulated by the Gnomes of the Greater Resistance.

Gno is an interpreted and fully-deterministic implementation of the Go
programming language, designed to build succinct and composable smart contracts.
The first blockchain to use it is Gno.land, a
[Proof of Contribution](./docs/concepts/proof-of-contribution.md)-based chain, backed by
a variation of the [Tendermint](https://docs.tendermint.com/v0.34/introduction/what-is-tendermint.html)
consensus engine.

## Getting started

If you haven't already, take a moment to check out our [website](https://gno.land/).

> The website is a deployment of our [gnoweb](./gno.land/cmd/gnoweb) frontend; you
> can use it to check out
> [some](https://test3.gno.land/r/demo/boards)
> [example](https://test3.gno.land/r/gnoland/blog)
> [contracts](https://test3.gno.land/r/demo/users).
>
> Use the `[source]` button in the header to inspect the program's source; use
> the `[help]` button to view how you can use [`gnokey`](./gno.land/cmd/gnokey)
> to interact with the chain from your command line.

If you have already played around with the website, use our
[Getting Started](https://github.com/gnolang/getting-started) guide to learn how
to write and deploy your first smart contract. No local set-up required!

Once you're done, learn how to set up your local environment with the
[quickstart guide](./examples/gno.land/r/demo/boards/README.md) and the
[contributing guide](./CONTRIBUTING.md).

You can discover additional details about current tools and Gno documentation on
our [official documentation](https://docs.gno.land). Additionally, the [awesome-gno](https://github.com/gnolang/awesome-gno)
repository offers more resources to dig into. We are eager to see your first PR!

## Gno Playground
<a href="https://play.gno.land/p/VxDC6AmKmK6?run.expr=println(Render(%22%22))">
  <img alt="play.gno.land" src="https://img.shields.io/badge/Play-Hello_World-691a00.svg?logo=data:image/svg%2bxml;base64,PHN2ZyB4bWxucz0iaHR0cDovL3d3dy53My5vcmcvMjAwMC9zdmciIGZpbGw9Im5vbmUiIHZpZXdCb3g9IjAgMCAxNTggMTU4Ij48cGF0aCBkPSJtMTU2IDItNiA1LTIgMmE1NCA1NCAwIDAgMS0yNCAxMmwtMyAxaC00Yy02IDAtOS0xLTE1LTNhNjIgNjIgMCAwIDAtMzUtNmgtMWwtNCAxYTYzIDYzIDAgMCAwLTUwIDY4bDEgMmEyNyAyNyAwIDAgMCAwIDRsNiAxNWEzMyAzMyAwIDAgMSAyIDIxIDYyIDYyIDAgMCAxLTMgOCA2MSA2MSAwIDAgMS0xMyAyMGwtMyA0LTEgMWgxbDEtMmEyMDYgMjA2IDAgMCAxIDYtNWwyLTJhODggODggMCAwIDAgOC03bDEtMSAyLTIgMy0zYTY2MSA2NjEgMCAwIDEgMjYtMjRsNjItNjIgNC00IDMtMyAyLTMgOS05IDMtMyAyLTMgNi02IDExLTEzIDMtMyAxLTEtMSAxWk03OSAyNWM5IDEgMTcgNCAyMyA4IDQgMiA1IDQgNSA3bC0xIDMtMSAydjFsLTItMmE0MSA0MSAwIDAgMC0zNC0xMCA0MyA0MyAwIDAgMC0zMyAyNyA0OSA0OSAwIDAgMC0zIDIwIDMxIDMxIDAgMCAwIDEgNWwyIDRjMSA1IDQgOSA3IDEzbDIgMnYxbC01IDEtNC0xYy0yLTEtNS01LTctMTBsLTEtMmE2MSA2MSAwIDAgMS0zLTEzIDY2IDY2IDAgMCAxIDAtMTRjMS01IDMtMTEgNi0xNmE1MyA1MyAwIDAgMSA0MC0yNmg4Wm0yIDEzaDFsMTEgMyAxMCA4djRMNzkgNzhsLTI2IDI1Yy0yIDEtNCAxLTYtMWwtNS03YTQwIDQwIDAgMCAxLTUtMTljMC04IDMtMTYgOC0yM2w5LThhNDEgNDEgMCAwIDEgMTktOGw4IDFabTQ0IDEzLTMgNnY3YTIyMSAyMjEgMCAwIDEgMiAxNGwtMSAxMGE0NiA0NiAwIDAgMS01NyAzNWgtOWMtMyAwLTcgMi03IDNsNCAyYTU3IDU3IDAgMCAwIDMyIDVoM2wzLTFhNTUgNTUgMCAwIDAgMzQtODJsLTEgMVoiIGZpbGw9IiNmZmYiLz48cGF0aCBkPSJNMTEzIDU5Yy0xIDItMiA0LTEgNmwxIDNhMzggMzggMCAwIDEtNDggNDRoLTRsLTMgMmE0NCA0NCAwIDAgMCAxMCAzaDE1YTQyIDQyIDAgMCAwIDMxLTU4aC0xWiIgZmlsbD0iI2ZmZiIvPjwvc3ZnPg==" />
</a>
</br></br>

[Gno Playground](https://play.gno.land), available at [play.gno.land](https://play.gno.land), is a web app that allows users to write, share, and deploy Gno code. Developers can seamlessly test, debug, and deploy realms and packages on Gno.land, while being able to collaborate with peers to work on projects together and seek assistance. A key feature of Gno Playground is the ability to get started without the need to install any tools or manage any services, offering immediate access and convenience for users.

## Repository structure

* [examples](./examples) - Smart-contract examples and guides for new Gno developers.
* [gnovm](./gnovm) - GnoVM and Gnolang.
* [gno.land](./gno.land) - Gno.land blockchain and tools.
* [tm2](./tm2) - Tendermint2.
* [docs](./docs) - Official documentation, deployed under [docs.gno.land](https://docs.gno.land).
* [contribs](./contribs) - Collection of enhanced tools for Gno.

## Socials & Contact

* [**Discord**](https://discord.gg/YFtMjWwUN7): good for general chat-based
  conversations, as well as for asking support on developing with Gno.
* [**Reddit**](https://www.reddit.com/r/gnoland): more "permanent" and
  forum-style discussions. Feel free to post anything Gno-related, as well as
  any question related to Gno programming!
* [**Telegram**](https://t.me/gnoland): unofficial Telegram group.
* [**Twitter**](https://twitter.com/_gnoland): official Twitter account. Follow
   us to know about new developments, events & official announcements about Gno!
* [**YouTube**](https://www.youtube.com/@_gnoland): here we post all of our
  video content, like workshops, talks and public development calls. Follow
  along on our development journey!

<details><summary>Short doc about all the commands</summary>

  User commands:

  * [gnokey](./gno.land/cmd/gnokey) - key manipulation, also general interaction with gnoland
  * [gnoland](./gno.land/cmd/gnoland) - runs the blockchain node
  * [gnoweb](./gno.land/cmd/gnoweb) - serves gno website, along with user-defined content

  Developer commands:

  * [gno](./gnovm/cmd/gno) - handy tool for developing gno packages & realms
  * [goscan](./misc/goscan) - dumps imports from specified file’s AST
  * [genproto](./misc/genproto) - helper for generating .proto implementations
<<<<<<< HEAD
  * [gnofaucet](contribs/gnofaucet) - serves GNOT faucet
=======
  * [gnofaucet](./contribs/gnofaucet) - serves GNOT faucet
>>>>>>> 5a976efe
</details>

<details><summary>CI/CD/Tools badges and links</summary>

  GitHub Actions:

  * [![gno.land](https://github.com/gnolang/gno/actions/workflows/gnoland.yml/badge.svg)](https://github.com/gnolang/gno/actions/workflows/gnoland.yml)
  * [![gnovm](https://github.com/gnolang/gno/actions/workflows/gnovm.yml/badge.svg)](https://github.com/gnolang/gno/actions/workflows/gnovm.yml)
  * [![tm2](https://github.com/gnolang/gno/actions/workflows/tm2.yml/badge.svg)](https://github.com/gnolang/gno/actions/workflows/tm2.yml)
  * [![examples](https://github.com/gnolang/gno/actions/workflows/examples.yml/badge.svg)](https://github.com/gnolang/gno/actions/workflows/examples.yml)
  * [![docker](https://github.com/gnolang/gno/actions/workflows/docker.yml/badge.svg)](https://github.com/gnolang/gno/actions/workflows/docker.yml)

  Codecov:

  * General: [![codecov](https://codecov.io/gh/gnolang/gno/branch/master/graph/badge.svg?token=HPP82HR1P4)](https://codecov.io/gh/gnolang/gno)
  * tm2: [![codecov](https://codecov.io/gh/gnolang/gno/branch/master/graph/badge.svg?token=HPP82HR1P4&flag=tm2)](https://codecov.io/gh/gnolang/gno/tree/master/tm2)
  * gnovm: [![codecov](https://codecov.io/gh/gnolang/gno/branch/master/graph/badge.svg?token=HPP82HR1P4&flag=gnovm)](https://codecov.io/gh/gnolang/gno/tree/master/gnovm)
  * gno.land: [![codecov](https://codecov.io/gh/gnolang/gno/branch/master/graph/badge.svg?token=HPP82HR1P4&flag=gno.land)](https://codecov.io/gh/gnolang/gno/tree/master/gno.land)
  * examples: TODO

  Go Report Card:

  * [![Go Report Card](https://goreportcard.com/badge/github.com/gnolang/gno)](https://goreportcard.com/report/github.com/gnolang/gno)
  * tm2, gnovm, gno.land: TODO (blocked by tm2 split, because we need go mod workspaces)

  Pkg.go.dev

  * [![Go Reference](https://pkg.go.dev/badge/hey/google)](https://gnolang.github.io/gno/github.com/gnolang/gno.html) \
    (pkg.go.dev will not show our repository as it has a license it doesn't recognise)
</details><|MERGE_RESOLUTION|>--- conflicted
+++ resolved
@@ -85,11 +85,7 @@
   * [gno](./gnovm/cmd/gno) - handy tool for developing gno packages & realms
   * [goscan](./misc/goscan) - dumps imports from specified file’s AST
   * [genproto](./misc/genproto) - helper for generating .proto implementations
-<<<<<<< HEAD
-  * [gnofaucet](contribs/gnofaucet) - serves GNOT faucet
-=======
   * [gnofaucet](./contribs/gnofaucet) - serves GNOT faucet
->>>>>>> 5a976efe
 </details>
 
 <details><summary>CI/CD/Tools badges and links</summary>
