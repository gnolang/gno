--- conflicted
+++ resolved
@@ -8,14 +8,7 @@
 
 ENV GNOROOT="/gnoroot/"
 
-<<<<<<< HEAD
 WORKDIR /gnoroot/
-
-EXPOSE 26657 26657
-
-ENTRYPOINT [ "/usr/bin/gnoland" ]
-=======
 EXPOSE 26656 26657
 ENTRYPOINT [ "/gnoland" ]
->>>>>>> 8de4c31f
 CMD [ "" ]