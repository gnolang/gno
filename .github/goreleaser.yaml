--- conflicted
+++ resolved
@@ -698,12 +698,6 @@
 
     https://github.com/orgs/gnolang/packages?repo_name={{ .ProjectName }}
 
-<<<<<<< HEAD
-nightly:
-  tag_name: nightly
-  publish_release: true
-  keep_single_release: true
-=======
 # Only valid for nightly build
 nightly:
   tag_name: nightly
@@ -713,5 +707,4 @@
 
 git:
   ignore_tag_prefixes:
-    - "chain/"
->>>>>>> 9786fa36
+    - "chain/"