--- conflicted
+++ resolved
@@ -49,18 +49,9 @@
     - name: gnovm
       paths:
       - gnovm
-<<<<<<< HEAD
-    after_n_builds: 9
-  gno.land:
-    paths:
-      - gno.land
-    after_n_builds: 3
-  misc:
-    paths:
-      - misc
-    after_n_builds: 1
-=======
     - name: gno.land
       paths:
       - gno.land
->>>>>>> e144d269
+    - name: misc
+      paths:
+      - misc