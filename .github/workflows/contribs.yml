--- conflicted
+++ resolved
@@ -15,76 +15,6 @@
     runs-on: ubuntu-latest
     outputs:
       programs: ${{ steps.set-matrix.outputs.programs }}
-<<<<<<< HEAD
-    steps:
-      - uses: actions/checkout@v2
-      - id: set-matrix
-        run: echo "::set-output name=programs::$(ls -d contribs/*/ | cut -d/ -f2 | jq -R -s -c 'split("\n")[:-1]')"
-
-  install:
-    needs: setup
-    strategy:
-      fail-fast: false
-      matrix:
-        os:
-          - "ubuntu-latest"
-          #- "mac"
-          #- "windows"
-        goversion: # two latest versions
-          - "1.21.x"
-          - "1.22.x"
-        program: ${{ fromJson(needs.setup.outputs.programs) }}
-    runs-on: ${{ matrix.os }}
-    timeout-minutes: 5
-    steps:
-      - uses: actions/checkout@v4
-      - uses: actions/setup-go@v5
-        with:
-          go-version: ${{ matrix.goversion }}
-      - run: make install
-        working-directory: contribs/${{ matrix.program }}
-
-  test:
-    needs: setup
-    strategy:
-      fail-fast: false
-      matrix:
-        os:
-          - "ubuntu-latest"
-          #- "mac"
-          #- "windows"
-        goversion: # two latest versions
-          - "1.21.x"
-          - "1.22.x"
-        program: ${{ fromJson(needs.setup.outputs.programs) }}
-    runs-on: ${{ matrix.os }}
-    timeout-minutes: 5
-    steps:
-      - uses: actions/checkout@v4
-      - uses: actions/setup-go@v5
-        with:
-          go-version: ${{ matrix.goversion }}
-      - run: make test
-        working-directory: contribs/${{ matrix.program }}
-
-  lint:
-    needs: setup
-    strategy:
-      fail-fast: false
-      matrix:
-        goversion:
-          - "1.22.x"
-        program: ${{ fromJson(needs.setup.outputs.programs) }}
-    runs-on: ubuntu-latest
-    timeout-minutes: 5
-    steps:
-      - uses: actions/checkout@v4
-      - uses: actions/setup-go@v5
-        with:
-          go-version: ${{ matrix.goversion }}
-      - run: make lint
-        working-directory: contribs/${{ matrix.program }}
-=======
     steps:
       - uses: actions/checkout@v4
       - id: set-matrix
@@ -100,5 +30,4 @@
     with:
       modulepath: contribs/${{ matrix.program }}
     secrets:
-      codecov-token: ${{ secrets.CODECOV_TOKEN }}
->>>>>>> 43b4380d
+      codecov-token: ${{ secrets.CODECOV_TOKEN }}