name: contribs

on:
  push:
    branches: [ "master" ]
  pull_request:
    paths:
      - "contribs/**"
      - ".github/workflows/contribs.yml"
      - "gnovm/**.go"
      - "gno.land/**.go"
      - "tm2/**.go"

concurrency:
  group: ${{ github.workflow }}-${{ github.head_ref || github.run_id }}
  cancel-in-progress: true

jobs:
  setup:
    runs-on: ubuntu-latest
    outputs:
      programs: ${{ steps.set-matrix.outputs.programs }}
    steps:
      - uses: actions/checkout@v2
      - id: set-matrix
        run: echo "::set-output name=programs::$(ls -d contribs/*/ | cut -d/ -f2 | jq -R -s -c 'split("\n")[:-1]')"

  install:
    needs: setup
    strategy:
      fail-fast: false
      matrix:
        os:
          - "ubuntu-latest"
          #- "mac"
          #- "windows"
        goversion: # two latest versions
          - "1.21.x"
          - "1.22.x"
<<<<<<< HEAD
        program:
          # keep alphabetically sorted
          - "gnodev"
          - "gnofaucet"
          - "gnokeykc"
          - "gnomd"
          - "gnotray"
    runs-on: ${{ matrix.os }}
=======
        program: ${{ fromJson(needs.setup.outputs.programs) }}
    runs-on: ubuntu-latest
>>>>>>> 1edebcfa
    timeout-minutes: 5
    steps:
      - uses: actions/checkout@v4
      - uses: actions/setup-go@v5
        with:
          go-version: ${{ matrix.goversion }}
      - run: make install
        working-directory: contribs/${{ matrix.program }}

  test:
    needs: setup
    strategy:
      fail-fast: false
      matrix:
        os:
          - "ubuntu-latest"
          #- "mac"
          #- "windows"
        goversion: # two latest versions
          - "1.21.x"
          - "1.22.x"
<<<<<<< HEAD
        program:
          - "gnodev"
          - "gnofaucet"
          - "gnomd"
          - "gnokeykc"
          - "gnotray"
    runs-on: ${{ matrix.os }}
=======
        program: ${{ fromJson(needs.setup.outputs.programs) }}
    runs-on: ubuntu-latest
>>>>>>> 1edebcfa
    timeout-minutes: 5
    steps:
      - uses: actions/checkout@v4
      - uses: actions/setup-go@v5
        with:
          go-version: ${{ matrix.goversion }}
      - run: make test
        working-directory: contribs/${{ matrix.program }}

  lint:
    needs: setup
    strategy:
      fail-fast: false
      matrix:
        goversion:
          - "1.22.x"
        program: ${{ fromJson(needs.setup.outputs.programs) }}
    runs-on: ubuntu-latest
    timeout-minutes: 5
    steps:
      - uses: actions/checkout@v4
      - uses: actions/setup-go@v5
        with:
          go-version: ${{ matrix.goversion }}
      - run: make lint
        working-directory: contribs/${{ matrix.program }}
<|MERGE_RESOLUTION|>--- conflicted
+++ resolved
@@ -37,19 +37,8 @@
         goversion: # two latest versions
           - "1.21.x"
           - "1.22.x"
-<<<<<<< HEAD
-        program:
-          # keep alphabetically sorted
-          - "gnodev"
-          - "gnofaucet"
-          - "gnokeykc"
-          - "gnomd"
-          - "gnotray"
+        program: ${{ fromJson(needs.setup.outputs.programs) }}
     runs-on: ${{ matrix.os }}
-=======
-        program: ${{ fromJson(needs.setup.outputs.programs) }}
-    runs-on: ubuntu-latest
->>>>>>> 1edebcfa
     timeout-minutes: 5
     steps:
       - uses: actions/checkout@v4
@@ -71,18 +60,8 @@
         goversion: # two latest versions
           - "1.21.x"
           - "1.22.x"
-<<<<<<< HEAD
-        program:
-          - "gnodev"
-          - "gnofaucet"
-          - "gnomd"
-          - "gnokeykc"
-          - "gnotray"
+        program: ${{ fromJson(needs.setup.outputs.programs) }}
     runs-on: ${{ matrix.os }}
-=======
-        program: ${{ fromJson(needs.setup.outputs.programs) }}
-    runs-on: ubuntu-latest
->>>>>>> 1edebcfa
     timeout-minutes: 5
     steps:
       - uses: actions/checkout@v4
