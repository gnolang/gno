--- conflicted
+++ resolved
@@ -21,8 +21,8 @@
       fail-fast: false
       matrix:
         go-version: # two latest versions
-          - "1.19.x"
           - "1.20.x"
+          - "1.21.x"
         program:
           - "genstd"
     runs-on: ubuntu-latest
@@ -30,7 +30,6 @@
     steps:
       - uses: actions/setup-go@v4
         with:
-<<<<<<< HEAD
           go-version: ${{ matrix.go-version }}
       - uses: actions/checkout@v3
       - name: go install
@@ -41,24 +40,11 @@
     strategy:
       fail-fast: false
       matrix:
-        go-version: [ "1.19.x", "1.20.x" ]
+        go-version:
+          - "1.20.x"
+          - "1.21.x"
         args:
           - _test.genstd
-=======
-          go-version: 1.21.x
-
-      - name: Checkout code
-        uses: actions/checkout@v3
-
-      - name: Lint
-        uses: golangci/golangci-lint-action@v3
-        with:
-          # sync with misc/devdeps/go.mod
-          version: v1.54
-          args:
-            --config=./.github/golangci.yml
-  fmt:
->>>>>>> 61520301
     runs-on: ubuntu-latest
     timeout-minutes: 15
     steps:
