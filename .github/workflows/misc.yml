--- conflicted
+++ resolved
@@ -30,12 +30,11 @@
       - uses: actions/setup-go@v4
         with:
           go-version: ${{ matrix.go-version }}
-      - uses: actions/checkout@v3
+      - uses: actions/checkout@v4
       - name: go install
         working-directory: misc
         run: go install ./${{ matrix.program }}
 
-<<<<<<< HEAD
   test:
     strategy:
       fail-fast: false
@@ -44,46 +43,15 @@
           - "1.21.x"
         args:
           - _test.genstd
-=======
-      - name: Checkout code
-        uses: actions/checkout@v4
-
-      - name: Lint
-        uses: golangci/golangci-lint-action@v3
-        with:
-          # sync with misc/devdeps/go.mod
-          version: v1.54
-          args:
-            --config=./.github/golangci.yml
-  fmt:
->>>>>>> ef6a55bf
     runs-on: ubuntu-latest
     timeout-minutes: 15
     steps:
       - uses: actions/setup-go@v4
         with:
-<<<<<<< HEAD
           go-version: ${{ matrix.go-version }}
-      - uses: actions/checkout@v3
+      - uses: actions/checkout@v4
       - name: test
         working-directory: misc
-=======
-          go-version: 1.20.x
-
-      - name: Install make
-        run: sudo apt-get install -y make
-
-      - name: Checkout code
-        uses: actions/checkout@v4
-
-      # prefill dependencies so that mod messages don't show up in make output
-      - name: Fetch dependencies
-        run: go mod download -modfile ./misc/devdeps/go.mod -x
-
-      # inspired by:
-      # https://github.com/Jerome1337/gofmt-action/blob/d5eabd189843f1d568286a54578159978b7c0fb1/entrypoint.sh
-      - name: Check gofumpt
->>>>>>> ef6a55bf
         run: |
           export GOPATH=$HOME/go
           export GOTEST_FLAGS="-v -p 1 -timeout=30m -coverprofile=coverage.out -covermode=atomic"
@@ -91,23 +59,8 @@
       - if: runner.os == 'Linux'
         uses: codecov/codecov-action@v3
         with:
-<<<<<<< HEAD
           token: ${{ secrets.CODECOV_TOKEN }}
           name: misc
           flags: misc,misc-${{matrix.args}},go-${{ matrix.go-version }}
           files: ./misc/coverage.out
-          fail_ci_if_error: false # temporarily
-=======
-          go-version: 1.20.x
-
-      - name: Checkout code
-        uses: actions/checkout@v4
-
-      - name: Check go.mods
-        run: |
-          sums="$(sha256sum go.mod misc/devdeps/go.mod)"
-          for path in . ./misc/devdeps; do
-            env -C $path go mod tidy -v || exit 1
-          done
-          echo "$sums" | sha256sum -c
->>>>>>> ef6a55bf
+          fail_ci_if_error: false # temporarily