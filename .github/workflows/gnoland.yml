name: gno.land

on:
  pull_request:
    paths:
      - "go.sum"
      - "gnovm/**.go"
      - "gnovm/**.gno"
      - "tm2/**.go"
      - "gno.land/**"
      - ".github/workflows/gnovm.yml"
      # Until the codecov issue is resolved, it's essential to run the tests for gnovm, tm2, and gno.land concurrently.
      - "gnovm/**"
      - "tm2/**"
      - "gno.land/**"
      - "examples/**"
      - ".github/workflows/**"
  push:
    branches: [ "master" ]

concurrency:
  group: ${{ github.workflow }}-${{ github.head_ref || github.run_id }}
  cancel-in-progress: true

jobs:
  build:
    strategy:
      fail-fast: false
      matrix:
        goversion:
          - "1.20.x"
          - "1.21.x"
        goarch: [ "amd64" ]
        goos: [ "linux" ]
        program:
          - gnoland
          - gnokey
          - gnoweb
          - gnofaucet
          - gnotxsync
    runs-on: ubuntu-latest
    timeout-minutes: 5
    steps:
      - uses: actions/checkout@v4
      - uses: actions/setup-go@v4
        with:
          go-version: ${{ matrix.goversion }}
      - name: go install
        working-directory: gno.land
        run: GOOS=${{ matrix.goos }} GOARCH=${{ matrix.goarch }} go install ./cmd/${{ matrix.program }}

  test:
    strategy:
      fail-fast: false
      matrix:
        goversion:
          - "1.20.x"
          - "1.21.x"
        args:
          - _test.gnoland
          - _test.gnokey
          - _test.pkgs
          #- _test.gnoweb # this test should be rewritten to run an inmemory localnode
    runs-on: ubuntu-latest
    timeout-minutes: 15
    steps:
      - uses: actions/checkout@v4
      - uses: actions/setup-go@v4
        with:
          go-version: ${{ matrix.goversion }}
      - name: test
        working-directory: gno.land
        run: |
          export GOPATH=$HOME/go
          export GOTEST_FLAGS="-v -p 1 -timeout=30m -coverprofile=coverage.out -covermode=atomic"
          export LOG_DIR="${{ runner.temp }}/logs/test-${{ matrix.goversion }}-gnoland"
          make ${{ matrix.args }}
<<<<<<< HEAD
      - name: Upload Test Log
        if: always() 
        uses: actions/upload-artifact@v3
        with:
          name: logs-test-gnoland-go${{ matrix.goversion }}
          path: ${{ runner.temp }}/logs/**/*.log
=======

      # NOTE: Using retry action to manage occasional upload failures to codecov.io, due to API limits.
      # Refer to issue#3954: https://community.codecov.com/t/upload-issues-unable-to-locate-build-via-github-actions-api/3954
>>>>>>> 39ab2dab
      - if: ${{ runner.os == 'Linux' && matrix.goversion == '1.21.x' }}
        name: Upload coverage to Codecov.io
        uses: Wandalen/wretry.action@v1.3.0
        with:
          attempt_limit: 3
          attempt_delay: 30000
          action: codecov/codecov-action@v3
          with: |
            token: ${{ secrets.CODECOV_TOKEN }}
            name: gno.land
            flags: gno.land-${{matrix.args}}
            files: ./gno.land/coverage.out
            fail_ci_if_error: ${{ github.repository == 'gnolang/gno' }}


  docker-integration:
    strategy:
      fail-fast: false
    runs-on: ubuntu-latest
    timeout-minutes: 10
    steps:
      - uses: actions/checkout@v4
      # TODO: setup docker caching
      - run: make test.docker
      - run: docker logs int_gnoland || true

  # TODO: docker-less integration test?<|MERGE_RESOLUTION|>--- conflicted
+++ resolved
@@ -75,18 +75,16 @@
           export GOTEST_FLAGS="-v -p 1 -timeout=30m -coverprofile=coverage.out -covermode=atomic"
           export LOG_DIR="${{ runner.temp }}/logs/test-${{ matrix.goversion }}-gnoland"
           make ${{ matrix.args }}
-<<<<<<< HEAD
+
       - name: Upload Test Log
         if: always() 
         uses: actions/upload-artifact@v3
         with:
           name: logs-test-gnoland-go${{ matrix.goversion }}
           path: ${{ runner.temp }}/logs/**/*.log
-=======
 
       # NOTE: Using retry action to manage occasional upload failures to codecov.io, due to API limits.
       # Refer to issue#3954: https://community.codecov.com/t/upload-issues-unable-to-locate-build-via-github-actions-api/3954
->>>>>>> 39ab2dab
       - if: ${{ runner.os == 'Linux' && matrix.goversion == '1.21.x' }}
         name: Upload coverage to Codecov.io
         uses: Wandalen/wretry.action@v1.3.0
@@ -101,7 +99,6 @@
             files: ./gno.land/coverage.out
             fail_ci_if_error: ${{ github.repository == 'gnolang/gno' }}
 
-
   docker-integration:
     strategy:
       fail-fast: false
