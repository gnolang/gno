--- conflicted
+++ resolved
@@ -29,11 +29,7 @@
         with:
           go-version: ${{ matrix.goversion }}
       - run: go install -v ./gnovm/cmd/gno
-<<<<<<< HEAD
-      - run: go run ./gnovm/cmd/gno transpile -v --gobuild ./examples/...
-=======
-      - run: go run ./gnovm/cmd/gno tool transpile -v --gobuild ./examples
->>>>>>> c24f69fd
+      - run: go run ./gnovm/cmd/gno tool transpile -v --gobuild ./examples/...
   test:
     strategy:
       fail-fast: false
