name: Gno Examples

on:
  push:
    branches:
      - master
  pull_request:
    paths:
      - gnovm/**
      - examples/**

concurrency:
  group: ${{ github.workflow }}-${{ github.head_ref || github.run_id }}
  cancel-in-progress: true

jobs:
  gno2go:
    strategy:
      fail-fast: false
      matrix:
        goversion:
          - "1.23.x"
    runs-on: ubuntu-latest
    timeout-minutes: 30
    steps:
      - uses: actions/checkout@v5
      - uses: actions/setup-go@v5
        with:
          go-version: ${{ matrix.goversion }}
      - run: go install -v ./gnovm/cmd/gno
      - run: go run ./gnovm/cmd/gno tool transpile -v --gobuild ./examples

  test:
    strategy:
      fail-fast: false
      matrix:
        goversion:
          - "1.23.x"
    runs-on: ubuntu-latest
    timeout-minutes: 30
    steps:
      - uses: actions/checkout@v5
      - uses: actions/setup-go@v5
        with:
          go-version: ${{ matrix.goversion }}
      - name: Set environment variables for debug mode
        if: env.ACTIONS_STEP_DEBUG == 'true'
        run: |
          export LOG_PATH_DIR=${{ runner.temp }}/logs
          mkdir -p $LOG_PATH_DIR
          echo "LOG_LEVEL=debug" >> $GITHUB_ENV
          echo "LOG_PATH_DIR=$LOG_PATH_DIR" >> $GITHUB_ENV
      - run: go install -v ./gnovm/cmd/gno
<<<<<<< HEAD
      - run: cd examples && go run ../gnovm/cmd/gno test -v -print-runtime-metrics -print-events -covermode=count ./...

=======
      - run: cd examples && go run ../gnovm/cmd/gno test -v -print-runtime-metrics -print-events ./...
>>>>>>> f2546008
  lint:
    strategy:
      fail-fast: false
      matrix:
        goversion:
          - "1.23.x"
    runs-on: ubuntu-latest
    timeout-minutes: 10
    steps:
      - uses: actions/checkout@v5
      - uses: actions/setup-go@v5
        with:
          go-version: ${{ matrix.goversion }}
      - run: make lint -C ./examples

  fmt:
    name: Run gno fmt on examples
    uses: ./.github/workflows/gnofmt_template.yml
    with:
      path: "examples/..."

  generate:
    name: Check generated files are up to date
    uses: ./.github/workflows/build_template.yml
    with:
      modulepath: "examples"
      go-version: "1.23.x"

  mod-tidy:
    strategy:
      fail-fast: false
      matrix:
        go-version: ["1.23.x"]
    runs-on: ubuntu-latest
    timeout-minutes: 10
    steps:
      - uses: actions/setup-go@v5
        with:
          go-version: ${{ matrix.go-version }}
      - uses: actions/checkout@v5
      - working-directory: ./examples
        run: |
          make tidy
          git diff --exit-code || (echo "Some gnomod.toml files are not tidy, please run 'make tidy'." && exit 1)<|MERGE_RESOLUTION|>--- conflicted
+++ resolved
@@ -51,12 +51,7 @@
           echo "LOG_LEVEL=debug" >> $GITHUB_ENV
           echo "LOG_PATH_DIR=$LOG_PATH_DIR" >> $GITHUB_ENV
       - run: go install -v ./gnovm/cmd/gno
-<<<<<<< HEAD
       - run: cd examples && go run ../gnovm/cmd/gno test -v -print-runtime-metrics -print-events -covermode=count ./...
-
-=======
-      - run: cd examples && go run ../gnovm/cmd/gno test -v -print-runtime-metrics -print-events ./...
->>>>>>> f2546008
   lint:
     strategy:
       fail-fast: false
