--- conflicted
+++ resolved
@@ -41,11 +41,7 @@
     name: Run gno test
     uses: ./.github/workflows/template_gnotest.yml
     with:
-<<<<<<< HEAD
-      debug: false
-=======
       debug: ${{ inputs.debug || false }}
->>>>>>> 4c4a5ffc
       path: "examples"
       go-version: "1.23.x"
 
