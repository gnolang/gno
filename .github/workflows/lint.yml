--- conflicted
+++ resolved
@@ -22,14 +22,10 @@
           go-version: 1.22.x
 
       - name: Lint
-<<<<<<< HEAD
-        uses: golangci/golangci-lint-action@v3
+        uses: golangci/golangci-lint-action@v4
         env:
           # Don't attempt to compile/resolve C packages.
           CGO_ENABLED: 0
-=======
-        uses: golangci/golangci-lint-action@v4
->>>>>>> b965e5e9
         with:
           # sync with misc/devdeps/go.mod
           version: v1.54
