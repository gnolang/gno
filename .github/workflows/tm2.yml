name: tm2

on:
  push:
    branches:
      - master
  workflow_dispatch:
  pull_request: 
    paths:
      - "tm2/**"
      - ".github/**"

jobs:
<<<<<<< HEAD
  build:
    strategy:
      fail-fast: false
      matrix:
        goversion:
          - "1.21.x"
          - "1.22.x"
        goarch: [ "amd64" ]
        goos: [ "linux" ]
        program: [ "./pkg/amino/cmd/aminoscan", "./pkg/amino/cmd/goscan", "./pkg/autofile/cmd", "./pkg/iavl/cmd/iaviewer" ]
    runs-on: ubuntu-latest
    timeout-minutes: 5
    steps:
      - uses: actions/checkout@v4
      - uses: actions/setup-go@v5
        with:
          go-version: ${{ matrix.goversion }}
      - name: go install
        working-directory: tm2
        run: GOOS=${{ matrix.goos }} GOARCH=${{ matrix.goarch }} go install ${{ matrix.program }}


  test:
    strategy:
      fail-fast: false
      matrix:
        goversion:
          - "1.21.x"
          - "1.22.x"
        args:
          - _test.flappy
          - _test.pkg.amino
          - _test.pkg.bft
          - _test.pkg.others
          - _test.pkg.db
    runs-on: ubuntu-latest
    timeout-minutes: 21
    steps:
      - uses: actions/checkout@v4
      - uses: actions/setup-go@v5
        with:
          go-version: ${{ matrix.goversion }}
      - name: Set environment variables for debug mode
        if: ${{ runner.debug == 1 }}
        run: |
          export LOG_PATH_DIR=${{ runner.temp }}/logs-go${{ matrix.goversion }}-${{ matrix.args }}
          mkdir -p $LOG_PATH_DIR

          echo "LOG_LEVEL=debug" >> $GITHUB_ENV
          echo "LOG_PATH_DIR=$LOG_PATH_DIR" >> $GITHUB_ENV
      - name: test
        working-directory: tm2
        run: |
          export GOPATH=$HOME/go
          export GOTEST_FLAGS="-v -p 1 -timeout=20m -coverprofile=coverage.out -covermode=atomic -tags='ledger_suite'"
          make ${{ matrix.args }}
          touch coverage.out
      - uses: actions/upload-artifact@v4
        if: ${{ runner.os == 'Linux' && matrix.goversion == '1.22.x' }}
        with:
          name: ${{runner.os}}-coverage-tm2-${{ matrix.args}}-${{matrix.goversion}}
          path: ./tm2/coverage.out
      - name: Upload Debug Logs
        uses: actions/upload-artifact@v4
        if: ${{ always() && runner.debug == 1 }}
        with:
          name: logs-test-go${{ matrix.goversion }}-${{ matrix.args }}
          path: ${{ env.LOG_PATH_DIR }}/**/*

  upload-coverage:
    needs: test
    runs-on: ubuntu-latest
    steps:
      - uses: actions/checkout@v4
      - name: Download all previous coverage artifacts
        uses: actions/download-artifact@v4
        with:
          path: ${{ runner.temp }}/coverage
      - name: Upload combined coverage to Codecov
        uses: codecov/codecov-action@v4
        with:
          directory: ${{ runner.temp }}/coverage
          token: ${{ secrets.CODECOV_TOKEN }}
          fail_ci_if_error: ${{ github.repository == 'gnolang/gno' }}
=======
  main:
    name: Run Main
    uses: ./.github/workflows/main_template.yml
    with:
      modulepath: "tm2"
    secrets:
      codecov-token: ${{ secrets.CODECOV_TOKEN }}
>>>>>>> 8afb1a42
<|MERGE_RESOLUTION|>--- conflicted
+++ resolved
@@ -5,103 +5,16 @@
     branches:
       - master
   workflow_dispatch:
-  pull_request: 
+  pull_request:
     paths:
       - "tm2/**"
       - ".github/**"
 
 jobs:
-<<<<<<< HEAD
-  build:
-    strategy:
-      fail-fast: false
-      matrix:
-        goversion:
-          - "1.21.x"
-          - "1.22.x"
-        goarch: [ "amd64" ]
-        goos: [ "linux" ]
-        program: [ "./pkg/amino/cmd/aminoscan", "./pkg/amino/cmd/goscan", "./pkg/autofile/cmd", "./pkg/iavl/cmd/iaviewer" ]
-    runs-on: ubuntu-latest
-    timeout-minutes: 5
-    steps:
-      - uses: actions/checkout@v4
-      - uses: actions/setup-go@v5
-        with:
-          go-version: ${{ matrix.goversion }}
-      - name: go install
-        working-directory: tm2
-        run: GOOS=${{ matrix.goos }} GOARCH=${{ matrix.goarch }} go install ${{ matrix.program }}
-
-
-  test:
-    strategy:
-      fail-fast: false
-      matrix:
-        goversion:
-          - "1.21.x"
-          - "1.22.x"
-        args:
-          - _test.flappy
-          - _test.pkg.amino
-          - _test.pkg.bft
-          - _test.pkg.others
-          - _test.pkg.db
-    runs-on: ubuntu-latest
-    timeout-minutes: 21
-    steps:
-      - uses: actions/checkout@v4
-      - uses: actions/setup-go@v5
-        with:
-          go-version: ${{ matrix.goversion }}
-      - name: Set environment variables for debug mode
-        if: ${{ runner.debug == 1 }}
-        run: |
-          export LOG_PATH_DIR=${{ runner.temp }}/logs-go${{ matrix.goversion }}-${{ matrix.args }}
-          mkdir -p $LOG_PATH_DIR
-
-          echo "LOG_LEVEL=debug" >> $GITHUB_ENV
-          echo "LOG_PATH_DIR=$LOG_PATH_DIR" >> $GITHUB_ENV
-      - name: test
-        working-directory: tm2
-        run: |
-          export GOPATH=$HOME/go
-          export GOTEST_FLAGS="-v -p 1 -timeout=20m -coverprofile=coverage.out -covermode=atomic -tags='ledger_suite'"
-          make ${{ matrix.args }}
-          touch coverage.out
-      - uses: actions/upload-artifact@v4
-        if: ${{ runner.os == 'Linux' && matrix.goversion == '1.22.x' }}
-        with:
-          name: ${{runner.os}}-coverage-tm2-${{ matrix.args}}-${{matrix.goversion}}
-          path: ./tm2/coverage.out
-      - name: Upload Debug Logs
-        uses: actions/upload-artifact@v4
-        if: ${{ always() && runner.debug == 1 }}
-        with:
-          name: logs-test-go${{ matrix.goversion }}-${{ matrix.args }}
-          path: ${{ env.LOG_PATH_DIR }}/**/*
-
-  upload-coverage:
-    needs: test
-    runs-on: ubuntu-latest
-    steps:
-      - uses: actions/checkout@v4
-      - name: Download all previous coverage artifacts
-        uses: actions/download-artifact@v4
-        with:
-          path: ${{ runner.temp }}/coverage
-      - name: Upload combined coverage to Codecov
-        uses: codecov/codecov-action@v4
-        with:
-          directory: ${{ runner.temp }}/coverage
-          token: ${{ secrets.CODECOV_TOKEN }}
-          fail_ci_if_error: ${{ github.repository == 'gnolang/gno' }}
-=======
   main:
     name: Run Main
     uses: ./.github/workflows/main_template.yml
     with:
       modulepath: "tm2"
     secrets:
-      codecov-token: ${{ secrets.CODECOV_TOKEN }}
->>>>>>> 8afb1a42
+      codecov-token: ${{ secrets.CODECOV_TOKEN }}